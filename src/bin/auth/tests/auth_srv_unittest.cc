--- conflicted
+++ resolved
@@ -17,14 +17,8 @@
 #include <config.h>
 #include <datasrc/memory_datasrc.h>
 #include <auth/auth_srv.h>
-<<<<<<< HEAD
 #include <testutils/srv_unittest.h>
-=======
-#include <auth/asio_link.h>
 #include <auth/statistics.h>
-
-#include <dns/tests/unittest_util.h>
->>>>>>> 28038fd0
 
 using namespace isc::cc;
 using namespace isc::dns;
@@ -47,15 +41,7 @@
         server.setXfrinSession(&notify_session);
         server.setStatisticsSession(&statistics_session);
     }
-<<<<<<< HEAD
-=======
-    ~AuthSrvTest() {
-        delete io_message;
-        delete endpoint;
-    }
-    MockSession notify_session;
     MockSession statistics_session;
->>>>>>> 28038fd0
     MockXfroutClient xfrout;
     AuthSrv server;
     const RRClass rrclass;
@@ -451,10 +437,13 @@
 TEST_F(AuthSrvTest, queryCounterUDPNormal) {
     // The counter should be initialized to 0.
     EXPECT_EQ(0, server.getCounter(AuthCounters::COUNTER_UDP_QUERY));
-    createRequestPacket(opcode, Name("example.com"), RRClass::IN(),
-                        RRType::NS(), IPPROTO_UDP);
-    EXPECT_TRUE(server.processMessage(*io_message, parse_message,
-                                      response_renderer));
+    // Create UDP message and process.
+    UnitTestUtil::createRequestMessage(request_message, Opcode::QUERY(),
+                                       default_qid, Name("example.com"),
+                                       RRClass::IN(), RRType::NS());
+    createRequestPacket(request_message, IPPROTO_UDP);
+    server.processMessage(*io_message, parse_message, response_obuffer,
+                          &dnsserv);
     // After processing UDP query, the counter should be 1.
     EXPECT_EQ(1, server.getCounter(AuthCounters::COUNTER_UDP_QUERY));
 }
@@ -463,10 +452,13 @@
 TEST_F(AuthSrvTest, queryCounterTCPNormal) {
     // The counter should be initialized to 0.
     EXPECT_EQ(0, server.getCounter(AuthCounters::COUNTER_TCP_QUERY));
-    createRequestPacket(opcode, Name("example.com"), RRClass::IN(),
-                        RRType::NS(), IPPROTO_TCP);
-    EXPECT_TRUE(server.processMessage(*io_message, parse_message,
-                                      response_renderer));
+    // Create TCP message and process.
+    UnitTestUtil::createRequestMessage(request_message, Opcode::QUERY(),
+                                       default_qid, Name("example.com"),
+                                       RRClass::IN(), RRType::NS());
+    createRequestPacket(request_message, IPPROTO_TCP);
+    server.processMessage(*io_message, parse_message, response_obuffer,
+                          &dnsserv);
     // After processing TCP query, the counter should be 1.
     EXPECT_EQ(1, server.getCounter(AuthCounters::COUNTER_TCP_QUERY));
 }
@@ -475,11 +467,12 @@
 TEST_F(AuthSrvTest, queryCounterTCPAXFR) {
     // The counter should be initialized to 0.
     EXPECT_EQ(0, server.getCounter(AuthCounters::COUNTER_TCP_QUERY));
-    createRequestPacket(opcode, Name("example.com"), RRClass::IN(),
-                        RRType::AXFR(), IPPROTO_TCP);
-    // It returns false. see AXFRSuccess test.
-    EXPECT_FALSE(server.processMessage(*io_message, parse_message,
-                                      response_renderer));
+    UnitTestUtil::createRequestMessage(request_message, opcode, default_qid,
+                         Name("example.com"), RRClass::IN(), RRType::AXFR());
+    createRequestPacket(request_message, IPPROTO_TCP);
+    // On success, the AXFR query has been passed to a separate process,
+    // so we shouldn't have to respond.
+    server.processMessage(*io_message, parse_message, response_obuffer, &dnsserv);
     // After processing TCP AXFR query, the counter should be 1.
     EXPECT_EQ(1, server.getCounter(AuthCounters::COUNTER_TCP_QUERY));
 }
@@ -508,10 +501,12 @@
     // the program would immediately terminate anyway.
 
     // Create UDP query packet.
-    createRequestPacket(opcode, Name("example.com"), RRClass::IN(),
-                        RRType::NS(), IPPROTO_UDP);
-
-    // Modify the message
+    UnitTestUtil::createRequestMessage(request_message, Opcode::QUERY(),
+                                       default_qid, Name("example.com"),
+                                       RRClass::IN(), RRType::NS());
+    createRequestPacket(request_message, IPPROTO_UDP);
+
+    // Modify the message.
     delete io_message;
     endpoint = IOEndpoint::create(IPPROTO_UDP,
                                   IOAddress(DEFAULT_REMOTE_ADDRESS), 5300);
@@ -520,7 +515,7 @@
                                getDummyUnknownSocket(), *endpoint);
 
     EXPECT_THROW(server.processMessage(*io_message, parse_message,
-                                       response_renderer),
+                                       response_obuffer, &dnsserv),
                  isc::Unexpected);
 }
 }