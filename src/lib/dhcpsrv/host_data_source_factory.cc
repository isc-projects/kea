--- conflicted
+++ resolved
@@ -187,10 +187,6 @@
         HostDataSourceFactory::deregisterFactory("cql");
     }
 
-<<<<<<< HEAD
-}  // namespace dhcp
-}  // namespace isc
-=======
     // Factory class method
     static HostDataSourcePtr
     factory(const DatabaseConnection::ParameterMap& parameters) {
@@ -205,4 +201,3 @@
 #endif
 
 } // end of anonymous namespace
->>>>>>> 8f75c93e
