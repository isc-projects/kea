--- conflicted
+++ resolved
@@ -2,11 +2,7 @@
 # Process this file with autoconf to produce a configure script.
 
 AC_PREREQ([2.59])
-<<<<<<< HEAD
-AC_INIT(bind10, 1.1.0beta1, bind10-dev@isc.org)
-=======
-AC_INIT(bind10, 20130503, bind10-dev@isc.org)
->>>>>>> 9f92c873
+AC_INIT(bind10, 1.1.0beta2, bind10-dev@isc.org)
 AC_CONFIG_SRCDIR(README)
 # serial-tests is not available in automake version before 1.13. In
 # automake 1.13 and higher, AM_PROG_INSTALL is undefined, so we'll check
