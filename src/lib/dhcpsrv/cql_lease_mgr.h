// Copyright (C) 2015-2018 Deutsche Telekom AG.
//
// Authors: Razvan Becheriu <razvan.becheriu@qualitance.com>
//          Andrei Pavel <andrei.pavel@qualitance.com>
//
// Licensed under the Apache License, Version 2.0 (the "License");
// you may not use this file except in compliance with the License.
// You may obtain a copy of the License at
//
//           http://www.apache.org/licenses/LICENSE-2.0
//
// Unless required by applicable law or agreed to in writing, software
// distributed under the License is distributed on an "AS IS" BASIS,
// WITHOUT WARRANTIES OR CONDITIONS OF ANY KIND, either express or implied.
// See the License for the specific language governing permissions and
// limitations under the License.

#ifndef CQL_LEASE_MGR_H
#define CQL_LEASE_MGR_H

#include <dhcp/hwaddr.h>
#include <dhcpsrv/cql_connection.h>
#include <dhcpsrv/cql_exchange.h>
#include <dhcpsrv/lease_mgr.h>

#include <boost/scoped_ptr.hpp>

#include <string>
#include <utility>
#include <vector>

namespace isc {
namespace dhcp {

class CqlVersionExchange;
class CqlLeaseExchange;
class CqlLease4Exchange;
class CqlLease6Exchange;

/// @brief Cassandra Lease Manager
///
/// This class provides the @ref isc::dhcp::LeaseMgr interface to the Cassandra
/// database. Use of this backend implies that a CQL database is available
/// and that the Kea schema has been created within it.
class CqlLeaseMgr : public LeaseMgr {
public:
    /// @brief Constructor
    ///
    /// Uses the following keywords in the parameters passed to it to
    /// connect to the Cassandra cluster (if omitted, defaults specified in
    /// parentheses):
    /// - name - Name of the keyspace to to connect to ("keatest")
    /// - contact-points - IP addresses to connect ("127.0.0.1")
    /// - user - Username under which to connect (empty)
    /// - password - Password for "user" on the database (empty)
    /// - port - TCP port (9042)
    /// - reconnect-wait-time (2000)
    /// - connect-timeout (5000)
    /// - request-timeout (12000)
    /// - tcp-keepalive (no)
    /// - tcp-nodelay (no)
    ///
    /// Finally, all the CQL commands are pre-compiled.
    ///
    /// @param parameters a data structure relating keywords and values
    ///        concerned with the database.
    ///
    /// @throw isc::dhcp::NoDatabaseName Mandatory database name not given
    /// @throw isc::dhcp::DbOpenError Error opening the database
    /// @throw isc::dhcp::DbOperationError An operation on the open database has
    ///        failed.
    explicit CqlLeaseMgr(const DatabaseConnection::ParameterMap& parameters);

    /// @brief Destructor (closes database)
    virtual ~CqlLeaseMgr();

    /// @brief Local version of getDBVersion() class method
    static std::string getDBVersion();

    /// @brief Adds an IPv4 lease
    ///
    /// @param lease lease to be added
    ///
    /// @result true if the lease was added, false if not (because a lease
    ///         with the same address was already there).
    ///
    /// @throw isc::dhcp::DbOperationError An operation on the open database has
    ///        failed.
    virtual bool addLease(const Lease4Ptr& lease) override;

    /// @brief Adds an IPv6 lease
    ///
    /// @param lease lease to be added
    ///
    /// @result true if the lease was added, false if not (because a lease
    ///         with the same address was already there).
    ///
    /// @throw isc::dhcp::DbOperationError An operation on the open database has
    ///        failed.
    virtual bool addLease(const Lease6Ptr& lease) override;

    /// @brief Basic lease access methods. Obtain leases from the database using
    ///     various criteria.
    /// @{

    /// @brief Returns an IPv4 lease for specified IPv4 address
    ///
    /// This method return a lease that is associated with a given address.
    /// For other query types (by hardware addr, by Client ID) there can be
    /// several leases in different subnets (e.g. for mobile clients that
    /// got address in different subnets). However, for a single address
    /// there can be only one lease, so this method returns a pointer to
    /// a single lease, not a container of leases.
    ///
    /// @param addr address of the searched lease
    ///
    /// @return smart pointer to the lease (or NULL if a lease is not found)
    ///
    /// @throw isc::dhcp::DbOperationError An operation on the open database has
    ///        failed.
    virtual Lease4Ptr
    getLease4(const isc::asiolink::IOAddress& addr) const override;

    /// @brief Returns existing IPv4 leases for specified hardware address.
    ///
    /// Although in the usual case there will be only one lease, for mobile
    /// clients or clients with multiple static/fixed/reserved leases there
    /// can be more than one. Thus return type is a container, not a single
    /// pointer.
    ///
    /// @param hwaddr hardware address of the client
    ///
    /// @return lease collection
    ///
    /// @throw isc::dhcp::DbOperationError An operation on the open database has
    ///        failed.
    virtual Lease4Collection
    getLease4(const isc::dhcp::HWAddr& hwaddr) const override;

    /// @brief Returns existing IPv4 leases for specified hardware address
    ///        and a subnet
    ///
    /// There can be at most one lease for a given HW address in a single
    /// subnet, so this method with either return a single lease or NULL.
    ///
    /// @param hwaddr hardware address of the client
    /// @param subnet_id identifier of the subnet that lease must belong to
    ///
    /// @return a pointer to the lease (or NULL if a lease is not found)
    ///
    /// @throw isc::dhcp::DbOperationError An operation on the open database has
    ///        failed.
    virtual Lease4Ptr getLease4(const isc::dhcp::HWAddr& hwaddr,
                                SubnetID subnet_id) const override;

    /// @brief Returns existing IPv4 leases for specified client-id
    ///
    /// Although in the usual case there will be only one lease, for mobile
    /// clients or clients with multiple static/fixed/reserved leases there
    /// can be more than one. Thus return type is a container, not a single
    /// pointer.
    ///
    /// @param clientid client identifier
    ///
    /// @return lease collection
    ///
    /// @throw isc::dhcp::DbOperationError An operation on the open database has
    ///        failed.
    virtual Lease4Collection getLease4(const ClientId& clientid) const override;

    /// @brief Returns IPv4 lease for the specified client identifier, HW
    /// address and subnet identifier.
    ///
    /// @param client_id A client identifier.
    /// @param hwaddr hardware address.
    /// @param subnet_id A subnet identifier.
    ///
    /// @return A pointer to the lease or NULL if the lease is not found.
    ///
    /// @throw isc::NotImplemented On every call as this method is currently
    /// not implemented for the CQL backend.
    virtual Lease4Ptr getLease4(const ClientId& client_id,
                                const HWAddr& hwaddr,
                                SubnetID subnet_id) const override;

    /// @brief Returns existing IPv4 lease for specified client-id
    ///
    /// There can be at most one lease for a given HW address in a single
    /// pool, so this method with either return a single lease or NULL.
    ///
    /// @param clientid client identifier
    /// @param subnet_id identifier of the subnet that lease must belong to
    ///
    /// @return a pointer to the lease (or NULL if a lease is not found)
    ///
    /// @throw isc::dhcp::DbOperationError An operation on the open database has
    ///        failed.
    virtual Lease4Ptr getLease4(const ClientId& clientid,
                                SubnetID subnet_id) const override;

    /// @brief Returns all IPv4 leases for the particular subnet identifier.
    ///
    /// @param subnet_id subnet identifier.
    ///
    /// @return Lease collection (may be empty if no IPv4 lease found).
    virtual Lease4Collection getLeases4(SubnetID subnet_id) const;

    /// @brief Returns all IPv4 leases.
    ///
    /// @return Lease collection (may be empty if no IPv4 lease found).
    virtual Lease4Collection getLeases4() const;

    /// @brief Returns existing IPv6 lease for a given IPv6 address.
    ///
    /// For a given address, we assume that there will be only one lease.
    /// The assumption here is that there will not be site or link-local
    /// addresses used, so there is no way of having address duplication.
    ///
    /// @param type specifies lease type: (NA, TA or PD)
    /// @param addr address of the searched lease
    ///
    /// @return smart pointer to the lease (or NULL if a lease is not found)
    ///
    /// @throw isc::BadValue record retrieved from database had an invalid
    ///        lease type field.
    /// @throw isc::dhcp::DbOperationError An operation on the open database has
    ///        failed.
    virtual Lease6Ptr
    getLease6(Lease::Type type,
              const isc::asiolink::IOAddress& addr) const override;

    /// @brief Returns existing IPv6 leases for a given DUID+IA combination
    ///
    /// Although in the usual case there will be only one lease, for mobile
    /// clients or clients with multiple static/fixed/reserved leases there
    /// can be more than one. Thus return type is a container, not a single
    /// pointer.
    ///
    /// @param type specifies lease type: (NA, TA or PD)
    /// @param duid client DUID
    /// @param iaid IA identifier
    ///
    /// @return smart pointer to the lease (or NULL if a lease is not found)
    ///
    /// @throw isc::BadValue record retrieved from database had an invalid
    ///        lease type field.
    /// @throw isc::dhcp::DbOperationError An operation on the open database has
    ///        failed.
    virtual Lease6Collection getLeases6(Lease::Type type,
                                        const DUID& duid,
                                        uint32_t iaid) const override;

    /// @brief Returns existing IPv6 lease for a given DUID+IA combination
    ///
    /// @param type specifies lease type: (NA, TA or PD)
    /// @param duid client DUID
    /// @param iaid IA identifier
    /// @param subnet_id subnet id of the subnet the lease belongs to
    ///
    /// @return lease collection (may be empty if no lease is found)
    ///
    /// @throw isc::BadValue record retrieved from database had an invalid
    ///        lease type field.
    /// @throw isc::dhcp::DbOperationError An operation on the open database has
    ///        failed.
    virtual Lease6Collection getLeases6(Lease::Type type,
                                        const DUID& duid,
                                        uint32_t iaid,
                                        SubnetID subnet_id) const override;
    /// @brief Returns a collection of expired DHCPv6 leases.
    ///
    /// This method returns at most @c max_leases expired leases. The leases
    /// returned haven't been reclaimed, i.e. the database query must exclude
    /// reclaimed leases from the results returned.
    ///
    /// @param [out] expired_leases A container to which expired leases returned
    /// by the database backend are added.
    /// @param max_leases A maximum number of leases to be returned. If this
    /// value is set to 0, all expired (but not reclaimed) leases are returned.
    virtual void getExpiredLeases6(Lease6Collection& expired_leases,
                                   const size_t max_leases) const override;

    /// @brief Returns a collection of expired DHCPv4 leases.
    ///
    /// This method returns at most @c max_leases expired leases. The leases
    /// returned haven't been reclaimed, i.e. the database query must exclude
    /// reclaimed leases from the results returned.
    ///
    /// @param [out] expired_leases A container to which expired leases returned
    /// by the database backend are added.
    /// @param max_leases A maximum number of leases to be returned. If this
    /// value is set to 0, all expired (but not reclaimed) leases are returned.
    virtual void getExpiredLeases4(Lease4Collection& expired_leases,
                                   const size_t max_leases) const override;

    /// @}

    /// @brief Updates IPv4 lease.
    ///
    /// Updates the record of the lease in the database (as identified by the
    /// address) with the data in the passed lease object.
    ///
    /// @param lease4 The lease to be updated.
    ///
    /// @throw isc::dhcp::NoSuchLease Attempt to update a lease that did not
    ///        exist.
    /// @throw isc::dhcp::DbOperationError An operation on the open database has
    ///        failed.
    virtual void updateLease4(const Lease4Ptr& lease4) override;

    /// @brief Updates IPv6 lease.
    ///
    /// Updates the record of the lease in the database (as identified by the
    /// address) with the data in the passed lease object.
    ///
    /// @param lease6 The lease to be updated.
    ///
    /// @throw isc::dhcp::NoSuchLease Attempt to update a lease that did not
    ///        exist.
    /// @throw isc::dhcp::DbOperationError An operation on the open database has
    ///        failed.
    virtual void updateLease6(const Lease6Ptr& lease6) override;

    /// @brief Deletes an IPv4 lease.
    ///
    /// @param lease IPv4 lease being deleted
    ///
    /// @return true if deletion was successful, false if no such lease exists
    virtual bool deleteLease(const Lease4Ptr& lease) override;

    /// @brief Deletes an IPv6 lease.
    ///
<<<<<<< HEAD
    /// @param lease IPv6 lease being deleted
    ///
    /// @return true if deletion was successful, false if no such lease exists
    virtual bool deleteLease(const Lease6Ptr& lease) override;
=======
    /// @throw isc::dhcp::DbOperationError An operation on the open database has
    ///        failed.
    virtual bool deleteLease(const isc::asiolink::IOAddress& addr) override;
>>>>>>> d6819971

    /// @brief Deletes all expired and reclaimed DHCPv4 leases.
    ///
    /// @param secs number of seconds since expiration of leases before
    /// they can be removed. Leases which have expired later than this
    /// time will not be deleted.
    ///
    /// @return Number of leases deleted.
    virtual uint64_t
    deleteExpiredReclaimedLeases4(const uint32_t secs) override;

    /// @brief Deletes all expired and reclaimed DHCPv6 leases.
    ///
    /// @param secs number of seconds since expiration of leases before
    /// they can be removed. Leases which have expired later than this
    /// time will not be deleted.
    ///
    /// @return Number of leases deleted.
    virtual uint64_t
    deleteExpiredReclaimedLeases6(const uint32_t secs) override;

    /// @brief Removes specified IPv4 leases.
    ///
    /// This rather dangerous method is able to remove all leases from specified
    /// subnet.
    ///
    /// @todo: Not implemented yet.
    ///
    /// @param subnet_id identifier of the subnet
    /// @return number of leases removed.
    virtual size_t wipeLeases4(const SubnetID& subnet_id) override;

    /// @brief Removed specified IPv6 leases.
    ///
    /// This rather dangerous method is able to remove all leases from specified
    /// subnet.
    ///
    /// @todo: Not implemented yet.
    ///
    /// @param subnet_id identifier of the subnet
    /// @return number of leases removed.
    virtual size_t wipeLeases6(const SubnetID& subnet_id) override;

    /// @brief Return backend type
    ///
    /// @return Type of the backend.
    virtual std::string getType() const override {
        return (std::string("cql"));
    }

    /// @brief Returns name of the database.
    ///
    /// @return database name
    virtual std::string getName() const override;

    /// @brief Returns description of the backend.
    ///
    /// This description may be multiline text that describes the backend.
    ///
    /// @return Description of the backend.
    virtual std::string getDescription() const override;

    /// @brief Returns backend version.
    ///
    /// @return Version number as a pair of unsigned integers. "first" is the
    ///         major version number, "second" the minor number.
    ///
    /// @throw isc::dhcp::DbOperationError An operation on the open database has
    ///        failed.
    virtual VersionPair getVersion() const override;

    /// @brief Commit Transactions
    ///
    /// This is a no-op for Cassandra.
    virtual void commit() override;

    /// @brief Rollback Transactions
    ///
    /// This is a no-op for Cassandra.
    virtual void rollback() override;

private:
    /// @brief Database connection object
    mutable CqlConnection dbconn_;
};

}  // namespace dhcp
}  // namespace isc

#endif  // CQL_LEASE_MGR_H<|MERGE_RESOLUTION|>--- conflicted
+++ resolved
@@ -330,16 +330,10 @@
 
     /// @brief Deletes an IPv6 lease.
     ///
-<<<<<<< HEAD
     /// @param lease IPv6 lease being deleted
     ///
     /// @return true if deletion was successful, false if no such lease exists
     virtual bool deleteLease(const Lease6Ptr& lease) override;
-=======
-    /// @throw isc::dhcp::DbOperationError An operation on the open database has
-    ///        failed.
-    virtual bool deleteLease(const isc::asiolink::IOAddress& addr) override;
->>>>>>> d6819971
 
     /// @brief Deletes all expired and reclaimed DHCPv4 leases.
     ///
