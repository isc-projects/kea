--- conflicted
+++ resolved
@@ -1167,11 +1167,7 @@
                           ipv4_reservation, hostname_,
                           host_ipv4_client_classes_, host_ipv6_client_classes_,
                           static_cast<uint32_t>(host_ipv4_next_server_),
-<<<<<<< HEAD
                           host_ipv4_server_hostname_, host_ipv4_boot_file_name_));
-=======
-                          host_ipv4_server_hostname_, host_ipv4_boot_file_name_);
->>>>>>> 4eb1198b
 
     // Set the user context if there is one.
     if (!user_context_.empty()) {
@@ -1343,11 +1339,7 @@
     /// See @ref CqlHostDataSource::add() for parameter details.
     ///
     /// @param host host to be added or deleted
-<<<<<<< HEAD
-    /// @param insert insert or delete the host
-=======
     /// @param insert insert (true) or delete (false) the host
->>>>>>> 4eb1198b
     virtual bool insertOrDelete(const HostPtr& host, bool insert);
 
     /// @brief Implementation of @ref CqlHostDataSource::get4()
@@ -1982,12 +1974,8 @@
                 }
                 option_found = true;
                 /// @todo: Assign actual value to subnet id.
-<<<<<<< HEAD
-                result = insertOrDeleteHost(insert, host, OptionalValue<SubnetID>(), reservation, space, option);
-=======
                 result = insertOrDeleteHost(insert, host, OptionalValue<SubnetID>(), reservation,
                                             space, option);
->>>>>>> 4eb1198b
             }
         }
     }
@@ -2095,27 +2083,14 @@
 
     try {
         if (insert) {
-<<<<<<< HEAD
-            host_exchange->createBindForMutation(
-                host, subnet_id, reservation, option_space, option_descriptor,
-                CqlHostExchange::INSERT_HOST, assigned_values);
-=======
             host_exchange->createBindForMutation(host, subnet_id, reservation, option_space,
                 option_descriptor, CqlHostExchange::INSERT_HOST, assigned_values);
->>>>>>> 4eb1198b
 
 
             host_exchange->executeMutation(dbconn_, assigned_values, CqlHostExchange::INSERT_HOST);
         } else {
-<<<<<<< HEAD
-            host_exchange->createBindForDelete(
-                host, subnet_id, reservation, option_space, option_descriptor,
-                CqlHostExchange::DELETE_HOST, assigned_values);
-
-=======
             host_exchange->createBindForDelete(host, subnet_id, reservation, option_space,
                 option_descriptor, CqlHostExchange::DELETE_HOST, assigned_values);
->>>>>>> 4eb1198b
 
             host_exchange->executeMutation(dbconn_, assigned_values, CqlHostExchange::DELETE_HOST);
         }
@@ -2178,13 +2153,8 @@
 bool
 CqlHostDataSource::del4(const SubnetID& subnet_id, const Host::IdentifierType& identifier_type,
                         const uint8_t* identifier_begin, const size_t identifier_len) {
-<<<<<<< HEAD
-    HostPtr host = boost::const_pointer_cast<Host>(impl_->get4(
-            subnet_id, identifier_type, identifier_begin, identifier_len));
-=======
     HostPtr host = boost::const_pointer_cast<Host>(impl_->get4(subnet_id, identifier_type,
                                                                identifier_begin, identifier_len));
->>>>>>> 4eb1198b
 
     return (impl_->insertOrDelete(host, false));
 }
@@ -2192,13 +2162,8 @@
 bool
 CqlHostDataSource::del6(const SubnetID& subnet_id, const Host::IdentifierType& identifier_type,
                         const uint8_t* identifier_begin, const size_t identifier_len) {
-<<<<<<< HEAD
-    HostPtr host = boost::const_pointer_cast<Host>(impl_->get6(
-            subnet_id, identifier_type, identifier_begin, identifier_len));
-=======
     HostPtr host = boost::const_pointer_cast<Host>(impl_->get6(subnet_id, identifier_type,
                                                                identifier_begin, identifier_len));
->>>>>>> 4eb1198b
 
     return (impl_->insertOrDelete(host, false));
 }
