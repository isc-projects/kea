--- conflicted
+++ resolved
@@ -79,16 +79,6 @@
     module_name_(module_name),
     session_(ISC::CC::Session())
 {
-<<<<<<< HEAD
-    try {
-        session_.establish();
-        session_.subscribe("ParkingLot", "*");
-        session_.subscribe("Boss", "ParkingLot");
-        //session_.subscribe("ConfigManager", "*", "meonly");
-        //session_.subscribe("statistics", "*", "meonly");
-    } catch (...) {
-        throw std::runtime_error("SessionManager: failed to open sessions");
-=======
     config_handler_ = config_handler;
     command_handler_ = command_handler;
 
@@ -100,9 +90,8 @@
 
     session_.establish();
     session_.subscribe(module_name, "*");
-    session_.subscribe("Boss", "*", "meonly");
-    session_.subscribe("ConfigManager", "*", "meonly");
-    session_.subscribe("statistics", "*", "meonly");
+    session_.subscribe("Boss", "*");
+    session_.subscribe("statistics", "*");
     read_data_definition(spec_file_name);
     sleep(1);
     // send the data specification
@@ -115,15 +104,13 @@
         session_.group_sendmsg(cmd, "ConfigManager");
         session_.group_recvmsg(env, answer, false);
         cout << "[XX] got config: " << endl << answer->str() << endl;
-        // replace string_value and "0" with int_value and 0 with new cc after merge */
         if (answer->contains("result") &&
-            answer->get("result")->get(0)->string_value() == "0" &&
+            answer->get("result")->get(0)->int_value() == 0 &&
             answer->get("result")->size() > 1) {
             config_handler(answer->get("result")->get(1));
         } else {
             cout << "[XX] no result in answer" << endl;
         }
->>>>>>> 39c3a1b5
     }
 }
 
@@ -161,16 +148,7 @@
                 answer = Element::create_from_string("{ \"result\": [0] }");
             }
         }
-<<<<<<< HEAD
-        cmd = data->get("command");
-        if (cmd != NULL) {
-            if (cmd->get_type() == Element::string && cmd->string_value() == "shutdown") {
-                return std::pair<string, string>("shutdown", "");
-            }
-        }
-=======
         session_.reply(routing, answer);
->>>>>>> 39c3a1b5
     }
     
     return 0;
