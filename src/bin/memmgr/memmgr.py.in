#!@PYTHON@

# Copyright (C) 2013  Internet Systems Consortium.
#
# Permission to use, copy, modify, and distribute this software for any
# purpose with or without fee is hereby granted, provided that the above
# copyright notice and this permission notice appear in all copies.
#
# THE SOFTWARE IS PROVIDED "AS IS" AND INTERNET SYSTEMS CONSORTIUM
# DISCLAIMS ALL WARRANTIES WITH REGARD TO THIS SOFTWARE INCLUDING ALL
# IMPLIED WARRANTIES OF MERCHANTABILITY AND FITNESS. IN NO EVENT SHALL
# INTERNET SYSTEMS CONSORTIUM BE LIABLE FOR ANY SPECIAL, DIRECT,
# INDIRECT, OR CONSEQUENTIAL DAMAGES OR ANY DAMAGES WHATSOEVER RESULTING
# FROM LOSS OF USE, DATA OR PROFITS, WHETHER IN AN ACTION OF CONTRACT,
# NEGLIGENCE OR OTHER TORTIOUS ACTION, ARISING OUT OF OR IN CONNECTION
# WITH THE USE OR PERFORMANCE OF THIS SOFTWARE.

import copy
import os
import sys
import signal
import socket
import threading

sys.path.append('@@PYTHONPATH@@')
import isc.log
from isc.config import ModuleSpecError, ModuleCCSessionError
from isc.log_messages.memmgr_messages import *
from isc.server_common.bind10_server import BIND10Server, BIND10ServerFatal
from isc.server_common.datasrc_clients_mgr \
    import DataSrcClientsMgr, ConfigError
from isc.memmgr.datasrc_info import DataSrcInfo, SegmentInfo
from isc.memmgr.builder import MemorySegmentBuilder
import isc.util.process
import isc.util.traceback_handler

MODULE_NAME = 'memmgr'

isc.log.init('b10-memmgr', buffer=True)
logger = isc.log.Logger(MODULE_NAME)

isc.util.process.rename()

class ConfigError(Exception):
    """An exception class raised for configuration errors of Memmgr."""
    pass

class Memmgr(BIND10Server):
    def __init__(self):
        BIND10Server.__init__(self)
        # Running configurable parameters: on initial configuration this will
        # be a dict: str=>config_value.
        # This is defined as "protected" so tests can inspect it; others
        # shouldn't use it directly.
        self._config_params = None

        # The manager to keep track of data source configuration.  Allow
        # tests to inspect/tweak it.
        self._datasrc_clients_mgr = DataSrcClientsMgr(use_cache=True)

        # List of DataSrcInfo.  Used as a queue to maintain info for all
        # active configuration generations.  Allow tests to inspec it.
        self._datasrc_info_list = []

        self._builder_setup = False
        self._builder_command_queue = []
        self._builder_response_queue = []

    def _config_handler(self, new_config):
        """Configuration handler, called via BIND10Server.

        This method must be exception free.  We assume minimum validity
        about the parameter, though: it should be a valid dict, and conform
        to the type specification of the spec file.

        """
        logger.debug(logger.DBGLVL_TRACE_BASIC, MEMMGR_CONFIG_UPDATE)

        # Default answer:
        answer = isc.config.create_answer(0)

        # If this is the first time, initialize the local attributes with the
        # latest full config data, which consist of the defaults with
        # possibly overridden by user config.  Otherwise, just apply the latest
        # diff.
        if self._config_params is None:
            new_config = self.mod_ccsession.get_full_config()
        try:
            self.__update_config(new_config)
        except Exception as ex:
            logger.error(MEMMGR_CONFIG_FAIL, ex)
            answer = isc.config.create_answer(
                1, 'Memmgr failed to apply configuration updates: ' + str(ex))

        return answer

    def __update_config(self, new_config):
        """Apply config changes to local attributes.

        This is a subroutine of _config_handler.  It's supposed to provide
        strong exception guarantee: either all changes successfully apply
        or, if any error is found, none applies.  In the latter case the
        entire original configuration should be kept.

        Errors are to be reported as an exception.

        """
        # If this is the first time, build everything from the scratch.
        # Otherwise, make a full local copy and update it.
        if self._config_params is None:
            new_config_params = {}
        else:
            new_config_params = copy.deepcopy(self._config_params)

        new_mapped_file_dir = new_config.get('mapped_file_dir')
        if new_mapped_file_dir is not None:
            if not os.path.isdir(new_mapped_file_dir):
                raise ConfigError('mapped_file_dir is not a directory: ' +
                                  new_mapped_file_dir)
            if not os.access(new_mapped_file_dir, os.W_OK):
                raise ConfigError('mapped_file_dir is not writable: ' +
                                  new_mapped_file_dir)
            new_config_params['mapped_file_dir'] = new_mapped_file_dir

        # All copy, switch to the new configuration.
        self._config_params = new_config_params

    def _cmd_to_builder(self, cmd):
        """
        Send a command to the builder, with proper synchronization.
        """
        assert isinstance(cmd, tuple)
        with self._builder_cv:
            self._builder_command_queue.append(cmd)
            self._builder_cv.notify_all()

    def _notify_from_builder(self):
        """
        Read the notifications from the builder thread.
        """
        self._master_sock.recv(1) # Clear the wake-up data
        notifications = None
        with self._builder_lock:
            # Copy the notifications out and clear them from the
            # original list. We may not assign [] to
            # self._builder_response_queue to clear it, because there's
            # another reference to it from the other thread and it would
            # not keep the original list.
            notifications = self._builder_response_queue[:]
            del self._builder_response_queue[:]
        for notification in notifications:
            notif_name = notification[0]
            if notif_name == 'load-completed':
                (_, dsrc_info, rrclass, dsrc_name) = notification
                sgmt_info = dsrc_info.segment_info_map[(rrclass, dsrc_name)]
                cmd = sgmt_info.complete_update()
                # It may return another load command on the same data source.
                # If it is so, we execute it too, before we start
                # synchronizing with the readers.
                if cmd is not None:
                    self._cmd_to_builder(cmd)
                else:
                    pass
                    # TODO: Send to the readers, #2858
            else:
                raise ValueError('Unknown notification name: ' + notif_name)

    def __create_builder_thread(self):
        # We get responses from the builder thread on this socket pair.
        (self._master_sock, self._builder_sock) = \
            socket.socketpair(socket.AF_UNIX, socket.SOCK_STREAM)
        self.watch_fileno(self._master_sock, rcallback=self._notify_from_builder)

        # See the documentation for MemorySegmentBuilder on how the
        # following are used.
        self._builder_lock = threading.Lock()
        self._builder_cv = threading.Condition(lock=self._builder_lock)

        self._builder = MemorySegmentBuilder(self._builder_sock,
                                             self._builder_cv,
                                             self._builder_command_queue,
                                             self._builder_response_queue)
        self._builder_thread = threading.Thread(target=self._builder.run)
        self._builder_thread.start()

        self._builder_setup = True

    def __shutdown_builder_thread(self):
        # Some unittests do not create the builder thread, so we check
        # that.
        if not self._builder_setup:
            return

        self._builder_setup = False

        # This makes the MemorySegmentBuilder exit its main loop. It
        # should make the builder thread joinable.
        self._cmd_to_builder(('shutdown',))

        self._builder_thread.join()

        self._master_sock.close()
        self._builder_sock.close()

    def _setup_module(self):
        """Module specific initialization for BIND10Server."""
        try:
            # memmgr isn't usable if data source is not configured, and
            # as long as cfgmgr is ready there's no timing issue.  So we
            # immediately shut it down if it's missing.  See ddns.py.in
            # about exceptions to catch.
            self.mod_ccsession.add_remote_config_by_name(
                'data_sources', self._datasrc_config_handler)
        except (ModuleSpecError, ModuleCCSessionError) as ex:
            logger.error(MEMMGR_NO_DATASRC_CONF, ex)
            raise BIND10ServerFatal('failed to setup memmgr module')

        self.__create_builder_thread()

    def _shutdown_module(self):
        """Module specific finalization."""
        self.__shutdown_builder_thread()

    def _datasrc_config_handler(self, new_config, config_data):
        """Callback of data_sources configuration update.

        This method must be exception free, so we catch all expected
        exceptions internally; unexpected ones should mean a programming
        error and will terminate the program.

        """
        try:
            self._datasrc_clients_mgr.reconfigure(new_config, config_data)
            genid, clients_map = self._datasrc_clients_mgr.get_clients_map()
            datasrc_info = DataSrcInfo(genid, clients_map, self._config_params)
            self._datasrc_info_list.append(datasrc_info)
            self._init_segments(datasrc_info)

            # Full datasrc reconfig will be rare, so would be worth logging
            # at the info level.
            logger.info(MEMMGR_DATASRC_RECONFIGURED, genid)

        except isc.server_common.datasrc_clients_mgr.ConfigError as ex:
            logger.error(MEMMGR_DATASRC_CONFIG_ERROR, ex)

<<<<<<< HEAD
    def _init_segments(self, datasrc_info):
        for key, sgmt_info in datasrc_info.segment_info_map.items():
            rrclass, dsrc_name = key
            cmd = ('load', None, datasrc_info, rrclass, dsrc_name)
            sgmt_info.add_event(cmd)
            send_cmd = sgmt_info.start_update()
            assert cmd == send_cmd and sgmt_info.get_state() == \
                SegmentInfo.UPDATING
            self._cmd_to_builder(cmd)

if '__main__' == __name__:
=======
def main():
>>>>>>> 484996f6
    mgr = Memmgr()
    sys.exit(mgr.run(MODULE_NAME))

if '__main__' == __name__:
    isc.util.traceback_handler.traceback_handler(main)<|MERGE_RESOLUTION|>--- conflicted
+++ resolved
@@ -243,7 +243,6 @@
         except isc.server_common.datasrc_clients_mgr.ConfigError as ex:
             logger.error(MEMMGR_DATASRC_CONFIG_ERROR, ex)
 
-<<<<<<< HEAD
     def _init_segments(self, datasrc_info):
         for key, sgmt_info in datasrc_info.segment_info_map.items():
             rrclass, dsrc_name = key
@@ -254,10 +253,7 @@
                 SegmentInfo.UPDATING
             self._cmd_to_builder(cmd)
 
-if '__main__' == __name__:
-=======
 def main():
->>>>>>> 484996f6
     mgr = Memmgr()
     sys.exit(mgr.run(MODULE_NAME))
 
