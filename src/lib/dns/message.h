--- conflicted
+++ resolved
@@ -162,315 +162,6 @@
     return (f);
 }
 
-<<<<<<< HEAD
-=======
-/// \brief The \c Opcode class objects represent standard OPCODEs
-/// of the header section of DNS messages.
-///
-/// Note: since there are only 15 possible values, it may make more sense to
-/// simply define an enum type to represent these values.
-///
-/// Constant objects are defined for standard flags.
-class Opcode {
-public:
-    uint16_t getCode() const { return (code_); }
-    bool operator==(const Opcode& other) const
-    { return (code_ == other.code_); }
-    bool operator!=(const Opcode& other) const
-    { return (code_ != other.code_); }
-    std::string toText() const;
-    static const Opcode& QUERY();
-    static const Opcode& IQUERY();
-    static const Opcode& STATUS();
-    static const Opcode& RESERVED3();
-    static const Opcode& NOTIFY();
-    static const Opcode& UPDATE();
-    static const Opcode& RESERVED6();
-    static const Opcode& RESERVED7();
-    static const Opcode& RESERVED8();
-    static const Opcode& RESERVED9();
-    static const Opcode& RESERVED10();
-    static const Opcode& RESERVED11();
-    static const Opcode& RESERVED12();
-    static const Opcode& RESERVED13();
-    static const Opcode& RESERVED14();
-    static const Opcode& RESERVED15();
-private:
-    Opcode(uint16_t code) : code_(code) {}
-    uint16_t code_;
-};
-
-inline const Opcode&
-Opcode::QUERY()
-{
-    static Opcode c(0);
-    return (c);
-}
-
-inline const Opcode&
-Opcode::IQUERY()
-{
-    static Opcode c(1);
-    return (c);
-}
-
-inline const Opcode&
-Opcode::STATUS()
-{
-    static Opcode c(2);
-    return (c);
-}
-
-inline const Opcode&
-Opcode::RESERVED3()
-{
-    static Opcode c(3);
-    return (c);
-}
-
-inline const Opcode&
-Opcode::NOTIFY()
-{
-    static Opcode c(4);
-    return (c);
-}
-
-inline const Opcode&
-Opcode::UPDATE()
-{
-    static Opcode c(5);
-    return (c);
-}
-
-inline const Opcode&
-Opcode::RESERVED6()
-{
-    static Opcode c(6);
-    return (c);
-}
-
-inline const Opcode&
-Opcode::RESERVED7()
-{
-    static Opcode c(7);
-    return (c);
-}
-
-inline const Opcode&
-Opcode::RESERVED8()
-{
-    static Opcode c(8);
-    return (c);
-}
-
-inline const Opcode&
-Opcode::RESERVED9()
-{
-    static Opcode c(9);
-    return (c);
-}
-
-inline const Opcode&
-Opcode::RESERVED10()
-{
-    static Opcode c(10);
-    return (c);
-}
-
-inline const Opcode&
-Opcode::RESERVED11()
-{
-    static Opcode c(11);
-    return (c);
-}
-
-inline const Opcode&
-Opcode::RESERVED12()
-{
-    static Opcode c(12);
-    return (c);
-}
-
-inline const Opcode&
-Opcode::RESERVED13()
-{
-    static Opcode c(13);
-    return (c);
-}
-
-inline const Opcode&
-Opcode::RESERVED14()
-{
-    static Opcode c(14);
-    return (c);
-}
-
-inline const Opcode&
-Opcode::RESERVED15()
-{
-    static Opcode c(15);
-    return (c);
-}
-
-/// \brief The \c Rcode class objects represent standard Response Codes
-/// (RCODEs) of the header section of DNS messages, and extended response
-/// codes as defined in the EDNS specification.
-///
-/// Constant objects are defined for standard flags.
-class Rcode {
-public:
-    Rcode(const uint16_t code);
-    Rcode(const uint8_t code, const uint8_t extended_code);
-    uint16_t getCode() const { return (code_); }
-    uint8_t getExtendedCode() const;
-    bool operator==(const Rcode& other) const { return (code_ == other.code_); }
-    bool operator!=(const Rcode& other) const { return (code_ != other.code_); }
-    std::string toText() const;
-    static const Rcode& NOERROR();
-    static const Rcode& FORMERR();
-    static const Rcode& SERVFAIL();
-    static const Rcode& NXDOMAIN();
-    static const Rcode& NOTIMP();
-    static const Rcode& REFUSED();
-    static const Rcode& YXDOMAIN();
-    static const Rcode& YXRRSET();
-    static const Rcode& NXRRSET();
-    static const Rcode& NOTAUTH();
-    static const Rcode& NOTZONE();
-    static const Rcode& RESERVED11();
-    static const Rcode& RESERVED12();
-    static const Rcode& RESERVED13();
-    static const Rcode& RESERVED14();
-    static const Rcode& RESERVED15();
-    // Extended Rcodes follow (EDNS required):
-    static const Rcode& BADVERS();
-private:
-    uint16_t code_;
-
-    // EDNS-extended RCODEs are 12-bit unsigned integers.
-    static const uint16_t MAX_RCODE = 0xfff;
-};
-
-inline const Rcode&
-Rcode::NOERROR()
-{
-    static Rcode c(0);
-    return (c);
-}
-
-inline const Rcode&
-Rcode::FORMERR()
-{
-    static Rcode c(1);
-    return (c);
-}
-
-inline const Rcode&
-Rcode::SERVFAIL()
-{
-    static Rcode c(2);
-    return (c);
-}
-
-inline const Rcode&
-Rcode::NXDOMAIN()
-{
-    static Rcode c(3);
-    return (c);
-}
-
-inline const Rcode&
-Rcode::NOTIMP()
-{
-    static Rcode c(4);
-    return (c);
-}
-
-inline const Rcode&
-Rcode::REFUSED()
-{
-    static Rcode c(5);
-    return (c);
-}
-
-inline const Rcode&
-Rcode::YXDOMAIN()
-{
-    static Rcode c(6);
-    return (c);
-}
-
-inline const Rcode&
-Rcode::YXRRSET()
-{
-    static Rcode c(7);
-    return (c);
-}
-
-inline const Rcode&
-Rcode::NXRRSET()
-{
-    static Rcode c(8);
-    return (c);
-}
-
-inline const Rcode&
-Rcode::NOTAUTH()
-{
-    static Rcode c(9);
-    return (c);
-}
-
-inline const Rcode&
-Rcode::NOTZONE()
-{
-    static Rcode c(10);
-    return (c);
-}
-
-inline const Rcode&
-Rcode::RESERVED11()
-{
-    static Rcode c(11);
-    return (c);
-}
-
-inline const Rcode&
-Rcode::RESERVED12()
-{
-    static Rcode c(12);
-    return (c);
-}
-
-inline const Rcode&
-Rcode::RESERVED13()
-{
-    static Rcode c(13);
-    return (c);
-}
-
-inline const Rcode&
-Rcode::RESERVED14()
-{
-    static Rcode c(14);
-    return (c);
-}
-
-inline const Rcode&
-Rcode::RESERVED15()
-{
-    static Rcode c(15);
-    return (c);
-}
-
-inline const Rcode&
-Rcode::BADVERS()
-{
-    static Rcode c(16);
-    return (c);
-}
-
->>>>>>> 1514cff7
 /// \brief The \c Section class objects represent DNS message sections such
 /// as the header, question, or answer.
 ///
