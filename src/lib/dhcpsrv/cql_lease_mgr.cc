// Copyright (C) 2015-2018 Deutsche Telekom AG.
//
// Authors: Razvan Becheriu <razvan.becheriu@qualitance.com>
//          Andrei Pavel <andrei.pavel@qualitance.com>
//
// Licensed under the Apache License, Version 2.0 (the "License");
// you may not use this file except in compliance with the License.
// You may obtain a copy of the License at
//
//           http://www.apache.org/licenses/LICENSE-2.0
//
// Unless required by applicable law or agreed to in writing, software
// distributed under the License is distributed on an "AS IS" BASIS,
// WITHOUT WARRANTIES OR CONDITIONS OF ANY KIND, either express or implied.
// See the License for the specific language governing permissions and
// limitations under the License.

#include <config.h>

#include <dhcpsrv/cql_lease_mgr.h>
#include <dhcpsrv/dhcpsrv_log.h>

#include <dhcp/duid.h>
#include <dhcp/hwaddr.h>

#include <asiolink/io_address.h>

using isc::asiolink::IOAddress;

namespace isc {
namespace dhcp {

static constexpr size_t HOSTNAME_MAX_LEN = 255u;
static constexpr size_t ADDRESS6_TEXT_MAX_LEN = 39u;

/// @brief Common CQL and Lease Data Methods
///
/// The @ref CqlLease4Exchange and @ref CqlLease6Exchange classes provide the
/// functionality to set up binding information between variables in the
/// program and data extracted from the database. This class is the common
/// base to both of them, containing some common methods.
class CqlLeaseExchange : public CqlExchange {
public:
    /// @brief Constructor
    ///
    /// @param connection already open Cassandra connection.
    CqlLeaseExchange(const CqlConnection &connection)
        : connection_(connection), valid_lifetime_(0), expire_(0),
          subnet_id_(0), fqdn_fwd_(cass_false), fqdn_rev_(cass_false),
          state_(0) {
    }

    /// @brief Create BIND array to receive C++ data.
    ///
    /// Used in executeSelect() to retrieve from database
    ///
    /// @param data array of bound objects representing data to be retrieved
    /// @param statement_tag prepared statement being executed; defaults to an
    ///     invalid index
    virtual void
    createBindForSelect(AnyArray &data, StatementTag statement_tag = NULL) override = 0;

    /// @brief Copy received data into the derived class' object.
    ///
    /// Copies information about the entity to be retrieved into a holistic
    /// object. Called in @ref executeSelect(). Not implemented for base class
    /// CqlExchange. To be implemented in derived classes.
    ///
    /// @return a pointer to the object retrieved.
    virtual boost::any retrieve() override = 0;

protected:
    /// @brief Database connection
    const CqlConnection &connection_;

    /// @brief Hardware address
    CassBlob hwaddr_;

    /// @brief Lease timer
    cass_int64_t valid_lifetime_;

    /// @brief Lease expiry time
    cass_int64_t expire_;

    /// @brief Subnet identifier
    cass_int32_t subnet_id_;

    /// @brief Has forward DNS update been performed?
    cass_bool_t fqdn_fwd_;

    /// @brief Has reverse DNS update been performed?
    cass_bool_t fqdn_rev_;

    /// @brief Client hostname
    std::string hostname_;

    /// @brief Lease state
    cass_int32_t state_;
};

/// @brief Exchange Lease4 information between Kea and CQL
///
/// On any CQL operation, arrays of CQL BIND structures must be built to
/// describe the parameters in the prepared statements. Where information is
/// inserted or retrieved - INSERT, UPDATE, SELECT - a large amount of that
/// structure is identical. This class handles the creation of that array.
///
/// Owing to the CQL API, the process requires some intermediate variables
/// to hold things like data length etc. This object holds those variables.
///
/// @note There are no unit tests for this class. It is tested indirectly
/// in all CqlLeaseMgr::xxx4() calls where it is used.
class CqlLease4Exchange : public CqlLeaseExchange {
public:
    /// @brief Constructor
    ///
    /// The initialization of the variables here is only to satisfy
    /// cppcheck - all variables are initialized/set in the methods before
    /// they are used.
    ///
    /// @param connection connection used for this query
    explicit CqlLease4Exchange(const CqlConnection &connection);

    /// @brief Create CQL_BIND objects for Lease4 Pointer
    ///
    /// Fills in the CQL_BIND array for sending data in the Lease4 object to
    /// the database. Used for INSERT statements.
    ///
    /// @param lease The lease information to be inserted
    /// @param data Lease info will be stored here in CQL format
    void createBindForInsert(const Lease4Ptr &lease, AnyArray &data);

    /// @brief Create CQL_BIND objects for Lease4 Pointer
    ///
    /// Fills in the CQL_BIND array for sending data in the Lease4 object to
    /// the database. Used for UPDATE statements.
    ///
    /// @param lease Updated lease information.
    /// @param data lease info in CQL format will be stored here
    /// @param statement_tag tag identifying the query (optional)
    void createBindForUpdate(const Lease4Ptr &lease, AnyArray &data,
                             StatementTag statement_tag = NULL);

    /// @brief Create CQL_BIND objects for Lease4 Pointer
    ///
    /// Fills in the CQL_BIND array for sending data in the Lease4 object to
    /// the database. Used for DELETE statements.
    ///
    /// @param address address of the lease to be deleted
    /// @param data lease info in CQL format will be stored here
    /// @param statement_tag tag identifying the query (optional)
    void createBindForDelete(const IOAddress &address,
                             AnyArray &data,
                             StatementTag statement_tag = NULL);

    /// @brief Create BIND array to receive data
    ///
    /// Creates a CQL_BIND array to receive Lease4 data from the database.
    ///
    /// @param data info returned by CQL will be stored here
    /// @param statement_tag tag identifying the query (optional)
    virtual void
    createBindForSelect(AnyArray &data, StatementTag statement_tag = NULL) override;

    /// @brief Retrieves the Lease4 object in Kea format
    ///
    /// @return C++ representation of the object being returned
    virtual boost::any retrieve() override;

    /// @brief Retrieves zero or more IPv4 leases
    ///
    /// @param statement_tag query to be executed
    /// @param data parameters for the query
    /// @param result this lease collection will be updated
    void getLeaseCollection(StatementTag &statement_tag, AnyArray &data,
                            Lease4Collection &result);

    /// @brief Retrieves one IPv4 lease
    ///
    /// @param statement_tag query to be executed
    /// @param data parameters for the query
    /// @param result pointer to the lease being returned (or null)
    void
    getLease(StatementTag &statement_tag, AnyArray &data, Lease4Ptr &result);

    /// @brief Returns expired leases.
    ///
    /// This method returns up to specified number (see max_leases) of
    /// expired leases.
    ///
    /// @param max_leases at most this number of leases will be returned
    /// @param expired_leases expired leases will be stored here
    void getExpiredLeases(const size_t &max_leases, Lease4Collection &expired_leases);

    /// @brief Cassandra statements
    static StatementMap tagged_statements_;

    /// @brief Statement tags definitions
    /// @{
    // Add entry to lease4 table
    static constexpr StatementTag INSERT_LEASE4 = "INSERT_LEASE4";
    // Update a Lease4 entry
    static constexpr StatementTag UPDATE_LEASE4 = "UPDATE_LEASE4";
    // Delete from lease4 by address
    static constexpr StatementTag DELETE_LEASE4 = "DELETE_LEASE4";
    // Delete expired lease4s in certain state
    static constexpr StatementTag GET_LEASE4_EXPIRE = "GET_LEASE4_EXPIRE";
    // Get lease4
    static constexpr StatementTag GET_LEASE4 = "GET_LEASE4";
    // Get lease4 by address
    static constexpr StatementTag GET_LEASE4_ADDR = "GET_LEASE4_ADDR";
    // Get lease4 by client ID
    static constexpr StatementTag GET_LEASE4_CLIENTID = "GET_LEASE4_CLIENTID";
    // Get lease4 by client ID & subnet ID
    static constexpr StatementTag GET_LEASE4_CLIENTID_SUBID = "GET_LEASE4_CLIENTID_SUBID";
    // Get lease4 by HW address
    static constexpr StatementTag GET_LEASE4_HWADDR = "GET_LEASE4_HWADDR";
    // Get lease4 by HW address & subnet ID
    static constexpr StatementTag GET_LEASE4_HWADDR_SUBID = "GET_LEASE4_HWADDR_SUBID";
    // Get lease4 by subnet ID
    static constexpr StatementTag GET_LEASE4_SUBID = "GET_LEASE4_SUBID";
    /// @}

private:
    // Pointer to lease object
    Lease4Ptr lease_;
    // IPv4 address
    cass_int64_t address_;
    // Client identification
    CassBlob client_id_;
};  // CqlLease4Exchange

constexpr StatementTag CqlLease4Exchange::INSERT_LEASE4;
constexpr StatementTag CqlLease4Exchange::UPDATE_LEASE4;
constexpr StatementTag CqlLease4Exchange::DELETE_LEASE4;
constexpr StatementTag CqlLease4Exchange::GET_LEASE4_EXPIRE;
constexpr StatementTag CqlLease4Exchange::GET_LEASE4;
constexpr StatementTag CqlLease4Exchange::GET_LEASE4_ADDR;
constexpr StatementTag CqlLease4Exchange::GET_LEASE4_CLIENTID;
constexpr StatementTag CqlLease4Exchange::GET_LEASE4_CLIENTID_SUBID;
constexpr StatementTag CqlLease4Exchange::GET_LEASE4_HWADDR;
constexpr StatementTag CqlLease4Exchange::GET_LEASE4_HWADDR_SUBID;
constexpr StatementTag CqlLease4Exchange::GET_LEASE4_SUBID;

StatementMap CqlLease4Exchange::tagged_statements_{

    // Inserts new IPv4 lease
    {INSERT_LEASE4,
     {INSERT_LEASE4,
      "INSERT INTO lease4( "
      "address, hwaddr, client_id, valid_lifetime, expire, subnet_id, "
      "fqdn_fwd, fqdn_rev, hostname, state "
      ") VALUES ( "
      "?, ?, ?, ?, ?, ?, ?, ?, ?, ? "
      ") "
      "IF NOT EXISTS "}},

    // Updates existing IPv4 lease
    {UPDATE_LEASE4,
     {UPDATE_LEASE4,
      "UPDATE lease4 SET "
      "hwaddr = ?, "
      "client_id = ?, "
      "subnet_id = ?, "
      "valid_lifetime = ?, "
      "expire = ?, "
      "fqdn_fwd = ?, "
      "fqdn_rev = ?, "
      "hostname = ?, "
      "state = ? "
      "WHERE address = ? "
      "IF EXISTS "}},

    // Deletes existing IPv4 lease
    {DELETE_LEASE4,
     {DELETE_LEASE4,
      "DELETE FROM lease4 "
      "WHERE address = ? "
      "IF EXISTS "}},

    // Gets up to a certain number of expired IPv4 leases
    {GET_LEASE4_EXPIRE,
     {GET_LEASE4_EXPIRE,
      "SELECT "
      "address, hwaddr, client_id, valid_lifetime, expire, subnet_id, "
      "fqdn_fwd, fqdn_rev, hostname, state "
      "FROM lease4 "
      "WHERE state = ? "
      "AND expire < ? "
      "LIMIT ? "
      "ALLOW FILTERING "}},

     // Gets an IPv4 lease(s)
     {GET_LEASE4,
      {GET_LEASE4,
       "SELECT "
       "address, hwaddr, client_id, valid_lifetime, expire, subnet_id, "
       "fqdn_fwd, fqdn_rev, hostname, state "
       "FROM lease4 "}},

    // Gets an IPv4 lease with specified IPv4 address
    {GET_LEASE4_ADDR,
     {GET_LEASE4_ADDR,
      "SELECT "
      "address, hwaddr, client_id, valid_lifetime, expire, subnet_id, "
      "fqdn_fwd, fqdn_rev, hostname, state "
      "FROM lease4 "
      "WHERE address = ? "}},

    // Gets an IPv4 lease(s) with specified client-id
    {GET_LEASE4_CLIENTID,
     {GET_LEASE4_CLIENTID,
      "SELECT "
      "address, hwaddr, client_id, valid_lifetime, expire, subnet_id, "
      "fqdn_fwd, fqdn_rev, hostname, state "
      "FROM lease4 "
      "WHERE client_id = ? "
      "ALLOW FILTERING "}},

    // Gets an IPv4 lease with specified client-id and subnet-id
    {GET_LEASE4_CLIENTID_SUBID,
     {GET_LEASE4_CLIENTID_SUBID,
      "SELECT "
      "address, hwaddr, client_id, valid_lifetime, expire, subnet_id, "
      "fqdn_fwd, fqdn_rev, hostname, state "
      "FROM lease4 "
      "WHERE client_id = ? "
      "AND subnet_id = ? "
      "ALLOW FILTERING "}},

    // Gets all IPv4 leases with specified hardware address
    {GET_LEASE4_HWADDR,
     {GET_LEASE4_HWADDR,
      "SELECT "
      "address, hwaddr, client_id, valid_lifetime, expire, subnet_id, "
      "fqdn_fwd, fqdn_rev, hostname, state "
      "FROM lease4 "
      "WHERE hwaddr = ? "
      "ALLOW FILTERING "}},

    // Gets an IPv4 lease with specified hardware addr and subnet-id
    {GET_LEASE4_HWADDR_SUBID,
     {GET_LEASE4_HWADDR_SUBID,
      "SELECT "
      "address, hwaddr, client_id, valid_lifetime, expire, subnet_id, "
      "fqdn_fwd, fqdn_rev, hostname, state "
      "FROM lease4 "
      "WHERE hwaddr = ? "
      "AND subnet_id = ? "
      "ALLOW FILTERING "}},

     // Gets an IPv4 lease(s) with specified subnet-id
     {GET_LEASE4_SUBID,
      {GET_LEASE4_SUBID,
       "SELECT "
       "address, hwaddr, client_id, valid_lifetime, expire, subnet_id, "
       "fqdn_fwd, fqdn_rev, hostname, state "
       "FROM lease4 "
       "WHERE subnet_id = ? "
       "ALLOW FILTERING "}}
};

CqlLease4Exchange::CqlLease4Exchange(const CqlConnection &connection)
    : CqlLeaseExchange(connection), address_(0) {
}

void
CqlLease4Exchange::createBindForInsert(const Lease4Ptr &lease, AnyArray &data) {
    if (!lease) {
        isc_throw(BadValue, "CqlLease4Exchange::createBindForInsert(): "
                            "Lease4 object is NULL");
    }
    // Store lease object to ensure it remains valid.
    lease_ = lease;
    // Set up the structures for the various components of the lease4
    // structure.

    try {
        // address: bigint
        // The address in the Lease structure is an IOAddress object.
        // Convert this to an integer for storage.
        address_ = static_cast<cass_int64_t>(lease_->addr_.toUint32());

        // hwaddr: blob
        if (lease_->hwaddr_ && lease_->hwaddr_->hwaddr_.size() > 0) {
            if (lease_->hwaddr_->hwaddr_.size() > HWAddr::MAX_HWADDR_LEN) {
                isc_throw(DbOperationError,
                          "hardware address "
                              << lease_->hwaddr_->toText() << " of length "
                              << lease_->hwaddr_->hwaddr_.size()
                              << " exceeds maximum allowed length of "
                              << HWAddr::MAX_HWADDR_LEN);
            }
            hwaddr_ = lease_->hwaddr_->hwaddr_;
        } else {
            hwaddr_.clear();
        }

        // client_id: blob
        if (lease_->client_id_ && lease_->client_id_->getClientId().size() > 0) {
            client_id_ = lease_->client_id_->getClientId();
        } else {
            client_id_.clear();
        }

        // valid lifetime: bigint
        valid_lifetime_ = static_cast<cass_int64_t>(lease_->valid_lft_);

        // expire: bigint
        // The lease structure holds the client last transmission time
        /// (cltt_)
        // For convenience for external tools, this is converted to lease
        // expiry time (expire). The relationship is given by:
        // expire = cltt_ + valid_lft_
        CqlExchange::convertToDatabaseTime(lease_->cltt_, lease_->valid_lft_, expire_);

        // subnet_id: int
        subnet_id_ = static_cast<cass_int32_t>(lease_->subnet_id_);

        // fqdn_fwd: boolean
        fqdn_fwd_ = lease_->fqdn_fwd_ ? cass_true : cass_false;

        // fqdn_rev: boolean
        fqdn_rev_ = lease_->fqdn_rev_ ? cass_true : cass_false;

        // hostname: varchar
        if (lease_->hostname_.size() > HOSTNAME_MAX_LEN) {
            isc_throw(BadValue,
                      "hostname " << lease_->hostname_ << " of length "
                                  << lease_->hostname_.size()
                                  << " exceeds maximum allowed length of "
                                  << HOSTNAME_MAX_LEN);
        }
        hostname_ = lease_->hostname_;

        // state: int
        state_ = static_cast<cass_int32_t>(lease_->state_);

        // Start with a fresh array.
        data.clear();
        data.add(&address_);
        data.add(&hwaddr_);
        data.add(&client_id_);
        data.add(&valid_lifetime_);
        data.add(&expire_);
        data.add(&subnet_id_);
        data.add(&fqdn_fwd_);
        data.add(&fqdn_rev_);
        data.add(&hostname_);
        data.add(&state_);

    } catch (const Exception &ex) {
        isc_throw(DbOperationError, "CqlLease4Exchange::createBindForInsert(): "
                  "could not create bind array from Lease4: " << lease_->addr_.toText()
                  << ", reason: " << ex.what());
    }
}

void
CqlLease4Exchange::createBindForUpdate(const Lease4Ptr &lease, AnyArray &data,
                                       StatementTag /* unused */) {
    if (!lease) {
        isc_throw(BadValue, "CqlLease4Exchange::createBindForUpdate(): "
                            "Lease4 object is NULL");
    }
    // Store lease object to ensure it remains valid.
    lease_ = lease;
    // Set up the structures for the various components of the lease4
    // structure.

    try {
        // address: bigint
        // The address in the Lease structure is an IOAddress object.
        // Convert this to an integer for storage.
        address_ = static_cast<cass_int64_t>(lease_->addr_.toUint32());

        // hwaddr: blob
        if (lease_->hwaddr_ && lease_->hwaddr_->hwaddr_.size() > 0) {
            if (lease_->hwaddr_->hwaddr_.size() > HWAddr::MAX_HWADDR_LEN) {
                isc_throw(DbOperationError,
                          "hardware address "
                              << lease_->hwaddr_->toText() << " of length "
                              << lease_->hwaddr_->hwaddr_.size()
                              << " exceeds maximum allowed length of "
                              << HWAddr::MAX_HWADDR_LEN);
            }
            hwaddr_ = lease_->hwaddr_->hwaddr_;
        } else {
            hwaddr_.clear();
        }

        // client_id: blob
        if (lease_->client_id_ && lease_->client_id_->getClientId().size() > 0) {
            client_id_ = lease_->client_id_->getClientId();
        } else {
            client_id_.clear();
        }

        // valid lifetime: bigint
        valid_lifetime_ = static_cast<cass_int64_t>(lease_->valid_lft_);

        // expire: bigint
        // The lease structure holds the client last transmission time
        /// (cltt_)
        // For convenience for external tools, this is converted to lease
        // expiry time (expire). The relationship is given by:
        // expire = cltt_ + valid_lft_
        CqlExchange::convertToDatabaseTime(lease_->cltt_, lease_->valid_lft_, expire_);

        // subnet_id: int
        subnet_id_ = static_cast<cass_int32_t>(lease_->subnet_id_);

        // fqdn_fwd: boolean
        fqdn_fwd_ = lease_->fqdn_fwd_ ? cass_true : cass_false;

        // fqdn_rev: boolean
        fqdn_rev_ = lease_->fqdn_rev_ ? cass_true : cass_false;

        // hostname: varchar
        if (lease_->hostname_.size() > HOSTNAME_MAX_LEN) {
            isc_throw(BadValue,
                      "hostname " << lease_->hostname_ << " of length "
                                  << lease_->hostname_.size()
                                  << " exceeds maximum allowed length of "
                                  << HOSTNAME_MAX_LEN);
        }
        hostname_ = lease_->hostname_;

        // state: int
        state_ = static_cast<cass_int32_t>(lease_->state_);

        // Start with a fresh array.
        data.clear();
        data.add(&hwaddr_);
        data.add(&client_id_);
        data.add(&subnet_id_);
        data.add(&valid_lifetime_);
        data.add(&expire_);
        data.add(&fqdn_fwd_);
        data.add(&fqdn_rev_);
        data.add(&hostname_);
        data.add(&state_);
        data.add(&address_);

    } catch (const Exception &ex) {
        isc_throw(DbOperationError,
                  "CqlLease4Exchange::createBindUpdate(): "
                  "could not create bind array from Lease4: "
                      << lease_->addr_.toText() << ", reason: " << ex.what());
    }
}

void
CqlLease4Exchange::createBindForDelete(const IOAddress &address, AnyArray &data,
                                       StatementTag /* unused */) {
    // Set up the structures for the various components of the lease4
    // structure.

    try {
        // address: bigint
        address_ = static_cast<cass_int64_t>(address.toUint32());

        // Start with a fresh array.
        data.clear();
        data.add(&address_);

    } catch (const Exception &ex) {
        isc_throw(DbOperationError,
                  "CqlLease4Exchange::createBindForDelete(): "
                  "could not create bind array with address: "
                      << address_ << ", reason: " << ex.what());
    }
}

void
CqlLease4Exchange::createBindForSelect(AnyArray &data, StatementTag /* unused */) {

    // Start with a fresh array.
    data.clear();

    // address: blob
    data.add(&address_);

    // hwaddr: blob
    data.add(&hwaddr_);

    // client_id: blob
    data.add(&client_id_);

    // valid_lifetime: bigint
    data.add(&valid_lifetime_);

    // expire: bigint
    data.add(&expire_);

    // subnet_id: int
    data.add(&subnet_id_);

    // fqdn_fwd: boolean
    data.add(&fqdn_fwd_);

    // fqdn_rev: boolean
    data.add(&fqdn_rev_);

    // hostname: varchar
    data.add(&hostname_);

    // state: int
    data.add(&state_);
}

boost::any
CqlLease4Exchange::retrieve() {
    try {
        // Sanity checks
        if (hwaddr_.size() > HWAddr::MAX_HWADDR_LEN) {
            isc_throw(BadValue,
                      "hardware address "
                          << HWAddr(hwaddr_, HTYPE_ETHER).toText()
                          << " of length " << hwaddr_.size()
                          << " exceeds maximum allowed length of "
                          << HWAddr::MAX_HWADDR_LEN);
        }
        if (client_id_.size() > ClientId::MAX_CLIENT_ID_LEN) {
            isc_throw(BadValue,
                      "client ID " << ClientId(client_id_).toText()
                                   << " of length " << client_id_.size()
                                   << " exceeds maximum allowed length of "
                                   << ClientId::MAX_CLIENT_ID_LEN);
        }
        if (hostname_.size() > HOSTNAME_MAX_LEN) {
            isc_throw(BadValue,
                      "hostname" << hostname_ << " of length "
                                 << hostname_.size()
                                 << " exceeds maximum allowed length of "
                                 << HOSTNAME_MAX_LEN);
        }

        time_t cltt = 0;
        CqlExchange::convertFromDatabaseTime(expire_, valid_lifetime_, cltt);

        HWAddrPtr hwaddr(new HWAddr(hwaddr_, HTYPE_ETHER));

        uint32_t addr4 = static_cast<uint32_t>(address_);

        Lease4Ptr result(new Lease4(addr4, hwaddr, client_id_.data(),
                                    client_id_.size(), valid_lifetime_, 0, 0,
                                    cltt, subnet_id_, fqdn_fwd_, fqdn_rev_,
                                    hostname_));

        result->state_ = state_;

        return (result);
    } catch (const Exception &ex) {
        isc_throw(DbOperationError,
                  "CqlLease4Exchange::retrieve(): "
                  "could not convert data to Lease4, reason: "
                      << ex.what());
    }
}

void
CqlLease4Exchange::getLeaseCollection(StatementTag &statement_tag, AnyArray &data,
                                      Lease4Collection &result) {
    LOG_DEBUG(dhcpsrv_logger, DHCPSRV_DBG_TRACE_DETAIL, DHCPSRV_CQL_GET_ADDR4)
        .arg(statement_tag);

    AnyArray collection = executeSelect(connection_, data, statement_tag);

    // Transfer Lease4 objects to result.
    for (boost::any &element : collection) {
        result.push_back(boost::any_cast<Lease4Ptr>(element));
    }
}

void
CqlLease4Exchange::getLease(StatementTag &statement_tag, AnyArray &data,
                            Lease4Ptr &result) {
    // This particular method is called when only one or zero matches is
    // expected.
    Lease4Collection collection;
    getLeaseCollection(statement_tag, data, collection);

    // Return single record if present, else clear the lease.
    const size_t collection_size = collection.size();
    if (collection_size >= 2u) {
        isc_throw(MultipleRecords,
                  "CqlLease4Exchange::getLease(): multiple records were found in "
                  "the database where only one was expected for statement "
                  << statement_tag);
    } else if (collection_size == 0u) {
        result.reset();
    } else {
        result = *collection.begin();
    }
}

void
CqlLease4Exchange::getExpiredLeases(const size_t &max_leases,
                                    Lease4Collection &expired_leases) {
    // Set up the WHERE clause value
    cass_int32_t keep_state = Lease::STATE_EXPIRED_RECLAIMED;
    cass_int64_t timestamp = static_cast<cass_int64_t>(time(NULL));

    // If the number of leases is 0, we will return all leases. This is
    // achieved by setting the limit to a very high value.
    cass_int32_t limit = max_leases > 0u ?
                             static_cast<cass_int32_t>(max_leases) :
                             std::numeric_limits<cass_int32_t>::max();

    for (cass_int32_t state = Lease::STATE_DEFAULT;
         state <= Lease::STATE_EXPIRED_RECLAIMED; state++) {
        if (state == keep_state) {
            continue;
        }

        AnyArray data;
        data.add(&state);
        data.add(&timestamp);
        data.add(&limit);

        // Retrieve leases from the database.
        Lease4Collection temp_collection;
        getLeaseCollection(CqlLease4Exchange::GET_LEASE4_EXPIRE, data,
                           temp_collection);

        for (Lease4Ptr &lease : temp_collection) {
            expired_leases.push_back(lease);
        }
    }
}

/// @brief Exchange Lease6 information between Kea and CQL
///
/// On any CQL operation, arrays of CQL BIND structures must be built to
/// describe the parameters in the prepared statements. Where information is
/// inserted or retrieved - INSERT, UPDATE, SELECT - a large amount of that
/// structure is identical. This class handles the creation of that array.
///
/// Owing to the CQL API, the process requires some intermediate variables
/// to hold things like data length etc. This object holds those variables.
///
/// @note There are no unit tests for this class. It is tested indirectly
/// in all CqlLeaseMgr::xxx6() calls where it is used.
class CqlLease6Exchange : public CqlLeaseExchange {
public:
    /// @brief Constructor
    ///
    /// The initialization of the variables here is only to satisfy
    /// cppcheck - all variables are initialized/set in the methods before
    /// they are used.
    ///
    /// @param connection connection used for this query
    explicit CqlLease6Exchange(const CqlConnection &connection);

    /// @brief Create CQL_BIND objects for Lease6 Pointer
    ///
    /// Fills in the CQL_BIND array for sending data in the Lease6 object to
    /// the database. Used for INSERT statements.
    ///
    /// @param lease The lease information to be inserted
    /// @param data Lease info will be stored here in CQL format
    void createBindForInsert(const Lease6Ptr &lease, AnyArray &data);

    /// @brief Create CQL_BIND objects for Lease6 Pointer
    ///
    /// Fills in the CQL_BIND array for sending data in the Lease6 object to
    /// the database. Used for UPDATE statements.
    ///
    /// @param lease Updated lease information.
    /// @param data lease info in CQL format will be stored here
    /// @param statement_tag tag identifying the query (optional)
    void createBindForUpdate(const Lease6Ptr &lease, AnyArray &data,
                             StatementTag statement_tag = NULL);

    /// @brief Create CQL_BIND objects for Lease4 Pointer
    ///
    /// Fills in the CQL_BIND array for sending data in the Lease6 object to
    /// the database. Used for DELETE statements.
    ///
    /// @param address address of the lease to be deleted
    /// @param data lease info in CQL format will be stored here
    /// @param statement_tag tag identifying the query (optional)
    void createBindForDelete(const IOAddress &address,
                             AnyArray &data,
                             StatementTag statement_tag = NULL);

    /// @brief Create BIND array to receive data
    ///
    /// Creates a CQL_BIND array to receive Lease6 data from the database.
    ///
    /// @param data info returned by CQL will be stored here
    /// @param statement_tag tag identifying the query (optional)
    virtual void
    createBindForSelect(AnyArray &data, StatementTag statement_tag = NULL) override;

    /// @brief Retrieves the Lease6 object in Kea format
    ///
    /// @return C++ representation of the object being returned
    virtual boost::any retrieve() override;

    /// @brief Retrieves zero or more IPv6 leases
    ///
    /// @param statement_tag query to be executed
    /// @param data parameters for the query
    /// @param result this lease collection will be updated
    void getLeaseCollection(StatementTag &statement_tag, AnyArray &data,
                            Lease6Collection &result);

    /// @brief Retrieves one IPv6 lease
    ///
    /// @param statement_tag query to be executed
    /// @param data parameters for the query
    /// @param result pointer to the lease being returned (or null)
    void
    getLease(StatementTag &statement_tag, AnyArray &data, Lease6Ptr &result);

    /// @brief Returns expired leases.
    ///
    /// This method returns up to specified number (see max_leases) of
    /// expired leases.
    ///
    /// @param max_leases at most this number of leases will be returned
    /// @param expired_leases expired leases will be stored here
    void getExpiredLeases(const size_t &max_leases, Lease6Collection &expired_leases);

    /// @brief Cassandra statements
    static StatementMap tagged_statements_;

    /// @brief Statement tags definitions
    /// @{
    static constexpr StatementTag INSERT_LEASE6 = "INSERT_LEASE6";
    static constexpr StatementTag UPDATE_LEASE6 = "UPDATE_LEASE6";
    static constexpr StatementTag DELETE_LEASE6 = "DELETE_LEASE6";
    static constexpr StatementTag GET_LEASE6_EXPIRE = "GET_LEASE6_EXPIRE";
    static constexpr StatementTag GET_LEASE6_ADDR = "GET_LEASE6_ADDR";
    static constexpr StatementTag GET_LEASE6_DUID_IAID = "GET_LEASE6_DUID_IAID";
    static constexpr StatementTag GET_LEASE6_DUID_IAID_SUBID = "GET_LEASE6_DUID_IAID_SUBID";
    // @}

private:
    /// @brief Lease
    Lease6Ptr lease_;

    /// @brief IPv6 address
    std::string address_;

    /// @brief Preferred lifetime
    cass_int64_t pref_lifetime_;

    /// @brief Client identifier
    CassBlob duid_;

    /// @brief Identity association identifier
    cass_int32_t iaid_;

    /// @brief Lease type (NA, TA or PD)
    cass_int32_t lease_type_;

    /// @brief Prefix length
    cass_int32_t prefix_len_;

    /// @brief Hardware type
    cass_int32_t hwtype_;

    /// @brief Source of the hardware address
    cass_int32_t hwaddr_source_;
};  // CqlLease6Exchange

constexpr StatementTag CqlLease6Exchange::INSERT_LEASE6;
constexpr StatementTag CqlLease6Exchange::UPDATE_LEASE6;
constexpr StatementTag CqlLease6Exchange::DELETE_LEASE6;
constexpr StatementTag CqlLease6Exchange::GET_LEASE6_EXPIRE;
constexpr StatementTag CqlLease6Exchange::GET_LEASE6_ADDR;
constexpr StatementTag CqlLease6Exchange::GET_LEASE6_DUID_IAID;
constexpr StatementTag CqlLease6Exchange::GET_LEASE6_DUID_IAID_SUBID;

StatementMap CqlLease6Exchange::tagged_statements_ = {

    // Inserts new IPv6 lease
    {INSERT_LEASE6,
     {INSERT_LEASE6,
      "INSERT INTO lease6("
      "address, valid_lifetime, expire, subnet_id, pref_lifetime, duid, iaid, "
      "lease_type, prefix_len, fqdn_fwd, fqdn_rev, hostname, hwaddr, hwtype, "
      "hwaddr_source, state "
      ") VALUES ("
      "?, ?, ?, ?, ?, ?, ?, ?, ?, ?, ?, ?, ?, ?, ?, ?"
      ") "
      "IF NOT EXISTS "}},

    // Updates existing IPv6 lease
    {UPDATE_LEASE6,
     {UPDATE_LEASE6,
      "UPDATE lease6 SET "
      "valid_lifetime = ?, "
      "expire = ?, "
      "pref_lifetime = ?, "
      "duid = ?, "
      "iaid = ?, "
      "subnet_id = ?, "
      "lease_type = ?, "
      "prefix_len = ?, "
      "fqdn_fwd = ?, "
      "fqdn_rev = ?, "
      "hostname = ?, "
      "hwaddr = ?, "
      "hwtype = ?, "
      "hwaddr_source = ?, "
      "state = ? "
      "WHERE address = ? "
      "IF EXISTS "}},

    // Deletes existing IPv6 lease
    {DELETE_LEASE6,
     {DELETE_LEASE6,
      "DELETE FROM lease6 "
      "WHERE address = ? "
      "IF EXISTS "}},

    // Gets up to a certain number of expired IPv6 leases
    {GET_LEASE6_EXPIRE,
     {GET_LEASE6_EXPIRE,
      "SELECT "
      "address, valid_lifetime, expire, subnet_id, pref_lifetime, duid, iaid, "
      "lease_type, prefix_len, fqdn_fwd, fqdn_rev, hostname, hwaddr, hwtype, "
      "hwaddr_source, state "
      "FROM lease6 "
      "WHERE state = ? "
      "AND expire < ? "
      "LIMIT ? "
      "ALLOW FILTERING "}},

    // Gets an IPv6 lease with specified IPv4 address
    {GET_LEASE6_ADDR,
     {GET_LEASE6_ADDR,
      "SELECT "
      "address, valid_lifetime, expire, subnet_id, pref_lifetime, duid, iaid, "
      "lease_type, prefix_len, fqdn_fwd, fqdn_rev, hostname, hwaddr, hwtype, "
      "hwaddr_source, state "
      "FROM lease6 "
      "WHERE address = ? "
      "AND lease_type = ? "
      "ALLOW FILTERING "}},

    // Gets an IPv6 lease(s) with specified duid and iaid
    {GET_LEASE6_DUID_IAID,
     {GET_LEASE6_DUID_IAID,
      "SELECT "
      "address, valid_lifetime, expire, subnet_id, pref_lifetime, duid, iaid, "
      "lease_type, prefix_len, fqdn_fwd, fqdn_rev, hostname, hwaddr, hwtype, "
      "hwaddr_source, state "
      "FROM lease6 "
      "WHERE duid = ? AND iaid = ? "
      "AND lease_type = ? "
      "ALLOW FILTERING "}},

    // Gets an IPv6 lease with specified duid, iaid and subnet-id
    {GET_LEASE6_DUID_IAID_SUBID,
     {GET_LEASE6_DUID_IAID_SUBID,
      "SELECT "
      "address, valid_lifetime, expire, subnet_id, pref_lifetime, duid, iaid, "
      "lease_type, prefix_len, fqdn_fwd, fqdn_rev, hostname, hwaddr, hwtype, "
      "hwaddr_source, state "
      "FROM lease6 "
      "WHERE duid = ? AND iaid = ? "
      "AND lease_type = ? "
      "AND subnet_id = ? "
      "ALLOW FILTERING "}},

};

CqlLease6Exchange::CqlLease6Exchange(const CqlConnection &connection)
    : CqlLeaseExchange(connection), pref_lifetime_(0), iaid_(0), lease_type_(0),
      prefix_len_(0), hwtype_(0), hwaddr_source_(0) {
}

void
CqlLease6Exchange::createBindForInsert(const Lease6Ptr &lease, AnyArray &data) {
    if (!lease) {
        isc_throw(BadValue, "CqlLease6Exchange::createBindForInsert(): "
                            "Lease6 object is NULL");
    }
    // Store lease object to ensure it remains valid.
    lease_ = lease;

    // Set up the structures for the various components of the lease4
    // structure.
    try {
        // address: varchar
        address_ = lease_->addr_.toText();
        if (address_.size() > ADDRESS6_TEXT_MAX_LEN) {
            isc_throw(BadValue, "address " << address_ << " of length " << address_.size()
                      << " exceeds maximum allowed length of " << ADDRESS6_TEXT_MAX_LEN);
        }

        // valid lifetime: bigint
        valid_lifetime_ = static_cast<cass_int64_t>(lease_->valid_lft_);

        // expire: bigint
        // The lease structure holds the client last transmission time
        // (cltt_)
        // For convenience for external tools, this is converted to lease
        // expiry time (expire). The relationship is given by:
        // expire = cltt_ + valid_lft_
        CqlExchange::convertToDatabaseTime(lease_->cltt_, lease_->valid_lft_, expire_);

        // subnet_id: int
        subnet_id_ = static_cast<cass_int32_t>(lease_->subnet_id_);

        // pref_lifetime: bigint
        pref_lifetime_ = static_cast<cass_int64_t>(lease_->preferred_lft_);

        // duid: blob
        if (!lease_->duid_) {
            isc_throw(DbOperationError, "lease6 with address " << address_
                      << " is missing mandatory duid");
        }
        duid_ = lease_->duid_->getDuid();

        // iaid: int
        iaid_ = static_cast<cass_int32_t>(lease_->iaid_);

        // lease_type: int
        lease_type_ = static_cast<cass_int32_t>(lease_->type_);

        // prefix_len: int
        prefix_len_ = static_cast<cass_int32_t>(lease_->prefixlen_);

        // fqdn_fwd: boolean
        fqdn_fwd_ = lease_->fqdn_fwd_ ? cass_true : cass_false;

        // fqdn_rev: boolean
        fqdn_rev_ = lease_->fqdn_rev_ ? cass_true : cass_false;

        // hostname: varchar
        if (lease_->hostname_.size() > HOSTNAME_MAX_LEN) {
            isc_throw(BadValue, "hostname" << lease_->hostname_ << " of length "
                      << lease_->hostname_.size() << " exceeds maximum allowed length of "
                      << HOSTNAME_MAX_LEN);
        }
        hostname_ = lease_->hostname_;

        // hwaddr: blob
        if (lease_->hwaddr_ && lease_->hwaddr_->hwaddr_.size() > 0) {
            if (lease_->hwaddr_->hwaddr_.size() > HWAddr::MAX_HWADDR_LEN) {
                isc_throw(DbOperationError, "hardware address " << lease_->hwaddr_->toText()
                          << " of length " << lease_->hwaddr_->hwaddr_.size()
                          << " exceeds maximum allowed length of " << HWAddr::MAX_HWADDR_LEN);
            }
            hwaddr_ = lease_->hwaddr_->hwaddr_;
        } else {
            hwaddr_.clear();
        }

        // hwtype: int
        if (lease_->hwaddr_) {
            hwtype_ = static_cast<cass_int32_t>(lease_->hwaddr_->htype_);
        } else {
            hwtype_ = 0;
        }

        // hwaddr_source: int
        if (lease_->hwaddr_) {
            hwaddr_source_ = static_cast<cass_int32_t>(lease_->hwaddr_->source_);
        } else {
            hwaddr_source_ = 0;
        }

        // state: int
        state_ = static_cast<cass_int32_t>(lease_->state_);

        // Start with a fresh array.
        data.clear();

        // Add them all to data.
        data.add(&address_);
        data.add(&valid_lifetime_);
        data.add(&expire_);
        data.add(&subnet_id_);
        data.add(&pref_lifetime_);
        data.add(&duid_);
        data.add(&iaid_);
        data.add(&lease_type_);
        data.add(&prefix_len_);
        data.add(&fqdn_fwd_);
        data.add(&fqdn_rev_);
        data.add(&hostname_);
        data.add(&hwaddr_);
        data.add(&hwtype_);
        data.add(&hwaddr_source_);
        data.add(&state_);

    } catch (const Exception &ex) {
        isc_throw(DbOperationError, "CqlLease6Exchange::createBindForInsert(): "
                  "could not create bind array from Lease6: " << lease_->addr_.toText()
                  << ", reason: " << ex.what());
    }
}

void
CqlLease6Exchange::createBindForUpdate(const Lease6Ptr &lease, AnyArray &data,
                                       StatementTag /* unused */) {
    if (!lease) {
        isc_throw(BadValue, "CqlLease6Exchange::createBindForUpdate(): "
                            "Lease6 object is NULL");
    }
    // Store lease object to ensure it remains valid.
    lease_ = lease;

    // Set up the structures for the various components of the lease4
    // structure.
    try {
        // address: varchar
        address_ = lease_->addr_.toText();
        if (address_.size() > ADDRESS6_TEXT_MAX_LEN) {
            isc_throw(BadValue,
                      "address " << address_ << " of length " << address_.size()
                                 << " exceeds maximum allowed length of "
                                 << ADDRESS6_TEXT_MAX_LEN);
        }

        // valid lifetime: bigint
        valid_lifetime_ = static_cast<cass_int64_t>(lease_->valid_lft_);

        // expire: bigint
        // The lease structure holds the client last transmission time
        // (cltt_)
        // For convenience for external tools, this is converted to lease
        // expiry time (expire). The relationship is given by:
        // expire = cltt_ + valid_lft_
        CqlExchange::convertToDatabaseTime(lease_->cltt_, lease_->valid_lft_, expire_);

        // subnet_id: int
        subnet_id_ = static_cast<cass_int32_t>(lease_->subnet_id_);

        // pref_lifetime: bigint
        pref_lifetime_ = static_cast<cass_int64_t>(lease_->preferred_lft_);

        // duid: blob
        if (!lease_->duid_) {
            isc_throw(DbOperationError,
                      "lease6 with address " << address_
                                             << " is missing mandatory duid");
        }
        duid_ = lease_->duid_->getDuid();

        // iaid: int
        iaid_ = static_cast<cass_int32_t>(lease_->iaid_);

        // lease_type: int
        lease_type_ = static_cast<cass_int32_t>(lease_->type_);

        // prefix_len: int
        prefix_len_ = static_cast<cass_int32_t>(lease_->prefixlen_);

        // fqdn_fwd: boolean
        fqdn_fwd_ = lease_->fqdn_fwd_ ? cass_true : cass_false;

        // fqdn_rev: boolean
        fqdn_rev_ = lease_->fqdn_rev_ ? cass_true : cass_false;

        // hostname: varchar
        if (lease_->hostname_.size() > HOSTNAME_MAX_LEN) {
            isc_throw(BadValue,
                      "hostname" << lease_->hostname_ << " of length "
                                 << lease_->hostname_.size()
                                 << " exceeds maximum allowed length of "
                                 << HOSTNAME_MAX_LEN);
        }
        hostname_ = lease_->hostname_;

        // hwaddr: blob
        if (lease_->hwaddr_ && lease_->hwaddr_->hwaddr_.size() > 0) {
            if (lease_->hwaddr_->hwaddr_.size() > HWAddr::MAX_HWADDR_LEN) {
                isc_throw(DbOperationError,
                          "hardware address "
                              << lease_->hwaddr_->toText() << " of length "
                              << lease_->hwaddr_->hwaddr_.size()
                              << " exceeds maximum allowed length of "
                              << HWAddr::MAX_HWADDR_LEN);
            }
            hwaddr_ = lease_->hwaddr_->hwaddr_;
        } else {
            hwaddr_.clear();
        }

        // hwtype: int
        if (lease_->hwaddr_) {
            hwtype_ = static_cast<cass_int32_t>(lease_->hwaddr_->htype_);
        } else {
            hwtype_ = 0;
        }

        // hwaddr_source: int
        if (lease_->hwaddr_) {
            hwaddr_source_ = static_cast<cass_int32_t>(lease_->hwaddr_->source_);
        } else {
            hwaddr_source_ = 0;
        }

        // state: int
        state_ = static_cast<cass_int32_t>(lease_->state_);

        // Start with a fresh array.
        data.clear();

        // Add them all to data.
        data.add(&valid_lifetime_);
        data.add(&expire_);
        data.add(&pref_lifetime_);
        data.add(&duid_);
        data.add(&iaid_);
        data.add(&subnet_id_);
        data.add(&lease_type_);
        data.add(&prefix_len_);
        data.add(&fqdn_fwd_);
        data.add(&fqdn_rev_);
        data.add(&hostname_);
        data.add(&hwaddr_);
        data.add(&hwtype_);
        data.add(&hwaddr_source_);
        data.add(&state_);
        data.add(&address_);

    } catch (const Exception &ex) {
        isc_throw(DbOperationError,
                  "CqlLease6Exchange::createBindForUpdate(): "
                  "could not create bind array from Lease6: "
                      << lease_->addr_.toText() << ", reason: " << ex.what());
    }
}

void
CqlLease6Exchange::createBindForDelete(const IOAddress &address, AnyArray &data,
                                       StatementTag /* unused */) {

    // Set up the structures for the various components of the lease4
    // structure.
    try {
        // address: varchar
        address_ = address.toText();

        // Start with a fresh array.
        data.clear();
        data.add(&address_);

    } catch (const Exception &ex) {
        isc_throw(DbOperationError,
                  "CqlLease6Exchange::createBindForDelete(): "
                  "could not create bind array with address: "
                      << address_ << ", reason: " << ex.what());
    }
}

void
CqlLease6Exchange::createBindForSelect(AnyArray &data, StatementTag /* unused */) {

    // Start with a fresh array.
    data.clear();

    // address: varchar
    data.add(&address_);

    // valid_lifetime_: bigint
    data.add(&valid_lifetime_);

    // expire: bigint
    data.add(&expire_);

    // subnet_id: int
    data.add(&subnet_id_);

    // pref_lifetime: bigint
    data.add(&pref_lifetime_);

    // duid: blob
    data.add(&duid_);

    // iaid: int
    data.add(&iaid_);

    // lease_type: int
    data.add(&lease_type_);

    // prefix_len: int
    data.add(&prefix_len_);

    // fqdn_fwd: boolean
    data.add(&fqdn_fwd_);

    // fqdn_rev: boolean
    data.add(&fqdn_rev_);

    // hostname: varchar
    data.add(&hostname_);

    // hwaddr: blob
    data.add(&hwaddr_);

    // hwtype: int
    data.add(&hwtype_);

    // hwaddr_source: int
    data.add(&hwaddr_source_);

    // state: int
    data.add(&state_);
}

boost::any
CqlLease6Exchange::retrieve() {
    try {
        // Sanity checks
        if (address_.size() > ADDRESS6_TEXT_MAX_LEN) {
            isc_throw(BadValue,
                      "address " << address_ << " of length " << address_.size()
                                 << " exceeds maximum allowed length of "
                                 << ADDRESS6_TEXT_MAX_LEN);
        }
        if (duid_.size() > DUID::MAX_DUID_LEN) {
            isc_throw(BadValue,
                      "duid " << DUID(duid_).toText() << " of length "
                              << duid_.size()
                              << " exceeds maximum allowed length of "
                              << DUID::MAX_DUID_LEN);
        }
        if (lease_type_ != Lease::TYPE_NA && lease_type_ != Lease::TYPE_TA &&
            lease_type_ != Lease::TYPE_PD) {
            isc_throw(BadValue,
                      "invalid lease type "
                          << lease_type_ << " for lease with address "
                          << address_ << ". Expected 0, 1 or 2.");
        }
        if (hostname_.size() > HOSTNAME_MAX_LEN) {
            isc_throw(BadValue,
                      "hostname " << hostname_ << " of length "
                                  << hostname_.size()
                                  << " exceeds maximum allowed length of "
                                  << HOSTNAME_MAX_LEN);
        }
        if (hwaddr_.size() > HWAddr::MAX_HWADDR_LEN) {
            isc_throw(BadValue,
                      "hwaddr " << HWAddr(hwaddr_, hwtype_).toText(false)
                                << " of length " << hwaddr_.size()
                                << " exceeds maximum allowed length of "
                                << HWAddr::MAX_HWADDR_LEN);
        }

        IOAddress addr(address_);

        DuidPtr duid(new DUID(duid_));

        HWAddrPtr hwaddr;
        if (hwaddr_.size()) {
            hwaddr.reset(new HWAddr(hwaddr_, hwtype_));
            hwaddr->source_ = hwaddr_source_;
        }

        // Create the lease and set the cltt (after converting from the
        // expire time retrieved from the database).
        Lease6Ptr result(
            new Lease6(static_cast<Lease::Type>(lease_type_), addr, duid, iaid_,
                       pref_lifetime_, valid_lifetime_, 0, 0, subnet_id_,
                       fqdn_fwd_, fqdn_rev_, hostname_, hwaddr, prefix_len_));

        time_t cltt = 0;
        CqlExchange::convertFromDatabaseTime(expire_, valid_lifetime_, cltt);
        result->cltt_ = cltt;

        result->state_ = state_;

        return (result);
    } catch (const Exception &ex) {
        isc_throw(DbOperationError,
                  "CqlLease6Exchange::retrieve(): "
                  "could not convert data to Lease6, reason: "
                      << ex.what());
    }
    return Lease6Ptr();
}

void
CqlLease6Exchange::getLeaseCollection(StatementTag &statement_tag, AnyArray &data,
                                      Lease6Collection &result) {
    LOG_DEBUG(dhcpsrv_logger, DHCPSRV_DBG_TRACE_DETAIL, DHCPSRV_CQL_GET_ADDR4)
        .arg(statement_tag);

    AnyArray collection = executeSelect(connection_, data, statement_tag);

    // Transfer Lease6 objects to result.
    for (boost::any &lease : collection) {
        result.push_back(boost::any_cast<Lease6Ptr>(lease));
    }
}

void
CqlLease6Exchange::getLease(StatementTag &statement_tag, AnyArray &data,
                            Lease6Ptr &result) {
    // This particular method is called when only one or zero matches is
    // expected.
    Lease6Collection collection;
    getLeaseCollection(statement_tag, data, collection);

    // Return single record if present, else clear the lease.
    const size_t collection_size = collection.size();
    if (collection_size >= 2u) {
        isc_throw(MultipleRecords,
                  "CqlLease6Exchange::getLease(): multiple records were found in "
                  "the database where only one was expected for statement "
                  << statement_tag);
    } else if (collection_size == 0u) {
        result.reset();
    } else {
        result = *collection.begin();
    }
}

void
CqlLease6Exchange::getExpiredLeases(const size_t &max_leases,
                                    Lease6Collection &expired_leases) {
    // Set up the WHERE clause value
    cass_int32_t keep_state = Lease::STATE_EXPIRED_RECLAIMED;
    cass_int64_t timestamp = static_cast<cass_int64_t>(time(NULL));

    // If the number of leases is 0, we will return all leases. This is
    // achieved by setting the limit to a very high value.
    cass_int32_t limit = max_leases > 0u ?
                             static_cast<cass_int32_t>(max_leases) :
                             std::numeric_limits<cass_int32_t>::max();

    for (cass_int32_t state = Lease::STATE_DEFAULT;
         state <= Lease::STATE_EXPIRED_RECLAIMED; state++) {
        if (state == keep_state) {
            continue;
        }

        AnyArray data;
        data.add(&state);
        data.add(&timestamp);
        data.add(&limit);

        // Retrieve leases from the database.
        Lease6Collection temp_collection;
        getLeaseCollection(CqlLease6Exchange::GET_LEASE6_EXPIRE, data,
                           temp_collection);

        for (Lease6Ptr &lease : temp_collection) {
            expired_leases.push_back(lease);
        }
    }
}

/// @brief Base CQL derivation of the statistical lease data query
///
/// This class provides the functionality such as results storage and row
/// fetching common to fulfilling the statistical lease data query.
///
class CqlLeaseStatsQuery : public LeaseStatsQuery, public CqlExchange {
public:
    /// @brief Constructor to query for all subnets' stats
    ///
    ///  The query created will return statistics for all subnets
    ///
    /// @param conn An open connection to the database housing the lease data
    /// @param statement The lease data SQL prepared statement tag to execute
    /// @param fetch_type Indicates whether or not lease_type should be
    /// fetched from the result set (should be true for v6)
    CqlLeaseStatsQuery(CqlConnection& connection, StatementTag& statement,
                       const bool fetch_type)
        : connection_(connection), statement_(statement), fetch_type_(fetch_type),
          cummulative_rows_(), next_row_(cummulative_rows_.begin()),
          subnet_id_(0), lease_type_(0), state_(0) {
    }

    /// @brief Constructor to query for a single subnet's stats
    ///
    /// The query created will return statistics for a single subnet
    ///
    /// @param conn An open connection to the database housing the lease data
    /// @param statement The lease data SQL prepared statement tag to execute
    /// @param fetch_type Indicates whether or not lease_type should be
    /// fetched from the result set (should be true for v6)
    /// @param subnet_id id of the subnet for which stats are desired
    CqlLeaseStatsQuery(CqlConnection& conn, StatementTag& statement,
                         const bool fetch_type,  const SubnetID& subnet_id)
        : LeaseStatsQuery(subnet_id), conn_(conn), statement_(statement),
          fetch_type_(fetch_type), cummulative_rows_(),
          next_row_(cummulative_rows_.begin()),
          subnet_id_(0), lease_type_(0), lease_state_(0) {
    }

    /// @brief Constructor to query for the stats for a range of subnets
    ///
    /// The query created will return statistics for the inclusive range of
    /// subnets described by first and last sunbet IDs.
    ///
    /// @param conn An open connection to the database housing the lease data
    /// @param statement The lease data SQL prepared statement tag to execute
    /// @param fetch_type Indicates whether or not lease_type should be
    /// fetched from the result set (should be true for v6)
    /// @param first_subnet_id first subnet in the range of subnets
    /// @param last_subnet_id last subnet in the range of subnets
    CqlLeaseStatsQuery(CqlConnection& conn, StatementTag& statement,
                         const bool fetch_type,  const SubnetID& first_subnet_id,
                         const SubnetID& last_subnet_id)
        : LeaseStatsQuery(first_subnet_id, last_subnet_id), conn_(conn),
          statement_(statement), fetch_type_(fetch_type), cummulative_rows_(),
          next_row_(cummulative_rows_.begin()),
          subnet_id_(0), lease_type_(0), lease_state_(0) {
    }

    /// @brief Destructor
    virtual ~CqlLeaseStatsQuery() {};

    /// @brief Creates the lease statistical data result set
    ///
    /// The result set is populated by executing a  prepared SQL query
    /// against the database which sums the leases per lease state per
    /// subnet id.  Positions internal row tracking to point to the
    /// first row of the aggregate results.
    void start();

    /// @brief Fetches the next row in the result set
    ///
    /// Once the internal result set has been populated by invoking the
    /// the start() method, this method is used to iterate over the
    /// result set rows. Once the last row has been fetched, subsequent
    /// calls will return false.
    ///
    /// @param row Storage for the fetched row
    ///
    /// @return True if the fetch succeeded, false if there are no more
    /// rows to fetch.
    bool getNextRow(LeaseStatsRow& row);

    /// @brief Create BIND array to receive C++ data.
    ///
    /// Used in executeSelect() to retrieve from database
    ///
    /// @param data array of bound objects representing data to be retrieved
    /// @param statement_tag prepared statement being executed; defaults to an
    ///     invalid index
    virtual void
    createBindForSelect(AnyArray& data, StatementTag statement_tag = NULL);

    /// @brief Copy received data into the derived class' object.
    ///
    /// Copies information about the entity to be retrieved into a holistic
    /// object. Called in @ref executeSelect(). Not implemented for base class
    /// CqlExchange. To be implemented in derived classes.
    ///
    /// @return a pointer to the object retrieved.
    virtual boost::any retrieve();

    /// @brief Statement tags definitions
    /// @{
    // Return lease4 lease statistics for all subnets
    static constexpr StatementTag ALL_LEASE4_STATS = "ALL_LEASE4_STATS";
    /// Return lease4 lease statistics for a single subnet
    static constexpr StatementTag SUBNET_LEASE4_STATS = "SUBNET_LEASE4_STATS";
    /// Return lease4 lease statistics for a range of subnets
    static constexpr StatementTag SUBNET_RANGE_LEASE4_STATS = "SUBNET_RANGE_LEASE4_STATS";

    // Return lease6 lease statistics for all subnets
    static constexpr StatementTag ALL_LEASE6_STATS = "ALL_LEASE6_STATS";
    /// Return lease6 lease statistics for a single subnet
    static constexpr StatementTag SUBNET_LEASE6_STATS = "SUBNET_LEASE6_STATS";
    /// Return lease6 lease statistics for a range of subnets
    static constexpr StatementTag SUBNET_RANGE_LEASE6_STATS = "SUBNET_RANGE_LEASE6_STATS";
    /// @}

    /// @brief Cassandra statements
    static StatementMap tagged_statements_;

private:
    /// @brief Database connection
    const CqlConnection &connection_;

    /// @brief The query's prepared statement tag
    StatementTag statement_;

    /// @brief Indicates if query supplies lease type
    bool fetch_type_;

    /// @brief map containing the aggregated lease counts
    std::map<LeaseStatsRow, int> cummulative_rows_;

    /// @brief cursor pointing to the next row to read in aggregate map
    std::map<LeaseStatsRow, int>::iterator next_row_;

    /// @brief Subnet identifier
    cass_int32_t subnet_id_;

    /// @brief Lease type (NA, TA or PD)
    cass_int32_t lease_type_;

    /// @brief Lease state
    cass_int32_t state_;
};

constexpr StatementTag CqlLeaseStatsQuery::ALL_LEASE4_STATS;
constexpr StatementTag CqlLeaseStatsQuery::SUBNET_LEASE4_STATS;
constexpr StatementTag CqlLeaseStatsQuery::SUBNET_RANGE_LEASE4_STATS;
constexpr StatementTag CqlLeaseStatsQuery::ALL_LEASE6_STATS;
constexpr StatementTag CqlLeaseStatsQuery::SUBNET_LEASE6_STATS;
constexpr StatementTag CqlLeaseStatsQuery::SUBNET_RANGE_LEASE6_STATS;

StatementMap CqlLeaseStatsQuery::tagged_statements_{
    // Return subnet_id and state of each v4 lease
    {ALL_LEASE4_STATS,
        {ALL_LEASE4_STATS,
        "SELECT "
        "subnet_id, state "
        "FROM lease4 "
    }},

    // Return state of each v4 lease for a single subnet
    {SUBNET_LEASE4_STATS,
        {SUBNET_LEASE4_STATS,
        "SELECT "
        "subnet_id, state "
        "FROM lease4 "
        "WHERE subnet_id = ? "
    }},

    // Return state of each v4 lease for a subnet range
    {SUBNET_RANGE_LEASE4_STATS,
        {SUBNET_RANGE_LEASE4_STATS,
        "SELECT "
        "subnet_id, state "
        "FROM lease4 "
        "WHERE subnet_id >= ? and subnet_id <= ? "
        "ALLOW FILTERING "
    }},

    // Return subnet_id, lease_type, and state of each v6 lease
    {ALL_LEASE6_STATS,
        {ALL_LEASE6_STATS,
        "SELECT "
        "subnet_id, lease_type, state "
        "FROM lease6 "
    }},

    // Return type and state of each v6 lease for a single subnet
    {SUBNET_LEASE6_STATS,
        {SUBNET_LEASE6_STATS,
        "SELECT "
        "subnet_id, lease_type, state "
        "FROM lease6 "
        "WHERE subnet_id = ? "
    }},

    // Return type and state of each v6 lease for single range
    {SUBNET_RANGE_LEASE6_STATS,
        {SUBNET_RANGE_LEASE6_STATS,
        "SELECT "
        "subnet_id, lease_type, state "
        "FROM lease6 "
        "WHERE subnet_id >= ? and subnet_id <= ? "
        "ALLOW FILTERING "
    }},

};

void
CqlLeaseStatsQuery::start() {

    // Set up where clause parameters as needed
    AnyArray data;
    cass_int32_t first_subnet_id_data;
    cass_int32_t last_subnet_id_data;
    if (getSelectMode() != ALL_SUBNETS) {
        first_subnet_id_data = static_cast<cass_int32_t>(first_subnet_id_);
        data.add(&first_subnet_id_data);

        if (getSelectMode() == SUBNET_RANGE) {
            last_subnet_id_data = static_cast<cass_int32_t>(last_subnet_id_);
            data.add(&last_subnet_id_data);
        }
    }

    // This gets a collection of "raw" data for all leases that match
    // the subnet selection criteria (all, range, or single subnets)
    // then rolls them up into cummulative_rows_
    AnyArray collection = executeSelect(connection_, data, statement_);

    // Form LeaseStatsRowPtr objects.
    LeaseStatsCollection stats_collection;
    for (boost::any& stats : collection) {
        LeaseStatsRowPtr data(boost::any_cast<LeaseStatsRowPtr>(stats));
        stats_collection.push_back(data);
        auto cum_row = cummulative_rows_.find(*data);
        if (cum_row != cummulative_rows_.end()) {
            cummulative_rows_[*data] = cum_row->second + 1;
        } else {
            cummulative_rows_.insert(std::make_pair(*data, 1));
        }
    }

    // Set our row iterator to the beginning
    next_row_ = cummulative_rows_.begin();
}

bool
CqlLeaseStatsQuery::getNextRow(LeaseStatsRow& row) {
    // If we're past the end, punt.
    if (next_row_ == cummulative_rows_.end()) {
        return (false);
    }

    // Start by copying from the map row key
    row.subnet_id_ = next_row_->first.subnet_id_;
    row.lease_type_ = next_row_->first.lease_type_;
    row.lease_state_ = next_row_->first.lease_state_;

    // Grab the count from the map value
    row.state_count_ = next_row_->second;

    // Point to the next row.
    ++next_row_;
    return (true);
}

void
CqlLeaseStatsQuery::createBindForSelect(AnyArray& data, StatementTag statement_tag) {

    // Start with a fresh array.
    data.clear();

    // subnet_id: int
    data.add(&subnet_id_);

    // lease_type: int
    if (statement_tag == CqlLeaseStatsQuery::RECOUNT_LEASE6_STATS) {
        data.add(&lease_type_);
    } else {
        lease_type_ = Lease::TYPE_NA; // lease type is always NA for v4
    }

<<<<<<< HEAD
    // state: int
    data.add(&state_);
}
=======
    // Wait for the statement execution to complete.
    cass_future_wait(future);
    const std::string error = connection.checkFutureError(
        "CqlLeaseStatsQuery::executeSelect(): cass_session_execute() != CASS_OK",
        future, statement_tag);
    rc = cass_future_error_code(future);
    if (rc != CASS_OK) {
        cass_future_free(future);
        cass_statement_free(statement);
        isc_throw(DbOperationError, error);
    }

    // Get column values.
    const CassResult* result_collection = cass_future_get_result(future);

    // lease type is always NA for v4
    if (!fetch_type_)  {
        lease_type_ = Lease::TYPE_NA;
    }

    // Since we're currently forced to pull data for all leases, we
    // iterate over them, aggregating them into cummulative LeaseStatsRows
    AnyArray return_values;
    CassIterator* rows = cass_iterator_from_result(result_collection);
    while (cass_iterator_next(rows)) {
        const CassRow* row = cass_iterator_get_row(rows);
        createBindForSelect(return_values, statement_tag);
        CqlCommon::getData(row, return_values);

        if (lease_state_ != Lease::STATE_DEFAULT &&
            lease_state_ != Lease::STATE_DECLINED) {
            continue;
        }

        LeaseStatsRow raw_row(subnet_id_, static_cast<Lease::Type>(lease_type_),
                              lease_state_, 1);

        auto cum_row = cummulative_rows_.find(raw_row);
        if (cum_row != cummulative_rows_.end()) {
            cummulative_rows_[raw_row] = cum_row->second + 1;
        } else {
            cummulative_rows_.insert(std::make_pair(raw_row, 1));
        }
    }
>>>>>>> 2d7478c4

boost::any
CqlLeaseStatsQuery::retrieve() {
    return (LeaseStatsRowPtr(new LeaseStatsRow(subnet_id_,
            static_cast<Lease::Type>(lease_type_), state_, 1)));
}

CqlLeaseMgr::CqlLeaseMgr(const DatabaseConnection::ParameterMap &parameters)
    : LeaseMgr(), dbconn_(parameters) {
    dbconn_.openDatabase();
    dbconn_.prepareStatements(CqlLease4Exchange::tagged_statements_);
    dbconn_.prepareStatements(CqlLease6Exchange::tagged_statements_);
    dbconn_.prepareStatements(CqlVersionExchange::tagged_statements_);
    dbconn_.prepareStatements(CqlLeaseStatsQuery::tagged_statements_);
}

CqlLeaseMgr::~CqlLeaseMgr() {
    // There is no need to close the database in this destructor: it is
    // closed in the destructor of the dbconn_ member variable.
}

std::string
CqlLeaseMgr::getDBVersion() {
    std::stringstream tmp;
    tmp << "CQL backend " << CQL_SCHEMA_VERSION_MAJOR;
    tmp << "." << CQL_SCHEMA_VERSION_MINOR;
    tmp << ", library cassandra";
    return tmp.str();
}

bool
CqlLeaseMgr::addLease(const Lease4Ptr &lease) {
    LOG_DEBUG(dhcpsrv_logger, DHCPSRV_DBG_TRACE_DETAIL, DHCPSRV_CQL_ADD_ADDR4)
        .arg(lease->addr_.toText());

    AnyArray data;

    std::unique_ptr<CqlLease4Exchange> exchange4(new CqlLease4Exchange(dbconn_));
    exchange4->createBindForInsert(lease, data);
    try {
        exchange4->executeMutation(dbconn_, data, CqlLease4Exchange::INSERT_LEASE4);
    } catch (const Exception &exception) {
        LOG_DEBUG(dhcpsrv_logger, DHCPSRV_DBG_TRACE_DETAIL, DHCPSRV_CQL_LEASE_EXCEPTION_THROWN)
            .arg(exception.what());
        return false;
    }
    return true;
}

bool
CqlLeaseMgr::addLease(const Lease6Ptr &lease) {
    LOG_DEBUG(dhcpsrv_logger, DHCPSRV_DBG_TRACE_DETAIL, DHCPSRV_CQL_ADD_ADDR6)
        .arg(lease->addr_.toText());

    AnyArray data;

    std::unique_ptr<CqlLease6Exchange> exchange6(new CqlLease6Exchange(dbconn_));
    exchange6->createBindForInsert(lease, data);
    try {
        exchange6->executeMutation(dbconn_, data, CqlLease6Exchange::INSERT_LEASE6);
    } catch (const Exception &exception) {
        LOG_DEBUG(dhcpsrv_logger, DHCPSRV_DBG_TRACE_DETAIL, DHCPSRV_CQL_LEASE_EXCEPTION_THROWN)
            .arg(exception.what());
        return false;
    }
    return true;
}

Lease4Ptr
CqlLeaseMgr::getLease4(const IOAddress &addr) const {
    LOG_DEBUG(dhcpsrv_logger, DHCPSRV_DBG_TRACE_DETAIL, DHCPSRV_CQL_GET_ADDR4)
        .arg(addr.toText());

    // Set up the WHERE clause value
    AnyArray data;

    cass_int64_t addr4 = static_cast<cass_int64_t>(addr.toUint32());
    data.add(&addr4);

    // Get the data.
    Lease4Ptr result;

    std::unique_ptr<CqlLease4Exchange> exchange4(new CqlLease4Exchange(dbconn_));
    exchange4->getLease(CqlLease4Exchange::GET_LEASE4_ADDR, data, result);

    return (result);
}

Lease4Collection
CqlLeaseMgr::getLease4(const HWAddr &hwaddr) const {
    LOG_DEBUG(dhcpsrv_logger, DHCPSRV_DBG_TRACE_DETAIL, DHCPSRV_CQL_GET_HWADDR)
        .arg(hwaddr.toText());

    // Set up the WHERE clause value
    AnyArray data;

    CassBlob hwaddr_data(hwaddr.hwaddr_);
    data.add(&hwaddr_data);

    // Get the data.
    Lease4Collection result;
    std::unique_ptr<CqlLease4Exchange> exchange4(new CqlLease4Exchange(dbconn_));
    exchange4->getLeaseCollection(CqlLease4Exchange::GET_LEASE4_HWADDR, data, result);

    return (result);
}

Lease4Ptr
CqlLeaseMgr::getLease4(const HWAddr &hwaddr, SubnetID subnet_id) const {
    LOG_DEBUG(dhcpsrv_logger, DHCPSRV_DBG_TRACE_DETAIL,
              DHCPSRV_CQL_GET_SUBID_HWADDR)
        .arg(subnet_id)
        .arg(hwaddr.toText());

    // Set up the WHERE clause value
    AnyArray data;

    CassBlob hwaddr_data(hwaddr.hwaddr_);
    data.add(&hwaddr_data);

    cass_int32_t subnet_id_data = static_cast<cass_int32_t>(subnet_id);
    data.add(&subnet_id_data);

    // Get the data.
    Lease4Ptr result;
    std::unique_ptr<CqlLease4Exchange> exchange4(new CqlLease4Exchange(dbconn_));
    exchange4->getLease(CqlLease4Exchange::GET_LEASE4_HWADDR_SUBID, data, result);

    return (result);
}

Lease4Collection
CqlLeaseMgr::getLease4(const ClientId &clientid) const {
    LOG_DEBUG(dhcpsrv_logger, DHCPSRV_DBG_TRACE_DETAIL, DHCPSRV_CQL_GET_CLIENTID)
        .arg(clientid.toText());

    // Set up the WHERE clause value
    AnyArray data;

    CassBlob client_id_data(clientid.getClientId());
    data.add(&client_id_data);

    // Get the data.
    Lease4Collection result;
    std::unique_ptr<CqlLease4Exchange> exchange4(new CqlLease4Exchange(dbconn_));
    exchange4->getLeaseCollection(CqlLease4Exchange::GET_LEASE4_CLIENTID, data, result);

    return (result);
}

Lease4Ptr
CqlLeaseMgr::getLease4(const ClientId &clientid, const HWAddr &hwaddr,
                       SubnetID subnet_id) const {
    /// @todo: Remove this method in this and all other implementations.
    /// This method is currently not implemented because allocation engine
    /// searches for the lease using HW address or client identifier.
    /// It never uses both parameters in the same time. We need to
    /// consider if this method is needed at all.
    LOG_DEBUG(dhcpsrv_logger, DHCPSRV_DBG_TRACE_DETAIL, DHCPSRV_CQL_GET_CLIENTID_HWADDR_SUBID)
        .arg(clientid.toText())
        .arg(hwaddr.toText())
        .arg(subnet_id);

    isc_throw(NotImplemented, "CqlLeaseMgr::getLease4() is obsolete");
}

Lease4Ptr
CqlLeaseMgr::getLease4(const ClientId &clientid, SubnetID subnet_id) const {
    LOG_DEBUG(dhcpsrv_logger, DHCPSRV_DBG_TRACE_DETAIL, DHCPSRV_CQL_GET_SUBID_CLIENTID)
        .arg(subnet_id)
        .arg(clientid.toText());

    // Set up the WHERE clause value
    AnyArray data;

    CassBlob client_id_data(clientid.getClientId());
    data.add(&client_id_data);

    cass_int32_t subnet_id_data = static_cast<cass_int32_t>(subnet_id);
    data.add(&subnet_id_data);

    // Get the data.
    Lease4Ptr result;
    std::unique_ptr<CqlLease4Exchange> exchange4(new CqlLease4Exchange(dbconn_));
    exchange4->getLease(CqlLease4Exchange::GET_LEASE4_CLIENTID_SUBID, data, result);

    return (result);
}

Lease4Collection
CqlLeaseMgr::getLeases4(SubnetID subnet_id) const {
    LOG_DEBUG(dhcpsrv_logger, DHCPSRV_DBG_TRACE_DETAIL, DHCPSRV_CQL_GET_SUBID4)
        .arg(subnet_id);

    // Set up the WHERE clause value
    AnyArray data;

    cass_int32_t subnet_id_data = static_cast<cass_int32_t>(subnet_id);
    data.add(&subnet_id_data);

    // Get the data.
    Lease4Collection result;
    std::unique_ptr<CqlLease4Exchange> exchange4(new CqlLease4Exchange(dbconn_));
    exchange4->getLeaseCollection(CqlLease4Exchange::GET_LEASE4_SUBID, data, result);

    return (result);
}

Lease4Collection
CqlLeaseMgr::getLeases4() const {
    LOG_DEBUG(dhcpsrv_logger, DHCPSRV_DBG_TRACE_DETAIL, DHCPSRV_CQL_GET4);

    // Set up the WHERE clause value
    AnyArray data;

    // Get the data.
    Lease4Collection result;
    std::unique_ptr<CqlLease4Exchange> exchange4(new CqlLease4Exchange(dbconn_));
    exchange4->getLeaseCollection(CqlLease4Exchange::GET_LEASE4, data, result);

    return (result);
}

Lease6Ptr
CqlLeaseMgr::getLease6(Lease::Type lease_type, const IOAddress &addr) const {
    std::string addr_data = addr.toText();
    LOG_DEBUG(dhcpsrv_logger, DHCPSRV_DBG_TRACE_DETAIL, DHCPSRV_CQL_GET_ADDR6)
        .arg(addr_data)
        .arg(lease_type);

    // Set up the WHERE clause value
    AnyArray data;

    if (addr_data.size() > ADDRESS6_TEXT_MAX_LEN) {
        isc_throw(BadValue,
                  "CqlLeaseMgr::getLease6(): "
                  "address "
                      << addr_data << " of length " << addr_data.size()
                      << " exceeds maximum allowed length of "
                      << ADDRESS6_TEXT_MAX_LEN);
    }
    data.add(&addr_data);

    cass_int32_t lease_type_data = static_cast<cass_int32_t>(lease_type);
    data.add(&lease_type_data);

    Lease6Ptr result;
    std::unique_ptr<CqlLease6Exchange> exchange6(new CqlLease6Exchange(dbconn_));
    exchange6->getLease(CqlLease6Exchange::GET_LEASE6_ADDR, data, result);

    return (result);
}

Lease6Collection
CqlLeaseMgr::getLeases6(Lease::Type lease_type, const DUID &duid, uint32_t iaid) const {
    LOG_DEBUG(dhcpsrv_logger, DHCPSRV_DBG_TRACE_DETAIL, DHCPSRV_CQL_GET_IAID_DUID)
        .arg(iaid)
        .arg(duid.toText())
        .arg(lease_type);

    // Set up the WHERE clause value
    AnyArray data;

    CassBlob duid_data(duid.getDuid());
    cass_int32_t iaid_data = static_cast<cass_int32_t>(iaid);

    data.add(&duid_data);
    data.add(&iaid_data);

    cass_int32_t lease_type_data = static_cast<cass_int32_t>(lease_type);
    data.add(&lease_type_data);

    // Get the data.
    Lease6Collection result;
    std::unique_ptr<CqlLease6Exchange> exchange6(new CqlLease6Exchange(dbconn_));
    exchange6->getLeaseCollection(CqlLease6Exchange::GET_LEASE6_DUID_IAID, data, result);

    return (result);
}

Lease6Collection
CqlLeaseMgr::getLeases6(Lease::Type lease_type, const DUID &duid, uint32_t iaid,
                        SubnetID subnet_id) const {
    LOG_DEBUG(dhcpsrv_logger, DHCPSRV_DBG_TRACE_DETAIL, DHCPSRV_CQL_GET_IAID_SUBID_DUID)
        .arg(iaid)
        .arg(subnet_id)
        .arg(duid.toText())
        .arg(lease_type);

    // Set up the WHERE clause value
    AnyArray data;

    CassBlob duid_data(duid.getDuid());
    cass_int32_t iaid_data = static_cast<cass_int32_t>(iaid);

    data.add(&duid_data);
    data.add(&iaid_data);

    cass_int32_t lease_type_data = static_cast<cass_int32_t>(lease_type);
    data.add(&lease_type_data);

    cass_int32_t subnet_id_data = static_cast<cass_int32_t>(subnet_id);
    data.add(&subnet_id_data);

    // Get the data.
    Lease6Collection result;
    std::unique_ptr<CqlLease6Exchange> exchange6(new CqlLease6Exchange(dbconn_));
    exchange6->getLeaseCollection(CqlLease6Exchange::GET_LEASE6_DUID_IAID_SUBID, data, result);

    return (result);
}

Lease6Collection
CqlLeaseMgr::getLeases6(SubnetID) const {
    isc_throw(NotImplemented, "getLeases6(subnet_id) is not implemented");
}

Lease6Collection
CqlLeaseMgr::getLeases6() const {
    isc_throw(NotImplemented, "getLeases6() is not implemented");
}

void
CqlLeaseMgr::getExpiredLeases4(Lease4Collection &expired_leases,
                               const size_t max_leases) const {
    LOG_DEBUG(dhcpsrv_logger, DHCPSRV_DBG_TRACE_DETAIL, DHCPSRV_CQL_GET_EXPIRED4)
        .arg(max_leases);

    std::unique_ptr<CqlLease4Exchange> exchange4(new CqlLease4Exchange(dbconn_));
    exchange4->getExpiredLeases(max_leases, expired_leases);
}

void
CqlLeaseMgr::getExpiredLeases6(Lease6Collection &expired_leases,
                               const size_t max_leases) const {
    LOG_DEBUG(dhcpsrv_logger, DHCPSRV_DBG_TRACE_DETAIL, DHCPSRV_CQL_GET_EXPIRED6)
        .arg(max_leases);

    std::unique_ptr<CqlLease6Exchange> exchange6(new CqlLease6Exchange(dbconn_));
    exchange6->getExpiredLeases(max_leases, expired_leases);
}

void
CqlLeaseMgr::updateLease4(const Lease4Ptr &lease) {
    LOG_DEBUG(dhcpsrv_logger, DHCPSRV_DBG_TRACE_DETAIL, DHCPSRV_CQL_UPDATE_ADDR4)
        .arg(lease->addr_.toText());

    std::unique_ptr<CqlLease4Exchange> exchange4(new CqlLease4Exchange(dbconn_));

    try {
        AnyArray data;
        exchange4->createBindForUpdate(lease, data, CqlLease4Exchange::UPDATE_LEASE4);
        exchange4->executeMutation(dbconn_, data, CqlLease4Exchange::UPDATE_LEASE4);
    } catch (const StatementNotApplied &exception) {
        isc_throw(NoSuchLease, exception.what());
    }
}

void
CqlLeaseMgr::updateLease6(const Lease6Ptr &lease) {
    LOG_DEBUG(dhcpsrv_logger, DHCPSRV_DBG_TRACE_DETAIL, DHCPSRV_CQL_UPDATE_ADDR6)
        .arg(lease->addr_.toText());

    std::unique_ptr<CqlLease6Exchange> exchange6(new CqlLease6Exchange(dbconn_));

    try {
        AnyArray data;
        exchange6->createBindForUpdate(lease, data, CqlLease6Exchange::UPDATE_LEASE6);
        exchange6->executeMutation(dbconn_, data, CqlLease6Exchange::UPDATE_LEASE6);
    } catch (const StatementNotApplied &exception) {
        isc_throw(NoSuchLease, exception.what());
    }
}

bool
CqlLeaseMgr::deleteLease(const IOAddress &addr) {
    std::string addr_data = addr.toText();
    LOG_DEBUG(dhcpsrv_logger, DHCPSRV_DBG_TRACE_DETAIL, DHCPSRV_CQL_DELETE_ADDR)
        .arg(addr_data);

    // Set up the WHERE clause value
    AnyArray data;

    try {
        if (addr.isV4()) {
            std::unique_ptr<CqlLease4Exchange> exchange4(new CqlLease4Exchange(dbconn_));
            exchange4->createBindForDelete(addr, data, CqlLease4Exchange::DELETE_LEASE4);
            exchange4->executeMutation(dbconn_, data, CqlLease4Exchange::DELETE_LEASE4);
        } else if (addr.isV6()) {
            std::unique_ptr<CqlLease6Exchange> exchange6(new CqlLease6Exchange(dbconn_));
            exchange6->createBindForDelete(addr, data, CqlLease6Exchange::DELETE_LEASE6);
            exchange6->executeMutation(dbconn_, data, CqlLease6Exchange::DELETE_LEASE6);
        } else {
            return false;
        }
    } catch (const Exception &exception) {
        LOG_DEBUG(dhcpsrv_logger, DHCPSRV_DBG_TRACE_DETAIL, DHCPSRV_CQL_LEASE_EXCEPTION_THROWN)
            .arg(exception.what());
        return false;
    }
    return true;
}

uint64_t
CqlLeaseMgr::deleteExpiredReclaimedLeases4(const uint32_t secs) {
    LOG_DEBUG(dhcpsrv_logger, DHCPSRV_DBG_TRACE_DETAIL,
              DHCPSRV_CQL_DELETE_EXPIRED_RECLAIMED4)
        .arg(secs);
    AnyArray data;
    uint64_t deleted = 0u;
    cass_int32_t limit = 1024;

    // State is reclaimed.
    cass_int32_t state = static_cast<cass_int32_t>(Lease::STATE_EXPIRED_RECLAIMED);
    data.add(&state);

    // Expiration timestamp.
    cass_int64_t expiration = static_cast<cass_int64_t>(time(NULL) - static_cast<time_t>(secs));
    data.add(&expiration);

    data.add(&limit);

    // Get the data.
    Lease4Collection leases;
    std::unique_ptr<CqlLease4Exchange> exchange4(new CqlLease4Exchange(dbconn_));
    exchange4->getLeaseCollection(CqlLease4Exchange::GET_LEASE4_EXPIRE, data, leases);
    for (Lease4Ptr &lease : leases) {
        if (deleteLease(lease->addr_)) {
            ++deleted;
        }
    }
    return (deleted);
}

uint64_t
CqlLeaseMgr::deleteExpiredReclaimedLeases6(const uint32_t secs) {
    LOG_DEBUG(dhcpsrv_logger, DHCPSRV_DBG_TRACE_DETAIL,
              DHCPSRV_CQL_DELETE_EXPIRED_RECLAIMED6)
        .arg(secs);
    AnyArray data;
    uint64_t deleted = 0u;
    cass_int32_t limit = 1024;

    // State is reclaimed.
    cass_int32_t state = static_cast<cass_int32_t>(Lease::STATE_EXPIRED_RECLAIMED);
    data.add(&state);

    // Expiration timestamp.
    cass_int64_t expiration = static_cast<cass_int64_t>(time(NULL) - static_cast<time_t>(secs));
    data.add(&expiration);

    data.add(&limit);

    // Get the data.
    Lease6Collection leases;
    std::unique_ptr<CqlLease6Exchange> exchange6(new CqlLease6Exchange(dbconn_));
    exchange6->getLeaseCollection(CqlLease6Exchange::GET_LEASE6_EXPIRE, data, leases);
    for (Lease6Ptr &lease : leases) {
        if (deleteLease(lease->addr_)) {
            ++deleted;
        }
    }
    return (deleted);
}

LeaseStatsQueryPtr
CqlLeaseMgr::startLeaseStatsQuery4() {
    LeaseStatsQueryPtr query(
        new CqlLeaseStatsQuery(dbconn_, CqlLeaseStatsQuery::ALL_LEASE4_STATS,
                               false));
    query->start();
    return(query);
}

LeaseStatsQueryPtr
CqlLeaseMgr::startSubnetLeaseStatsQuery4(const SubnetID& subnet_id) {
    LeaseStatsQueryPtr query(
        new CqlLeaseStatsQuery(dbconn_, CqlLeaseStatsQuery::SUBNET_LEASE4_STATS,
                               false, subnet_id));
    query->start();
    return(query);
}

LeaseStatsQueryPtr
CqlLeaseMgr::startSubnetRangeLeaseStatsQuery4(const SubnetID& first_subnet_id,
                                                   const SubnetID& last_subnet_id) {
    LeaseStatsQueryPtr query(
        new CqlLeaseStatsQuery(dbconn_, CqlLeaseStatsQuery::SUBNET_RANGE_LEASE4_STATS,
                               false, first_subnet_id, last_subnet_id));
    query->start();
    return(query);
}

LeaseStatsQueryPtr
CqlLeaseMgr::startLeaseStatsQuery6() {
    LeaseStatsQueryPtr query(
        new CqlLeaseStatsQuery(dbconn_, CqlLeaseStatsQuery::ALL_LEASE6_STATS,
                               true));
    query->start();
    return(query);
}

LeaseStatsQueryPtr
CqlLeaseMgr::startSubnetLeaseStatsQuery6(const SubnetID& subnet_id) {
    LeaseStatsQueryPtr query(
        new CqlLeaseStatsQuery(dbconn_, CqlLeaseStatsQuery::SUBNET_LEASE6_STATS,
                               true, subnet_id));
    query->start();
    return(query);
}

LeaseStatsQueryPtr
CqlLeaseMgr::startSubnetRangeLeaseStatsQuery6(const SubnetID& first_subnet_id,
                                                   const SubnetID& last_subnet_id) {
    LeaseStatsQueryPtr query(
        new CqlLeaseStatsQuery(dbconn_, CqlLeaseStatsQuery::SUBNET_RANGE_LEASE6_STATS,
                               true, first_subnet_id, last_subnet_id));
    query->start();
    return(query);
}

size_t
CqlLeaseMgr::wipeLeases4(const SubnetID & /*subnet_id*/) {
    /// @todo: Need to implement this, so wipe leases would work.
    isc_throw(NotImplemented, "wipeLeases4 is not implemented for Cassandra backend");
}

size_t
CqlLeaseMgr::wipeLeases6(const SubnetID & /*subnet_id*/) {
    /// @todo: Need to implement this, so wipe leases would work.
    isc_throw(NotImplemented, "wipeLeases6 is not implemented for Cassandra backend");
}

std::string
CqlLeaseMgr::getName() const {
    std::string name = "";
    try {
        name = dbconn_.getParameter("name");
    } catch (...) {
        // Return an empty name
    }
    return name;
}

std::string
CqlLeaseMgr::getDescription() const {
    return std::string("Cassandra Database");
}

VersionPair
CqlLeaseMgr::getVersion() const {
    LOG_DEBUG(dhcpsrv_logger, DHCPSRV_DBG_TRACE_DETAIL, DHCPSRV_CQL_GET_VERSION);

    std::unique_ptr<CqlVersionExchange> version_exchange(new CqlVersionExchange());
    return version_exchange->retrieveVersion(dbconn_);
}

void
CqlLeaseMgr::commit() {
    LOG_DEBUG(dhcpsrv_logger, DHCPSRV_DBG_TRACE_DETAIL, DHCPSRV_CQL_COMMIT);
    dbconn_.commit();
}

void
CqlLeaseMgr::rollback() {
    LOG_DEBUG(dhcpsrv_logger, DHCPSRV_DBG_TRACE_DETAIL, DHCPSRV_CQL_ROLLBACK);
    dbconn_.rollback();
}

}  // namespace dhcp
}  // namespace isc<|MERGE_RESOLUTION|>--- conflicted
+++ resolved
@@ -1738,56 +1738,9 @@
         lease_type_ = Lease::TYPE_NA; // lease type is always NA for v4
     }
 
-<<<<<<< HEAD
     // state: int
     data.add(&state_);
 }
-=======
-    // Wait for the statement execution to complete.
-    cass_future_wait(future);
-    const std::string error = connection.checkFutureError(
-        "CqlLeaseStatsQuery::executeSelect(): cass_session_execute() != CASS_OK",
-        future, statement_tag);
-    rc = cass_future_error_code(future);
-    if (rc != CASS_OK) {
-        cass_future_free(future);
-        cass_statement_free(statement);
-        isc_throw(DbOperationError, error);
-    }
-
-    // Get column values.
-    const CassResult* result_collection = cass_future_get_result(future);
-
-    // lease type is always NA for v4
-    if (!fetch_type_)  {
-        lease_type_ = Lease::TYPE_NA;
-    }
-
-    // Since we're currently forced to pull data for all leases, we
-    // iterate over them, aggregating them into cummulative LeaseStatsRows
-    AnyArray return_values;
-    CassIterator* rows = cass_iterator_from_result(result_collection);
-    while (cass_iterator_next(rows)) {
-        const CassRow* row = cass_iterator_get_row(rows);
-        createBindForSelect(return_values, statement_tag);
-        CqlCommon::getData(row, return_values);
-
-        if (lease_state_ != Lease::STATE_DEFAULT &&
-            lease_state_ != Lease::STATE_DECLINED) {
-            continue;
-        }
-
-        LeaseStatsRow raw_row(subnet_id_, static_cast<Lease::Type>(lease_type_),
-                              lease_state_, 1);
-
-        auto cum_row = cummulative_rows_.find(raw_row);
-        if (cum_row != cummulative_rows_.end()) {
-            cummulative_rows_[raw_row] = cum_row->second + 1;
-        } else {
-            cummulative_rows_.insert(std::make_pair(raw_row, 1));
-        }
-    }
->>>>>>> 2d7478c4
 
 boost::any
 CqlLeaseStatsQuery::retrieve() {
