// Copyright (C) 2011-2014 Internet Systems Consortium, Inc. ("ISC")
//
// Permission to use, copy, modify, and/or distribute this software for any
// purpose with or without fee is hereby granted, provided that the above
// copyright notice and this permission notice appear in all copies.
//
// THE SOFTWARE IS PROVIDED "AS IS" AND ISC DISCLAIMS ALL WARRANTIES WITH
// REGARD TO THIS SOFTWARE INCLUDING ALL IMPLIED WARRANTIES OF MERCHANTABILITY
// AND FITNESS.  IN NO EVENT SHALL ISC BE LIABLE FOR ANY SPECIAL, DIRECT,
// INDIRECT, OR CONSEQUENTIAL DAMAGES OR ANY DAMAGES WHATSOEVER RESULTING FROM
// LOSS OF USE, DATA OR PROFITS, WHETHER IN AN ACTION OF CONTRACT, NEGLIGENCE
// OR OTHER TORTIOUS ACTION, ARISING OUT OF OR IN CONNECTION WITH THE USE OR
// PERFORMANCE OF THIS SOFTWARE.

#include <config.h>

#include <asiolink/io_address.h>
#include <dhcp_ddns/ncr_msg.h>
#include <dhcp/dhcp6.h>
#include <dhcp/docsis3_option_defs.h>
#include <dhcp/duid.h>
#include <dhcp/iface_mgr.h>
#include <dhcp/libdhcp++.h>
#include <dhcp/option6_addrlst.h>
#include <dhcp/option6_client_fqdn.h>
#include <dhcp/option6_ia.h>
#include <dhcp/option6_iaaddr.h>
#include <dhcp/option6_iaprefix.h>
#include <dhcp/option_custom.h>
#include <dhcp/option_vendor.h>
#include <dhcp/option_int_array.h>
#include <dhcp/pkt6.h>
#include <dhcp6/dhcp6_log.h>
#include <dhcp6/dhcp6_srv.h>
#include <dhcpsrv/callout_handle_store.h>
#include <dhcpsrv/cfgmgr.h>
#include <dhcpsrv/lease_mgr.h>
#include <dhcpsrv/lease_mgr_factory.h>
#include <dhcpsrv/subnet.h>
#include <dhcpsrv/utils.h>
#include <exceptions/exceptions.h>
#include <hooks/callout_handle.h>
#include <hooks/hooks_manager.h>
#include <util/encode/hex.h>
#include <util/io_utilities.h>
#include <util/range_utilities.h>

#include <boost/bind.hpp>
#include <boost/foreach.hpp>
#include <boost/tokenizer.hpp>
#include <boost/algorithm/string/erase.hpp>

#include <stdlib.h>
#include <time.h>
#include <iomanip>
#include <fstream>

using namespace isc;
using namespace isc::asiolink;
using namespace isc::dhcp_ddns;
using namespace isc::dhcp;
using namespace isc::hooks;
using namespace isc::util;
using namespace std;

namespace {

/// Structure that holds registered hook indexes
struct Dhcp6Hooks {
    int hook_index_buffer6_receive_;///< index for "buffer6_receive" hook point
    int hook_index_pkt6_receive_;   ///< index for "pkt6_receive" hook point
    int hook_index_subnet6_select_; ///< index for "subnet6_select" hook point
    int hook_index_lease6_renew_;   ///< index for "lease6_renew" hook point
    int hook_index_lease6_release_; ///< index for "lease6_release" hook point
    int hook_index_pkt6_send_;      ///< index for "pkt6_send" hook point
    int hook_index_buffer6_send_;   ///< index for "buffer6_send" hook point

    /// Constructor that registers hook points for DHCPv6 engine
    Dhcp6Hooks() {
        hook_index_buffer6_receive_= HooksManager::registerHook("buffer6_receive");
        hook_index_pkt6_receive_   = HooksManager::registerHook("pkt6_receive");
        hook_index_subnet6_select_ = HooksManager::registerHook("subnet6_select");
        hook_index_lease6_renew_   = HooksManager::registerHook("lease6_renew");
        hook_index_lease6_release_ = HooksManager::registerHook("lease6_release");
        hook_index_pkt6_send_      = HooksManager::registerHook("pkt6_send");
        hook_index_buffer6_send_   = HooksManager::registerHook("buffer6_send");
    }
};

// Declare a Hooks object. As this is outside any function or method, it
// will be instantiated (and the constructor run) when the module is loaded.
// As a result, the hook indexes will be defined before any method in this
// module is called.
Dhcp6Hooks Hooks;

}; // anonymous namespace

namespace isc {
namespace dhcp {

namespace {

// The following constants describe server's behavior with respect to the
// DHCPv6 Client FQDN Option sent by a client. They will be removed
// when DDNS parameters for DHCPv6 are implemented with the ticket #3034.

// Should server always include the FQDN option in its response, regardless
// if it has been requested in ORO (Disabled).
const bool FQDN_ALWAYS_INCLUDE = false;
// Enable AAAA RR update delegation to the client (Disabled).
const bool FQDN_ALLOW_CLIENT_UPDATE = false;
// Globally enable updates (Enabled).
const bool FQDN_ENABLE_UPDATE = true;
// The partial name generated for the client if empty name has been
// supplied.
const char* FQDN_GENERATED_PARTIAL_NAME = "myhost";
// Do update, even if client requested no updates with N flag (Disabled).
const bool FQDN_OVERRIDE_NO_UPDATE = false;
// Server performs an update when client requested delegation (Enabled).
const bool FQDN_OVERRIDE_CLIENT_UPDATE = true;
// The fully qualified domain-name suffix if partial name provided by
// a client.
const char* FQDN_PARTIAL_SUFFIX = "example.com";
// Should server replace the domain-name supplied by the client (Disabled).
const bool FQDN_REPLACE_CLIENT_NAME = false;

}

/// @brief file name of a server-id file
///
/// Server must store its duid in persistent storage that must not change
/// between restarts. This is name of the file that is created in dataDir
/// (see isc::dhcp::CfgMgr::getDataDir()). It is a text file that uses
/// double digit hex values separated by colons format, e.g.
/// 01:ff:02:03:06:80:90:ab:cd:ef. Server will create it during first
/// run and then use it afterwards.
static const char* SERVER_DUID_FILE = "b10-dhcp6-serverid";

Dhcpv6Srv::Dhcpv6Srv(uint16_t port)
:alloc_engine_(), serverid_(), shutdown_(true), port_(port)
{

    LOG_DEBUG(dhcp6_logger, DBG_DHCP6_START, DHCP6_OPEN_SOCKET).arg(port);

    // Initialize objects required for DHCP server operation.
    try {
        // Port 0 is used for testing purposes. It means that the server should
        // not open any sockets at all. Some tests, e.g. configuration parser,
        // require Dhcpv6Srv object, but they don't really need it to do
        // anything. This speed up and simplifies the tests.
        if (port > 0) {
            if (IfaceMgr::instance().countIfaces() == 0) {
                LOG_ERROR(dhcp6_logger, DHCP6_NO_INTERFACES);
                return;
            }
            // Create error handler. This handler will be called every time
            // the socket opening operation fails. We use this handler to
            // log a warning.
            isc::dhcp::IfaceMgrErrorMsgCallback error_handler =
                boost::bind(&Dhcpv6Srv::ifaceMgrSocket6ErrorHandler, _1);
            IfaceMgr::instance().openSockets6(port_, error_handler);
        }

        string duid_file = CfgMgr::instance().getDataDir() + "/" + string(SERVER_DUID_FILE);
        if (loadServerID(duid_file)) {
            LOG_DEBUG(dhcp6_logger, DBG_DHCP6_START, DHCP6_SERVERID_LOADED)
                .arg(duidToString(getServerID()))
                .arg(duid_file);
        } else {
            generateServerID();
            LOG_INFO(dhcp6_logger, DHCP6_SERVERID_GENERATED)
                .arg(duidToString(getServerID()))
                .arg(duid_file);

            if (!writeServerID(duid_file)) {
                LOG_WARN(dhcp6_logger, DHCP6_SERVERID_WRITE_FAIL)
                    .arg(duid_file);
            }
        }

        // Instantiate allocation engine
        alloc_engine_.reset(new AllocEngine(AllocEngine::ALLOC_ITERATIVE, 100));

        /// @todo call loadLibraries() when handling configuration changes

    } catch (const std::exception &e) {
        LOG_ERROR(dhcp6_logger, DHCP6_SRV_CONSTRUCT_ERROR).arg(e.what());
        return;
    }

    // All done, so can proceed
    shutdown_ = false;
}

Dhcpv6Srv::~Dhcpv6Srv() {
    IfaceMgr::instance().closeSockets();

    LeaseMgrFactory::destroy();
}

void Dhcpv6Srv::shutdown() {
    LOG_DEBUG(dhcp6_logger, DBG_DHCP6_BASIC, DHCP6_SHUTDOWN_REQUEST);
    shutdown_ = true;
}

Pkt6Ptr Dhcpv6Srv::receivePacket(int timeout) {
    return (IfaceMgr::instance().receive6(timeout));
}

void Dhcpv6Srv::sendPacket(const Pkt6Ptr& packet) {
    IfaceMgr::instance().send(packet);
}

bool Dhcpv6Srv::run() {
    while (!shutdown_) {
        /// @todo Calculate actual timeout to the next event (e.g. lease
        /// expiration) once we have lease database. The idea here is that
        /// it is possible to do everything in a single process/thread.
        /// For now, we are just calling select for 1000 seconds. There
        /// were some issues reported on some systems when calling select()
        /// with too large values. Unfortunately, I don't recall the details.
        //cppcheck-suppress variableScope This is temporary anyway
        const int timeout = 1000;

        // client's message and server's response
        Pkt6Ptr query;
        Pkt6Ptr rsp;

        try {
            query = receivePacket(timeout);
        } catch (const std::exception& e) {
            LOG_ERROR(dhcp6_logger, DHCP6_PACKET_RECEIVE_FAIL).arg(e.what());
        }

        // Timeout may be reached or signal received, which breaks select() with no packet received
        if (!query) {
            continue;
        }

        // In order to parse the DHCP options, the server needs to use some
        // configuration information such as: existing option spaces, option
        // definitions etc. This is the kind of information which is not
        // available in the libdhcp, so we need to supply our own implementation
        // of the option parsing function here, which would rely on the
        // configuration data.
        query->setCallback(boost::bind(&Dhcpv6Srv::unpackOptions, this, _1, _2,
                                       _3, _4, _5));

        bool skip_unpack = false;

        // The packet has just been received so contains the uninterpreted wire
        // data; execute callouts registered for buffer6_receive.
        if (HooksManager::calloutsPresent(Hooks.hook_index_buffer6_receive_)) {
            CalloutHandlePtr callout_handle = getCalloutHandle(query);

            // Delete previously set arguments
            callout_handle->deleteAllArguments();

            // Pass incoming packet as argument
            callout_handle->setArgument("query6", query);

            // Call callouts
            HooksManager::callCallouts(Hooks.hook_index_buffer6_receive_, *callout_handle);

            // Callouts decided to skip the next processing step. The next
            // processing step would to parse the packet, so skip at this
            // stage means that callouts did the parsing already, so server
            // should skip parsing.
            if (callout_handle->getSkip()) {
                LOG_DEBUG(dhcp6_logger, DBG_DHCP6_HOOKS, DHCP6_HOOK_BUFFER_RCVD_SKIP);
                skip_unpack = true;
            }

            callout_handle->getArgument("query6", query);
        }

        // Unpack the packet information unless the buffer6_receive callouts
        // indicated they did it
        if (!skip_unpack) {
            if (!query->unpack()) {
                LOG_DEBUG(dhcp6_logger, DBG_DHCP6_DETAIL,
                          DHCP6_PACKET_PARSE_FAIL);
                continue;
            }
        }
        LOG_DEBUG(dhcp6_logger, DBG_DHCP6_DETAIL, DHCP6_PACKET_RECEIVED)
            .arg(query->getName());
        LOG_DEBUG(dhcp6_logger, DBG_DHCP6_DETAIL_DATA, DHCP6_QUERY_DATA)
            .arg(static_cast<int>(query->getType()))
            .arg(query->getBuffer().getLength())
            .arg(query->toText());

        // At this point the information in the packet has been unpacked into
        // the various packet fields and option objects has been cretated.
        // Execute callouts registered for packet6_receive.
        if (HooksManager::calloutsPresent(Hooks.hook_index_pkt6_receive_)) {
            CalloutHandlePtr callout_handle = getCalloutHandle(query);

            // Delete previously set arguments
            callout_handle->deleteAllArguments();

            // Pass incoming packet as argument
            callout_handle->setArgument("query6", query);

            // Call callouts
            HooksManager::callCallouts(Hooks.hook_index_pkt6_receive_, *callout_handle);

            // Callouts decided to skip the next processing step. The next
            // processing step would to process the packet, so skip at this
            // stage means drop.
            if (callout_handle->getSkip()) {
                LOG_DEBUG(dhcp6_logger, DBG_DHCP6_HOOKS, DHCP6_HOOK_PACKET_RCVD_SKIP);
                continue;
            }

            callout_handle->getArgument("query6", query);
        }

        // Assign this packet to a class, if possible
        classifyPacket(query);

        try {
                NameChangeRequestPtr ncr;
            switch (query->getType()) {
            case DHCPV6_SOLICIT:
                rsp = processSolicit(query);
                    break;

            case DHCPV6_REQUEST:
                rsp = processRequest(query);
                break;

            case DHCPV6_RENEW:
                rsp = processRenew(query);
                break;

            case DHCPV6_REBIND:
                rsp = processRebind(query);
                break;

            case DHCPV6_CONFIRM:
                rsp = processConfirm(query);
                break;

            case DHCPV6_RELEASE:
                rsp = processRelease(query);
                break;

            case DHCPV6_DECLINE:
                rsp = processDecline(query);
                break;

            case DHCPV6_INFORMATION_REQUEST:
                rsp = processInfRequest(query);
                break;

            default:
                // We received a packet type that we do not recognize.
                LOG_DEBUG(dhcp6_logger, DBG_DHCP6_BASIC, DHCP6_UNKNOWN_MSG_RECEIVED)
                    .arg(static_cast<int>(query->getType()))
                    .arg(query->getIface());
                // Only action is to output a message if debug is enabled,
                // and that will be covered by the debug statement before
                // the "switch" statement.
                ;
            }

        } catch (const RFCViolation& e) {
            LOG_DEBUG(dhcp6_logger, DBG_DHCP6_BASIC, DHCP6_REQUIRED_OPTIONS_CHECK_FAIL)
                .arg(query->getName())
                .arg(query->getRemoteAddr().toText())
                .arg(e.what());

        } catch (const isc::Exception& e) {

            // Catch-all exception (at least for ones based on the isc
            // Exception class, which covers more or less all that
            // are explicitly raised in the BIND 10 code).  Just log
            // the problem and ignore the packet. (The problem is logged
            // as a debug message because debug is disabled by default -
            // it prevents a DDOS attack based on the sending of problem
            // packets.)
            LOG_DEBUG(dhcp6_logger, DBG_DHCP6_BASIC, DHCP6_PACKET_PROCESS_FAIL)
                .arg(query->getName())
                .arg(query->getRemoteAddr().toText())
                .arg(e.what());
        }

        if (rsp) {
            rsp->setRemoteAddr(query->getRemoteAddr());
            rsp->setLocalAddr(query->getLocalAddr());

            if (rsp->relay_info_.empty()) {
                // Direct traffic, send back to the client directly
                rsp->setRemotePort(DHCP6_CLIENT_PORT);
            } else {
                // Relayed traffic, send back to the relay agent
                rsp->setRemotePort(DHCP6_SERVER_PORT);
            }

            rsp->setLocalPort(DHCP6_SERVER_PORT);
            rsp->setIndex(query->getIndex());
            rsp->setIface(query->getIface());

            // Specifies if server should do the packing
            bool skip_pack = false;

            // Server's reply packet now has all options and fields set.
            // Options are represented by individual objects, but the
            // output wire data has not been prepared yet.
            // Execute all callouts registered for packet6_send
            if (HooksManager::calloutsPresent(Hooks.hook_index_pkt6_send_)) {
                CalloutHandlePtr callout_handle = getCalloutHandle(query);

                // Delete all previous arguments
                callout_handle->deleteAllArguments();

                // Set our response
                callout_handle->setArgument("response6", rsp);

                // Call all installed callouts
                HooksManager::callCallouts(Hooks.hook_index_pkt6_send_, *callout_handle);

                // Callouts decided to skip the next processing step. The next
                // processing step would to pack the packet (create wire data).
                // That step will be skipped if any callout sets skip flag.
                // It essentially means that the callout already did packing,
                // so the server does not have to do it again.
                if (callout_handle->getSkip()) {
                    LOG_DEBUG(dhcp6_logger, DBG_DHCP6_HOOKS, DHCP6_HOOK_PACKET_SEND_SKIP);
                    skip_pack = true;
                }
            }

            LOG_DEBUG(dhcp6_logger, DBG_DHCP6_DETAIL_DATA,
                      DHCP6_RESPONSE_DATA)
                .arg(static_cast<int>(rsp->getType())).arg(rsp->toText());

            if (!skip_pack) {
                try {
                    rsp->pack();
                } catch (const std::exception& e) {
                    LOG_ERROR(dhcp6_logger, DHCP6_PACK_FAIL)
                        .arg(e.what());
                    continue;
                }

            }

            try {

                // Now all fields and options are constructed into output wire buffer.
                // Option objects modification does not make sense anymore. Hooks
                // can only manipulate wire buffer at this stage.
                // Let's execute all callouts registered for buffer6_send
                if (HooksManager::calloutsPresent(Hooks.hook_index_buffer6_send_)) {
                    CalloutHandlePtr callout_handle = getCalloutHandle(query);

                    // Delete previously set arguments
                    callout_handle->deleteAllArguments();

                    // Pass incoming packet as argument
                    callout_handle->setArgument("response6", rsp);

                    // Call callouts
                    HooksManager::callCallouts(Hooks.hook_index_buffer6_send_, *callout_handle);

                    // Callouts decided to skip the next processing step. The next
                    // processing step would to parse the packet, so skip at this
                    // stage means drop.
                    if (callout_handle->getSkip()) {
                        LOG_DEBUG(dhcp6_logger, DBG_DHCP6_HOOKS, DHCP6_HOOK_BUFFER_SEND_SKIP);
                        continue;
                    }

                    callout_handle->getArgument("response6", rsp);
                }

                LOG_DEBUG(dhcp6_logger, DBG_DHCP6_DETAIL_DATA,
                          DHCP6_RESPONSE_DATA)
                    .arg(static_cast<int>(rsp->getType())).arg(rsp->toText());

                sendPacket(rsp);
            } catch (const std::exception& e) {
                LOG_ERROR(dhcp6_logger, DHCP6_PACKET_SEND_FAIL)
                    .arg(e.what());
            }

            // Send NameChangeRequests to the b10-dhcp-ddns module.
            sendNameChangeRequests();
        }
    }

    return (true);
}

bool Dhcpv6Srv::loadServerID(const std::string& file_name) {

    // load content of the file into a string
    fstream f(file_name.c_str(), ios::in);
    if (!f.is_open()) {
        return (false);
    }

    string hex_string;
    f >> hex_string;
    f.close();

    // remove any spaces
    boost::algorithm::erase_all(hex_string, " ");

    // now remove :
    /// @todo: We should check first if the format is sane.
    /// Otherwise 1:2:3:4 will be converted to 0x12, 0x34
    boost::algorithm::erase_all(hex_string, ":");

    std::vector<uint8_t> bin;

    // Decode the hex string and store it in bin (which happens
    // to be OptionBuffer format)
    isc::util::encode::decodeHex(hex_string, bin);

    // Now create server-id option
    serverid_.reset(new Option(Option::V6, D6O_SERVERID, bin));

    return (true);
}

std::string
Dhcpv6Srv::duidToString(const OptionPtr& opt) {
    stringstream tmp;

    OptionBuffer data = opt->getData();

    bool colon = false;
    for (OptionBufferConstIter it = data.begin(); it != data.end(); ++it) {
        if (colon) {
            tmp << ":";
        }
        tmp << hex << setw(2) << setfill('0') << static_cast<uint16_t>(*it);
        if (!colon) {
            colon = true;
        }
    }

    return tmp.str();
}

bool
Dhcpv6Srv::writeServerID(const std::string& file_name) {
    fstream f(file_name.c_str(), ios::out | ios::trunc);
    if (!f.good()) {
        return (false);
    }
    f << duidToString(getServerID());
    f.close();
    return (true);
}

void
Dhcpv6Srv::generateServerID() {

    /// @todo: This code implements support for DUID-LLT (the recommended one).
    /// We should eventually add support for other DUID types: DUID-LL, DUID-EN
    /// and DUID-UUID

    const IfaceMgr::IfaceCollection& ifaces = IfaceMgr::instance().getIfaces();

    // Let's find suitable interface.
    for (IfaceMgr::IfaceCollection::const_iterator iface = ifaces.begin();
         iface != ifaces.end(); ++iface) {
        // All the following checks could be merged into one multi-condition
        // statement, but let's keep them separated as perhaps one day
        // we will grow knobs to selectively turn them on or off. Also,
        // this code is used only *once* during first start on a new machine
        // and then server-id is stored. (or at least it will be once
        // DUID storage is implemented)

        // I wish there was a this_is_a_real_physical_interface flag...

        // MAC address should be at least 6 bytes. Although there is no such
        // requirement in any RFC, all decent physical interfaces (Ethernet,
        // WiFi, Infiniband, etc.) have 6 bytes long MAC address. We want to
        // base our DUID on real hardware address, rather than virtual
        // interface that pretends that underlying IP address is its MAC.
        if (iface->getMacLen() < MIN_MAC_LEN) {
            continue;
        }

        // Let's don't use loopback.
        if (iface->flag_loopback_) {
            continue;
        }

        // Let's skip downed interfaces. It is better to use working ones.
        if (!iface->flag_up_) {
            continue;
        }

        // Some interfaces (like lo on Linux) report 6-bytes long
        // MAC address 00:00:00:00:00:00. Let's not use such weird interfaces
        // to generate DUID.
        if (isRangeZero(iface->getMac(), iface->getMac() + iface->getMacLen())) {
            continue;
        }

        // Ok, we have useful MAC. Let's generate DUID-LLT based on
        // it. See RFC3315, Section 9.2 for details.

        // DUID uses seconds since midnight of 01-01-2000, time() returns
        // seconds since 01-01-1970. DUID_TIME_EPOCH substution corrects that.
        time_t seconds = time(NULL);
        seconds -= DUID_TIME_EPOCH;

        OptionBuffer srvid(8 + iface->getMacLen());
        writeUint16(DUID::DUID_LLT, &srvid[0]);
        writeUint16(HWTYPE_ETHERNET, &srvid[2]);
        writeUint32(static_cast<uint32_t>(seconds), &srvid[4]);
        memcpy(&srvid[0] + 8, iface->getMac(), iface->getMacLen());

        serverid_ = OptionPtr(new Option(Option::V6, D6O_SERVERID,
                                         srvid.begin(), srvid.end()));
        return;
    }

    // If we reached here, there are no suitable interfaces found.
    // Either interface detection is not supported on this platform or
    // this is really weird box. Let's use DUID-EN instead.
    // See Section 9.3 of RFC3315 for details.

    OptionBuffer srvid(12);
    writeUint16(DUID::DUID_EN, &srvid[0]);
    writeUint32(ENTERPRISE_ID_ISC, &srvid[2]);

    // Length of the identifier is company specific. I hereby declare
    // ISC "standard" of 6 bytes long pseudo-random numbers.
    srandom(time(NULL));
    fillRandom(&srvid[6], &srvid[12]);

    serverid_ = OptionPtr(new Option(Option::V6, D6O_SERVERID,
                                     srvid.begin(), srvid.end()));
}

void
Dhcpv6Srv::copyDefaultOptions(const Pkt6Ptr& question, Pkt6Ptr& answer) {
    // Add client-id.
    OptionPtr clientid = question->getOption(D6O_CLIENTID);
    if (clientid) {
        answer->addOption(clientid);
    }
    /// @todo: Should throw if there is no client-id (except anonymous INF-REQUEST)

    // If this is a relayed message, we need to copy relay information
    if (!question->relay_info_.empty()) {
        answer->copyRelayInfo(question);
    }

}

void
Dhcpv6Srv::appendDefaultOptions(const Pkt6Ptr&, Pkt6Ptr& answer) {
    // add server-id
    answer->addOption(getServerID());
}

void
Dhcpv6Srv::appendRequestedOptions(const Pkt6Ptr& question, Pkt6Ptr& answer) {
    // Get the configured subnet suitable for the incoming packet.
    Subnet6Ptr subnet = selectSubnet(question);
    // Leave if there is no subnet matching the incoming packet.
    // There is no need to log the error message here because
    // it will be logged in the assignLease() when it fails to
    // pick the suitable subnet. We don't want to duplicate
    // error messages in such case.
    if (!subnet) {
        return;
    }

    // Client requests some options using ORO option. Try to
    // get this option from client's message.
    boost::shared_ptr<OptionIntArray<uint16_t> > option_oro =
        boost::dynamic_pointer_cast<OptionIntArray<uint16_t> >(question->getOption(D6O_ORO));
    // Option ORO not found. Don't do anything then.
    if (!option_oro) {
        return;
    }
    // Get the list of options that client requested.
    const std::vector<uint16_t>& requested_opts = option_oro->getValues();
    BOOST_FOREACH(uint16_t opt, requested_opts) {
        Subnet::OptionDescriptor desc = subnet->getOptionDescriptor("dhcp6", opt);
        if (desc.option) {
            answer->addOption(desc.option);
        }
    }
}

void
Dhcpv6Srv::appendRequestedVendorOptions(const Pkt6Ptr& question, Pkt6Ptr& answer) {
    // Get the configured subnet suitable for the incoming packet.
    Subnet6Ptr subnet = selectSubnet(question);
    // Leave if there is no subnet matching the incoming packet.
    // There is no need to log the error message here because
    // it will be logged in the assignLease() when it fails to
    // pick the suitable subnet. We don't want to duplicate
    // error messages in such case.
    if (!subnet) {
        return;
    }

    // Try to get the vendor option
    boost::shared_ptr<OptionVendor> vendor_req =
        boost::dynamic_pointer_cast<OptionVendor>(question->getOption(D6O_VENDOR_OPTS));
    if (!vendor_req) {
        return;
    }

    // Let's try to get ORO within that vendor-option
    /// @todo This is very specific to vendor-id=4491 (Cable Labs). Other vendors
    /// may have different policies.
    boost::shared_ptr<OptionUint16Array> oro =
        boost::dynamic_pointer_cast<OptionUint16Array>(vendor_req->getOption(DOCSIS3_V6_ORO));

    // Option ORO not found. Don't do anything then.
    if (!oro) {
        return;
    }

    uint32_t vendor_id = vendor_req->getVendorId();

    boost::shared_ptr<OptionVendor> vendor_rsp(new OptionVendor(Option::V6, vendor_id));

    // Get the list of options that client requested.
    bool added = false;
    const std::vector<uint16_t>& requested_opts = oro->getValues();
    BOOST_FOREACH(uint16_t opt, requested_opts) {
        Subnet::OptionDescriptor desc = subnet->getVendorOptionDescriptor(vendor_id, opt);
        if (desc.option) {
            vendor_rsp->addOption(desc.option);
            added = true;
        }
    }

    if (added) {
        answer->addOption(vendor_rsp);
    }
}

OptionPtr
Dhcpv6Srv::createStatusCode(uint16_t code, const std::string& text) {
    // @todo This function uses OptionCustom class to manage contents
    // of the data fields. Since this this option is frequently used
    // it may be good to implement dedicated class to avoid performance
    // impact.

    // Get the definition of the option holding status code.
    OptionDefinitionPtr status_code_def =
        LibDHCP::getOptionDef(Option::V6, D6O_STATUS_CODE);
    // This definition is assumed to be initialized in LibDHCP.
    assert(status_code_def);

    // As there is no dedicated class to represent Status Code
    // the OptionCustom class is used here instead.
    OptionCustomPtr option_status =
        OptionCustomPtr(new OptionCustom(*status_code_def, Option::V6));
    assert(option_status);

    // Set status code to 'code' (0 - means data field #0).
    option_status->writeInteger(code, 0);
    // Set a message (1 - means data field #1).
    option_status->writeString(text, 1);
    return (option_status);
}

void
Dhcpv6Srv::sanityCheck(const Pkt6Ptr& pkt, RequirementLevel clientid,
                       RequirementLevel serverid) {
    OptionCollection client_ids = pkt->getOptions(D6O_CLIENTID);
    switch (clientid) {
    case MANDATORY:
        if (client_ids.size() != 1) {
            isc_throw(RFCViolation, "Exactly 1 client-id option expected in "
                      << pkt->getName() << ", but " << client_ids.size()
                      << " received");
        }
        break;
    case OPTIONAL:
        if (client_ids.size() > 1) {
            isc_throw(RFCViolation, "Too many (" << client_ids.size()
                      << ") client-id options received in " << pkt->getName());
        }
        break;

    case FORBIDDEN:
        // doesn't make sense - client-id is always allowed
        break;
    }

    OptionCollection server_ids = pkt->getOptions(D6O_SERVERID);
    switch (serverid) {
    case FORBIDDEN:
        if (!server_ids.empty()) {
            isc_throw(RFCViolation, "Server-id option was not expected, but "
                      << server_ids.size() << " received in " << pkt->getName());
        }
        break;

    case MANDATORY:
        if (server_ids.size() != 1) {
            isc_throw(RFCViolation, "Invalid number of server-id options received ("
                      << server_ids.size() << "), exactly 1 expected in message "
                      << pkt->getName());
        }
        break;

    case OPTIONAL:
        if (server_ids.size() > 1) {
            isc_throw(RFCViolation, "Too many (" << server_ids.size()
                      << ") server-id options received in " << pkt->getName());
        }
    }
}

Subnet6Ptr
Dhcpv6Srv::selectSubnet(const Pkt6Ptr& question) {

    Subnet6Ptr subnet;

    if (question->relay_info_.empty()) {
        // This is a direct (non-relayed) message

        // Try to find a subnet if received packet from a directly connected client
        subnet = CfgMgr::instance().getSubnet6(question->getIface());
        if (!subnet) {
            // If no subnet was found, try to find it based on remote address
            subnet = CfgMgr::instance().getSubnet6(question->getRemoteAddr());
        }
    } else {

        // This is a relayed message
        OptionPtr interface_id = question->getAnyRelayOption(D6O_INTERFACE_ID,
                                                             Pkt6::RELAY_GET_FIRST);
        if (interface_id) {
            subnet = CfgMgr::instance().getSubnet6(interface_id);
        }

        if (!subnet) {
            // If no interface-id was specified (or not configured on server), let's
            // try address matching
            IOAddress link_addr = question->relay_info_.back().linkaddr_;

            // if relay filled in link_addr field, then let's use it
            if (link_addr != IOAddress("::")) {
                subnet = CfgMgr::instance().getSubnet6(link_addr);
            }
        }
    }

    // Let's execute all callouts registered for subnet6_receive
    if (HooksManager::calloutsPresent(Hooks.hook_index_subnet6_select_)) {
        CalloutHandlePtr callout_handle = getCalloutHandle(question);

        // We're reusing callout_handle from previous calls
        callout_handle->deleteAllArguments();

        // Set new arguments
        callout_handle->setArgument("query6", question);
        callout_handle->setArgument("subnet6", subnet);

        // We pass pointer to const collection for performance reasons.
        // Otherwise we would get a non-trivial performance penalty each
        // time subnet6_select is called.
        callout_handle->setArgument("subnet6collection", CfgMgr::instance().getSubnets6());

        // Call user (and server-side) callouts
        HooksManager::callCallouts(Hooks.hook_index_subnet6_select_, *callout_handle);

        // Callouts decided to skip this step. This means that no subnet will be
        // selected. Packet processing will continue, but it will be severly limited
        // (i.e. only global options will be assigned)
        if (callout_handle->getSkip()) {
            LOG_DEBUG(dhcp6_logger, DBG_DHCP6_HOOKS, DHCP6_HOOK_SUBNET6_SELECT_SKIP);
            return (Subnet6Ptr());
        }

        // Use whatever subnet was specified by the callout
        callout_handle->getArgument("subnet6", subnet);
    }

    return (subnet);
}

void
Dhcpv6Srv::assignLeases(const Pkt6Ptr& question, Pkt6Ptr& answer,
                        const Option6ClientFqdnPtr& fqdn) {

    // We need to allocate addresses for all IA_NA options in the client's
    // question (i.e. SOLICIT or REQUEST) message.
    // @todo add support for IA_TA

    // We need to select a subnet the client is connected in.
    Subnet6Ptr subnet = selectSubnet(question);
    if (!subnet) {
        // This particular client is out of luck today. We do not have
        // information about the subnet he is connected to. This likely means
        // misconfiguration of the server (or some relays). We will continue to
        // process this message, but our response will be almost useless: no
        // addresses or prefixes, no subnet specific configuration etc. The only
        // thing this client can get is some global information (like DNS
        // servers).

        LOG_WARN(dhcp6_logger, DHCP6_SUBNET_SELECTION_FAILED)
            .arg(question->getRemoteAddr().toText())
            .arg(question->getName());

    } else {
        LOG_DEBUG(dhcp6_logger, DBG_DHCP6_DETAIL_DATA, DHCP6_SUBNET_SELECTED)
            .arg(subnet->toText());
    }

    // @todo: We should implement Option6Duid some day, but we can do without it
    // just fine for now

    // Let's find client's DUID. Client is supposed to include its client-id
    // option almost all the time (the only exception is an anonymous inf-request,
    // but that is mostly a theoretical case). Our allocation engine needs DUID
    // and will refuse to allocate anything to anonymous clients.
    DuidPtr duid;
    OptionPtr opt_duid = question->getOption(D6O_CLIENTID);
    if (opt_duid) {
        duid = DuidPtr(new DUID(opt_duid->getData()));
    } else {
        LOG_DEBUG(dhcp6_logger, DBG_DHCP6_BASIC, DHCP6_CLIENTID_MISSING);
        // Let's drop the message. This client is not sane.
        isc_throw(RFCViolation, "Mandatory client-id is missing in received message");
    }

    // Now that we have all information about the client, let's iterate over all
    // received options and handle IA_NA options one by one and store our
    // responses in answer message (ADVERTISE or REPLY).
    //
    // @todo: expand this to cover IA_PD and IA_TA once we implement support for
    // prefix delegation and temporary addresses.
    for (OptionCollection::iterator opt = question->options_.begin();
         opt != question->options_.end(); ++opt) {
        switch (opt->second->getType()) {
        case D6O_IA_NA: {
            OptionPtr answer_opt = assignIA_NA(subnet, duid, question,
                                               boost::dynamic_pointer_cast<
                                               Option6IA>(opt->second),
                                               fqdn);
            if (answer_opt) {
                answer->addOption(answer_opt);
            }
            break;
        }
        case D6O_IA_PD: {
            OptionPtr answer_opt = assignIA_PD(subnet, duid, question,
                                               boost::dynamic_pointer_cast<
                                               Option6IA>(opt->second));
            if (answer_opt) {
                answer->addOption(answer_opt);
            }
        }
        default:
            break;
        }
    }
}

Option6ClientFqdnPtr
Dhcpv6Srv::processClientFqdn(const Pkt6Ptr& question) {
    // Get Client FQDN Option from the client's message. If this option hasn't
    // been included, do nothing.
    Option6ClientFqdnPtr fqdn = boost::dynamic_pointer_cast<
        Option6ClientFqdn>(question->getOption(D6O_CLIENT_FQDN));
    if (!fqdn) {
        return (fqdn);
    }

    LOG_DEBUG(dhcp6_logger, DBG_DHCP6_DETAIL,
              DHCP6_DDNS_RECEIVE_FQDN).arg(fqdn->toText());


    // Prepare the FQDN option which will be included in the response to
    // the client.
    Option6ClientFqdnPtr fqdn_resp(new Option6ClientFqdn(*fqdn));
    // RFC 4704, section 6. - all flags set to 0.
    fqdn_resp->resetFlags();

    // Conditions when N flag has to be set to indicate that server will not
    // perform DNS updates:
    // 1. Updates are globally disabled,
    // 2. Client requested no update and server respects it,
    // 3. Client requested that the AAAA update is delegated to the client but
    //    server neither respects delegation of updates nor it is configured
    //    to send update on its own when client requested delegation.
    if (!FQDN_ENABLE_UPDATE ||
        (fqdn->getFlag(Option6ClientFqdn::FLAG_N) &&
         !FQDN_OVERRIDE_NO_UPDATE) ||
        (!fqdn->getFlag(Option6ClientFqdn::FLAG_S) &&
         !FQDN_ALLOW_CLIENT_UPDATE && !FQDN_OVERRIDE_CLIENT_UPDATE)) {
        fqdn_resp->setFlag(Option6ClientFqdn::FLAG_N, true);

    // Conditions when S flag is set to indicate that server will perform
    // DNS update on its own:
    // 1. Client requested that server performs DNS update and DNS updates are
    //    globally enabled
    // 2. Client requested that server delegates AAAA update to the client but
    //    server doesn't respect delegation and it is configured to perform
    //    an update on its own when client requested delegation.
    } else if (fqdn->getFlag(Option6ClientFqdn::FLAG_S) ||
               (!fqdn->getFlag(Option6ClientFqdn::FLAG_S) &&
                !FQDN_ALLOW_CLIENT_UPDATE && FQDN_OVERRIDE_CLIENT_UPDATE)) {
        fqdn_resp->setFlag(Option6ClientFqdn::FLAG_S, true);
    }

    // Server MUST set the O flag if it has overridden the client's setting
    // of S flag.
    if (fqdn->getFlag(Option6ClientFqdn::FLAG_S) !=
        fqdn_resp->getFlag(Option6ClientFqdn::FLAG_S)) {
        fqdn_resp->setFlag(Option6ClientFqdn::FLAG_O, true);
    }

    // If client supplied partial or empty domain-name, server should
    // generate one.
    if (fqdn->getDomainNameType() == Option6ClientFqdn::PARTIAL) {
        std::ostringstream name;
        if (fqdn->getDomainName().empty()) {
            name << FQDN_GENERATED_PARTIAL_NAME;
        } else {
            name << fqdn->getDomainName();
        }
        name << "." << FQDN_PARTIAL_SUFFIX;
        fqdn_resp->setDomainName(name.str(), Option6ClientFqdn::FULL);

    // Server may be configured to replace a name supplied by a client,
    // even if client supplied fully qualified domain-name.
    } else if (FQDN_REPLACE_CLIENT_NAME) {
        std::ostringstream name;
        name << FQDN_GENERATED_PARTIAL_NAME << "." << FQDN_PARTIAL_SUFFIX;
        fqdn_resp->setDomainName(name.str(), Option6ClientFqdn::FULL);

    }

    // Return the FQDN option which can be included in the server's response.
    // Note that it doesn't have to be included, if client didn't request
    // it using ORO and server is not configured to always include it.
    return (fqdn_resp);
}


void
Dhcpv6Srv::appendClientFqdn(const Pkt6Ptr& question,
                            Pkt6Ptr& answer,
                            const Option6ClientFqdnPtr& fqdn) {

    // If FQDN is NULL, it means that client did not request DNS Update, plus
    // server doesn't force updates.
    if (!fqdn) {
        return;
    }

    // Server sends back the FQDN option to the client if client has requested
    // it using Option Request Option. However, server may be configured to
    // send the FQDN option in its response, regardless whether client requested
    // it or not.
    bool include_fqdn = FQDN_ALWAYS_INCLUDE;
    if (!include_fqdn) {
        OptionUint16ArrayPtr oro = boost::dynamic_pointer_cast<
            OptionUint16Array>(question->getOption(D6O_ORO));
        if (oro) {
            const std::vector<uint16_t>& values = oro->getValues();
            for (int i = 0; i < values.size(); ++i) {
                if (values[i] == D6O_CLIENT_FQDN) {
                    include_fqdn = true;
                }
            }
        }
    }

    if (include_fqdn) {
        LOG_DEBUG(dhcp6_logger, DBG_DHCP6_DETAIL,
                  DHCP6_DDNS_SEND_FQDN).arg(fqdn->toText());
        answer->addOption(fqdn);
    }

}

void
Dhcpv6Srv::createNameChangeRequests(const Pkt6Ptr& answer,
                                    const Option6ClientFqdnPtr& opt_fqdn) {

    // It is likely that client haven't included the FQDN option in the message
    // and server is not configured to always update DNS. In such cases,
    // FQDN option will be NULL. This is valid state, so we simply return.
    if (!opt_fqdn) {
        return;
    }

    // The response message instance is always required. For instance it
    // holds the Client Identifier. It is a programming error if supplied
    // message is NULL.
    if (!answer) {
        isc_throw(isc::Unexpected, "an instance of the object"
                  << " encapsulating server's message must not be"
                  << " NULL when creating DNS NameChangeRequest");
    }

    // Get the Client Id. It is mandatory and a function creating a response
    // would have thrown an exception if it was missing. Thus throwning
    // Unexpected if it is missing as it is a programming error.
    OptionPtr opt_duid = answer->getOption(D6O_CLIENTID);
    if (!opt_duid) {
        isc_throw(isc::Unexpected,
                  "client identifier is required when creating a new"
                  " DNS NameChangeRequest");
    }
    DuidPtr duid = DuidPtr(new DUID(opt_duid->getData()));

    // Get the FQDN in the on-wire format. It will be needed to compute
    // DHCID.
    OutputBuffer name_buf(1);
    opt_fqdn->packDomainName(name_buf);
    const uint8_t* name_data = static_cast<const uint8_t*>(name_buf.getData());
    // @todo currently D2Dhcid accepts a vector holding FQDN.
    // However, it will be faster if we used a pointer name_data.
    std::vector<uint8_t> buf_vec(name_data, name_data + name_buf.getLength());
    // Compute DHCID from Client Identifier and FQDN.
    isc::dhcp_ddns::D2Dhcid dhcid(*duid, buf_vec);

    // Get all IAs from the answer. For each IA, holding an address we will
    // create a corresponding NameChangeRequest.
    OptionCollection answer_ias = answer->getOptions(D6O_IA_NA);
    for (OptionCollection::const_iterator answer_ia =
             answer_ias.begin(); answer_ia != answer_ias.end(); ++answer_ia) {
        // @todo IA_NA may contain multiple addresses. We should process
        // each address individually. Currently we get only one.
        Option6IAAddrPtr iaaddr = boost::static_pointer_cast<
            Option6IAAddr>(answer_ia->second->getOption(D6O_IAADDR));
        // We need an address to create a name-to-address mapping.
        // If address is missing for any reason, go to the next IA.
        if (!iaaddr) {
            continue;
        }
        // Create new NameChangeRequest. Use the domain name from the FQDN.
        // This is an FQDN included in the response to the client, so it
        // holds a fully qualified domain-name already (not partial).
        // Get the IP address from the lease. Also, use the S flag to determine
        // if forward change should be performed. This flag will always be
        // set if server has taken responsibility for the forward update.
        NameChangeRequest ncr(isc::dhcp_ddns::CHG_ADD,
                              opt_fqdn->getFlag(Option6ClientFqdn::FLAG_S),
                              true, opt_fqdn->getDomainName(),
                              iaaddr->getAddress().toText(),
                              dhcid, 0, iaaddr->getValid());
        // Add the request to the queue. This queue will be read elsewhere in
        // the code and all requests from this queue will be sent to the
        // D2 module.
        name_change_reqs_.push(ncr);

        LOG_DEBUG(dhcp6_logger, DBG_DHCP6_DETAIL,
                  DHCP6_DDNS_CREATE_ADD_NAME_CHANGE_REQUEST).arg(ncr.toText());
    }
}

void
Dhcpv6Srv::createRemovalNameChangeRequest(const Lease6Ptr& lease) {
    // If we haven't performed a DNS Update when lease was acquired,
    // there is nothing to do here.
    if (!lease->fqdn_fwd_ && !lease->fqdn_rev_) {
        return;
    }

    // When lease was added into a database the host name should have
    // been added. The hostname can be empty if someone messed up in the
    // lease data base and removed the hostname.
    if (lease->hostname_.empty()) {
        LOG_ERROR(dhcp6_logger, DHCP6_DDNS_REMOVE_EMPTY_HOSTNAME)
            .arg(lease->addr_.toText());
        return;
    }

    // If hostname is non-empty, try to convert it to wire format so as
    // DHCID can be computed from it. This may throw an exception if hostname
    // has invalid format. Again, this should be only possible in case of
    // manual intervention in the database. Note that the last parameter
    // passed to the writeFqdn function forces conversion of the FQDN
    // to lower case. This is required by the RFC4701, section 3.5.
    // The DHCID computation is further in this function.
    std::vector<uint8_t> hostname_wire;
    try {
        OptionDataTypeUtil::writeFqdn(lease->hostname_, hostname_wire, true);
    } catch (const Exception& ex) {
        LOG_ERROR(dhcp6_logger, DHCP6_DDNS_REMOVE_INVALID_HOSTNAME)
            .arg(lease->hostname_);
        return;
    }

    // DUID must have been checked already  by the caller of this function.
    // Let's be on the safe side and make sure it is non-NULL and throw
    // an exception if it is NULL.
    if (!lease->duid_) {
        isc_throw(isc::Unexpected, "DUID must be set when creating"
                  << " NameChangeRequest for DNS records removal for "
                  << lease->addr_);

    }
    isc::dhcp_ddns::D2Dhcid dhcid(*lease->duid_, hostname_wire);

    // Create a NameChangeRequest to remove the entry.
    NameChangeRequest ncr(isc::dhcp_ddns::CHG_REMOVE,
                          lease->fqdn_fwd_, lease->fqdn_rev_,
                          lease->hostname_,
                          lease->addr_.toText(),
                          dhcid, 0, lease->valid_lft_);
    name_change_reqs_.push(ncr);

    LOG_DEBUG(dhcp6_logger, DBG_DHCP6_DETAIL,
              DHCP6_DDNS_CREATE_REMOVE_NAME_CHANGE_REQUEST).arg(ncr.toText());

}

void
Dhcpv6Srv::sendNameChangeRequests() {
    while (!name_change_reqs_.empty()) {
        // @todo Once next NameChangeRequest is picked from the queue
        // we should send it to the b10-dhcp_ddns module. Currently we
        // just drop it.
        name_change_reqs_.pop();
    }
}


OptionPtr
Dhcpv6Srv::assignIA_NA(const Subnet6Ptr& subnet, const DuidPtr& duid,
                       const Pkt6Ptr& query, boost::shared_ptr<Option6IA> ia,
                       const Option6ClientFqdnPtr& fqdn) {
    // If there is no subnet selected for handling this IA_NA, the only thing to do left is
    // to say that we are sorry, but the user won't get an address. As a convenience, we
    // use a different status text to indicate that (compare to the same status code,
    // but different wording below)
    if (!subnet) {
        // Create empty IA_NA option with IAID matching the request.
        // Note that we don't use OptionDefinition class to create this option.
        // This is because we prefer using a constructor of Option6IA that
        // initializes IAID. Otherwise we would have to use setIAID() after
        // creation of the option which has some performance implications.
        boost::shared_ptr<Option6IA> ia_rsp(new Option6IA(D6O_IA_NA, ia->getIAID()));

        // Insert status code NoAddrsAvail.
        ia_rsp->addOption(createStatusCode(STATUS_NoAddrsAvail, "Sorry, no subnet available."));
        return (ia_rsp);
    }

    // Check if the client sent us a hint in his IA_NA. Clients may send an
    // address in their IA_NA options as a suggestion (e.g. the last address
    // they used before).
    boost::shared_ptr<Option6IAAddr> hintOpt = boost::dynamic_pointer_cast<Option6IAAddr>
                                        (ia->getOption(D6O_IAADDR));
    IOAddress hint("::");
    if (hintOpt) {
        hint = hintOpt->getAddress();
    }

    LOG_DEBUG(dhcp6_logger, DBG_DHCP6_DETAIL, DHCP6_PROCESS_IA_NA_REQUEST)
        .arg(duid?duid->toText():"(no-duid)").arg(ia->getIAID())
        .arg(hintOpt?hint.toText():"(no hint)");

    // "Fake" allocation is processing of SOLICIT message. We pretend to do an
    // allocation, but we do not put the lease in the database. That is ok,
    // because we do not guarantee that the user will get that exact lease. If
    // the user selects this server to do actual allocation (i.e. sends REQUEST)
    // it should include this hint. That will help us during the actual lease
    // allocation.
    bool fake_allocation = false;
    if (query->getType() == DHCPV6_SOLICIT) {
        /// @todo: Check if we support rapid commit
        fake_allocation = true;
    }

    CalloutHandlePtr callout_handle = getCalloutHandle(query);

    // At this point, we have to make make some decisions with respect to the
    // FQDN option that we have generated as a result of receiving client's
    // FQDN. In particular, we have to get to know if the DNS update will be
    // performed or not. It is possible that option is NULL, which is valid
    // condition if client didn't request DNS updates and server didn't force
    // the update.
    bool do_fwd = false;
    bool do_rev = false;
    if (fqdn) {
        // Flag S must not coexist with flag N being set to 1, so if S=1
        // server takes responsibility for both reverse and forward updates.
        // Otherwise, we have to check N.
        if (fqdn->getFlag(Option6ClientFqdn::FLAG_S)) {
            do_fwd = true;
            do_rev = true;
        } else if (!fqdn->getFlag(Option6ClientFqdn::FLAG_N)) {
            do_rev = true;
        }
    }
    // Set hostname only in case any of the updates is being performed.
    std::string hostname;
    if (do_fwd || do_rev) {
        hostname = fqdn->getDomainName();
    }

    // Use allocation engine to pick a lease for this client. Allocation engine
    // will try to honour the hint, but it is just a hint - some other address
    // may be used instead. If fake_allocation is set to false, the lease will
    // be inserted into the LeaseMgr as well.
    Lease6Collection leases = alloc_engine_->allocateLeases6(subnet, duid,
                                                             ia->getIAID(),
                                                             hint, Lease::TYPE_NA,
                                                             do_fwd, do_rev,
                                                             hostname,
                                                             fake_allocation,
                                                             callout_handle);
    /// @todo: Handle more than one lease
    Lease6Ptr lease;
    if (!leases.empty()) {
        lease = *leases.begin();
    }

    // Create IA_NA that we will put in the response.
    // Do not use OptionDefinition to create option's instance so
    // as we can initialize IAID using a constructor.
    boost::shared_ptr<Option6IA> ia_rsp(new Option6IA(D6O_IA_NA, ia->getIAID()));

    if (lease) {
        // We have a lease! Let's wrap its content into IA_NA option
        // with IAADDR suboption.
        LOG_DEBUG(dhcp6_logger, DBG_DHCP6_DETAIL, fake_allocation?
                  DHCP6_LEASE_ADVERT:DHCP6_LEASE_ALLOC)
            .arg(lease->addr_.toText())
            .arg(duid?duid->toText():"(no-duid)")
            .arg(ia->getIAID());

        ia_rsp->setT1(subnet->getT1());
        ia_rsp->setT2(subnet->getT2());

        boost::shared_ptr<Option6IAAddr>
            addr(new Option6IAAddr(D6O_IAADDR,
                                   lease->addr_,
                                   lease->preferred_lft_,
                                   lease->valid_lft_));
        ia_rsp->addOption(addr);

        // It would be possible to insert status code=0(success) as well,
        // but this is considered waste of bandwidth as absence of status
        // code is considered a success.

        // Allocation engine may have returned an existing lease. If so, we
        // have to check that the FQDN settings we provided are the same
        // that were set. If they aren't, we will have to remove existing
        // DNS records and update the lease with the new settings.
        if ((lease->hostname_ != hostname) || (lease->fqdn_fwd_ != do_fwd) ||
            (lease->fqdn_rev_ != do_rev)) {
            LOG_DEBUG(dhcp6_logger, DBG_DHCP6_DETAIL,
                      DHCP6_DDNS_LEASE_ASSIGN_FQDN_CHANGE)
                .arg(lease->toText())
                .arg(hostname)
                .arg(do_rev ? "true" : "false")
                .arg(do_fwd ? "true" : "false");

            // Schedule removal of the existing lease.
            createRemovalNameChangeRequest(lease);
            // Set the new lease properties and update.
            lease->hostname_ = hostname;
            lease->fqdn_fwd_ = do_fwd;
            lease->fqdn_rev_ = do_rev;
            LeaseMgrFactory::instance().updateLease6(lease);
        }

    } else {
        // Allocation engine did not allocate a lease. The engine logged
        // cause of that failure. The only thing left is to insert
        // status code to pass the sad news to the client.

        LOG_DEBUG(dhcp6_logger, DBG_DHCP6_DETAIL, fake_allocation ?
                  DHCP6_LEASE_ADVERT_FAIL : DHCP6_LEASE_ALLOC_FAIL)
            .arg(duid?duid->toText():"(no-duid)")
            .arg(ia->getIAID());

        ia_rsp->addOption(createStatusCode(STATUS_NoAddrsAvail,
                          "Sorry, no address could be allocated."));
    }
    return (ia_rsp);
}

OptionPtr
Dhcpv6Srv::assignIA_PD(const Subnet6Ptr& subnet, const DuidPtr& duid,
                       const Pkt6Ptr& query, boost::shared_ptr<Option6IA> ia) {

    // Create IA_PD that we will put in the response.
    // Do not use OptionDefinition to create option's instance so
    // as we can initialize IAID using a constructor.
    boost::shared_ptr<Option6IA> ia_rsp(new Option6IA(D6O_IA_PD, ia->getIAID()));

    // If there is no subnet selected for handling this IA_PD, the only thing to
    // do left is to say that we are sorry, but the user won't get an address.
    // As a convenience, we use a different status text to indicate that
    // (compare to the same status code, but different wording below)
    if (!subnet) {

        // Insert status code NoAddrsAvail.
        ia_rsp->addOption(createStatusCode(STATUS_NoPrefixAvail,
                                           "Sorry, no subnet available."));
        return (ia_rsp);
    }

    // Check if the client sent us a hint in his IA_PD. Clients may send an
    // address in their IA_NA options as a suggestion (e.g. the last address
    // they used before).
    boost::shared_ptr<Option6IAPrefix> hintOpt =
      boost::dynamic_pointer_cast<Option6IAPrefix>(ia->getOption(D6O_IAPREFIX));
    IOAddress hint("::");
    if (hintOpt) {
        hint = hintOpt->getAddress();
    }

    LOG_DEBUG(dhcp6_logger, DBG_DHCP6_DETAIL, DHCP6_PROCESS_IA_PD_REQUEST)
        .arg(duid ? duid->toText() : "(no-duid)").arg(ia->getIAID())
        .arg(hintOpt ? hint.toText() : "(no hint)");

    // "Fake" allocation is processing of SOLICIT message. We pretend to do an
    // allocation, but we do not put the lease in the database. That is ok,
    // because we do not guarantee that the user will get that exact lease. If
    // the user selects this server to do actual allocation (i.e. sends REQUEST)
    // it should include this hint. That will help us during the actual lease
    // allocation.
    bool fake_allocation = (query->getType() == DHCPV6_SOLICIT);

    CalloutHandlePtr callout_handle = getCalloutHandle(query);

    // Use allocation engine to pick a lease for this client. Allocation engine
    // will try to honour the hint, but it is just a hint - some other address
    // may be used instead. If fake_allocation is set to false, the lease will
    // be inserted into the LeaseMgr as well.
    Lease6Collection leases = alloc_engine_->allocateLeases6(subnet, duid,
                                                            ia->getIAID(),
                                                            hint, Lease::TYPE_PD,
                                                            false, false,
                                                            string(),
                                                            fake_allocation,
                                                            callout_handle);

    if (!leases.empty()) {

        ia_rsp->setT1(subnet->getT1());
        ia_rsp->setT2(subnet->getT2());

        for (Lease6Collection::iterator l = leases.begin();
             l != leases.end(); ++l) {

            // We have a lease! Let's wrap its content into IA_PD option
            // with IAADDR suboption.
            LOG_DEBUG(dhcp6_logger, DBG_DHCP6_DETAIL, fake_allocation ?
                      DHCP6_PD_LEASE_ADVERT : DHCP6_PD_LEASE_ALLOC)
                .arg((*l)->addr_.toText())
                .arg(static_cast<int>((*l)->prefixlen_))
                .arg(duid ? duid->toText() : "(no-duid)")
                .arg(ia->getIAID());

            boost::shared_ptr<Option6IAPrefix>
                addr(new Option6IAPrefix(D6O_IAPREFIX, (*l)->addr_,
                                         (*l)->prefixlen_, (*l)->preferred_lft_,
                                         (*l)->valid_lft_));
            ia_rsp->addOption(addr);
        }

        // It would be possible to insert status code=0(success) as well,
        // but this is considered waste of bandwidth as absence of status
        // code is considered a success.

    } else {
        // Allocation engine did not allocate a lease. The engine logged
        // cause of that failure. The only thing left is to insert
        // status code to pass the sad news to the client.

        LOG_DEBUG(dhcp6_logger, DBG_DHCP6_DETAIL, fake_allocation ?
                  DHCP6_PD_LEASE_ADVERT_FAIL : DHCP6_PD_LEASE_ALLOC_FAIL)
            .arg(duid ? duid->toText() : "(no-duid)")
            .arg(ia->getIAID());

        ia_rsp->addOption(createStatusCode(STATUS_NoPrefixAvail,
                          "Sorry, no prefixes could be allocated."));
    }
    return (ia_rsp);
}

OptionPtr
Dhcpv6Srv::renewIA_NA(const Subnet6Ptr& subnet, const DuidPtr& duid,
                      const Pkt6Ptr& query, boost::shared_ptr<Option6IA> ia,
                      const Option6ClientFqdnPtr& fqdn) {
    if (!subnet) {
        // There's no subnet select for this client. There's nothing to renew.
        boost::shared_ptr<Option6IA> ia_rsp(new Option6IA(D6O_IA_NA, ia->getIAID()));

        // Insert status code NoAddrsAvail.
        ia_rsp->addOption(createStatusCode(STATUS_NoBinding,
                          "Sorry, no known leases for this duid/iaid."));

        LOG_DEBUG(dhcp6_logger, DBG_DHCP6_DETAIL, DHCP6_RENEW_UNKNOWN_SUBNET)
            .arg(duid->toText())
            .arg(ia->getIAID());

        return (ia_rsp);
    }

    Lease6Ptr lease = LeaseMgrFactory::instance().getLease6(Lease::TYPE_NA,
                                                            *duid, ia->getIAID(),
                                                            subnet->getID());

    if (!lease) {
        // client renewing a lease that we don't know about.

        // Create empty IA_NA option with IAID matching the request.
        boost::shared_ptr<Option6IA> ia_rsp(new Option6IA(D6O_IA_NA, ia->getIAID()));

        // Insert status code NoAddrsAvail.
        ia_rsp->addOption(createStatusCode(STATUS_NoBinding,
                          "Sorry, no known leases for this duid/iaid."));

        LOG_DEBUG(dhcp6_logger, DBG_DHCP6_DETAIL, DHCP6_UNKNOWN_RENEW_NA)
            .arg(duid->toText())
            .arg(ia->getIAID())
            .arg(subnet->toText());

        return (ia_rsp);
    }

    // Keep the old data in case the callout tells us to skip update
    Lease6 old_data = *lease;

    // At this point, we have to make make some decisions with respect to the
    // FQDN option that we have generated as a result of receiving client's
    // FQDN. In particular, we have to get to know if the DNS update will be
    // performed or not. It is possible that option is NULL, which is valid
    // condition if client didn't request DNS updates and server didn't force
    // the update.
    bool do_fwd = false;
    bool do_rev = false;
    if (fqdn) {
        if (fqdn->getFlag(Option6ClientFqdn::FLAG_S)) {
            do_fwd = true;
            do_rev = true;
        } else if (!fqdn->getFlag(Option6ClientFqdn::FLAG_N)) {
            do_rev = true;
        }
    }

    std::string hostname;
    if (do_fwd || do_rev) {
        hostname = fqdn->getDomainName();
    }

    // If the new FQDN settings have changed for the lease, we need to
    // delete any existing FQDN records for this lease.
    if ((lease->hostname_ != hostname) || (lease->fqdn_fwd_ != do_fwd) ||
        (lease->fqdn_rev_ != do_rev)) {
        LOG_DEBUG(dhcp6_logger, DBG_DHCP6_DETAIL,
                  DHCP6_DDNS_LEASE_RENEW_FQDN_CHANGE)
            .arg(lease->toText())
            .arg(hostname)
            .arg(do_rev ? "true" : "false")
            .arg(do_fwd ? "true" : "false");

        createRemovalNameChangeRequest(lease);
    }

    lease->preferred_lft_ = subnet->getPreferred();
    lease->valid_lft_ = subnet->getValid();
    lease->t1_ = subnet->getT1();
    lease->t2_ = subnet->getT2();
    lease->cltt_ = time(NULL);
    lease->hostname_ = hostname;
    lease->fqdn_fwd_ = do_fwd;
    lease->fqdn_rev_ = do_rev;

    // Create empty IA_NA option with IAID matching the request.
    boost::shared_ptr<Option6IA> ia_rsp(new Option6IA(D6O_IA_NA, ia->getIAID()));

    ia_rsp->setT1(subnet->getT1());
    ia_rsp->setT2(subnet->getT2());

    boost::shared_ptr<Option6IAAddr> addr(new Option6IAAddr(D6O_IAADDR,
                                          lease->addr_, lease->preferred_lft_,
                                          lease->valid_lft_));
    ia_rsp->addOption(addr);

    bool skip = false;
    // Execute all callouts registered for packet6_send
    if (HooksManager::calloutsPresent(Hooks.hook_index_lease6_renew_)) {
        CalloutHandlePtr callout_handle = getCalloutHandle(query);

        // Delete all previous arguments
        callout_handle->deleteAllArguments();

        // Pass the original packet
        callout_handle->setArgument("query6", query);

        // Pass the lease to be updated
        callout_handle->setArgument("lease6", lease);

        // Pass the IA option to be sent in response
        callout_handle->setArgument("ia_na", ia_rsp);

        // Call all installed callouts
        HooksManager::callCallouts(Hooks.hook_index_lease6_renew_, *callout_handle);

        // Callouts decided to skip the next processing step. The next
        // processing step would to actually renew the lease, so skip at this
        // stage means "keep the old lease as it is".
        if (callout_handle->getSkip()) {
            skip = true;
            LOG_DEBUG(dhcp6_logger, DBG_DHCP6_HOOKS, DHCP6_HOOK_LEASE6_RENEW_SKIP);
        }
    }

    if (!skip) {
        LeaseMgrFactory::instance().updateLease6(lease);
    } else {
        // Copy back the original date to the lease. For MySQL it doesn't make
        // much sense, but for memfile, the Lease6Ptr points to the actual lease
        // in memfile, so the actual update is performed when we manipulate fields
        // of returned Lease6Ptr, the actual updateLease6() is no-op.
        *lease = old_data;
    }

    return (ia_rsp);
}

OptionPtr
Dhcpv6Srv::renewIA_PD(const Subnet6Ptr& subnet, const DuidPtr& duid,
                      const Pkt6Ptr& query, boost::shared_ptr<Option6IA> ia) {

    // Let's create a IA_NA response and fill it in later
    boost::shared_ptr<Option6IA> ia_rsp(new Option6IA(D6O_IA_PD, ia->getIAID()));

    if (!subnet) {
        // Insert status code NoBinding
        ia_rsp->addOption(createStatusCode(STATUS_NoBinding,
                          "Sorry, no known leases for this duid/iaid."));

        LOG_DEBUG(dhcp6_logger, DBG_DHCP6_DETAIL, DHCP6_RENEW_UNKNOWN_SUBNET)
            .arg(duid->toText())
            .arg(ia->getIAID());

        return (ia_rsp);
    }

    Lease6Ptr lease = LeaseMgrFactory::instance().getLease6(Lease::TYPE_PD,
                                                            *duid, ia->getIAID(),
                                                            subnet->getID());

    if (!lease) {
        // Client is renewing a lease that we don't know about.

        // Insert status code NoBinding
        ia_rsp->addOption(createStatusCode(STATUS_NoBinding,
                          "Sorry, no known leases for this duid/iaid."));

        LOG_DEBUG(dhcp6_logger, DBG_DHCP6_DETAIL, DHCP6_UNKNOWN_RENEW_PD)
            .arg(duid->toText())
            .arg(ia->getIAID())
            .arg(subnet->toText());

        return (ia_rsp);
    }

    // Keep the old data in case the callout tells us to skip update.
    Lease6 old_data = *lease;

    // Do the actual lease update
    lease->preferred_lft_ = subnet->getPreferred();
    lease->valid_lft_ = subnet->getValid();
    lease->t1_ = subnet->getT1();
    lease->t2_ = subnet->getT2();
    lease->cltt_ = time(NULL);

    // Also update IA_PD container with proper T1, T2 values
    ia_rsp->setT1(subnet->getT1());
    ia_rsp->setT2(subnet->getT2());

    boost::shared_ptr<Option6IAPrefix>
        prefix(new Option6IAPrefix(D6O_IAPREFIX, lease->addr_,
                                   lease->prefixlen_, lease->preferred_lft_,
                                   lease->valid_lft_));
    ia_rsp->addOption(prefix);

    bool skip = false;
    // Execute all callouts registered for packet6_send
    if (HooksManager::calloutsPresent(Hooks.hook_index_lease6_renew_)) {
        CalloutHandlePtr callout_handle = getCalloutHandle(query);

        // Delete all previous arguments
        callout_handle->deleteAllArguments();

        // Pass the original packet
        callout_handle->setArgument("query6", query);

        // Pass the lease to be updated
        callout_handle->setArgument("lease6", lease);

        // Pass the IA option to be sent in response
        callout_handle->setArgument("ia_pd", ia_rsp);

        // Call all installed callouts
        HooksManager::callCallouts(Hooks.hook_index_lease6_renew_,
                                   *callout_handle);

        // Remember hook's instruction whether we want to skip update or not
        skip = callout_handle->getSkip();
    }

    if (!skip) {
        LeaseMgrFactory::instance().updateLease6(lease);
    } else {
        // Callouts decided to skip the next processing step. The next
        // processing step would to actually renew the lease, so skip at this
        // stage means "keep the old lease as it is".
        LOG_DEBUG(dhcp6_logger, DBG_DHCP6_HOOKS, DHCP6_HOOK_LEASE6_RENEW_SKIP);

        // Copy back the original date to the lease. For MySQL it doesn't make
        // much sense, but for memfile, the Lease6Ptr points to the actual lease
        // in memfile, so the actual update is performed when we manipulate
        // fields of returned Lease6Ptr, the actual updateLease6() is no-op.
        *lease = old_data;
    }

    return (ia_rsp);
}

void
Dhcpv6Srv::renewLeases(const Pkt6Ptr& renew, Pkt6Ptr& reply,
                       const Option6ClientFqdnPtr& fqdn) {

    // We need to renew addresses for all IA_NA options in the client's
    // RENEW message.
    // @todo add support for IA_TA
    // @todo add support for IA_PD

    // We need to select a subnet the client is connected in.
    Subnet6Ptr subnet = selectSubnet(renew);
    if (!subnet) {
        // This particular client is out of luck today. We do not have
        // information about the subnet he is connected to. This likely means
        // misconfiguration of the server (or some relays). We will continue to
        // process this message, but our response will be almost useless: no
        // addresses or prefixes, no subnet specific configuration etc. The only
        // thing this client can get is some global information (like DNS
        // servers).

        LOG_WARN(dhcp6_logger, DHCP6_SUBNET_SELECTION_FAILED)
            .arg(renew->getRemoteAddr().toText())
            .arg(renew->getName());
    } else {
        LOG_DEBUG(dhcp6_logger, DBG_DHCP6_DETAIL_DATA, DHCP6_SUBNET_SELECTED)
            .arg(subnet->toText());
    }

    // Let's find client's DUID. Client is supposed to include its client-id
    // option almost all the time (the only exception is an anonymous inf-request,
    // but that is mostly a theoretical case). Our allocation engine needs DUID
    // and will refuse to allocate anything to anonymous clients.
    OptionPtr opt_duid = renew->getOption(D6O_CLIENTID);
    if (!opt_duid) {
        // This should not happen. We have checked this before.
        reply->addOption(createStatusCode(STATUS_UnspecFail,
                         "You did not include mandatory client-id"));
        return;
    }
    DuidPtr duid(new DUID(opt_duid->getData()));

    for (OptionCollection::iterator opt = renew->options_.begin();
         opt != renew->options_.end(); ++opt) {
        switch (opt->second->getType()) {

        case D6O_IA_NA: {
            OptionPtr answer_opt = renewIA_NA(subnet, duid, renew,
                                              boost::dynamic_pointer_cast<
                                              Option6IA>(opt->second),
                                              fqdn);
            if (answer_opt) {
                reply->addOption(answer_opt);
            }
            break;
        }

        case D6O_IA_PD: {
            OptionPtr answer_opt = renewIA_PD(subnet, duid, renew,
                                              boost::dynamic_pointer_cast<
                                                  Option6IA>(opt->second));
            if (answer_opt) {
                reply->addOption(answer_opt);
            }
            break;
        }

        default:
            break;
        }
    }
}

void
Dhcpv6Srv::releaseLeases(const Pkt6Ptr& release, Pkt6Ptr& reply) {

    // We need to release addresses for all IA_NA options in the client's
    // RELEASE message.
    // @todo Add support for IA_TA
    // @todo Add support for IA_PD
    // @todo Consider supporting more than one address in a single IA_NA.
    // That was envisaged by RFC3315, but it never happened. The only
    // software that supports that is Dibbler, but its author seriously doubts
    // if anyone is really using it. Clients that want more than one address
    // just include more instances of IA_NA options.

    // Let's find client's DUID. Client is supposed to include its client-id
    // option almost all the time (the only exception is an anonymous inf-request,
    // but that is mostly a theoretical case). Our allocation engine needs DUID
    // and will refuse to allocate anything to anonymous clients.
    OptionPtr opt_duid = release->getOption(D6O_CLIENTID);
    if (!opt_duid) {
        // This should not happen. We have checked this before.
        // see sanityCheck() called from processRelease()
        LOG_WARN(dhcp6_logger, DHCP6_RELEASE_MISSING_CLIENTID)
            .arg(release->getRemoteAddr().toText());

        reply->addOption(createStatusCode(STATUS_UnspecFail,
                         "You did not include mandatory client-id"));
        return;
    }
    DuidPtr duid(new DUID(opt_duid->getData()));

    // Let's set the status to be success by default. We can override it with
    // error status if needed. The important thing to understand here is that
    // the global status code may be set to success only if all IA options were
    // handled properly. Therefore the releaseIA_NA and releaseIA_PD options
    // may turn the status code to some error, but can't turn it back to success.
    int general_status = STATUS_Success;
    for (OptionCollection::iterator opt = release->options_.begin();
         opt != release->options_.end(); ++opt) {
        switch (opt->second->getType()) {
        case D6O_IA_NA: {
            OptionPtr answer_opt = releaseIA_NA(duid, release, general_status,
                                   boost::dynamic_pointer_cast<Option6IA>(opt->second));
            if (answer_opt) {
                reply->addOption(answer_opt);
            }
            break;
        }
        case D6O_IA_PD: {
            OptionPtr answer_opt = releaseIA_PD(duid, release, general_status,
                                   boost::dynamic_pointer_cast<Option6IA>(opt->second));
            if (answer_opt) {
                reply->addOption(answer_opt);
            }
            break;
        }
        // @todo: add support for IA_TA
        default:
            // remaining options are stateless and thus ignored in this context
            ;
        }
    }

    // To be pedantic, we should also include status code in the top-level
    // scope, not just in each IA_NA. See RFC3315, section 18.2.6.
    // This behavior will likely go away in RFC3315bis.
    reply->addOption(createStatusCode(general_status,
                     "Summary status for all processed IA_NAs"));
}

OptionPtr
Dhcpv6Srv::releaseIA_NA(const DuidPtr& duid, const Pkt6Ptr& query,
                        int& general_status, boost::shared_ptr<Option6IA> ia) {
    // Release can be done in one of two ways:
    // Approach 1: extract address from client's IA_NA and see if it belongs
    // to this particular client.
    // Approach 2: find a subnet for this client, get a lease for
    // this subnet/duid/iaid and check if its content matches to what the
    // client is asking us to release.
    //
    // This method implements approach 1.

    // That's our response
    boost::shared_ptr<Option6IA> ia_rsp(new Option6IA(D6O_IA_NA, ia->getIAID()));

    boost::shared_ptr<Option6IAAddr> release_addr = boost::dynamic_pointer_cast<Option6IAAddr>
        (ia->getOption(D6O_IAADDR));
    if (!release_addr) {
        ia_rsp->addOption(createStatusCode(STATUS_NoBinding,
                                           "You did not include an address in your RELEASE"));
        general_status = STATUS_NoBinding;
        return (ia_rsp);
    }

    Lease6Ptr lease = LeaseMgrFactory::instance().getLease6(Lease::TYPE_NA,
                                                            release_addr->getAddress());

    if (!lease) {
        // client releasing a lease that we don't know about.

        // Insert status code NoAddrsAvail.
        ia_rsp->addOption(createStatusCode(STATUS_NoBinding,
                          "Sorry, no known leases for this duid/iaid, can't release."));
        general_status = STATUS_NoBinding;

        LOG_INFO(dhcp6_logger, DHCP6_UNKNOWN_RELEASE_NA)
            .arg(duid->toText())
            .arg(ia->getIAID());

        return (ia_rsp);
    }

    if (!lease->duid_) {
        // Something is gravely wrong here. We do have a lease, but it does not
        // have mandatory DUID information attached. Someone was messing with our
        // database.

        LOG_ERROR(dhcp6_logger, DHCP6_LEASE_NA_WITHOUT_DUID)
            .arg(release_addr->getAddress().toText());

        general_status = STATUS_UnspecFail;
        ia_rsp->addOption(createStatusCode(STATUS_UnspecFail,
                          "Database consistency check failed when trying to RELEASE"));
        return (ia_rsp);
    }

    if (*duid != *(lease->duid_)) {

        // Sorry, it's not your address. You can't release it.
        LOG_INFO(dhcp6_logger, DHCP6_RELEASE_NA_FAIL_WRONG_DUID)
            .arg(duid->toText())
            .arg(release_addr->getAddress().toText())
            .arg(lease->duid_->toText());

        general_status = STATUS_NoBinding;
        ia_rsp->addOption(createStatusCode(STATUS_NoBinding,
                          "This address does not belong to you, you can't release it"));
        return (ia_rsp);
    }

    if (ia->getIAID() != lease->iaid_) {
        // This address belongs to this client, but to a different IA
        LOG_WARN(dhcp6_logger, DHCP6_RELEASE_PD_FAIL_WRONG_IAID)
            .arg(duid->toText())
            .arg(release_addr->getAddress().toText())
            .arg(lease->iaid_)
            .arg(ia->getIAID());
        ia_rsp->addOption(createStatusCode(STATUS_NoBinding,
                          "This is your address, but you used wrong IAID"));
        general_status = STATUS_NoBinding;
        return (ia_rsp);
    }

    // It is not necessary to check if the address matches as we used
    // getLease6(addr) method that is supposed to return a proper lease.

    bool skip = false;
    // Execute all callouts registered for packet6_send
    if (HooksManager::calloutsPresent(Hooks.hook_index_lease6_release_)) {
        CalloutHandlePtr callout_handle = getCalloutHandle(query);

        // Delete all previous arguments
        callout_handle->deleteAllArguments();

        // Pass the original packet
        callout_handle->setArgument("query6", query);

        // Pass the lease to be updated
        callout_handle->setArgument("lease6", lease);

        // Call all installed callouts
        HooksManager::callCallouts(Hooks.hook_index_lease6_release_, *callout_handle);

        // Callouts decided to skip the next processing step. The next
        // processing step would to send the packet, so skip at this
        // stage means "drop response".
        if (callout_handle->getSkip()) {
            skip = true;
            LOG_DEBUG(dhcp6_logger, DBG_DHCP6_HOOKS, DHCP6_HOOK_LEASE6_RELEASE_NA_SKIP);
        }
    }

    // Ok, we've passed all checks. Let's release this address.
    bool success = false; // was the removal operation succeessful?

    if (!skip) {
        success = LeaseMgrFactory::instance().deleteLease(lease->addr_);
    }

    // Here the success should be true if we removed lease successfully
    // and false if skip flag was set or the removal failed for whatever reason

    if (!success) {
        ia_rsp->addOption(createStatusCode(STATUS_UnspecFail,
                          "Server failed to release a lease"));

        LOG_ERROR(dhcp6_logger, DHCP6_RELEASE_NA_FAIL)
            .arg(lease->addr_.toText())
            .arg(duid->toText())
            .arg(lease->iaid_);
        general_status = STATUS_UnspecFail;

        return (ia_rsp);
    } else {
        LOG_DEBUG(dhcp6_logger, DBG_DHCP6_DETAIL, DHCP6_RELEASE_NA)
            .arg(lease->addr_.toText())
            .arg(duid->toText())
            .arg(lease->iaid_);

        ia_rsp->addOption(createStatusCode(STATUS_Success,
                          "Lease released. Thank you, please come again."));

        // Check if a lease has flags indicating that the FQDN update has
        // been performed. If so, create NameChangeRequest which removes
        // the entries.
        createRemovalNameChangeRequest(lease);

        return (ia_rsp);
    }
}

OptionPtr
Dhcpv6Srv::releaseIA_PD(const DuidPtr& duid, const Pkt6Ptr& query,
                        int& general_status, boost::shared_ptr<Option6IA> ia) {
    // Release can be done in one of two ways:
    // Approach 1: extract address from client's IA_NA and see if it belongs
    // to this particular client.
    // Approach 2: find a subnet for this client, get a lease for
    // this subnet/duid/iaid and check if its content matches to what the
    // client is asking us to release.
    //
    // This method implements approach 1.

    // That's our response. We will fill it in as we check the lease to be
    // released.
    boost::shared_ptr<Option6IA> ia_rsp(new Option6IA(D6O_IA_PD, ia->getIAID()));

    boost::shared_ptr<Option6IAPrefix> release_prefix =
        boost::dynamic_pointer_cast<Option6IAPrefix>(ia->getOption(D6O_IAPREFIX));
    if (!release_prefix) {
        ia_rsp->addOption(createStatusCode(STATUS_NoBinding,
                          "You did not include a prefix in your RELEASE"));
        general_status = STATUS_NoBinding;
        return (ia_rsp);
    }

    Lease6Ptr lease = LeaseMgrFactory::instance().getLease6(Lease::TYPE_PD,
                                                            release_prefix->getAddress());

    if (!lease) {
        // Client releasing a lease that we don't know about.

        // Insert status code NoBinding.
        ia_rsp->addOption(createStatusCode(STATUS_NoBinding,
                          "Sorry, no known leases for this duid/iaid, can't release."));
        general_status = STATUS_NoBinding;

        LOG_INFO(dhcp6_logger, DHCP6_UNKNOWN_RELEASE_PD)
            .arg(duid->toText())
            .arg(ia->getIAID());

        return (ia_rsp);
    }

    if (!lease->duid_) {
        // Something is gravely wrong here. We do have a lease, but it does not
        // have mandatory DUID information attached. Someone was messing with our
        // database.
        LOG_ERROR(dhcp6_logger, DHCP6_LEASE_PD_WITHOUT_DUID)
            .arg(release_prefix->getAddress().toText());

        general_status = STATUS_UnspecFail;
        ia_rsp->addOption(createStatusCode(STATUS_UnspecFail,
                          "Database consistency check failed when trying to RELEASE"));
        return (ia_rsp);
    }

    if (*duid != *(lease->duid_)) {
        // Sorry, it's not your address. You can't release it.
        LOG_INFO(dhcp6_logger, DHCP6_RELEASE_PD_FAIL_WRONG_DUID)
            .arg(duid->toText())
            .arg(release_prefix->getAddress().toText())
            .arg(lease->duid_->toText());

        general_status = STATUS_NoBinding;
        ia_rsp->addOption(createStatusCode(STATUS_NoBinding,
                          "This address does not belong to you, you can't release it"));
        return (ia_rsp);
    }

    if (ia->getIAID() != lease->iaid_) {
        // This address belongs to this client, but to a different IA
        LOG_WARN(dhcp6_logger, DHCP6_RELEASE_PD_FAIL_WRONG_IAID)
            .arg(duid->toText())
            .arg(release_prefix->getAddress().toText())
            .arg(lease->iaid_)
            .arg(ia->getIAID());
        ia_rsp->addOption(createStatusCode(STATUS_NoBinding,
                          "This is your address, but you used wrong IAID"));
        general_status = STATUS_NoBinding;
        return (ia_rsp);
    }

    // It is not necessary to check if the address matches as we used
    // getLease6(addr) method that is supposed to return a proper lease.

    bool skip = false;
    // Execute all callouts registered for packet6_send
    if (HooksManager::calloutsPresent(Hooks.hook_index_lease6_release_)) {
        CalloutHandlePtr callout_handle = getCalloutHandle(query);

        // Delete all previous arguments
        callout_handle->deleteAllArguments();

        // Pass the original packet
        callout_handle->setArgument("query6", query);

        // Pass the lease to be updated
        callout_handle->setArgument("lease6", lease);

        // Call all installed callouts
        HooksManager::callCallouts(Hooks.hook_index_lease6_release_, *callout_handle);

        skip = callout_handle->getSkip();
    }

    // Ok, we've passed all checks. Let's release this prefix.
    bool success = false; // was the removal operation succeessful?

    if (!skip) {
        success = LeaseMgrFactory::instance().deleteLease(lease->addr_);
    } else {
        // Callouts decided to skip the next processing step. The next
        // processing step would to send the packet, so skip at this
        // stage means "drop response".
        LOG_DEBUG(dhcp6_logger, DBG_DHCP6_HOOKS, DHCP6_HOOK_LEASE6_RELEASE_PD_SKIP);
    }

    // Here the success should be true if we removed lease successfully
    // and false if skip flag was set or the removal failed for whatever reason

    if (!success) {
        ia_rsp->addOption(createStatusCode(STATUS_UnspecFail,
                          "Server failed to release a lease"));

        LOG_ERROR(dhcp6_logger, DHCP6_RELEASE_PD_FAIL)
            .arg(lease->addr_.toText())
            .arg(duid->toText())
            .arg(lease->iaid_);
        general_status = STATUS_UnspecFail;
    } else {
        LOG_DEBUG(dhcp6_logger, DBG_DHCP6_DETAIL, DHCP6_RELEASE_PD)
            .arg(lease->addr_.toText())
            .arg(duid->toText())
            .arg(lease->iaid_);

        ia_rsp->addOption(createStatusCode(STATUS_Success,
                          "Lease released. Thank you, please come again."));
    }

    return (ia_rsp);
}

Pkt6Ptr
Dhcpv6Srv::processSolicit(const Pkt6Ptr& solicit) {

    sanityCheck(solicit, MANDATORY, FORBIDDEN);

    Pkt6Ptr advertise(new Pkt6(DHCPV6_ADVERTISE, solicit->getTransid()));

    copyDefaultOptions(solicit, advertise);
    appendDefaultOptions(solicit, advertise);
    appendRequestedOptions(solicit, advertise);
    appendRequestedVendorOptions(solicit, advertise);

    Option6ClientFqdnPtr fqdn = processClientFqdn(solicit);
    assignLeases(solicit, advertise, fqdn);
    appendClientFqdn(solicit, advertise, fqdn);
    // Note, that we don't create NameChangeRequests here because we don't
    // perform DNS Updates for Solicit. Client must send Request to update
    // DNS.

    return (advertise);
}

Pkt6Ptr
Dhcpv6Srv::processRequest(const Pkt6Ptr& request) {

    sanityCheck(request, MANDATORY, MANDATORY);

    Pkt6Ptr reply(new Pkt6(DHCPV6_REPLY, request->getTransid()));

    copyDefaultOptions(request, reply);
    appendDefaultOptions(request, reply);
    appendRequestedOptions(request, reply);
    appendRequestedVendorOptions(request, reply);

    Option6ClientFqdnPtr fqdn = processClientFqdn(request);
    assignLeases(request, reply, fqdn);
    appendClientFqdn(request, reply, fqdn);
    createNameChangeRequests(reply, fqdn);

    return (reply);
}

Pkt6Ptr
Dhcpv6Srv::processRenew(const Pkt6Ptr& renew) {

    sanityCheck(renew, MANDATORY, MANDATORY);

    Pkt6Ptr reply(new Pkt6(DHCPV6_REPLY, renew->getTransid()));

    copyDefaultOptions(renew, reply);
    appendDefaultOptions(renew, reply);
    appendRequestedOptions(renew, reply);

    Option6ClientFqdnPtr fqdn = processClientFqdn(renew);
    renewLeases(renew, reply, fqdn);
    appendClientFqdn(renew, reply, fqdn);
    createNameChangeRequests(reply, fqdn);

    return reply;
}

Pkt6Ptr
Dhcpv6Srv::processRebind(const Pkt6Ptr& rebind) {

    /// @todo: Implement this
    Pkt6Ptr reply(new Pkt6(DHCPV6_REPLY, rebind->getTransid()));
    return reply;
}

Pkt6Ptr
Dhcpv6Srv::processConfirm(const Pkt6Ptr& confirm) {
    /// @todo: Implement this
    Pkt6Ptr reply(new Pkt6(DHCPV6_REPLY, confirm->getTransid()));
    return reply;
}

Pkt6Ptr
Dhcpv6Srv::processRelease(const Pkt6Ptr& release) {

    sanityCheck(release, MANDATORY, MANDATORY);

    Pkt6Ptr reply(new Pkt6(DHCPV6_REPLY, release->getTransid()));

    copyDefaultOptions(release, reply);
    appendDefaultOptions(release, reply);

    releaseLeases(release, reply);

    // @todo If client sent a release and we should remove outstanding
    // DNS records.

    return (reply);
}

Pkt6Ptr
Dhcpv6Srv::processDecline(const Pkt6Ptr& decline) {
    /// @todo: Implement this
    Pkt6Ptr reply(new Pkt6(DHCPV6_REPLY, decline->getTransid()));
    return reply;
}

Pkt6Ptr
Dhcpv6Srv::processInfRequest(const Pkt6Ptr& infRequest) {
    /// @todo: Implement this
    Pkt6Ptr reply(new Pkt6(DHCPV6_REPLY, infRequest->getTransid()));
    return reply;
}

void
Dhcpv6Srv::openActiveSockets(const uint16_t port) {
    IfaceMgr::instance().closeSockets();

    // Get the reference to the collection of interfaces. This reference should be
    // valid as long as the program is run because IfaceMgr is a singleton.
    // Therefore we can safely iterate over instances of all interfaces and modify
    // their flags. Here we modify flags which indicate wheter socket should be
    // open for a particular interface or not.
    const IfaceMgr::IfaceCollection& ifaces = IfaceMgr::instance().getIfaces();
    for (IfaceMgr::IfaceCollection::const_iterator iface = ifaces.begin();
         iface != ifaces.end(); ++iface) {
        Iface* iface_ptr = IfaceMgr::instance().getIface(iface->getName());
        if (iface_ptr == NULL) {
            isc_throw(isc::Unexpected, "Interface Manager returned NULL"
                      << " instance of the interface when DHCPv6 server was"
                      << " trying to reopen sockets after reconfiguration");
        }
        if (CfgMgr::instance().isActiveIface(iface->getName())) {
            iface_ptr->inactive6_ = false;
            LOG_INFO(dhcp6_logger, DHCP6_ACTIVATE_INTERFACE)
                .arg(iface->getFullName());

        } else {
            // For deactivating interface, it should be sufficient to log it
            // on the debug level because it is more useful to know what
            // interface is activated which is logged on the info level.
            LOG_DEBUG(dhcp6_logger, DBG_DHCP6_BASIC,
                      DHCP6_DEACTIVATE_INTERFACE).arg(iface->getName());
            iface_ptr->inactive6_ = true;

        }

        iface_ptr->clearUnicasts();

        const IOAddress* unicast = CfgMgr::instance().getUnicast(iface->getName());
        if (unicast) {
            LOG_INFO(dhcp6_logger, DHCP6_SOCKET_UNICAST).arg(unicast->toText())
                .arg(iface->getName());
            iface_ptr->addUnicast(*unicast);
        }
    }
    // Let's reopen active sockets. openSockets6 will check internally whether
    // sockets are marked active or inactive.
    // @todo Optimization: we should not reopen all sockets but rather select
    // those that have been affected by the new configuration.
    isc::dhcp::IfaceMgrErrorMsgCallback error_handler =
        boost::bind(&Dhcpv6Srv::ifaceMgrSocket6ErrorHandler, _1);
    if (!IfaceMgr::instance().openSockets6(port, error_handler)) {
        LOG_WARN(dhcp6_logger, DHCP6_NO_SOCKETS_OPEN);
    }
}

size_t
Dhcpv6Srv::unpackOptions(const OptionBuffer& buf,
                         const std::string& option_space,
                         isc::dhcp::OptionCollection& options,
                         size_t* relay_msg_offset,
                         size_t* relay_msg_len) {
    size_t offset = 0;
    size_t length = buf.size();

    OptionDefContainer option_defs;
    if (option_space == "dhcp6") {
        // Get the list of stdandard option definitions.
        option_defs = LibDHCP::getOptionDefs(Option::V6);
    } else if (!option_space.empty()) {
        OptionDefContainerPtr option_defs_ptr =
            CfgMgr::instance().getOptionDefs(option_space);
        if (option_defs_ptr != NULL) {
            option_defs = *option_defs_ptr;
        }
    }

    // Get the search index #1. It allows to search for option definitions
    // using option code.
    const OptionDefContainerTypeIndex& idx = option_defs.get<1>();

    // The buffer being read comprises a set of options, each starting with
    // a two-byte type code and a two-byte length field.
    while (offset + 4 <= length) {
        uint16_t opt_type = isc::util::readUint16(&buf[offset]);
        offset += 2;

        uint16_t opt_len = isc::util::readUint16(&buf[offset]);
        offset += 2;

        if (offset + opt_len > length) {
            // @todo: consider throwing exception here.
            return (offset);
        }

        if (opt_type == D6O_RELAY_MSG && relay_msg_offset && relay_msg_len) {
            // remember offset of the beginning of the relay-msg option
            *relay_msg_offset = offset;
            *relay_msg_len = opt_len;

            // do not create that relay-msg option
            offset += opt_len;
            continue;
        }

        // Get all definitions with the particular option code. Note that option
        // code is non-unique within this container however at this point we
        // expect to get one option definition with the particular code. If more
        // are returned we report an error.
        const OptionDefContainerTypeRange& range = idx.equal_range(opt_type);
        // Get the number of returned option definitions for the option code.
        size_t num_defs = distance(range.first, range.second);

        OptionPtr opt;
        if (num_defs > 1) {
            // Multiple options of the same code are not supported right now!
            isc_throw(isc::Unexpected, "Internal error: multiple option definitions"
                      " for option type " << opt_type << " returned. Currently it is not"
                      " supported to initialize multiple option definitions"
                      " for the same option code. This will be supported once"
                      " support for option spaces is implemented");
        } else if (num_defs == 0) {
            // @todo Don't crash if definition does not exist because only a few
            // option definitions are initialized right now. In the future
            // we will initialize definitions for all options and we will
            // remove this elseif. For now, return generic option.
            opt = OptionPtr(new Option(Option::V6, opt_type,
                                       buf.begin() + offset,
                                       buf.begin() + offset + opt_len));
            opt->setEncapsulatedSpace("dhcp6");
        } else {
            // The option definition has been found. Use it to create
            // the option instance from the provided buffer chunk.
            const OptionDefinitionPtr& def = *(range.first);
            assert(def);
            opt = def->optionFactory(Option::V6, opt_type,
                                     buf.begin() + offset,
                                     buf.begin() + offset + opt_len,
                                     boost::bind(&Dhcpv6Srv::unpackOptions, this, _1, _2,
                                                 _3, _4, _5));
        }
        // add option to options
        options.insert(std::make_pair(opt_type, opt));
        offset += opt_len;
    }

    return (offset);
}

<<<<<<< HEAD
void
Dhcpv6Srv::ifaceMgrSocket6ErrorHandler(const std::string& errmsg) {
    // Log the reason for socket opening failure and return.
    LOG_WARN(dhcp6_logger, DHCP6_OPEN_SOCKET_FAIL).arg(errmsg);
=======
void Dhcpv6Srv::classifyPacket(const Pkt6Ptr& pkt) {

    boost::shared_ptr<OptionCustom> vclass =
        boost::dynamic_pointer_cast<OptionCustom>(pkt->getOption(D6O_VENDOR_CLASS));

    if (!vclass) {
        return;
    }

    string classes = "";

    // DOCSIS specific section
    if (vclass->readString(VENDOR_CLASS_STRING_INDEX)
        .find(DOCSIS3_CLASS_MODEM) != std::string::npos) {
        pkt->addClass(DOCSIS3_CLASS_MODEM);
        classes += string(DOCSIS3_CLASS_MODEM) + " ";
    } else
    if (vclass->readString(VENDOR_CLASS_STRING_INDEX)
        .find(DOCSIS3_CLASS_EROUTER) != std::string::npos) {
        pkt->addClass(DOCSIS3_CLASS_EROUTER);
        classes += string(DOCSIS3_CLASS_EROUTER) + " ";
    }else
    {
        // Otherwise use the string as is
        classes += vclass->readString(VENDOR_CLASS_STRING_INDEX);
        pkt->addClass(vclass->readString(VENDOR_CLASS_STRING_INDEX));
    }

    if (!classes.empty()) {
        LOG_DEBUG(dhcp6_logger, DBG_DHCP6_BASIC, DHCP6_CLASS_ASSIGNED)
            .arg(classes);
    }
>>>>>>> 39ed6fe8
}

};
};<|MERGE_RESOLUTION|>--- conflicted
+++ resolved
@@ -2420,12 +2420,12 @@
     return (offset);
 }
 
-<<<<<<< HEAD
 void
 Dhcpv6Srv::ifaceMgrSocket6ErrorHandler(const std::string& errmsg) {
     // Log the reason for socket opening failure and return.
     LOG_WARN(dhcp6_logger, DHCP6_OPEN_SOCKET_FAIL).arg(errmsg);
-=======
+}
+
 void Dhcpv6Srv::classifyPacket(const Pkt6Ptr& pkt) {
 
     boost::shared_ptr<OptionCustom> vclass =
@@ -2458,7 +2458,6 @@
         LOG_DEBUG(dhcp6_logger, DBG_DHCP6_BASIC, DHCP6_CLASS_ASSIGNED)
             .arg(classes);
     }
->>>>>>> 39ed6fe8
 }
 
 };
