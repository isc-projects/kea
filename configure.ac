--- conflicted
+++ resolved
@@ -1536,11 +1536,8 @@
                  src/share/database/scripts/mysql/upgrade_4.0_to_4.1.sh
                  src/share/database/scripts/pgsql/Makefile
                  src/share/database/scripts/pgsql/upgrade_1.0_to_2.0.sh
-<<<<<<< HEAD
+                 src/share/database/scripts/pgsql/upgrade_2.0_to_3.0.sh
                  src/share/database/scripts/cql/Makefile
-=======
-                 src/share/database/scripts/pgsql/upgrade_2.0_to_3.0.sh
->>>>>>> f15c1a11
                  tools/Makefile
                  tools/path_replacer.sh
 ])
