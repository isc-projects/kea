// Copyright (C) 2015-2017 Internet Systems Consortium, Inc. ("ISC")
//
// This Source Code Form is subject to the terms of the Mozilla Public
// License, v. 2.0. If a copy of the MPL was not distributed with this
// file, You can obtain one at http://mozilla.org/MPL/2.0/.

#ifndef PARSER_CONTEXT_H
#define PARSER_CONTEXT_H
#include <string>
#include <map>
#include <vector>
#include <dhcp4/dhcp4_parser.h>
#include <dhcp4/parser_context_decl.h>
#include <exceptions/exceptions.h>

// Tell Flex the lexer's prototype ...
#define YY_DECL isc::dhcp::Dhcp4Parser::symbol_type parser4_lex (Parser4Context& driver)

// ... and declare it for the parser's sake.
YY_DECL;

namespace isc {
namespace dhcp {

/// @brief Evaluation error exception raised when trying to parse.
///
/// @todo: This probably should be common for Dhcp4 and Dhcp6.
class Dhcp4ParseError : public isc::Exception {
public:
    Dhcp4ParseError(const char* file, size_t line, const char* what) :
        isc::Exception(file, line, what) { };
};


/// @brief Evaluation context, an interface to the expression evaluation.
class Parser4Context
{
public:

    /// @brief Defines currently supported scopes
    ///
    /// Dhcp4Parser is able to parse several types of scope. Usually,
    /// when it parses a config file, it expects the data to have a map
    /// with Dhcp4 in it and all the parameters within that Dhcp4 map.
    /// However, sometimes the parser is expected to parse only a subset
    /// of that information. For example, it may be asked to parse
    /// a structure that is host-reservation only, without the global
    /// 'Dhcp4' or 'reservations' around it. In such case the parser
    /// is being told to start parsing as PARSER_HOST_RESERVATION4.
    typedef enum {
        /// This parser will parse the content as generic JSON.
        PARSER_JSON,

        /// This parser will parse the content as Dhcp4 config wrapped in a map
        /// (that's the regular config file)
        PARSER_DHCP4,

        /// This parser will parse the content of Dhcp4 (without outer { } and
        /// without "Dhcp4"). It is mostly used in unit-tests as most of the
        /// unit-tests do not define the outer map and Dhcp4 entity, just the
        /// contents of it.
        SUBPARSER_DHCP4,

        /// This will parse the input as interfaces content.
        PARSER_INTERFACES,

        /// This will parse the input as Subnet4 content.
        PARSER_SUBNET4,

        /// This will parse the input as pool4 content.
        PARSER_POOL4,

        /// This will parse the input as host-reservation.
        PARSER_HOST_RESERVATION,

        /// This will parse the input as option definition.
        PARSER_OPTION_DEF,

        /// This will parse the input as option data.
        PARSER_OPTION_DATA,

        /// This will parse the input as hooks-library.
        PARSER_HOOKS_LIBRARY,

        /// This will parse the input as dhcp-ddns.
        PARSER_DHCP_DDNS
    } ParserType;

    /// @brief Default constructor.
    Parser4Context();

    /// @brief destructor
    virtual ~Parser4Context();

    /// @brief JSON elements being parsed.
    std::vector<isc::data::ElementPtr> stack_;

    /// @brief Method called before scanning starts on a string.
    ///
    /// @param str string to be parsed
    /// @param type specifies expected content
    void scanStringBegin(const std::string& str, ParserType type);

    /// @brief Method called before scanning starts on a file.
    ///
    /// @param f stdio FILE pointer
    /// @param filename file to be parsed
    /// @param type specifies expected content
    void scanFileBegin(FILE* f, const std::string& filename, ParserType type);

    /// @brief Method called after the last tokens are scanned.
    void scanEnd();

    /// @brief Divert input to an include file.
    ///
    /// @param filename file to be included
    void includeFile(const std::string& filename);

    /// @brief Run the parser on the string specified.
    ///
    /// This method parses specified string. Depending on the value of
    /// parser_type, parser may either check only that the input is valid
    /// JSON, or may do more specific syntax checking. See @ref ParserType
    /// for supported syntax checkers.
    ///
    /// @param str string to be parsed
    /// @param parser_type specifies expected content (usually DHCP4 or generic JSON)
    /// @return Element structure representing parsed text.
    isc::data::ElementPtr parseString(const std::string& str,
                                      ParserType parser_type);

    /// @brief Run the parser on the file specified.
    ///
    /// This method parses specified file. Depending on the value of
    /// parser_type, parser may either check only that the input is valid
    /// JSON, or may do more specific syntax checking. See @ref ParserType
    /// for supported syntax checkers.
    ///
    /// @param filename file to be parsed
    /// @param parser_type specifies expected content (usually DHCP4 or generic JSON)
    /// @return Element structure representing parsed text.
    isc::data::ElementPtr parseFile(const std::string& filename,
                                    ParserType parser_type);

    /// @brief Error handler
    ///
    /// @param loc location within the parsed file when experienced a problem.
    /// @param what string explaining the nature of the error.
    /// @throw Dhcp4ParseError
    void error(const isc::dhcp::location& loc, const std::string& what);

    /// @brief Error handler
    ///
    /// This is a simplified error reporting tool for possible future
    /// cases when the Dhcp4Parser is not able to handle the packet.
    ///
    /// @param what string explaining the nature of the error.
    /// @throw Dhcp4ParseError
    void error(const std::string& what);

    /// @brief Fatal error handler
    ///
    /// This is for should not happen but fatal errors.
    /// Used by YY_FATAL_ERROR macro so required to be static.
    ///
    /// @param what string explaining the nature of the error.
    /// @throw Dhcp4ParseError
    static void fatal(const std::string& what);

    /// @brief Converts bison's position to one understandable by isc::data::Element
    ///
    /// Convert a bison location into an element position
    /// (take the begin, the end is lost)
    ///
    /// @param loc location in bison format
    /// @return Position in format accepted by Element
    isc::data::Element::Position loc2pos(isc::dhcp::location& loc);

    /// @brief Defines syntactic contexts for lexical tie-ins
    typedef enum {
        ///< This one is used in pure JSON mode.
        NO_KEYWORD,

        ///< Used while parsing top level (that contains Dhcp4, Logging and others)
        CONFIG,

        ///< Used while parsing content of Dhcp4.
        DHCP4,

        // not yet Dhcp6, DhcpDdns,

        ///< Used while parsing content of Logging
        LOGGING,

        /// Used while parsing Dhcp4/interfaces structures.
        INTERFACES_CONFIG,

        /// Used while parsing Dhcp4/interfaces/dhcp-socket-type structures.
        DHCP_SOCKET_TYPE,

        /// Used while parsing Dhcp4/lease-database structures.
        LEASE_DATABASE,

        /// Used while parsing Dhcp4/hosts-database structures.
        HOSTS_DATABASE,

        /// Used while parsing Dhcp4/*-database/type.
        DATABASE_TYPE,

        /// Used while parsing Dhcp4/host-reservation-identifiers.
        HOST_RESERVATION_IDENTIFIERS,

        /// Used while parsing Dhcp4/hooks-libraries.
        HOOKS_LIBRARIES,

        /// Used while parsing Dhcp4/Subnet4 structures.
        SUBNET4,

        /// Used while parsing Dhcp4/option-def structures.
        OPTION_DEF,

        /// Used while parsing Dhcp4/option-data, Dhcp4/subnet4/option-data
        /// or anywhere option-data is present (client classes, host
        /// reservations and possibly others).
        OPTION_DATA,

        /// Used while parsing Dhcp4/client-classes structures.
        CLIENT_CLASSES,

<<<<<<< HEAD
        /// Used while parsing Dhcp4/expired-leases-processing.
        EXPIRED_LEASES_PROCESSING,

        /// Used while parsing Dhcp4/server-id structures.
        SERVER_ID,

=======
>>>>>>> 8fdc2127
        /// Used while parsing Dhcp4/control-socket structures.
        CONTROL_SOCKET,

        /// Used while parsing Dhcp4/subnet4/pools structures.
        POOLS,

        /// Used while parsing Dhcp4/reservations structures.
        RESERVATIONS,

        /// Used while parsing Dhcp4/subnet4relay structures.
        RELAY,

        /// Used while parsing Dhcp4/client-classes structures.
        CLIENT_CLASS,

        /// Used while parsing Logging/loggers structures.
        LOGGERS,

        /// Used while parsing Logging/loggers/output_options structures.
        OUTPUT_OPTIONS,

        /// Used while parsing Dhcp4/dhcp-ddns.
        DHCP_DDNS,

        /// Used while parsing Dhcp4/dhcp-ddns/ncr-protocol
        NCR_PROTOCOL,

        /// Used while parsing Dhcp4/dhcp-ddns/ncr-format
        NCR_FORMAT,

        /// Used while parsing Dhcp4/dhcp-ddns/replace-client-name.
        REPLACE_CLIENT_NAME

    } ParserContext;

    /// @brief File name
    std::string file_;

    /// @brief File name stack
    std::vector<std::string> files_;

    /// @brief Location of the current token
    ///
    /// The lexer will keep updating it. This variable will be useful
    /// for logging errors.
    isc::dhcp::location loc_;

    /// @brief Location stack
    std::vector<isc::dhcp::location> locs_;

    /// @brief Lexer state stack
    std::vector<struct yy_buffer_state*> states_;

    /// @brief sFile (aka FILE)
    FILE* sfile_;

    /// @brief sFile (aka FILE) stack
    ///
    /// This is a stack of files. Typically there's only one file (the
    /// one being currently parsed), but there may be more if one
    /// file includes another.
    std::vector<FILE*> sfiles_;

    /// @brief Current syntactic context
    ParserContext ctx_;

    /// @brief Enter a new syntactic context
    ///
    /// Entering a new syntactic context is useful in several ways.
    /// First, it allows the parser to avoid conflicts. Second, it
    /// allows the lexer to return different tokens depending on
    /// context (e.g. if "renew-timer" string is detected, the lexer
    /// will return STRING token if in JSON mode or RENEW_TIMER if
    /// in DHCP4 mode. Finally, the syntactic context allows the
    /// error message to be more descriptive if the input string
    /// does not parse properly.
    ///
    /// @param ctx the syntactic context to enter into
    void enter(const ParserContext& ctx);

    /// @brief Leave a syntactic context
    ///
    /// @throw isc::Unexpected if unbalanced
    void leave();

    /// @brief Get the syntactix context name
    ///
    /// @return printable name of the context.
    const std::string contextName();

 private:
    /// @brief Flag determining scanner debugging.
    bool trace_scanning_;

    /// @brief Flag determing parser debugging.
    bool trace_parsing_;

    /// @brief Syntactic context stack
    std::vector<ParserContext> cstack_;

    /// @brief Common part of parseXXX
    ///
    /// @return Element structure representing parsed text.
    isc::data::ElementPtr parseCommon();
};

}; // end of isc::eval namespace
}; // end of isc namespace

#endif<|MERGE_RESOLUTION|>--- conflicted
+++ resolved
@@ -227,15 +227,12 @@
         /// Used while parsing Dhcp4/client-classes structures.
         CLIENT_CLASSES,
 
-<<<<<<< HEAD
         /// Used while parsing Dhcp4/expired-leases-processing.
         EXPIRED_LEASES_PROCESSING,
 
         /// Used while parsing Dhcp4/server-id structures.
         SERVER_ID,
 
-=======
->>>>>>> 8fdc2127
         /// Used while parsing Dhcp4/control-socket structures.
         CONTROL_SOCKET,
 
