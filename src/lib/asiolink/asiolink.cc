--- conflicted
+++ resolved
@@ -119,13 +119,9 @@
                   const ip::address* v4addr, const ip::address* v6addr,
                   SimpleCallback* checkin, DNSLookup* lookup,
                   DNSAnswer* answer);
-<<<<<<< HEAD
-    asio::io_service io_service_;
+    //asio::io_service io_service_;
     // So it does not run out of work when there are no listening sockets
     asio::io_service::work work_;
-=======
-    //asio::io_service io_service_;
->>>>>>> a3da6f43
 
     void stop();
     typedef boost::shared_ptr<UDPServer> UDPServerPtr;
@@ -176,18 +172,6 @@
     }
 };
 
-<<<<<<< HEAD
-IOServiceImpl::IOServiceImpl(const char& port,
-                             const ip::address* const v4addr,
-                             const ip::address* const v6addr,
-                             SimpleCallback* checkin,
-                             DNSLookup* lookup,
-                             DNSAnswer* answer) :
-    work_(io_service_),
-    checkin_(checkin),
-    lookup_(lookup),
-    answer_(answer)
-=======
 DNSServiceImpl::DNSServiceImpl(IOService& io_service_,
                                const char& port,
                                const ip::address* const v4addr,
@@ -195,55 +179,18 @@
                                SimpleCallback* checkin,
                                DNSLookup* lookup,
                                DNSAnswer* answer) :
-    udp4_server_(UDPServerPtr()), udp6_server_(UDPServerPtr()),
-    tcp4_server_(TCPServerPtr()), tcp6_server_(TCPServerPtr())
->>>>>>> a3da6f43
-{
-
-<<<<<<< HEAD
+    // TODO MERGE move work to IOService
+    work_(io_service_),
+    checkin_(checkin),
+    lookup_(lookup),
+    answer_(answer)
+{
+
     if (v4addr) {
         addServer(port, *v4addr);
     }
     if (v6addr) {
         addServer(port, *v6addr);
-    }
-}
-
-IOService::IOService(const char& port, const char& address,
-                     SimpleCallback* checkin,
-                     DNSLookup* lookup,
-                     DNSAnswer* answer) :
-    impl_(new IOServiceImpl(port, NULL, NULL, checkin, lookup, answer))
-{
-    addServer(port, &address);
-=======
-    try {
-        if (v4addr != NULL) {
-            udp4_server_ = UDPServerPtr(new UDPServer(io_service_.get_io_service(),
-                                                      *v4addr, portnum,
-                                                      checkin, lookup, answer));
-            (*udp4_server_)();
-            tcp4_server_ = TCPServerPtr(new TCPServer(io_service_.get_io_service(),
-                                                      *v4addr, portnum,
-                                                      checkin, lookup, answer));
-            (*tcp4_server_)();
-        }
-        if (v6addr != NULL) {
-            udp6_server_ = UDPServerPtr(new UDPServer(io_service_.get_io_service(),
-                                                      *v6addr, portnum,
-                                                      checkin, lookup, answer));
-            (*udp6_server_)();
-            tcp6_server_ = TCPServerPtr(new TCPServer(io_service_.get_io_service(),
-                                                      *v6addr, portnum,
-                                                      checkin, lookup, answer));
-            (*tcp6_server_)();
-        }
-    } catch (const asio::system_error& err) {
-        // We need to catch and convert any ASIO level exceptions.
-        // This can happen for unavailable address, binding a privilege port
-        // without the privilege, etc.
-        isc_throw(IOError, "Failed to initialize network servers: " <<
-                  err.what());
     }
 }
 
@@ -252,20 +199,10 @@
                        SimpleCallback* checkin,
                        DNSLookup* lookup,
                        DNSAnswer* answer) :
-    impl_(NULL), io_service_(io_service)
-{
-    error_code err;
-    const ip::address addr = ip::address::from_string(&address, err);
-    if (err) {
-        isc_throw(IOError, "Invalid IP address '" << &address << "': "
-                  << err.message());
-    }
-
-    impl_ = new DNSServiceImpl(io_service, port,
-                              addr.is_v4() ? &addr : NULL,
-                              addr.is_v6() ? &addr : NULL,
-                              checkin, lookup, answer);
->>>>>>> a3da6f43
+    impl_(new IOServiceImpl(io_service, port, NULL, NULL, checkin, lookup,
+        answer)), io_service_(io_service)
+{
+    addServer(port, &address);
 }
 
 DNSService::DNSService(IOService& io_service,
@@ -283,14 +220,14 @@
     impl_ = new DNSServiceImpl(io_service, port, v4addrp, v6addrp, checkin, lookup, answer);
 }
 
-<<<<<<< HEAD
-IOService::IOService(SimpleCallback* checkin, DNSLookup* lookup,
-    DNSAnswer *answer) :
-    impl_(new IOServiceImpl(*"", NULL, NULL, checkin, lookup, answer))
-{
-}
-
-IOService::~IOService() {
+DNSService::DNSService(IOService& io_service, SimpleCallback* checkin,
+    DNSLookup* lookup, DNSAnswer *answer) :
+    impl_(new IOServiceImpl(io_service, *"0", NULL, NULL, checkin, lookup,
+        answer))
+{
+}
+
+DNSService::~DNSService() {
     delete impl_;
 }
 
@@ -310,17 +247,17 @@
 }
 
 void
-IOService::addServer(const char& port, const string& address) {
+DNSService::addServer(const char& port, const string& address) {
     impl_->addServer(port, convertAddr(address));
 }
 
 void
-IOService::addServer(uint16_t port, const string &address) {
+DNSService::addServer(uint16_t port, const string &address) {
     impl_->addServer(port, convertAddr(address));
 }
 
 void
-IOService::clearServers() {
+DNSService::clearServers() {
     // FIXME: This does not work, it does not close the socket.
     // How is it done?
     impl_->servers_.clear();
@@ -346,18 +283,9 @@
     return (impl_->io_service_);
 }
 
-RecursiveQuery::RecursiveQuery(IOService& io_service,
+RecursiveQuery::RecursiveQuery(DNSService& dns_service,
         const std::vector<std::pair<std::string, uint16_t> >& upstream) :
-    io_service_(io_service), upstream_(upstream)
-=======
-DNSService::~DNSService() {
-    delete impl_;
-}
-
-RecursiveQuery::RecursiveQuery(DNSService& dns_service, const char& forward,
-                               uint16_t port) :
-    dns_service_(dns_service), ns_addr_(&forward), port_(port) 
->>>>>>> a3da6f43
+    dns_service_(dns_service), upstream_(upstream)
 {}
 
 void
@@ -369,16 +297,11 @@
     // the message should be sent via TCP or UDP, or sent initially via
     // UDP and then fall back to TCP on failure, but for the moment
     // we're only going to handle UDP.
-<<<<<<< HEAD
-    asio::io_service& io = io_service_.get_io_service();
+    asio::io_service& io = dns_service_.get_io_service();
     // TODO: Better way to choose the server
     int serverIndex(random() % upstream_.size());
     UDPQuery q(io, question, upstream_[serverIndex].first,
         upstream_[serverIndex].second, buffer, server);
-=======
-    asio::io_service& io = dns_service_.get_io_service();
-    UDPQuery q(io, question, ns_addr_, port_, buffer, server);
->>>>>>> a3da6f43
     io.post(q);
 }
 
