// Copyright (C) 2012-2018 Internet Systems Consortium, Inc. ("ISC")
// Copyright (C) 2015-2017 Deutsche Telekom AG.
//
// Authors: Razvan Becheriu <razvan.becheriu@qualitance.com>
//          Andrei Pavel <andrei.pavel@qualitance.com>
//
// Licensed under the Apache License, Version 2.0 (the "License");
// you may not use this file except in compliance with the License.
// You may obtain a copy of the License at
//
//           http://www.apache.org/licenses/LICENSE-2.0
//
// Unless required by applicable law or agreed to in writing, software
// distributed under the License is distributed on an "AS IS" BASIS,
// WITHOUT WARRANTIES OR CONDITIONS OF ANY KIND, either express or implied.
// See the License for the specific language governing permissions and
// limitations under the License.

#include <config.h>

#include <asiolink/io_address.h>
#include <dhcpsrv/lease_mgr_factory.h>
#include <dhcpsrv/cql_connection.h>
#include <dhcpsrv/cql_lease_mgr.h>
#include <dhcpsrv/tests/test_utils.h>
#include <dhcpsrv/tests/generic_lease_mgr_unittest.h>
#include <dhcpsrv/testutils/cql_schema.h>
#include <exceptions/exceptions.h>

#include <gtest/gtest.h>

#include <algorithm>
#include <iostream>
#include <sstream>
#include <string>
#include <utility>

using namespace isc;
using namespace isc::asiolink;
using namespace isc::dhcp;
using namespace isc::dhcp::test;
using namespace std;

namespace {


/// @brief Test fixture class for testing Cassandra Lease Manager
///
/// Opens the database prior to each test and closes it afterwards.
/// All pending transactions are deleted prior to closure.

class CqlLeaseMgrTest : public GenericLeaseMgrTest {
public:
    /// @brief Clears the database and opens connection to it.
    void initializeTest() {
        // Ensure schema is the correct one.
        destroyCqlSchema(false, true);
        createCqlSchema(false, true);

        // Connect to the database
        try {
            LeaseMgrFactory::create(validCqlConnectionString());
        } catch (...) {
            std::cerr << "*** ERROR: unable to open database. The test\n"
                         "*** environment is broken and must be fixed before\n"
                         "*** the CQL tests will run correctly.\n"
                         "*** The reason for the problem is described in the\n"
                         "*** accompanying exception output.\n";
            throw;
        }

        lmptr_ = &(LeaseMgrFactory::instance());
    }

    /// @brief Destroys the LM and the schema.
    void destroyTest() {
        try {
            lmptr_->rollback();
        } catch (...) {
            // Rollback may fail if backend is in read only mode. That's ok.
        }
        LeaseMgrFactory::destroy();
        destroyCqlSchema(false, true);
    }

    /// @brief Constructor
    ///
    /// Deletes everything from the database and opens it.
    CqlLeaseMgrTest() {
        initializeTest();
    }

    /// @brief Destructor
    ///
    /// Rolls back all pending transactions.  The deletion of lmptr_ will close
    /// the database.  Then reopen it and delete everything created by the test.
    virtual ~CqlLeaseMgrTest() {
        destroyTest();
    }

    /// @brief Reopen the database
    ///
    /// Closes the database and re-open it.  Anything committed should be
    /// visible.
    ///
    /// Parameter is ignored for CQL backend as the v4 and v6 leases share
    /// the same database.
    void reopen(Universe) {
        LeaseMgrFactory::destroy();
        LeaseMgrFactory::create(validCqlConnectionString());
        lmptr_ = &(LeaseMgrFactory::instance());
    }

    // This is the CQL implementation for
    // GenericLeaseMgrTest::testGetExpiredLeases4().
    // The GenericLeaseMgrTest implementation checks for the order of expired
    // leases to be from the most expired to the least expired. Cassandra
    // doesn't support ORDER BY without imposing a EQ / IN restriction on the
    // columns. Because of that, the order check has been excluded.
    void testCqlGetExpiredLeases4() {
        // Get the leases to be used for the test.
        std::vector<Lease4Ptr> leases = createLeases4();
        // Make sure we have at least 6 leases there.
        ASSERT_GE(leases.size(), 6u);

        // Use the same current time for all leases.
        time_t current_time = time(NULL);

        // Add them to the database
        for (size_t i = 0u; i < leases.size(); ++i) {
            // Mark every other lease as expired.
            if (i % 2u == 0u) {
                // Set client last transmission time to the value older than the
                // valid lifetime to make it expired. The expiration time also
                // depends on the lease index, so as we can later check that the
                // leases are ordered by the expiration time.
                leases[i]->cltt_ =
                    current_time - leases[i]->valid_lft_ - 10 - i;
            } else {
                // Set current time as cltt for remaining leases. These leases
                // are
                // not expired.
                leases[i]->cltt_ = current_time;
            }
            ASSERT_TRUE(lmptr_->addLease(leases[i]));
        }

        // Retrieve at most 1000 expired leases.
        Lease4Collection expired_leases;
        ASSERT_NO_THROW(lmptr_->getExpiredLeases4(expired_leases, 1000));

        // Leases with even indexes should be returned as expired.
        ASSERT_EQ(static_cast<size_t>(leases.size() / 2u),
                  expired_leases.size());

        // Update current time for the next test.
        current_time = time(NULL);
        // Also, remove expired leases collected during the previous test.
        expired_leases.clear();

        // This time let's reverse the expiration time and see if they will be
        // returned
        // in the correct order.
        for (size_t i = 0u; i < leases.size(); ++i) {
            // Update the time of expired leases with even indexes.
            if (i % 2u == 0u) {
                leases[i]->cltt_ =
                    current_time - leases[i]->valid_lft_ - 1000 + i;
            } else {
                // Make sure remaining leases remain unexpired.
                leases[i]->cltt_ = current_time + 100;
            }
            ASSERT_NO_THROW(lmptr_->updateLease4(leases[i]));
        }

        // Retrieve expired leases again. The limit of 0 means return all
        // expired leases.
        ASSERT_NO_THROW(lmptr_->getExpiredLeases4(expired_leases, 0));

        // The same leases should be returned.
        ASSERT_EQ(static_cast<size_t>(leases.size() / 2u),
                  expired_leases.size());

        // Remember expired leases returned.
        std::vector<Lease4Ptr> saved_expired_leases = expired_leases;

        // Remove expired leases again.
        expired_leases.clear();

        // Limit the number of leases to be returned to 2.
        ASSERT_NO_THROW(lmptr_->getExpiredLeases4(expired_leases, 2));

        // Make sure we have exactly 2 leases returned.
        ASSERT_EQ(2u, expired_leases.size());

        // Mark every other expired lease as reclaimed.
        for (size_t i = 0u; i < saved_expired_leases.size(); ++i) {
            if (i % 2u != 0u) {
                saved_expired_leases[i]->state_ =
                    Lease::STATE_EXPIRED_RECLAIMED;
            }
            ASSERT_NO_THROW(lmptr_->updateLease4(saved_expired_leases[i]));
        }

        expired_leases.clear();

        // This the returned leases should exclude reclaimed ones. So the number
        // of returned leases should be roughly half of the expired leases.
        ASSERT_NO_THROW(lmptr_->getExpiredLeases4(expired_leases, 0u));
        ASSERT_EQ(static_cast<size_t>(saved_expired_leases.size() / 2u),
                  expired_leases.size());

        // Make sure that returned leases are those that are not reclaimed, i.e.
        // those that have even index.
        for (Lease4Collection::iterator lease = expired_leases.begin();
             lease != expired_leases.end(); ++lease) {
            int32_t index = static_cast<int32_t>(
                std::distance(expired_leases.begin(), lease));
            EXPECT_EQ(saved_expired_leases[2 * index]->addr_, (*lease)->addr_);
        }
    }

    // This is the CQL implementation for
    // GenericLeaseMgrTest::testGetExpiredLeases4().
    // The GenericLeaseMgrTest implementation checks for the order of expired
    // leases to be from the most expired to the least expired. Cassandra
    // doesn't support ORDER BY without imposing a EQ / IN restriction on the
    // columns. Because of that, the order check has been excluded.
    void testCqlGetExpiredLeases6() {
        // Get the leases to be used for the test.
        std::vector<Lease6Ptr> leases = createLeases6();
        // Make sure we have at least 6 leases there.
        ASSERT_GE(leases.size(), 6u);

        // Use the same current time for all leases.
        time_t current_time = time(NULL);

        // Add them to the database
        for (size_t i = 0u; i < leases.size(); ++i) {
            // Mark every other lease as expired.
            if (i % 2u == 0u) {
                // Set client last transmission time to the value older than the
                // valid lifetime to make it expired. The expiration time also
                // depends on the lease index, so as we can later check that the
                // leases are ordered by the expiration time.
                leases[i]->cltt_ =
                    current_time - leases[i]->valid_lft_ - 10 - i;
            } else {
                // Set current time as cltt for remaining leases. These leases
                // are
                // not expired.
                leases[i]->cltt_ = current_time;
            }
            ASSERT_TRUE(lmptr_->addLease(leases[i]));
        }

        // Retrieve at most 1000 expired leases.
        Lease6Collection expired_leases;
        ASSERT_NO_THROW(lmptr_->getExpiredLeases6(expired_leases, 1000));

        // Leases with even indexes should be returned as expired.
        ASSERT_EQ(static_cast<size_t>(leases.size() / 2u),
                  expired_leases.size());

        // Update current time for the next test.
        current_time = time(NULL);
        // Also, remove expired leases collected during the previous test.
        expired_leases.clear();

        // This time let's reverse the expiration time and see if they will be
        // returned
        // in the correct order.
        for (size_t i = 0u; i < leases.size(); ++i) {
            // Update the time of expired leases with even indexes.
            if (i % 2u == 0u) {
                leases[i]->cltt_ =
                    current_time - leases[i]->valid_lft_ - 1000 + i;
            } else {
                // Make sure remaining leases remain unexpired.
                leases[i]->cltt_ = current_time + 100;
            }
            ASSERT_NO_THROW(lmptr_->updateLease6(leases[i]));
        }

        // Retrieve expired leases again. The limit of 0 means return all
        // expired
        // leases.
        ASSERT_NO_THROW(lmptr_->getExpiredLeases6(expired_leases, 0));

        // The same leases should be returned.
        ASSERT_EQ(static_cast<size_t>(leases.size() / 2u),
                  expired_leases.size());

        // Remember expired leases returned.
        std::vector<Lease6Ptr> saved_expired_leases = expired_leases;

        // Remove expired leases again.
        expired_leases.clear();

        // Limit the number of leases to be returned to 2.
        ASSERT_NO_THROW(lmptr_->getExpiredLeases6(expired_leases, 2));

        // Make sure we have exactly 2 leases returned.
        ASSERT_EQ(2u, expired_leases.size());

        // Mark every other expired lease as reclaimed.
        for (size_t i = 0u; i < saved_expired_leases.size(); ++i) {
            if (i % 2u != 0u) {
                saved_expired_leases[i]->state_ =
                    Lease::STATE_EXPIRED_RECLAIMED;
            }
            ASSERT_NO_THROW(lmptr_->updateLease6(saved_expired_leases[i]));
        }

        expired_leases.clear();

        // This the returned leases should exclude reclaimed ones. So the number
        // of returned leases should be roughly half of the expired leases.
        ASSERT_NO_THROW(lmptr_->getExpiredLeases6(expired_leases, 0));

        // Make sure that returned leases are those that are not reclaimed, i.e.
        // those that have even index.
        for (Lease6Collection::iterator lease = expired_leases.begin();
             lease != expired_leases.end(); ++lease) {
            int32_t index = static_cast<int32_t>(
                std::distance(expired_leases.begin(), lease));
            EXPECT_EQ(saved_expired_leases[2 * index]->addr_, (*lease)->addr_);
        }
    }
};

/// @brief Check that database can be opened
///
/// This test checks if the CqlLeaseMgr can be instantiated.  This happens
/// only if the database can be opened.  Note that this is not part of the
/// CqlLeaseMgr test fixure set.  This test checks that the database can be
/// opened: the fixtures assume that and check basic operations.

TEST(CqlOpenTest, OpenDatabase) {

    // Schema needs to be created for the test to work.
    destroyCqlSchema(false, true);
    createCqlSchema(false, true);

    // Check that lease manager open the database opens correctly and tidy up.
    // If it fails, print the error message.
    try {
        LeaseMgrFactory::create(validCqlConnectionString());
        EXPECT_NO_THROW((void)LeaseMgrFactory::instance());
        LeaseMgrFactory::destroy();
    } catch (const isc::Exception& ex) {
        FAIL() << "*** ERROR: unable to open database, reason:\n"
               << "    " << ex.what() << "\n"
               << "*** The test environment is broken and must be fixed\n"
               << "*** before the CQL tests will run correctly.\n";
    }

    // Check that lease manager open the database opens correctly with a longer
    // timeout.  If it fails, print the error message.
    try {
        string connection_string = validCqlConnectionString() + string(" ") +
                                   string(VALID_TIMEOUT);
        LeaseMgrFactory::create(connection_string);
        EXPECT_NO_THROW((void) LeaseMgrFactory::instance());
        LeaseMgrFactory::destroy();
    } catch (const isc::Exception& ex) {
        FAIL() << "*** ERROR: unable to open database, reason:\n"
               << "    " << ex.what() << "\n"
               << "*** The test environment is broken and must be fixed\n"
               << "*** before the CQL tests will run correctly.\n";
    }


    // Check that attempting to get an instance of the lease manager when
    // none is set throws an exception.
    EXPECT_THROW(LeaseMgrFactory::instance(), NoLeaseManager);

    // Check that wrong specification of backend throws an exception.
    // (This is really a check on LeaseMgrFactory, but is convenient to
    // perform here.)
    EXPECT_THROW(LeaseMgrFactory::create(connectionString(
        NULL, VALID_NAME, VALID_HOST, INVALID_USER, VALID_PASSWORD)),
        InvalidParameter);

    EXPECT_THROW(LeaseMgrFactory::create(connectionString(
        INVALID_TYPE, VALID_NAME, VALID_HOST, VALID_USER, VALID_PASSWORD)),
        InvalidType);

    // Check that invalid login data does not cause an exception, CQL should use
    // default values.
    EXPECT_NO_THROW(LeaseMgrFactory::create(connectionString(
        CQL_VALID_TYPE, INVALID_NAME, VALID_HOST, VALID_USER, VALID_PASSWORD)));

    EXPECT_NO_THROW(LeaseMgrFactory::create(connectionString(
        CQL_VALID_TYPE, VALID_NAME, INVALID_HOST, VALID_USER, VALID_PASSWORD)));

    EXPECT_NO_THROW(LeaseMgrFactory::create(connectionString(
        CQL_VALID_TYPE, VALID_NAME, VALID_HOST, INVALID_USER, VALID_PASSWORD)));

    EXPECT_NO_THROW(LeaseMgrFactory::create(connectionString(
        CQL_VALID_TYPE, VALID_NAME, VALID_HOST, VALID_USER, INVALID_PASSWORD)));

    // Check for invalid timeouts
    EXPECT_THROW(LeaseMgrFactory::create(connectionString(
        CQL_VALID_TYPE, VALID_NAME, VALID_HOST, VALID_USER, VALID_PASSWORD, INVALID_TIMEOUT_1)),
        DbOperationError);

    EXPECT_THROW(LeaseMgrFactory::create(connectionString(
        CQL_VALID_TYPE, VALID_NAME, VALID_HOST, VALID_USER, VALID_PASSWORD, INVALID_TIMEOUT_2)),
        DbOperationError);

    // Check for missing parameters
    EXPECT_NO_THROW(LeaseMgrFactory::create(connectionString(
        CQL_VALID_TYPE, NULL, VALID_HOST, INVALID_USER, VALID_PASSWORD)));

    // Check that invalid login data does not cause an exception, CQL should use
    // default values.
    EXPECT_NO_THROW(LeaseMgrFactory::create(connectionString(
        CQL_VALID_TYPE, INVALID_NAME, VALID_HOST, VALID_USER, VALID_PASSWORD)));

    EXPECT_NO_THROW(LeaseMgrFactory::create(connectionString(
        CQL_VALID_TYPE, VALID_NAME, INVALID_HOST, VALID_USER, VALID_PASSWORD)));

    EXPECT_NO_THROW(LeaseMgrFactory::create(connectionString(
        CQL_VALID_TYPE, VALID_NAME, VALID_HOST, INVALID_USER, VALID_PASSWORD)));

    EXPECT_NO_THROW(LeaseMgrFactory::create(connectionString(
        CQL_VALID_TYPE, VALID_NAME, VALID_HOST, VALID_USER, INVALID_PASSWORD)));

    // Check that invalid timeouts throw DbOperationError.
    EXPECT_THROW(LeaseMgrFactory::create(connectionString(
        CQL_VALID_TYPE, VALID_NAME, VALID_HOST, VALID_USER, VALID_PASSWORD,
        INVALID_TIMEOUT_1)),
        DbOperationError);
    EXPECT_THROW(LeaseMgrFactory::create(connectionString(
        CQL_VALID_TYPE, VALID_NAME, VALID_HOST, VALID_USER, VALID_PASSWORD,
        INVALID_TIMEOUT_2)),
        DbOperationError);

    // Check that CQL allows the hostname to not be specified.
    EXPECT_NO_THROW(LeaseMgrFactory::create(connectionString(
        CQL_VALID_TYPE, NULL, VALID_HOST, INVALID_USER, VALID_PASSWORD)));

    // Tidy up after the test
    destroyCqlSchema(false, true);
}

/// @brief Check the getType() method
///
/// getType() returns a string giving the type of the backend, which should
/// always be "cql".
TEST_F(CqlLeaseMgrTest, getType) {
    EXPECT_EQ(std::string("cql"), lmptr_->getType());
}

/// @brief Check conversion functions
///
/// The server works using cltt and valid_filetime.  In the database, the
/// information is stored as expire_time and valid-lifetime, which are
/// related by
///
/// expire_time = cltt + valid_lifetime
///
/// This test checks that the conversion is correct.
TEST_F(CqlLeaseMgrTest, checkTimeConversion) {
    const time_t cltt = time(NULL);
    const uint32_t valid_lft = 86400;  // 1 day
    cass_int64_t cql_expire;

    // Convert to the database time.
    CqlExchange::convertToDatabaseTime(cltt, valid_lft, cql_expire);

    // Convert back
    time_t converted_cltt = 0;
    CqlExchange::convertFromDatabaseTime(cql_expire, valid_lft, converted_cltt);
    EXPECT_EQ(cltt, converted_cltt);
}

/// @brief Check getName() returns correct database name
TEST_F(CqlLeaseMgrTest, getName) {
    EXPECT_EQ(std::string("keatest"), lmptr_->getName());
}

/// @brief Check that getVersion() returns the expected version
TEST_F(CqlLeaseMgrTest, checkVersion) {
    // Check version
    pair<uint32_t, uint32_t> version;
    ASSERT_NO_THROW(version = lmptr_->getVersion());
    EXPECT_EQ(CQL_SCHEMA_VERSION_MAJOR, version.first);
    EXPECT_EQ(CQL_SCHEMA_VERSION_MINOR, version.second);
}

////////////////////////////////////////////////////////////////////////////////
/// LEASE4 /////////////////////////////////////////////////////////////////////
////////////////////////////////////////////////////////////////////////////////

/// @brief Basic Lease4 Checks
///
/// Checks that the addLease, getLease4 (by address) and deleteLease (with an
/// IPv4 address) works.
TEST_F(CqlLeaseMgrTest, basicLease4) {
    testBasicLease4();
}

/// @brief Check that Lease4 code safely handles invalid dates.
TEST_F(CqlLeaseMgrTest, maxDate4) {
    testMaxDate4();
}

/// @brief Lease4 update tests
///
/// Checks that we are able to update a lease in the database.
TEST_F(CqlLeaseMgrTest, updateLease4) {
    testUpdateLease4();
}

/// @brief Check GetLease4 methods - access by Hardware Address
TEST_F(CqlLeaseMgrTest, getLease4HWAddr1) {
    testGetLease4HWAddr1();
}

/// @brief Check GetLease4 methods - access by Hardware Address
TEST_F(CqlLeaseMgrTest, getLease4HWAddr2) {
    testGetLease4HWAddr2();
}

// @brief Get lease4 by hardware address (2)
//
// Check that the system can cope with getting a hardware address of
// any size.
TEST_F(CqlLeaseMgrTest, getLease4HWAddrSize) {
    testGetLease4HWAddrSize();
}

/// @brief Check GetLease4 methods - access by Hardware Address & Subnet ID
///
/// Adds leases to the database and checks that they can be accessed via
/// a combination of hardware address and subnet ID
TEST_F(CqlLeaseMgrTest, getLease4HwaddrSubnetId) {
    testGetLease4HWAddrSubnetId();
}

// @brief Get lease4 by hardware address and subnet ID (2)
//
// Check that the system can cope with getting a hardware address of
// any size.
TEST_F(CqlLeaseMgrTest, getLease4HWAddrSubnetIdSize) {
    testGetLease4HWAddrSubnetIdSize();
}

// This test was derived from memfile.
TEST_F(CqlLeaseMgrTest, getLease4ClientId) {
    testGetLease4ClientId();
}

/// @brief Check GetLease4 methods - access by Client ID
///
/// Adds leases to the database and checks that they can be accessed via
/// the Client ID.
TEST_F(CqlLeaseMgrTest, getLease4ClientId2) {
    testGetLease4ClientId2();
}

// @brief Get Lease4 by client ID (2)
//
// Check that the system can cope with a client ID of any size.
TEST_F(CqlLeaseMgrTest, getLease4ClientIdSize) {
    testGetLease4ClientIdSize();
}

/// @brief Check GetLease4 methods - access by Client ID & Subnet ID
///
/// Adds leases to the database and checks that they can be accessed via
/// a combination of client and subnet IDs.
TEST_F(CqlLeaseMgrTest, getLease4ClientIdSubnetId) {
    testGetLease4ClientIdSubnetId();
}

// This test checks that all IPv4 leases for a specified subnet id are returned.
TEST_F(CqlLeaseMgrTest, getLeases4SubnetId) {
    testGetLeases4SubnetId();
}

// This test checks that all IPv4 leases are returned.
TEST_F(CqlLeaseMgrTest, getLeases4) {
    testGetLeases4();
}

/// @brief Basic Lease4 Checks
///
/// Checks that the addLease, getLease4(by address), getLease4(hwaddr,subnet_id),
/// updateLease4() and deleteLease can handle NULL client-id.
/// (client-id is optional and may not be present)
TEST_F(CqlLeaseMgrTest, lease4NullClientId) {
    testLease4NullClientId();
}

/// @brief Verify that too long hostname for Lease4 is not accepted.
///
/// Checks that the it is not possible to create a lease when the hostname
/// length exceeds 255 characters.
TEST_F(CqlLeaseMgrTest, lease4InvalidHostname) {
    testLease4InvalidHostname();
}

/// @brief Check that the expired DHCPv4 leases can be retrieved.
///
/// This test adds a number of leases to the lease database and marks
/// some of them as expired. Then it queries for expired leases and checks
/// whether only expired leases are returned, and that they are returned in
/// the order from most to least expired. It also checks that the lease
/// which is marked as 'reclaimed' is not returned.
TEST_F(CqlLeaseMgrTest, getExpiredLeases4) {
    testCqlGetExpiredLeases4();
}

/// @brief Check that expired reclaimed DHCPv4 leases are removed.
TEST_F(CqlLeaseMgrTest, deleteExpiredReclaimedLeases4) {
    testDeleteExpiredReclaimedLeases4();
}

////////////////////////////////////////////////////////////////////////////////
/// LEASE6 /////////////////////////////////////////////////////////////////////
////////////////////////////////////////////////////////////////////////////////

// Test checks whether simple add, get and delete operations are possible
// on Lease6
TEST_F(CqlLeaseMgrTest, testAddGetDelete6) {
    testAddGetDelete6(false);
}

/// @brief Basic Lease6 Checks
///
/// Checks that the addLease, getLease6 (by address) and deleteLease (with an
/// IPv6 address) works.
TEST_F(CqlLeaseMgrTest, basicLease6) {
    testBasicLease6();
}

/// @brief Check that Lease6 code safely handles invalid dates.
TEST_F(CqlLeaseMgrTest, maxDate6) {
    testMaxDate6();
}

/// @brief Verify that too long hostname for Lease6 is not accepted.
///
/// Checks that the it is not possible to create a lease when the hostname
/// length exceeds 255 characters.
TEST_F(CqlLeaseMgrTest, lease6InvalidHostname) {
    testLease6InvalidHostname();
}

/// @brief Check GetLease6 methods - access by DUID/IAID
///
/// Adds leases to the database and checks that they can be accessed via
/// a combination of DUID and IAID.
TEST_F(CqlLeaseMgrTest, getLeases6DuidIaid) {
    testGetLeases6DuidIaid();
}

// Check that the system can cope with a DUID of allowed size.
TEST_F(CqlLeaseMgrTest, getLeases6DuidSize) {
    testGetLeases6DuidSize();
}

/// @brief Check that getLease6 methods discriminate by lease type.
///
/// Adds six leases, two per lease type all with the same duid and iad but
/// with alternating subnet_ids.
/// It then verifies that all of getLeases6() method variants correctly
/// discriminate between the leases based on lease type alone.
TEST_F(CqlLeaseMgrTest, lease6LeaseTypeCheck) {
    testLease6LeaseTypeCheck();
}

/// @brief Check GetLease6 methods - access by DUID/IAID/SubnetID
///
/// Adds leases to the database and checks that they can be accessed via
/// a combination of DIUID and IAID.
TEST_F(CqlLeaseMgrTest, getLease6DuidIaidSubnetId) {
    testGetLease6DuidIaidSubnetId();
}

// Test checks that getLease6() works with different DUID sizes
TEST_F(CqlLeaseMgrTest, getLease6DuidIaidSubnetIdSize) {
    testGetLease6DuidIaidSubnetIdSize();
}

/// @brief Lease6 update tests
///
/// Checks that we are able to update a lease in the database.
TEST_F(CqlLeaseMgrTest, updateLease6) {
    testUpdateLease6();
}

/// @brief DHCPv4 Lease recreation tests
///
/// Checks that the lease can be created, deleted and recreated with
/// different parameters. It also checks that the re-created lease is
/// correctly stored in the lease database.
TEST_F(CqlLeaseMgrTest, testRecreateLease4) {
    testRecreateLease4();
}

/// @brief DHCPv6 Lease recreation tests
///
/// Checks that the lease can be created, deleted and recreated with
/// different parameters. It also checks that the re-created lease is
/// correctly stored in the lease database.
TEST_F(CqlLeaseMgrTest, testRecreateLease6) {
    testRecreateLease6();
}

/// @brief Checks that null DUID is not allowed.
TEST_F(CqlLeaseMgrTest, nullDuid) {
    testNullDuid();
}

/// @brief Tests whether memfile can store and retrieve hardware addresses
TEST_F(CqlLeaseMgrTest, testLease6Mac) {
    testLease6MAC();
}

/// @brief Tests whether memfile can store and retrieve hardware addresses
TEST_F(CqlLeaseMgrTest, testLease6HWTypeAndSource) {
    testLease6HWTypeAndSource();
}

/// @brief Check that the expired DHCPv6 leases can be retrieved.
///
/// This test adds a number of leases to the lease database and marks
/// some of them as expired. Then it queries for expired leases and checks
/// whether only expired leases are returned, and that they are returned in
/// the order from most to least expired. It also checks that the lease
/// which is marked as 'reclaimed' is not returned.
TEST_F(CqlLeaseMgrTest, getExpiredLeases6) {
    testCqlGetExpiredLeases6();
}

/// @brief Check that expired reclaimed DHCPv6 leases are removed.
TEST_F(CqlLeaseMgrTest, deleteExpiredReclaimedLeases6) {
    testDeleteExpiredReclaimedLeases6();
}

<<<<<<< HEAD
// Verifies that IPv4 lease statistics can be recalculated.
/// @todo: uncomment this once stats recalculation is implemented
/// for Cassandra (see #5487)
TEST_F(CqlLeaseMgrTest, DISABLED_recountLeaseStats4) {
=======
/// @brief Check that expired reclaimed DHCPv4 leases are removed.
TEST_F(CqlLeaseMgrTest, deleteExpiredReclaimedLeases4) {
    testDeleteExpiredReclaimedLeases4();
}

/// @brief Verifies that IPv4 lease statistics can be recalculated.
TEST_F(CqlLeaseMgrTest, recountLeaseStats4) {
>>>>>>> b4f3640c
    testRecountLeaseStats4();
}

/// @brief Verifies that IPv6 lease statistics can be recalculated.
TEST_F(CqlLeaseMgrTest, recountLeaseStats6) {
    testRecountLeaseStats6();
}

// Tests that leases from specific subnet can be removed.
/// @todo: uncomment this once lease wipe is implemented
/// for Cassandra (see #5485)
TEST_F(CqlLeaseMgrTest, DISABLED_wipeLeases4) {
    testWipeLeases4();
}

// Tests that leases from specific subnet can be removed.
/// @todo: uncomment this once lease wipe is implemented
/// for Cassandra (see #5485)
TEST_F(CqlLeaseMgrTest, DISABLED_wipeLeases6) {
    testWipeLeases6();
}

}  // namespace<|MERGE_RESOLUTION|>--- conflicted
+++ resolved
@@ -742,20 +742,8 @@
     testDeleteExpiredReclaimedLeases6();
 }
 
-<<<<<<< HEAD
-// Verifies that IPv4 lease statistics can be recalculated.
-/// @todo: uncomment this once stats recalculation is implemented
-/// for Cassandra (see #5487)
-TEST_F(CqlLeaseMgrTest, DISABLED_recountLeaseStats4) {
-=======
-/// @brief Check that expired reclaimed DHCPv4 leases are removed.
-TEST_F(CqlLeaseMgrTest, deleteExpiredReclaimedLeases4) {
-    testDeleteExpiredReclaimedLeases4();
-}
-
 /// @brief Verifies that IPv4 lease statistics can be recalculated.
 TEST_F(CqlLeaseMgrTest, recountLeaseStats4) {
->>>>>>> b4f3640c
     testRecountLeaseStats4();
 }
 
