--- conflicted
+++ resolved
@@ -1,12 +1,10 @@
-<<<<<<< HEAD
 bind10-1.0.0beta2 released on May 3, 2013
-=======
+
 610.	[bug]		muks
 	When the sqlite3 program is not available on the system (in
 	PATH), we no longer attempt to run some tests which depend
 	on it.
 	(Trac #1909, git f85b274b85b57a094d33ca06dfbe12ae67bb47df)
->>>>>>> 46af17ad
 
 609.	[bug]		jinmei
 	Handled some rare error cases in DNS server classes correctly.
