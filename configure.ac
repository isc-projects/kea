--- conflicted
+++ resolved
@@ -1623,15 +1623,9 @@
 cat >> config.report << END
 
 Cassandra CQL:
-<<<<<<< HEAD
-  CQL_VERSION:                  ${CQL_VERSION}
-  CQL_CPPFLAGS:                 ${CQL_CPPFLAGS}
-  CQL_LIBS:                     ${CQL_LIBS}
-=======
   CQL_VERSION:     ${CQL_VERSION}
   CQL_CPPFLAGS:    ${CQL_CPPFLAGS}
   CQL_LIBS:        ${CQL_LIBS}
->>>>>>> 4eb1198b
 END
 else
 cat >> config.report << END
