// A Bison parser, made by GNU Bison 3.0.4.

// Skeleton interface for Bison LALR(1) parsers in C++

// Copyright (C) 2002-2015 Free Software Foundation, Inc.

// This program is free software: you can redistribute it and/or modify
// it under the terms of the GNU General Public License as published by
// the Free Software Foundation, either version 3 of the License, or
// (at your option) any later version.

// This program is distributed in the hope that it will be useful,
// but WITHOUT ANY WARRANTY; without even the implied warranty of
// MERCHANTABILITY or FITNESS FOR A PARTICULAR PURPOSE.  See the
// GNU General Public License for more details.

// You should have received a copy of the GNU General Public License
// along with this program.  If not, see <http://www.gnu.org/licenses/>.

// As a special exception, you may create a larger work that contains
// part or all of the Bison parser skeleton and distribute that work
// under terms of your choice, so long as that work isn't itself a
// parser generator using the skeleton or a modified version thereof
// as a parser skeleton.  Alternatively, if you modify or redistribute
// the parser skeleton itself, you may (at your option) remove this
// special exception, which will cause the skeleton and the resulting
// Bison output files to be licensed under the GNU General Public
// License without this special exception.

// This special exception was added by the Free Software Foundation in
// version 2.2 of Bison.

/**
 ** \file dhcp6_parser.h
 ** Define the isc::dhcp::parser class.
 */

// C++ LALR(1) parser skeleton written by Akim Demaille.

#ifndef YY_PARSER6_DHCP6_PARSER_H_INCLUDED
# define YY_PARSER6_DHCP6_PARSER_H_INCLUDED
// //                    "%code requires" blocks.
#line 17 "dhcp6_parser.yy" // lalr1.cc:377

#include <string>
#include <cc/data.h>
#include <dhcp/option.h>
#include <boost/lexical_cast.hpp>
#include <dhcp6/parser_context_decl.h>

using namespace isc::dhcp;
using namespace isc::data;
using namespace std;

#line 56 "dhcp6_parser.h" // lalr1.cc:377

# include <cassert>
# include <cstdlib> // std::abort
# include <iostream>
# include <stdexcept>
# include <string>
# include <vector>
# include "stack.hh"
# include "location.hh"
#include <typeinfo>
#ifndef YYASSERT
# include <cassert>
# define YYASSERT assert
#endif


#ifndef YY_ATTRIBUTE
# if (defined __GNUC__                                               \
      && (2 < __GNUC__ || (__GNUC__ == 2 && 96 <= __GNUC_MINOR__)))  \
     || defined __SUNPRO_C && 0x5110 <= __SUNPRO_C
#  define YY_ATTRIBUTE(Spec) __attribute__(Spec)
# else
#  define YY_ATTRIBUTE(Spec) /* empty */
# endif
#endif

#ifndef YY_ATTRIBUTE_PURE
# define YY_ATTRIBUTE_PURE   YY_ATTRIBUTE ((__pure__))
#endif

#ifndef YY_ATTRIBUTE_UNUSED
# define YY_ATTRIBUTE_UNUSED YY_ATTRIBUTE ((__unused__))
#endif

#if !defined _Noreturn \
     && (!defined __STDC_VERSION__ || __STDC_VERSION__ < 201112)
# if defined _MSC_VER && 1200 <= _MSC_VER
#  define _Noreturn __declspec (noreturn)
# else
#  define _Noreturn YY_ATTRIBUTE ((__noreturn__))
# endif
#endif

/* Suppress unused-variable warnings by "using" E.  */
#if ! defined lint || defined __GNUC__
# define YYUSE(E) ((void) (E))
#else
# define YYUSE(E) /* empty */
#endif

#if defined __GNUC__ && 407 <= __GNUC__ * 100 + __GNUC_MINOR__
/* Suppress an incorrect diagnostic about yylval being uninitialized.  */
# define YY_IGNORE_MAYBE_UNINITIALIZED_BEGIN \
    _Pragma ("GCC diagnostic push") \
    _Pragma ("GCC diagnostic ignored \"-Wuninitialized\"")\
    _Pragma ("GCC diagnostic ignored \"-Wmaybe-uninitialized\"")
# define YY_IGNORE_MAYBE_UNINITIALIZED_END \
    _Pragma ("GCC diagnostic pop")
#else
# define YY_INITIAL_VALUE(Value) Value
#endif
#ifndef YY_IGNORE_MAYBE_UNINITIALIZED_BEGIN
# define YY_IGNORE_MAYBE_UNINITIALIZED_BEGIN
# define YY_IGNORE_MAYBE_UNINITIALIZED_END
#endif
#ifndef YY_INITIAL_VALUE
# define YY_INITIAL_VALUE(Value) /* Nothing. */
#endif

/* Debug traces.  */
#ifndef PARSER6_DEBUG
# if defined YYDEBUG
#if YYDEBUG
#   define PARSER6_DEBUG 1
#  else
#   define PARSER6_DEBUG 0
#  endif
# else /* ! defined YYDEBUG */
#  define PARSER6_DEBUG 1
# endif /* ! defined YYDEBUG */
#endif  /* ! defined PARSER6_DEBUG */

#line 14 "dhcp6_parser.yy" // lalr1.cc:377
namespace isc { namespace dhcp {
#line 141 "dhcp6_parser.h" // lalr1.cc:377



  /// A char[S] buffer to store and retrieve objects.
  ///
  /// Sort of a variant, but does not keep track of the nature
  /// of the stored data, since that knowledge is available
  /// via the current state.
  template <size_t S>
  struct variant
  {
    /// Type of *this.
    typedef variant<S> self_type;

    /// Empty construction.
    variant ()
      : yytypeid_ (YY_NULLPTR)
    {}

    /// Construct and fill.
    template <typename T>
    variant (const T& t)
      : yytypeid_ (&typeid (T))
    {
      YYASSERT (sizeof (T) <= S);
      new (yyas_<T> ()) T (t);
    }

    /// Destruction, allowed only if empty.
    ~variant ()
    {
      YYASSERT (!yytypeid_);
    }

    /// Instantiate an empty \a T in here.
    template <typename T>
    T&
    build ()
    {
      YYASSERT (!yytypeid_);
      YYASSERT (sizeof (T) <= S);
      yytypeid_ = & typeid (T);
      return *new (yyas_<T> ()) T;
    }

    /// Instantiate a \a T in here from \a t.
    template <typename T>
    T&
    build (const T& t)
    {
      YYASSERT (!yytypeid_);
      YYASSERT (sizeof (T) <= S);
      yytypeid_ = & typeid (T);
      return *new (yyas_<T> ()) T (t);
    }

    /// Accessor to a built \a T.
    template <typename T>
    T&
    as ()
    {
      YYASSERT (*yytypeid_ == typeid (T));
      YYASSERT (sizeof (T) <= S);
      return *yyas_<T> ();
    }

    /// Const accessor to a built \a T (for %printer).
    template <typename T>
    const T&
    as () const
    {
      YYASSERT (*yytypeid_ == typeid (T));
      YYASSERT (sizeof (T) <= S);
      return *yyas_<T> ();
    }

    /// Swap the content with \a other, of same type.
    ///
    /// Both variants must be built beforehand, because swapping the actual
    /// data requires reading it (with as()), and this is not possible on
    /// unconstructed variants: it would require some dynamic testing, which
    /// should not be the variant's responsibility.
    /// Swapping between built and (possibly) non-built is done with
    /// variant::move ().
    template <typename T>
    void
    swap (self_type& other)
    {
      YYASSERT (yytypeid_);
      YYASSERT (*yytypeid_ == *other.yytypeid_);
      std::swap (as<T> (), other.as<T> ());
    }

    /// Move the content of \a other to this.
    ///
    /// Destroys \a other.
    template <typename T>
    void
    move (self_type& other)
    {
      build<T> ();
      swap<T> (other);
      other.destroy<T> ();
    }

    /// Copy the content of \a other to this.
    template <typename T>
    void
    copy (const self_type& other)
    {
      build<T> (other.as<T> ());
    }

    /// Destroy the stored \a T.
    template <typename T>
    void
    destroy ()
    {
      as<T> ().~T ();
      yytypeid_ = YY_NULLPTR;
    }

  private:
    /// Prohibit blind copies.
    self_type& operator=(const self_type&);
    variant (const self_type&);

    /// Accessor to raw memory as \a T.
    template <typename T>
    T*
    yyas_ ()
    {
      void *yyp = yybuffer_.yyraw;
      return static_cast<T*> (yyp);
     }

    /// Const accessor to raw memory as \a T.
    template <typename T>
    const T*
    yyas_ () const
    {
      const void *yyp = yybuffer_.yyraw;
      return static_cast<const T*> (yyp);
     }

    union
    {
      /// Strongest alignment constraints.
      long double yyalign_me;
      /// A buffer large enough to store any of the semantic values.
      char yyraw[S];
    } yybuffer_;

    /// Whether the content is built: if defined, the name of the stored type.
    const std::type_info *yytypeid_;
  };


  /// A Bison parser.
  class Dhcp6Parser
  {
  public:
#ifndef PARSER6_STYPE
    /// An auxiliary type to compute the largest semantic type.
    union union_type
    {
      // value
      // map_value
      // db_type
      // hr_mode
      // duid_type
      // ncr_protocol_value
      // replace_client_name_value
      char dummy1[sizeof(ElementPtr)];

      // "boolean"
      char dummy2[sizeof(bool)];

      // "floating point"
      char dummy3[sizeof(double)];

      // "integer"
      char dummy4[sizeof(int64_t)];

      // "constant string"
      char dummy5[sizeof(std::string)];
};

    /// Symbol semantic values.
    typedef variant<sizeof(union_type)> semantic_type;
#else
    typedef PARSER6_STYPE semantic_type;
#endif
    /// Symbol locations.
    typedef location location_type;

    /// Syntax errors thrown from user actions.
    struct syntax_error : std::runtime_error
    {
      syntax_error (const location_type& l, const std::string& m);
      location_type location;
    };

    /// Tokens.
    struct token
    {
      enum yytokentype
      {
        TOKEN_END = 0,
        TOKEN_COMMA = 258,
        TOKEN_COLON = 259,
        TOKEN_LSQUARE_BRACKET = 260,
        TOKEN_RSQUARE_BRACKET = 261,
        TOKEN_LCURLY_BRACKET = 262,
        TOKEN_RCURLY_BRACKET = 263,
        TOKEN_NULL_TYPE = 264,
        TOKEN_DHCP6 = 265,
        TOKEN_INTERFACES_CONFIG = 266,
        TOKEN_INTERFACES = 267,
        TOKEN_RE_DETECT = 268,
        TOKEN_LEASE_DATABASE = 269,
        TOKEN_HOSTS_DATABASE = 270,
        TOKEN_TYPE = 271,
        TOKEN_MEMFILE = 272,
        TOKEN_MYSQL = 273,
        TOKEN_POSTGRESQL = 274,
        TOKEN_CQL = 275,
        TOKEN_USER = 276,
        TOKEN_PASSWORD = 277,
        TOKEN_HOST = 278,
        TOKEN_PORT = 279,
        TOKEN_PERSIST = 280,
        TOKEN_LFC_INTERVAL = 281,
        TOKEN_READONLY = 282,
        TOKEN_CONNECT_TIMEOUT = 283,
        TOKEN_CONTACT_POINTS = 284,
        TOKEN_KEYSPACE = 285,
        TOKEN_PREFERRED_LIFETIME = 286,
        TOKEN_VALID_LIFETIME = 287,
        TOKEN_RENEW_TIMER = 288,
        TOKEN_REBIND_TIMER = 289,
        TOKEN_DECLINE_PROBATION_PERIOD = 290,
        TOKEN_SUBNET6 = 291,
        TOKEN_OPTION_DEF = 292,
        TOKEN_OPTION_DATA = 293,
        TOKEN_NAME = 294,
        TOKEN_DATA = 295,
        TOKEN_CODE = 296,
        TOKEN_SPACE = 297,
        TOKEN_CSV_FORMAT = 298,
<<<<<<< HEAD
        TOKEN_RECORD_TYPES = 299,
        TOKEN_ENCAPSULATE = 300,
        TOKEN_ARRAY = 301,
        TOKEN_POOLS = 302,
        TOKEN_POOL = 303,
        TOKEN_PD_POOLS = 304,
        TOKEN_PREFIX = 305,
        TOKEN_PREFIX_LEN = 306,
        TOKEN_EXCLUDED_PREFIX = 307,
        TOKEN_EXCLUDED_PREFIX_LEN = 308,
        TOKEN_DELEGATED_LEN = 309,
        TOKEN_USER_CONTEXT = 310,
        TOKEN_SUBNET = 311,
        TOKEN_INTERFACE = 312,
        TOKEN_INTERFACE_ID = 313,
        TOKEN_ID = 314,
        TOKEN_RAPID_COMMIT = 315,
        TOKEN_RESERVATION_MODE = 316,
        TOKEN_DISABLED = 317,
        TOKEN_OUT_OF_POOL = 318,
        TOKEN_ALL = 319,
        TOKEN_MAC_SOURCES = 320,
        TOKEN_RELAY_SUPPLIED_OPTIONS = 321,
        TOKEN_HOST_RESERVATION_IDENTIFIERS = 322,
        TOKEN_CLIENT_CLASSES = 323,
        TOKEN_TEST = 324,
        TOKEN_CLIENT_CLASS = 325,
        TOKEN_RESERVATIONS = 326,
        TOKEN_IP_ADDRESSES = 327,
        TOKEN_PREFIXES = 328,
        TOKEN_DUID = 329,
        TOKEN_HW_ADDRESS = 330,
        TOKEN_HOSTNAME = 331,
        TOKEN_FLEX_ID = 332,
        TOKEN_RELAY = 333,
        TOKEN_IP_ADDRESS = 334,
        TOKEN_HOOKS_LIBRARIES = 335,
        TOKEN_LIBRARY = 336,
        TOKEN_PARAMETERS = 337,
        TOKEN_EXPIRED_LEASES_PROCESSING = 338,
        TOKEN_RECLAIM_TIMER_WAIT_TIME = 339,
        TOKEN_FLUSH_RECLAIMED_TIMER_WAIT_TIME = 340,
        TOKEN_HOLD_RECLAIMED_TIME = 341,
        TOKEN_MAX_RECLAIM_LEASES = 342,
        TOKEN_MAX_RECLAIM_TIME = 343,
        TOKEN_UNWARNED_RECLAIM_CYCLES = 344,
        TOKEN_SERVER_ID = 345,
        TOKEN_LLT = 346,
        TOKEN_EN = 347,
        TOKEN_LL = 348,
        TOKEN_IDENTIFIER = 349,
        TOKEN_HTYPE = 350,
        TOKEN_TIME = 351,
        TOKEN_ENTERPRISE_ID = 352,
        TOKEN_DHCP4O6_PORT = 353,
        TOKEN_CONTROL_SOCKET = 354,
        TOKEN_SOCKET_TYPE = 355,
        TOKEN_SOCKET_NAME = 356,
        TOKEN_DHCP_DDNS = 357,
        TOKEN_ENABLE_UPDATES = 358,
        TOKEN_QUALIFYING_SUFFIX = 359,
        TOKEN_SERVER_IP = 360,
        TOKEN_SERVER_PORT = 361,
        TOKEN_SENDER_IP = 362,
        TOKEN_SENDER_PORT = 363,
        TOKEN_MAX_QUEUE_SIZE = 364,
        TOKEN_NCR_PROTOCOL = 365,
        TOKEN_NCR_FORMAT = 366,
        TOKEN_ALWAYS_INCLUDE_FQDN = 367,
        TOKEN_OVERRIDE_NO_UPDATE = 368,
        TOKEN_OVERRIDE_CLIENT_UPDATE = 369,
        TOKEN_REPLACE_CLIENT_NAME = 370,
        TOKEN_GENERATED_PREFIX = 371,
        TOKEN_UDP = 372,
        TOKEN_TCP = 373,
        TOKEN_JSON = 374,
        TOKEN_WHEN_PRESENT = 375,
        TOKEN_NEVER = 376,
        TOKEN_ALWAYS = 377,
        TOKEN_WHEN_NOT_PRESENT = 378,
        TOKEN_LOGGING = 379,
        TOKEN_LOGGERS = 380,
        TOKEN_OUTPUT_OPTIONS = 381,
        TOKEN_OUTPUT = 382,
        TOKEN_DEBUGLEVEL = 383,
        TOKEN_SEVERITY = 384,
        TOKEN_FLUSH = 385,
        TOKEN_MAXSIZE = 386,
        TOKEN_MAXVER = 387,
        TOKEN_DHCP4 = 388,
        TOKEN_DHCPDDNS = 389,
        TOKEN_CONTROL_AGENT = 390,
=======
        TOKEN_ALWAYS_SEND = 299,
        TOKEN_RECORD_TYPES = 300,
        TOKEN_ENCAPSULATE = 301,
        TOKEN_ARRAY = 302,
        TOKEN_POOLS = 303,
        TOKEN_POOL = 304,
        TOKEN_PD_POOLS = 305,
        TOKEN_PREFIX = 306,
        TOKEN_PREFIX_LEN = 307,
        TOKEN_EXCLUDED_PREFIX = 308,
        TOKEN_EXCLUDED_PREFIX_LEN = 309,
        TOKEN_DELEGATED_LEN = 310,
        TOKEN_USER_CONTEXT = 311,
        TOKEN_SUBNET = 312,
        TOKEN_INTERFACE = 313,
        TOKEN_INTERFACE_ID = 314,
        TOKEN_ID = 315,
        TOKEN_RAPID_COMMIT = 316,
        TOKEN_RESERVATION_MODE = 317,
        TOKEN_DISABLED = 318,
        TOKEN_OUT_OF_POOL = 319,
        TOKEN_ALL = 320,
        TOKEN_MAC_SOURCES = 321,
        TOKEN_RELAY_SUPPLIED_OPTIONS = 322,
        TOKEN_HOST_RESERVATION_IDENTIFIERS = 323,
        TOKEN_CLIENT_CLASSES = 324,
        TOKEN_TEST = 325,
        TOKEN_CLIENT_CLASS = 326,
        TOKEN_RESERVATIONS = 327,
        TOKEN_IP_ADDRESSES = 328,
        TOKEN_PREFIXES = 329,
        TOKEN_DUID = 330,
        TOKEN_HW_ADDRESS = 331,
        TOKEN_HOSTNAME = 332,
        TOKEN_FLEX_ID = 333,
        TOKEN_RELAY = 334,
        TOKEN_IP_ADDRESS = 335,
        TOKEN_HOOKS_LIBRARIES = 336,
        TOKEN_LIBRARY = 337,
        TOKEN_PARAMETERS = 338,
        TOKEN_EXPIRED_LEASES_PROCESSING = 339,
        TOKEN_RECLAIM_TIMER_WAIT_TIME = 340,
        TOKEN_FLUSH_RECLAIMED_TIMER_WAIT_TIME = 341,
        TOKEN_HOLD_RECLAIMED_TIME = 342,
        TOKEN_MAX_RECLAIM_LEASES = 343,
        TOKEN_MAX_RECLAIM_TIME = 344,
        TOKEN_UNWARNED_RECLAIM_CYCLES = 345,
        TOKEN_SERVER_ID = 346,
        TOKEN_LLT = 347,
        TOKEN_EN = 348,
        TOKEN_LL = 349,
        TOKEN_IDENTIFIER = 350,
        TOKEN_HTYPE = 351,
        TOKEN_TIME = 352,
        TOKEN_ENTERPRISE_ID = 353,
        TOKEN_DHCP4O6_PORT = 354,
        TOKEN_CONTROL_SOCKET = 355,
        TOKEN_SOCKET_TYPE = 356,
        TOKEN_SOCKET_NAME = 357,
        TOKEN_DHCP_DDNS = 358,
        TOKEN_ENABLE_UPDATES = 359,
        TOKEN_QUALIFYING_SUFFIX = 360,
        TOKEN_SERVER_IP = 361,
        TOKEN_SERVER_PORT = 362,
        TOKEN_SENDER_IP = 363,
        TOKEN_SENDER_PORT = 364,
        TOKEN_MAX_QUEUE_SIZE = 365,
        TOKEN_NCR_PROTOCOL = 366,
        TOKEN_NCR_FORMAT = 367,
        TOKEN_ALWAYS_INCLUDE_FQDN = 368,
        TOKEN_OVERRIDE_NO_UPDATE = 369,
        TOKEN_OVERRIDE_CLIENT_UPDATE = 370,
        TOKEN_REPLACE_CLIENT_NAME = 371,
        TOKEN_GENERATED_PREFIX = 372,
        TOKEN_UDP = 373,
        TOKEN_TCP = 374,
        TOKEN_JSON = 375,
        TOKEN_WHEN_PRESENT = 376,
        TOKEN_NEVER = 377,
        TOKEN_ALWAYS = 378,
        TOKEN_WHEN_NOT_PRESENT = 379,
        TOKEN_LOGGING = 380,
        TOKEN_LOGGERS = 381,
        TOKEN_OUTPUT_OPTIONS = 382,
        TOKEN_OUTPUT = 383,
        TOKEN_DEBUGLEVEL = 384,
        TOKEN_SEVERITY = 385,
        TOKEN_FLUSH = 386,
        TOKEN_MAXSIZE = 387,
        TOKEN_MAXVER = 388,
        TOKEN_DHCP4 = 389,
        TOKEN_DHCPDDNS = 390,
>>>>>>> b6b09fe6
        TOKEN_TOPLEVEL_JSON = 391,
        TOKEN_TOPLEVEL_DHCP6 = 392,
        TOKEN_SUB_DHCP6 = 393,
        TOKEN_SUB_INTERFACES6 = 394,
        TOKEN_SUB_SUBNET6 = 395,
        TOKEN_SUB_POOL6 = 396,
        TOKEN_SUB_PD_POOL = 397,
        TOKEN_SUB_RESERVATION = 398,
        TOKEN_SUB_OPTION_DEF = 399,
        TOKEN_SUB_OPTION_DATA = 400,
        TOKEN_SUB_HOOKS_LIBRARY = 401,
        TOKEN_SUB_DHCP_DDNS = 402,
        TOKEN_STRING = 403,
        TOKEN_INTEGER = 404,
        TOKEN_FLOAT = 405,
        TOKEN_BOOLEAN = 406
      };
    };

    /// (External) token type, as returned by yylex.
    typedef token::yytokentype token_type;

    /// Symbol type: an internal symbol number.
    typedef int symbol_number_type;

    /// The symbol type number to denote an empty symbol.
    enum { empty_symbol = -2 };

    /// Internal symbol number for tokens (subsumed by symbol_number_type).
    typedef unsigned char token_number_type;

    /// A complete symbol.
    ///
    /// Expects its Base type to provide access to the symbol type
    /// via type_get().
    ///
    /// Provide access to semantic value and location.
    template <typename Base>
    struct basic_symbol : Base
    {
      /// Alias to Base.
      typedef Base super_type;

      /// Default constructor.
      basic_symbol ();

      /// Copy constructor.
      basic_symbol (const basic_symbol& other);

      /// Constructor for valueless symbols, and symbols from each type.

  basic_symbol (typename Base::kind_type t, const location_type& l);

  basic_symbol (typename Base::kind_type t, const ElementPtr v, const location_type& l);

  basic_symbol (typename Base::kind_type t, const bool v, const location_type& l);

  basic_symbol (typename Base::kind_type t, const double v, const location_type& l);

  basic_symbol (typename Base::kind_type t, const int64_t v, const location_type& l);

  basic_symbol (typename Base::kind_type t, const std::string v, const location_type& l);


      /// Constructor for symbols with semantic value.
      basic_symbol (typename Base::kind_type t,
                    const semantic_type& v,
                    const location_type& l);

      /// Destroy the symbol.
      ~basic_symbol ();

      /// Destroy contents, and record that is empty.
      void clear ();

      /// Whether empty.
      bool empty () const;

      /// Destructive move, \a s is emptied into this.
      void move (basic_symbol& s);

      /// The semantic value.
      semantic_type value;

      /// The location.
      location_type location;

    private:
      /// Assignment operator.
      basic_symbol& operator= (const basic_symbol& other);
    };

    /// Type access provider for token (enum) based symbols.
    struct by_type
    {
      /// Default constructor.
      by_type ();

      /// Copy constructor.
      by_type (const by_type& other);

      /// The symbol type as needed by the constructor.
      typedef token_type kind_type;

      /// Constructor from (external) token numbers.
      by_type (kind_type t);

      /// Record that this symbol is empty.
      void clear ();

      /// Steal the symbol type from \a that.
      void move (by_type& that);

      /// The (internal) type number (corresponding to \a type).
      /// \a empty when empty.
      symbol_number_type type_get () const;

      /// The token.
      token_type token () const;

      /// The symbol type.
      /// \a empty_symbol when empty.
      /// An int, not token_number_type, to be able to store empty_symbol.
      int type;
    };

    /// "External" symbols: returned by the scanner.
    typedef basic_symbol<by_type> symbol_type;

    // Symbol constructors declarations.
    static inline
    symbol_type
    make_END (const location_type& l);

    static inline
    symbol_type
    make_COMMA (const location_type& l);

    static inline
    symbol_type
    make_COLON (const location_type& l);

    static inline
    symbol_type
    make_LSQUARE_BRACKET (const location_type& l);

    static inline
    symbol_type
    make_RSQUARE_BRACKET (const location_type& l);

    static inline
    symbol_type
    make_LCURLY_BRACKET (const location_type& l);

    static inline
    symbol_type
    make_RCURLY_BRACKET (const location_type& l);

    static inline
    symbol_type
    make_NULL_TYPE (const location_type& l);

    static inline
    symbol_type
    make_DHCP6 (const location_type& l);

    static inline
    symbol_type
    make_INTERFACES_CONFIG (const location_type& l);

    static inline
    symbol_type
    make_INTERFACES (const location_type& l);

    static inline
    symbol_type
    make_RE_DETECT (const location_type& l);

    static inline
    symbol_type
    make_LEASE_DATABASE (const location_type& l);

    static inline
    symbol_type
    make_HOSTS_DATABASE (const location_type& l);

    static inline
    symbol_type
    make_TYPE (const location_type& l);

    static inline
    symbol_type
    make_MEMFILE (const location_type& l);

    static inline
    symbol_type
    make_MYSQL (const location_type& l);

    static inline
    symbol_type
    make_POSTGRESQL (const location_type& l);

    static inline
    symbol_type
    make_CQL (const location_type& l);

    static inline
    symbol_type
    make_USER (const location_type& l);

    static inline
    symbol_type
    make_PASSWORD (const location_type& l);

    static inline
    symbol_type
    make_HOST (const location_type& l);

    static inline
    symbol_type
    make_PORT (const location_type& l);

    static inline
    symbol_type
    make_PERSIST (const location_type& l);

    static inline
    symbol_type
    make_LFC_INTERVAL (const location_type& l);

    static inline
    symbol_type
    make_READONLY (const location_type& l);

    static inline
    symbol_type
    make_CONNECT_TIMEOUT (const location_type& l);

    static inline
    symbol_type
    make_CONTACT_POINTS (const location_type& l);

    static inline
    symbol_type
    make_KEYSPACE (const location_type& l);

    static inline
    symbol_type
    make_PREFERRED_LIFETIME (const location_type& l);

    static inline
    symbol_type
    make_VALID_LIFETIME (const location_type& l);

    static inline
    symbol_type
    make_RENEW_TIMER (const location_type& l);

    static inline
    symbol_type
    make_REBIND_TIMER (const location_type& l);

    static inline
    symbol_type
    make_DECLINE_PROBATION_PERIOD (const location_type& l);

    static inline
    symbol_type
    make_SUBNET6 (const location_type& l);

    static inline
    symbol_type
    make_OPTION_DEF (const location_type& l);

    static inline
    symbol_type
    make_OPTION_DATA (const location_type& l);

    static inline
    symbol_type
    make_NAME (const location_type& l);

    static inline
    symbol_type
    make_DATA (const location_type& l);

    static inline
    symbol_type
    make_CODE (const location_type& l);

    static inline
    symbol_type
    make_SPACE (const location_type& l);

    static inline
    symbol_type
    make_CSV_FORMAT (const location_type& l);

    static inline
    symbol_type
    make_ALWAYS_SEND (const location_type& l);

    static inline
    symbol_type
    make_RECORD_TYPES (const location_type& l);

    static inline
    symbol_type
    make_ENCAPSULATE (const location_type& l);

    static inline
    symbol_type
    make_ARRAY (const location_type& l);

    static inline
    symbol_type
    make_POOLS (const location_type& l);

    static inline
    symbol_type
    make_POOL (const location_type& l);

    static inline
    symbol_type
    make_PD_POOLS (const location_type& l);

    static inline
    symbol_type
    make_PREFIX (const location_type& l);

    static inline
    symbol_type
    make_PREFIX_LEN (const location_type& l);

    static inline
    symbol_type
    make_EXCLUDED_PREFIX (const location_type& l);

    static inline
    symbol_type
    make_EXCLUDED_PREFIX_LEN (const location_type& l);

    static inline
    symbol_type
    make_DELEGATED_LEN (const location_type& l);

    static inline
    symbol_type
    make_USER_CONTEXT (const location_type& l);

    static inline
    symbol_type
    make_SUBNET (const location_type& l);

    static inline
    symbol_type
    make_INTERFACE (const location_type& l);

    static inline
    symbol_type
    make_INTERFACE_ID (const location_type& l);

    static inline
    symbol_type
    make_ID (const location_type& l);

    static inline
    symbol_type
    make_RAPID_COMMIT (const location_type& l);

    static inline
    symbol_type
    make_RESERVATION_MODE (const location_type& l);

    static inline
    symbol_type
    make_DISABLED (const location_type& l);

    static inline
    symbol_type
    make_OUT_OF_POOL (const location_type& l);

    static inline
    symbol_type
    make_ALL (const location_type& l);

    static inline
    symbol_type
    make_MAC_SOURCES (const location_type& l);

    static inline
    symbol_type
    make_RELAY_SUPPLIED_OPTIONS (const location_type& l);

    static inline
    symbol_type
    make_HOST_RESERVATION_IDENTIFIERS (const location_type& l);

    static inline
    symbol_type
    make_CLIENT_CLASSES (const location_type& l);

    static inline
    symbol_type
    make_TEST (const location_type& l);

    static inline
    symbol_type
    make_CLIENT_CLASS (const location_type& l);

    static inline
    symbol_type
    make_RESERVATIONS (const location_type& l);

    static inline
    symbol_type
    make_IP_ADDRESSES (const location_type& l);

    static inline
    symbol_type
    make_PREFIXES (const location_type& l);

    static inline
    symbol_type
    make_DUID (const location_type& l);

    static inline
    symbol_type
    make_HW_ADDRESS (const location_type& l);

    static inline
    symbol_type
    make_HOSTNAME (const location_type& l);

    static inline
    symbol_type
    make_FLEX_ID (const location_type& l);

    static inline
    symbol_type
    make_RELAY (const location_type& l);

    static inline
    symbol_type
    make_IP_ADDRESS (const location_type& l);

    static inline
    symbol_type
    make_HOOKS_LIBRARIES (const location_type& l);

    static inline
    symbol_type
    make_LIBRARY (const location_type& l);

    static inline
    symbol_type
    make_PARAMETERS (const location_type& l);

    static inline
    symbol_type
    make_EXPIRED_LEASES_PROCESSING (const location_type& l);

    static inline
    symbol_type
    make_RECLAIM_TIMER_WAIT_TIME (const location_type& l);

    static inline
    symbol_type
    make_FLUSH_RECLAIMED_TIMER_WAIT_TIME (const location_type& l);

    static inline
    symbol_type
    make_HOLD_RECLAIMED_TIME (const location_type& l);

    static inline
    symbol_type
    make_MAX_RECLAIM_LEASES (const location_type& l);

    static inline
    symbol_type
    make_MAX_RECLAIM_TIME (const location_type& l);

    static inline
    symbol_type
    make_UNWARNED_RECLAIM_CYCLES (const location_type& l);

    static inline
    symbol_type
    make_SERVER_ID (const location_type& l);

    static inline
    symbol_type
    make_LLT (const location_type& l);

    static inline
    symbol_type
    make_EN (const location_type& l);

    static inline
    symbol_type
    make_LL (const location_type& l);

    static inline
    symbol_type
    make_IDENTIFIER (const location_type& l);

    static inline
    symbol_type
    make_HTYPE (const location_type& l);

    static inline
    symbol_type
    make_TIME (const location_type& l);

    static inline
    symbol_type
    make_ENTERPRISE_ID (const location_type& l);

    static inline
    symbol_type
    make_DHCP4O6_PORT (const location_type& l);

    static inline
    symbol_type
    make_CONTROL_SOCKET (const location_type& l);

    static inline
    symbol_type
    make_SOCKET_TYPE (const location_type& l);

    static inline
    symbol_type
    make_SOCKET_NAME (const location_type& l);

    static inline
    symbol_type
    make_DHCP_DDNS (const location_type& l);

    static inline
    symbol_type
    make_ENABLE_UPDATES (const location_type& l);

    static inline
    symbol_type
    make_QUALIFYING_SUFFIX (const location_type& l);

    static inline
    symbol_type
    make_SERVER_IP (const location_type& l);

    static inline
    symbol_type
    make_SERVER_PORT (const location_type& l);

    static inline
    symbol_type
    make_SENDER_IP (const location_type& l);

    static inline
    symbol_type
    make_SENDER_PORT (const location_type& l);

    static inline
    symbol_type
    make_MAX_QUEUE_SIZE (const location_type& l);

    static inline
    symbol_type
    make_NCR_PROTOCOL (const location_type& l);

    static inline
    symbol_type
    make_NCR_FORMAT (const location_type& l);

    static inline
    symbol_type
    make_ALWAYS_INCLUDE_FQDN (const location_type& l);

    static inline
    symbol_type
    make_OVERRIDE_NO_UPDATE (const location_type& l);

    static inline
    symbol_type
    make_OVERRIDE_CLIENT_UPDATE (const location_type& l);

    static inline
    symbol_type
    make_REPLACE_CLIENT_NAME (const location_type& l);

    static inline
    symbol_type
    make_GENERATED_PREFIX (const location_type& l);

    static inline
    symbol_type
    make_UDP (const location_type& l);

    static inline
    symbol_type
    make_TCP (const location_type& l);

    static inline
    symbol_type
    make_JSON (const location_type& l);

    static inline
    symbol_type
    make_WHEN_PRESENT (const location_type& l);

    static inline
    symbol_type
    make_NEVER (const location_type& l);

    static inline
    symbol_type
    make_ALWAYS (const location_type& l);

    static inline
    symbol_type
    make_WHEN_NOT_PRESENT (const location_type& l);

    static inline
    symbol_type
    make_LOGGING (const location_type& l);

    static inline
    symbol_type
    make_LOGGERS (const location_type& l);

    static inline
    symbol_type
    make_OUTPUT_OPTIONS (const location_type& l);

    static inline
    symbol_type
    make_OUTPUT (const location_type& l);

    static inline
    symbol_type
    make_DEBUGLEVEL (const location_type& l);

    static inline
    symbol_type
    make_SEVERITY (const location_type& l);

    static inline
    symbol_type
    make_FLUSH (const location_type& l);

    static inline
    symbol_type
    make_MAXSIZE (const location_type& l);

    static inline
    symbol_type
    make_MAXVER (const location_type& l);

    static inline
    symbol_type
    make_DHCP4 (const location_type& l);

    static inline
    symbol_type
    make_DHCPDDNS (const location_type& l);

    static inline
    symbol_type
    make_CONTROL_AGENT (const location_type& l);

    static inline
    symbol_type
    make_TOPLEVEL_JSON (const location_type& l);

    static inline
    symbol_type
    make_TOPLEVEL_DHCP6 (const location_type& l);

    static inline
    symbol_type
    make_SUB_DHCP6 (const location_type& l);

    static inline
    symbol_type
    make_SUB_INTERFACES6 (const location_type& l);

    static inline
    symbol_type
    make_SUB_SUBNET6 (const location_type& l);

    static inline
    symbol_type
    make_SUB_POOL6 (const location_type& l);

    static inline
    symbol_type
    make_SUB_PD_POOL (const location_type& l);

    static inline
    symbol_type
    make_SUB_RESERVATION (const location_type& l);

    static inline
    symbol_type
    make_SUB_OPTION_DEF (const location_type& l);

    static inline
    symbol_type
    make_SUB_OPTION_DATA (const location_type& l);

    static inline
    symbol_type
    make_SUB_HOOKS_LIBRARY (const location_type& l);

    static inline
    symbol_type
    make_SUB_DHCP_DDNS (const location_type& l);

    static inline
    symbol_type
    make_STRING (const std::string& v, const location_type& l);

    static inline
    symbol_type
    make_INTEGER (const int64_t& v, const location_type& l);

    static inline
    symbol_type
    make_FLOAT (const double& v, const location_type& l);

    static inline
    symbol_type
    make_BOOLEAN (const bool& v, const location_type& l);


    /// Build a parser object.
    Dhcp6Parser (isc::dhcp::Parser6Context& ctx_yyarg);
    virtual ~Dhcp6Parser ();

    /// Parse.
    /// \returns  0 iff parsing succeeded.
    virtual int parse ();

#if PARSER6_DEBUG
    /// The current debugging stream.
    std::ostream& debug_stream () const YY_ATTRIBUTE_PURE;
    /// Set the current debugging stream.
    void set_debug_stream (std::ostream &);

    /// Type for debugging levels.
    typedef int debug_level_type;
    /// The current debugging level.
    debug_level_type debug_level () const YY_ATTRIBUTE_PURE;
    /// Set the current debugging level.
    void set_debug_level (debug_level_type l);
#endif

    /// Report a syntax error.
    /// \param loc    where the syntax error is found.
    /// \param msg    a description of the syntax error.
    virtual void error (const location_type& loc, const std::string& msg);

    /// Report a syntax error.
    void error (const syntax_error& err);

  private:
    /// This class is not copyable.
    Dhcp6Parser (const Dhcp6Parser&);
    Dhcp6Parser& operator= (const Dhcp6Parser&);

    /// State numbers.
    typedef int state_type;

    /// Generate an error message.
    /// \param yystate   the state where the error occurred.
    /// \param yyla      the lookahead token.
    virtual std::string yysyntax_error_ (state_type yystate,
                                         const symbol_type& yyla) const;

    /// Compute post-reduction state.
    /// \param yystate   the current state
    /// \param yysym     the nonterminal to push on the stack
    state_type yy_lr_goto_state_ (state_type yystate, int yysym);

    /// Whether the given \c yypact_ value indicates a defaulted state.
    /// \param yyvalue   the value to check
    static bool yy_pact_value_is_default_ (int yyvalue);

    /// Whether the given \c yytable_ value indicates a syntax error.
    /// \param yyvalue   the value to check
    static bool yy_table_value_is_error_ (int yyvalue);

    static const short int yypact_ninf_;
    static const signed char yytable_ninf_;

    /// Convert a scanner token number \a t to a symbol number.
    static token_number_type yytranslate_ (token_type t);

    // Tables.
  // YYPACT[STATE-NUM] -- Index in YYTABLE of the portion describing
  // STATE-NUM.
  static const short int yypact_[];

  // YYDEFACT[STATE-NUM] -- Default reduction number in state STATE-NUM.
  // Performed when YYTABLE does not specify something else to do.  Zero
  // means the default is an error.
  static const unsigned short int yydefact_[];

  // YYPGOTO[NTERM-NUM].
  static const short int yypgoto_[];

  // YYDEFGOTO[NTERM-NUM].
  static const short int yydefgoto_[];

  // YYTABLE[YYPACT[STATE-NUM]] -- What to do in state STATE-NUM.  If
  // positive, shift that token.  If negative, reduce the rule whose
  // number is the opposite.  If YYTABLE_NINF, syntax error.
  static const unsigned short int yytable_[];

  static const short int yycheck_[];

  // YYSTOS[STATE-NUM] -- The (internal number of the) accessing
  // symbol of state STATE-NUM.
  static const unsigned short int yystos_[];

  // YYR1[YYN] -- Symbol number of symbol that rule YYN derives.
  static const unsigned short int yyr1_[];

  // YYR2[YYN] -- Number of symbols on the right hand side of rule YYN.
  static const unsigned char yyr2_[];


    /// Convert the symbol name \a n to a form suitable for a diagnostic.
    static std::string yytnamerr_ (const char *n);


    /// For a symbol, its name in clear.
    static const char* const yytname_[];
#if PARSER6_DEBUG
  // YYRLINE[YYN] -- Source line where rule number YYN was defined.
  static const unsigned short int yyrline_[];
    /// Report on the debug stream that the rule \a r is going to be reduced.
    virtual void yy_reduce_print_ (int r);
    /// Print the state stack on the debug stream.
    virtual void yystack_print_ ();

    // Debugging.
    int yydebug_;
    std::ostream* yycdebug_;

    /// \brief Display a symbol type, value and location.
    /// \param yyo    The output stream.
    /// \param yysym  The symbol.
    template <typename Base>
    void yy_print_ (std::ostream& yyo, const basic_symbol<Base>& yysym) const;
#endif

    /// \brief Reclaim the memory associated to a symbol.
    /// \param yymsg     Why this token is reclaimed.
    ///                  If null, print nothing.
    /// \param yysym     The symbol.
    template <typename Base>
    void yy_destroy_ (const char* yymsg, basic_symbol<Base>& yysym) const;

  private:
    /// Type access provider for state based symbols.
    struct by_state
    {
      /// Default constructor.
      by_state ();

      /// The symbol type as needed by the constructor.
      typedef state_type kind_type;

      /// Constructor.
      by_state (kind_type s);

      /// Copy constructor.
      by_state (const by_state& other);

      /// Record that this symbol is empty.
      void clear ();

      /// Steal the symbol type from \a that.
      void move (by_state& that);

      /// The (internal) type number (corresponding to \a state).
      /// \a empty_symbol when empty.
      symbol_number_type type_get () const;

      /// The state number used to denote an empty symbol.
      enum { empty_state = -1 };

      /// The state.
      /// \a empty when empty.
      state_type state;
    };

    /// "Internal" symbol: element of the stack.
    struct stack_symbol_type : basic_symbol<by_state>
    {
      /// Superclass.
      typedef basic_symbol<by_state> super_type;
      /// Construct an empty symbol.
      stack_symbol_type ();
      /// Steal the contents from \a sym to build this.
      stack_symbol_type (state_type s, symbol_type& sym);
      /// Assignment, needed by push_back.
      stack_symbol_type& operator= (const stack_symbol_type& that);
    };

    /// Stack type.
    typedef stack<stack_symbol_type> stack_type;

    /// The stack.
    stack_type yystack_;

    /// Push a new state on the stack.
    /// \param m    a debug message to display
    ///             if null, no trace is output.
    /// \param s    the symbol
    /// \warning the contents of \a s.value is stolen.
    void yypush_ (const char* m, stack_symbol_type& s);

    /// Push a new look ahead token on the state on the stack.
    /// \param m    a debug message to display
    ///             if null, no trace is output.
    /// \param s    the state
    /// \param sym  the symbol (for its value and location).
    /// \warning the contents of \a s.value is stolen.
    void yypush_ (const char* m, state_type s, symbol_type& sym);

    /// Pop \a n symbols the three stacks.
    void yypop_ (unsigned int n = 1);

    /// Constants.
    enum
    {
      yyeof_ = 0,
<<<<<<< HEAD
      yylast_ = 800,     ///< Last index in yytable_.
      yynnts_ = 334,  ///< Number of nonterminal symbols.
=======
      yylast_ = 799,     ///< Last index in yytable_.
      yynnts_ = 333,  ///< Number of nonterminal symbols.
>>>>>>> b6b09fe6
      yyfinal_ = 26, ///< Termination state number.
      yyterror_ = 1,
      yyerrcode_ = 256,
      yyntokens_ = 152  ///< Number of tokens.
    };


    // User arguments.
    isc::dhcp::Parser6Context& ctx;
  };

  // Symbol number corresponding to token number t.
  inline
  Dhcp6Parser::token_number_type
  Dhcp6Parser::yytranslate_ (token_type t)
  {
    static
    const token_number_type
    translate_table[] =
    {
     0,     2,     2,     2,     2,     2,     2,     2,     2,     2,
       2,     2,     2,     2,     2,     2,     2,     2,     2,     2,
       2,     2,     2,     2,     2,     2,     2,     2,     2,     2,
       2,     2,     2,     2,     2,     2,     2,     2,     2,     2,
       2,     2,     2,     2,     2,     2,     2,     2,     2,     2,
       2,     2,     2,     2,     2,     2,     2,     2,     2,     2,
       2,     2,     2,     2,     2,     2,     2,     2,     2,     2,
       2,     2,     2,     2,     2,     2,     2,     2,     2,     2,
       2,     2,     2,     2,     2,     2,     2,     2,     2,     2,
       2,     2,     2,     2,     2,     2,     2,     2,     2,     2,
       2,     2,     2,     2,     2,     2,     2,     2,     2,     2,
       2,     2,     2,     2,     2,     2,     2,     2,     2,     2,
       2,     2,     2,     2,     2,     2,     2,     2,     2,     2,
       2,     2,     2,     2,     2,     2,     2,     2,     2,     2,
       2,     2,     2,     2,     2,     2,     2,     2,     2,     2,
       2,     2,     2,     2,     2,     2,     2,     2,     2,     2,
       2,     2,     2,     2,     2,     2,     2,     2,     2,     2,
       2,     2,     2,     2,     2,     2,     2,     2,     2,     2,
       2,     2,     2,     2,     2,     2,     2,     2,     2,     2,
       2,     2,     2,     2,     2,     2,     2,     2,     2,     2,
       2,     2,     2,     2,     2,     2,     2,     2,     2,     2,
       2,     2,     2,     2,     2,     2,     2,     2,     2,     2,
       2,     2,     2,     2,     2,     2,     2,     2,     2,     2,
       2,     2,     2,     2,     2,     2,     2,     2,     2,     2,
       2,     2,     2,     2,     2,     2,     2,     2,     2,     2,
       2,     2,     2,     2,     2,     2,     1,     2,     3,     4,
       5,     6,     7,     8,     9,    10,    11,    12,    13,    14,
      15,    16,    17,    18,    19,    20,    21,    22,    23,    24,
      25,    26,    27,    28,    29,    30,    31,    32,    33,    34,
      35,    36,    37,    38,    39,    40,    41,    42,    43,    44,
      45,    46,    47,    48,    49,    50,    51,    52,    53,    54,
      55,    56,    57,    58,    59,    60,    61,    62,    63,    64,
      65,    66,    67,    68,    69,    70,    71,    72,    73,    74,
      75,    76,    77,    78,    79,    80,    81,    82,    83,    84,
      85,    86,    87,    88,    89,    90,    91,    92,    93,    94,
      95,    96,    97,    98,    99,   100,   101,   102,   103,   104,
     105,   106,   107,   108,   109,   110,   111,   112,   113,   114,
     115,   116,   117,   118,   119,   120,   121,   122,   123,   124,
     125,   126,   127,   128,   129,   130,   131,   132,   133,   134,
     135,   136,   137,   138,   139,   140,   141,   142,   143,   144,
     145,   146,   147,   148,   149,   150,   151
    };
    const unsigned int user_token_number_max_ = 406;
    const token_number_type undef_token_ = 2;

    if (static_cast<int>(t) <= yyeof_)
      return yyeof_;
    else if (static_cast<unsigned int> (t) <= user_token_number_max_)
      return translate_table[t];
    else
      return undef_token_;
  }

  inline
  Dhcp6Parser::syntax_error::syntax_error (const location_type& l, const std::string& m)
    : std::runtime_error (m)
    , location (l)
  {}

  // basic_symbol.
  template <typename Base>
  inline
  Dhcp6Parser::basic_symbol<Base>::basic_symbol ()
    : value ()
  {}

  template <typename Base>
  inline
  Dhcp6Parser::basic_symbol<Base>::basic_symbol (const basic_symbol& other)
    : Base (other)
    , value ()
    , location (other.location)
  {
      switch (other.type_get ())
    {
      case 166: // value
      case 170: // map_value
      case 214: // db_type
      case 290: // hr_mode
<<<<<<< HEAD
      case 410: // duid_type
      case 443: // ncr_protocol_value
      case 451: // replace_client_name_value
=======
      case 411: // duid_type
      case 444: // ncr_protocol_value
      case 452: // replace_client_name_value
>>>>>>> b6b09fe6
        value.copy< ElementPtr > (other.value);
        break;

      case 151: // "boolean"
        value.copy< bool > (other.value);
        break;

      case 150: // "floating point"
        value.copy< double > (other.value);
        break;

      case 149: // "integer"
        value.copy< int64_t > (other.value);
        break;

      case 148: // "constant string"
        value.copy< std::string > (other.value);
        break;

      default:
        break;
    }

  }


  template <typename Base>
  inline
  Dhcp6Parser::basic_symbol<Base>::basic_symbol (typename Base::kind_type t, const semantic_type& v, const location_type& l)
    : Base (t)
    , value ()
    , location (l)
  {
    (void) v;
      switch (this->type_get ())
    {
      case 166: // value
      case 170: // map_value
      case 214: // db_type
      case 290: // hr_mode
<<<<<<< HEAD
      case 410: // duid_type
      case 443: // ncr_protocol_value
      case 451: // replace_client_name_value
=======
      case 411: // duid_type
      case 444: // ncr_protocol_value
      case 452: // replace_client_name_value
>>>>>>> b6b09fe6
        value.copy< ElementPtr > (v);
        break;

      case 151: // "boolean"
        value.copy< bool > (v);
        break;

      case 150: // "floating point"
        value.copy< double > (v);
        break;

      case 149: // "integer"
        value.copy< int64_t > (v);
        break;

      case 148: // "constant string"
        value.copy< std::string > (v);
        break;

      default:
        break;
    }
}


  // Implementation of basic_symbol constructor for each type.

  template <typename Base>
  Dhcp6Parser::basic_symbol<Base>::basic_symbol (typename Base::kind_type t, const location_type& l)
    : Base (t)
    , value ()
    , location (l)
  {}

  template <typename Base>
  Dhcp6Parser::basic_symbol<Base>::basic_symbol (typename Base::kind_type t, const ElementPtr v, const location_type& l)
    : Base (t)
    , value (v)
    , location (l)
  {}

  template <typename Base>
  Dhcp6Parser::basic_symbol<Base>::basic_symbol (typename Base::kind_type t, const bool v, const location_type& l)
    : Base (t)
    , value (v)
    , location (l)
  {}

  template <typename Base>
  Dhcp6Parser::basic_symbol<Base>::basic_symbol (typename Base::kind_type t, const double v, const location_type& l)
    : Base (t)
    , value (v)
    , location (l)
  {}

  template <typename Base>
  Dhcp6Parser::basic_symbol<Base>::basic_symbol (typename Base::kind_type t, const int64_t v, const location_type& l)
    : Base (t)
    , value (v)
    , location (l)
  {}

  template <typename Base>
  Dhcp6Parser::basic_symbol<Base>::basic_symbol (typename Base::kind_type t, const std::string v, const location_type& l)
    : Base (t)
    , value (v)
    , location (l)
  {}


  template <typename Base>
  inline
  Dhcp6Parser::basic_symbol<Base>::~basic_symbol ()
  {
    clear ();
  }

  template <typename Base>
  inline
  void
  Dhcp6Parser::basic_symbol<Base>::clear ()
  {
    // User destructor.
    symbol_number_type yytype = this->type_get ();
    basic_symbol<Base>& yysym = *this;
    (void) yysym;
    switch (yytype)
    {
   default:
      break;
    }

    // Type destructor.
    switch (yytype)
    {
      case 166: // value
      case 170: // map_value
      case 214: // db_type
      case 290: // hr_mode
<<<<<<< HEAD
      case 410: // duid_type
      case 443: // ncr_protocol_value
      case 451: // replace_client_name_value
=======
      case 411: // duid_type
      case 444: // ncr_protocol_value
      case 452: // replace_client_name_value
>>>>>>> b6b09fe6
        value.template destroy< ElementPtr > ();
        break;

      case 151: // "boolean"
        value.template destroy< bool > ();
        break;

      case 150: // "floating point"
        value.template destroy< double > ();
        break;

      case 149: // "integer"
        value.template destroy< int64_t > ();
        break;

      case 148: // "constant string"
        value.template destroy< std::string > ();
        break;

      default:
        break;
    }

    Base::clear ();
  }

  template <typename Base>
  inline
  bool
  Dhcp6Parser::basic_symbol<Base>::empty () const
  {
    return Base::type_get () == empty_symbol;
  }

  template <typename Base>
  inline
  void
  Dhcp6Parser::basic_symbol<Base>::move (basic_symbol& s)
  {
    super_type::move(s);
      switch (this->type_get ())
    {
      case 166: // value
      case 170: // map_value
      case 214: // db_type
      case 290: // hr_mode
<<<<<<< HEAD
      case 410: // duid_type
      case 443: // ncr_protocol_value
      case 451: // replace_client_name_value
=======
      case 411: // duid_type
      case 444: // ncr_protocol_value
      case 452: // replace_client_name_value
>>>>>>> b6b09fe6
        value.move< ElementPtr > (s.value);
        break;

      case 151: // "boolean"
        value.move< bool > (s.value);
        break;

      case 150: // "floating point"
        value.move< double > (s.value);
        break;

      case 149: // "integer"
        value.move< int64_t > (s.value);
        break;

      case 148: // "constant string"
        value.move< std::string > (s.value);
        break;

      default:
        break;
    }

    location = s.location;
  }

  // by_type.
  inline
  Dhcp6Parser::by_type::by_type ()
    : type (empty_symbol)
  {}

  inline
  Dhcp6Parser::by_type::by_type (const by_type& other)
    : type (other.type)
  {}

  inline
  Dhcp6Parser::by_type::by_type (token_type t)
    : type (yytranslate_ (t))
  {}

  inline
  void
  Dhcp6Parser::by_type::clear ()
  {
    type = empty_symbol;
  }

  inline
  void
  Dhcp6Parser::by_type::move (by_type& that)
  {
    type = that.type;
    that.clear ();
  }

  inline
  int
  Dhcp6Parser::by_type::type_get () const
  {
    return type;
  }

  inline
  Dhcp6Parser::token_type
  Dhcp6Parser::by_type::token () const
  {
    // YYTOKNUM[NUM] -- (External) token number corresponding to the
    // (internal) symbol number NUM (which must be that of a token).  */
    static
    const unsigned short int
    yytoken_number_[] =
    {
       0,   256,   257,   258,   259,   260,   261,   262,   263,   264,
     265,   266,   267,   268,   269,   270,   271,   272,   273,   274,
     275,   276,   277,   278,   279,   280,   281,   282,   283,   284,
     285,   286,   287,   288,   289,   290,   291,   292,   293,   294,
     295,   296,   297,   298,   299,   300,   301,   302,   303,   304,
     305,   306,   307,   308,   309,   310,   311,   312,   313,   314,
     315,   316,   317,   318,   319,   320,   321,   322,   323,   324,
     325,   326,   327,   328,   329,   330,   331,   332,   333,   334,
     335,   336,   337,   338,   339,   340,   341,   342,   343,   344,
     345,   346,   347,   348,   349,   350,   351,   352,   353,   354,
     355,   356,   357,   358,   359,   360,   361,   362,   363,   364,
     365,   366,   367,   368,   369,   370,   371,   372,   373,   374,
     375,   376,   377,   378,   379,   380,   381,   382,   383,   384,
     385,   386,   387,   388,   389,   390,   391,   392,   393,   394,
     395,   396,   397,   398,   399,   400,   401,   402,   403,   404,
     405,   406
    };
    return static_cast<token_type> (yytoken_number_[type]);
  }
  // Implementation of make_symbol for each symbol type.
  Dhcp6Parser::symbol_type
  Dhcp6Parser::make_END (const location_type& l)
  {
    return symbol_type (token::TOKEN_END, l);
  }

  Dhcp6Parser::symbol_type
  Dhcp6Parser::make_COMMA (const location_type& l)
  {
    return symbol_type (token::TOKEN_COMMA, l);
  }

  Dhcp6Parser::symbol_type
  Dhcp6Parser::make_COLON (const location_type& l)
  {
    return symbol_type (token::TOKEN_COLON, l);
  }

  Dhcp6Parser::symbol_type
  Dhcp6Parser::make_LSQUARE_BRACKET (const location_type& l)
  {
    return symbol_type (token::TOKEN_LSQUARE_BRACKET, l);
  }

  Dhcp6Parser::symbol_type
  Dhcp6Parser::make_RSQUARE_BRACKET (const location_type& l)
  {
    return symbol_type (token::TOKEN_RSQUARE_BRACKET, l);
  }

  Dhcp6Parser::symbol_type
  Dhcp6Parser::make_LCURLY_BRACKET (const location_type& l)
  {
    return symbol_type (token::TOKEN_LCURLY_BRACKET, l);
  }

  Dhcp6Parser::symbol_type
  Dhcp6Parser::make_RCURLY_BRACKET (const location_type& l)
  {
    return symbol_type (token::TOKEN_RCURLY_BRACKET, l);
  }

  Dhcp6Parser::symbol_type
  Dhcp6Parser::make_NULL_TYPE (const location_type& l)
  {
    return symbol_type (token::TOKEN_NULL_TYPE, l);
  }

  Dhcp6Parser::symbol_type
  Dhcp6Parser::make_DHCP6 (const location_type& l)
  {
    return symbol_type (token::TOKEN_DHCP6, l);
  }

  Dhcp6Parser::symbol_type
  Dhcp6Parser::make_INTERFACES_CONFIG (const location_type& l)
  {
    return symbol_type (token::TOKEN_INTERFACES_CONFIG, l);
  }

  Dhcp6Parser::symbol_type
  Dhcp6Parser::make_INTERFACES (const location_type& l)
  {
    return symbol_type (token::TOKEN_INTERFACES, l);
  }

  Dhcp6Parser::symbol_type
  Dhcp6Parser::make_RE_DETECT (const location_type& l)
  {
    return symbol_type (token::TOKEN_RE_DETECT, l);
  }

  Dhcp6Parser::symbol_type
  Dhcp6Parser::make_LEASE_DATABASE (const location_type& l)
  {
    return symbol_type (token::TOKEN_LEASE_DATABASE, l);
  }

  Dhcp6Parser::symbol_type
  Dhcp6Parser::make_HOSTS_DATABASE (const location_type& l)
  {
    return symbol_type (token::TOKEN_HOSTS_DATABASE, l);
  }

  Dhcp6Parser::symbol_type
  Dhcp6Parser::make_TYPE (const location_type& l)
  {
    return symbol_type (token::TOKEN_TYPE, l);
  }

  Dhcp6Parser::symbol_type
  Dhcp6Parser::make_MEMFILE (const location_type& l)
  {
    return symbol_type (token::TOKEN_MEMFILE, l);
  }

  Dhcp6Parser::symbol_type
  Dhcp6Parser::make_MYSQL (const location_type& l)
  {
    return symbol_type (token::TOKEN_MYSQL, l);
  }

  Dhcp6Parser::symbol_type
  Dhcp6Parser::make_POSTGRESQL (const location_type& l)
  {
    return symbol_type (token::TOKEN_POSTGRESQL, l);
  }

  Dhcp6Parser::symbol_type
  Dhcp6Parser::make_CQL (const location_type& l)
  {
    return symbol_type (token::TOKEN_CQL, l);
  }

  Dhcp6Parser::symbol_type
  Dhcp6Parser::make_USER (const location_type& l)
  {
    return symbol_type (token::TOKEN_USER, l);
  }

  Dhcp6Parser::symbol_type
  Dhcp6Parser::make_PASSWORD (const location_type& l)
  {
    return symbol_type (token::TOKEN_PASSWORD, l);
  }

  Dhcp6Parser::symbol_type
  Dhcp6Parser::make_HOST (const location_type& l)
  {
    return symbol_type (token::TOKEN_HOST, l);
  }

  Dhcp6Parser::symbol_type
  Dhcp6Parser::make_PORT (const location_type& l)
  {
    return symbol_type (token::TOKEN_PORT, l);
  }

  Dhcp6Parser::symbol_type
  Dhcp6Parser::make_PERSIST (const location_type& l)
  {
    return symbol_type (token::TOKEN_PERSIST, l);
  }

  Dhcp6Parser::symbol_type
  Dhcp6Parser::make_LFC_INTERVAL (const location_type& l)
  {
    return symbol_type (token::TOKEN_LFC_INTERVAL, l);
  }

  Dhcp6Parser::symbol_type
  Dhcp6Parser::make_READONLY (const location_type& l)
  {
    return symbol_type (token::TOKEN_READONLY, l);
  }

  Dhcp6Parser::symbol_type
  Dhcp6Parser::make_CONNECT_TIMEOUT (const location_type& l)
  {
    return symbol_type (token::TOKEN_CONNECT_TIMEOUT, l);
  }

  Dhcp6Parser::symbol_type
  Dhcp6Parser::make_CONTACT_POINTS (const location_type& l)
  {
    return symbol_type (token::TOKEN_CONTACT_POINTS, l);
  }

  Dhcp6Parser::symbol_type
  Dhcp6Parser::make_KEYSPACE (const location_type& l)
  {
    return symbol_type (token::TOKEN_KEYSPACE, l);
  }

  Dhcp6Parser::symbol_type
  Dhcp6Parser::make_PREFERRED_LIFETIME (const location_type& l)
  {
    return symbol_type (token::TOKEN_PREFERRED_LIFETIME, l);
  }

  Dhcp6Parser::symbol_type
  Dhcp6Parser::make_VALID_LIFETIME (const location_type& l)
  {
    return symbol_type (token::TOKEN_VALID_LIFETIME, l);
  }

  Dhcp6Parser::symbol_type
  Dhcp6Parser::make_RENEW_TIMER (const location_type& l)
  {
    return symbol_type (token::TOKEN_RENEW_TIMER, l);
  }

  Dhcp6Parser::symbol_type
  Dhcp6Parser::make_REBIND_TIMER (const location_type& l)
  {
    return symbol_type (token::TOKEN_REBIND_TIMER, l);
  }

  Dhcp6Parser::symbol_type
  Dhcp6Parser::make_DECLINE_PROBATION_PERIOD (const location_type& l)
  {
    return symbol_type (token::TOKEN_DECLINE_PROBATION_PERIOD, l);
  }

  Dhcp6Parser::symbol_type
  Dhcp6Parser::make_SUBNET6 (const location_type& l)
  {
    return symbol_type (token::TOKEN_SUBNET6, l);
  }

  Dhcp6Parser::symbol_type
  Dhcp6Parser::make_OPTION_DEF (const location_type& l)
  {
    return symbol_type (token::TOKEN_OPTION_DEF, l);
  }

  Dhcp6Parser::symbol_type
  Dhcp6Parser::make_OPTION_DATA (const location_type& l)
  {
    return symbol_type (token::TOKEN_OPTION_DATA, l);
  }

  Dhcp6Parser::symbol_type
  Dhcp6Parser::make_NAME (const location_type& l)
  {
    return symbol_type (token::TOKEN_NAME, l);
  }

  Dhcp6Parser::symbol_type
  Dhcp6Parser::make_DATA (const location_type& l)
  {
    return symbol_type (token::TOKEN_DATA, l);
  }

  Dhcp6Parser::symbol_type
  Dhcp6Parser::make_CODE (const location_type& l)
  {
    return symbol_type (token::TOKEN_CODE, l);
  }

  Dhcp6Parser::symbol_type
  Dhcp6Parser::make_SPACE (const location_type& l)
  {
    return symbol_type (token::TOKEN_SPACE, l);
  }

  Dhcp6Parser::symbol_type
  Dhcp6Parser::make_CSV_FORMAT (const location_type& l)
  {
    return symbol_type (token::TOKEN_CSV_FORMAT, l);
  }

  Dhcp6Parser::symbol_type
  Dhcp6Parser::make_ALWAYS_SEND (const location_type& l)
  {
    return symbol_type (token::TOKEN_ALWAYS_SEND, l);
  }

  Dhcp6Parser::symbol_type
  Dhcp6Parser::make_RECORD_TYPES (const location_type& l)
  {
    return symbol_type (token::TOKEN_RECORD_TYPES, l);
  }

  Dhcp6Parser::symbol_type
  Dhcp6Parser::make_ENCAPSULATE (const location_type& l)
  {
    return symbol_type (token::TOKEN_ENCAPSULATE, l);
  }

  Dhcp6Parser::symbol_type
  Dhcp6Parser::make_ARRAY (const location_type& l)
  {
    return symbol_type (token::TOKEN_ARRAY, l);
  }

  Dhcp6Parser::symbol_type
  Dhcp6Parser::make_POOLS (const location_type& l)
  {
    return symbol_type (token::TOKEN_POOLS, l);
  }

  Dhcp6Parser::symbol_type
  Dhcp6Parser::make_POOL (const location_type& l)
  {
    return symbol_type (token::TOKEN_POOL, l);
  }

  Dhcp6Parser::symbol_type
  Dhcp6Parser::make_PD_POOLS (const location_type& l)
  {
    return symbol_type (token::TOKEN_PD_POOLS, l);
  }

  Dhcp6Parser::symbol_type
  Dhcp6Parser::make_PREFIX (const location_type& l)
  {
    return symbol_type (token::TOKEN_PREFIX, l);
  }

  Dhcp6Parser::symbol_type
  Dhcp6Parser::make_PREFIX_LEN (const location_type& l)
  {
    return symbol_type (token::TOKEN_PREFIX_LEN, l);
  }

  Dhcp6Parser::symbol_type
  Dhcp6Parser::make_EXCLUDED_PREFIX (const location_type& l)
  {
    return symbol_type (token::TOKEN_EXCLUDED_PREFIX, l);
  }

  Dhcp6Parser::symbol_type
  Dhcp6Parser::make_EXCLUDED_PREFIX_LEN (const location_type& l)
  {
    return symbol_type (token::TOKEN_EXCLUDED_PREFIX_LEN, l);
  }

  Dhcp6Parser::symbol_type
  Dhcp6Parser::make_DELEGATED_LEN (const location_type& l)
  {
    return symbol_type (token::TOKEN_DELEGATED_LEN, l);
  }

  Dhcp6Parser::symbol_type
  Dhcp6Parser::make_USER_CONTEXT (const location_type& l)
  {
    return symbol_type (token::TOKEN_USER_CONTEXT, l);
  }

  Dhcp6Parser::symbol_type
  Dhcp6Parser::make_SUBNET (const location_type& l)
  {
    return symbol_type (token::TOKEN_SUBNET, l);
  }

  Dhcp6Parser::symbol_type
  Dhcp6Parser::make_INTERFACE (const location_type& l)
  {
    return symbol_type (token::TOKEN_INTERFACE, l);
  }

  Dhcp6Parser::symbol_type
  Dhcp6Parser::make_INTERFACE_ID (const location_type& l)
  {
    return symbol_type (token::TOKEN_INTERFACE_ID, l);
  }

  Dhcp6Parser::symbol_type
  Dhcp6Parser::make_ID (const location_type& l)
  {
    return symbol_type (token::TOKEN_ID, l);
  }

  Dhcp6Parser::symbol_type
  Dhcp6Parser::make_RAPID_COMMIT (const location_type& l)
  {
    return symbol_type (token::TOKEN_RAPID_COMMIT, l);
  }

  Dhcp6Parser::symbol_type
  Dhcp6Parser::make_RESERVATION_MODE (const location_type& l)
  {
    return symbol_type (token::TOKEN_RESERVATION_MODE, l);
  }

  Dhcp6Parser::symbol_type
  Dhcp6Parser::make_DISABLED (const location_type& l)
  {
    return symbol_type (token::TOKEN_DISABLED, l);
  }

  Dhcp6Parser::symbol_type
  Dhcp6Parser::make_OUT_OF_POOL (const location_type& l)
  {
    return symbol_type (token::TOKEN_OUT_OF_POOL, l);
  }

  Dhcp6Parser::symbol_type
  Dhcp6Parser::make_ALL (const location_type& l)
  {
    return symbol_type (token::TOKEN_ALL, l);
  }

  Dhcp6Parser::symbol_type
  Dhcp6Parser::make_MAC_SOURCES (const location_type& l)
  {
    return symbol_type (token::TOKEN_MAC_SOURCES, l);
  }

  Dhcp6Parser::symbol_type
  Dhcp6Parser::make_RELAY_SUPPLIED_OPTIONS (const location_type& l)
  {
    return symbol_type (token::TOKEN_RELAY_SUPPLIED_OPTIONS, l);
  }

  Dhcp6Parser::symbol_type
  Dhcp6Parser::make_HOST_RESERVATION_IDENTIFIERS (const location_type& l)
  {
    return symbol_type (token::TOKEN_HOST_RESERVATION_IDENTIFIERS, l);
  }

  Dhcp6Parser::symbol_type
  Dhcp6Parser::make_CLIENT_CLASSES (const location_type& l)
  {
    return symbol_type (token::TOKEN_CLIENT_CLASSES, l);
  }

  Dhcp6Parser::symbol_type
  Dhcp6Parser::make_TEST (const location_type& l)
  {
    return symbol_type (token::TOKEN_TEST, l);
  }

  Dhcp6Parser::symbol_type
  Dhcp6Parser::make_CLIENT_CLASS (const location_type& l)
  {
    return symbol_type (token::TOKEN_CLIENT_CLASS, l);
  }

  Dhcp6Parser::symbol_type
  Dhcp6Parser::make_RESERVATIONS (const location_type& l)
  {
    return symbol_type (token::TOKEN_RESERVATIONS, l);
  }

  Dhcp6Parser::symbol_type
  Dhcp6Parser::make_IP_ADDRESSES (const location_type& l)
  {
    return symbol_type (token::TOKEN_IP_ADDRESSES, l);
  }

  Dhcp6Parser::symbol_type
  Dhcp6Parser::make_PREFIXES (const location_type& l)
  {
    return symbol_type (token::TOKEN_PREFIXES, l);
  }

  Dhcp6Parser::symbol_type
  Dhcp6Parser::make_DUID (const location_type& l)
  {
    return symbol_type (token::TOKEN_DUID, l);
  }

  Dhcp6Parser::symbol_type
  Dhcp6Parser::make_HW_ADDRESS (const location_type& l)
  {
    return symbol_type (token::TOKEN_HW_ADDRESS, l);
  }

  Dhcp6Parser::symbol_type
  Dhcp6Parser::make_HOSTNAME (const location_type& l)
  {
    return symbol_type (token::TOKEN_HOSTNAME, l);
  }

  Dhcp6Parser::symbol_type
  Dhcp6Parser::make_FLEX_ID (const location_type& l)
  {
    return symbol_type (token::TOKEN_FLEX_ID, l);
  }

  Dhcp6Parser::symbol_type
  Dhcp6Parser::make_RELAY (const location_type& l)
  {
    return symbol_type (token::TOKEN_RELAY, l);
  }

  Dhcp6Parser::symbol_type
  Dhcp6Parser::make_IP_ADDRESS (const location_type& l)
  {
    return symbol_type (token::TOKEN_IP_ADDRESS, l);
  }

  Dhcp6Parser::symbol_type
  Dhcp6Parser::make_HOOKS_LIBRARIES (const location_type& l)
  {
    return symbol_type (token::TOKEN_HOOKS_LIBRARIES, l);
  }

  Dhcp6Parser::symbol_type
  Dhcp6Parser::make_LIBRARY (const location_type& l)
  {
    return symbol_type (token::TOKEN_LIBRARY, l);
  }

  Dhcp6Parser::symbol_type
  Dhcp6Parser::make_PARAMETERS (const location_type& l)
  {
    return symbol_type (token::TOKEN_PARAMETERS, l);
  }

  Dhcp6Parser::symbol_type
  Dhcp6Parser::make_EXPIRED_LEASES_PROCESSING (const location_type& l)
  {
    return symbol_type (token::TOKEN_EXPIRED_LEASES_PROCESSING, l);
  }

  Dhcp6Parser::symbol_type
  Dhcp6Parser::make_RECLAIM_TIMER_WAIT_TIME (const location_type& l)
  {
    return symbol_type (token::TOKEN_RECLAIM_TIMER_WAIT_TIME, l);
  }

  Dhcp6Parser::symbol_type
  Dhcp6Parser::make_FLUSH_RECLAIMED_TIMER_WAIT_TIME (const location_type& l)
  {
    return symbol_type (token::TOKEN_FLUSH_RECLAIMED_TIMER_WAIT_TIME, l);
  }

  Dhcp6Parser::symbol_type
  Dhcp6Parser::make_HOLD_RECLAIMED_TIME (const location_type& l)
  {
    return symbol_type (token::TOKEN_HOLD_RECLAIMED_TIME, l);
  }

  Dhcp6Parser::symbol_type
  Dhcp6Parser::make_MAX_RECLAIM_LEASES (const location_type& l)
  {
    return symbol_type (token::TOKEN_MAX_RECLAIM_LEASES, l);
  }

  Dhcp6Parser::symbol_type
  Dhcp6Parser::make_MAX_RECLAIM_TIME (const location_type& l)
  {
    return symbol_type (token::TOKEN_MAX_RECLAIM_TIME, l);
  }

  Dhcp6Parser::symbol_type
  Dhcp6Parser::make_UNWARNED_RECLAIM_CYCLES (const location_type& l)
  {
    return symbol_type (token::TOKEN_UNWARNED_RECLAIM_CYCLES, l);
  }

  Dhcp6Parser::symbol_type
  Dhcp6Parser::make_SERVER_ID (const location_type& l)
  {
    return symbol_type (token::TOKEN_SERVER_ID, l);
  }

  Dhcp6Parser::symbol_type
  Dhcp6Parser::make_LLT (const location_type& l)
  {
    return symbol_type (token::TOKEN_LLT, l);
  }

  Dhcp6Parser::symbol_type
  Dhcp6Parser::make_EN (const location_type& l)
  {
    return symbol_type (token::TOKEN_EN, l);
  }

  Dhcp6Parser::symbol_type
  Dhcp6Parser::make_LL (const location_type& l)
  {
    return symbol_type (token::TOKEN_LL, l);
  }

  Dhcp6Parser::symbol_type
  Dhcp6Parser::make_IDENTIFIER (const location_type& l)
  {
    return symbol_type (token::TOKEN_IDENTIFIER, l);
  }

  Dhcp6Parser::symbol_type
  Dhcp6Parser::make_HTYPE (const location_type& l)
  {
    return symbol_type (token::TOKEN_HTYPE, l);
  }

  Dhcp6Parser::symbol_type
  Dhcp6Parser::make_TIME (const location_type& l)
  {
    return symbol_type (token::TOKEN_TIME, l);
  }

  Dhcp6Parser::symbol_type
  Dhcp6Parser::make_ENTERPRISE_ID (const location_type& l)
  {
    return symbol_type (token::TOKEN_ENTERPRISE_ID, l);
  }

  Dhcp6Parser::symbol_type
  Dhcp6Parser::make_DHCP4O6_PORT (const location_type& l)
  {
    return symbol_type (token::TOKEN_DHCP4O6_PORT, l);
  }

  Dhcp6Parser::symbol_type
  Dhcp6Parser::make_CONTROL_SOCKET (const location_type& l)
  {
    return symbol_type (token::TOKEN_CONTROL_SOCKET, l);
  }

  Dhcp6Parser::symbol_type
  Dhcp6Parser::make_SOCKET_TYPE (const location_type& l)
  {
    return symbol_type (token::TOKEN_SOCKET_TYPE, l);
  }

  Dhcp6Parser::symbol_type
  Dhcp6Parser::make_SOCKET_NAME (const location_type& l)
  {
    return symbol_type (token::TOKEN_SOCKET_NAME, l);
  }

  Dhcp6Parser::symbol_type
  Dhcp6Parser::make_DHCP_DDNS (const location_type& l)
  {
    return symbol_type (token::TOKEN_DHCP_DDNS, l);
  }

  Dhcp6Parser::symbol_type
  Dhcp6Parser::make_ENABLE_UPDATES (const location_type& l)
  {
    return symbol_type (token::TOKEN_ENABLE_UPDATES, l);
  }

  Dhcp6Parser::symbol_type
  Dhcp6Parser::make_QUALIFYING_SUFFIX (const location_type& l)
  {
    return symbol_type (token::TOKEN_QUALIFYING_SUFFIX, l);
  }

  Dhcp6Parser::symbol_type
  Dhcp6Parser::make_SERVER_IP (const location_type& l)
  {
    return symbol_type (token::TOKEN_SERVER_IP, l);
  }

  Dhcp6Parser::symbol_type
  Dhcp6Parser::make_SERVER_PORT (const location_type& l)
  {
    return symbol_type (token::TOKEN_SERVER_PORT, l);
  }

  Dhcp6Parser::symbol_type
  Dhcp6Parser::make_SENDER_IP (const location_type& l)
  {
    return symbol_type (token::TOKEN_SENDER_IP, l);
  }

  Dhcp6Parser::symbol_type
  Dhcp6Parser::make_SENDER_PORT (const location_type& l)
  {
    return symbol_type (token::TOKEN_SENDER_PORT, l);
  }

  Dhcp6Parser::symbol_type
  Dhcp6Parser::make_MAX_QUEUE_SIZE (const location_type& l)
  {
    return symbol_type (token::TOKEN_MAX_QUEUE_SIZE, l);
  }

  Dhcp6Parser::symbol_type
  Dhcp6Parser::make_NCR_PROTOCOL (const location_type& l)
  {
    return symbol_type (token::TOKEN_NCR_PROTOCOL, l);
  }

  Dhcp6Parser::symbol_type
  Dhcp6Parser::make_NCR_FORMAT (const location_type& l)
  {
    return symbol_type (token::TOKEN_NCR_FORMAT, l);
  }

  Dhcp6Parser::symbol_type
  Dhcp6Parser::make_ALWAYS_INCLUDE_FQDN (const location_type& l)
  {
    return symbol_type (token::TOKEN_ALWAYS_INCLUDE_FQDN, l);
  }

  Dhcp6Parser::symbol_type
  Dhcp6Parser::make_OVERRIDE_NO_UPDATE (const location_type& l)
  {
    return symbol_type (token::TOKEN_OVERRIDE_NO_UPDATE, l);
  }

  Dhcp6Parser::symbol_type
  Dhcp6Parser::make_OVERRIDE_CLIENT_UPDATE (const location_type& l)
  {
    return symbol_type (token::TOKEN_OVERRIDE_CLIENT_UPDATE, l);
  }

  Dhcp6Parser::symbol_type
  Dhcp6Parser::make_REPLACE_CLIENT_NAME (const location_type& l)
  {
    return symbol_type (token::TOKEN_REPLACE_CLIENT_NAME, l);
  }

  Dhcp6Parser::symbol_type
  Dhcp6Parser::make_GENERATED_PREFIX (const location_type& l)
  {
    return symbol_type (token::TOKEN_GENERATED_PREFIX, l);
  }

  Dhcp6Parser::symbol_type
  Dhcp6Parser::make_UDP (const location_type& l)
  {
    return symbol_type (token::TOKEN_UDP, l);
  }

  Dhcp6Parser::symbol_type
  Dhcp6Parser::make_TCP (const location_type& l)
  {
    return symbol_type (token::TOKEN_TCP, l);
  }

  Dhcp6Parser::symbol_type
  Dhcp6Parser::make_JSON (const location_type& l)
  {
    return symbol_type (token::TOKEN_JSON, l);
  }

  Dhcp6Parser::symbol_type
  Dhcp6Parser::make_WHEN_PRESENT (const location_type& l)
  {
    return symbol_type (token::TOKEN_WHEN_PRESENT, l);
  }

  Dhcp6Parser::symbol_type
  Dhcp6Parser::make_NEVER (const location_type& l)
  {
    return symbol_type (token::TOKEN_NEVER, l);
  }

  Dhcp6Parser::symbol_type
  Dhcp6Parser::make_ALWAYS (const location_type& l)
  {
    return symbol_type (token::TOKEN_ALWAYS, l);
  }

  Dhcp6Parser::symbol_type
  Dhcp6Parser::make_WHEN_NOT_PRESENT (const location_type& l)
  {
    return symbol_type (token::TOKEN_WHEN_NOT_PRESENT, l);
  }

  Dhcp6Parser::symbol_type
  Dhcp6Parser::make_LOGGING (const location_type& l)
  {
    return symbol_type (token::TOKEN_LOGGING, l);
  }

  Dhcp6Parser::symbol_type
  Dhcp6Parser::make_LOGGERS (const location_type& l)
  {
    return symbol_type (token::TOKEN_LOGGERS, l);
  }

  Dhcp6Parser::symbol_type
  Dhcp6Parser::make_OUTPUT_OPTIONS (const location_type& l)
  {
    return symbol_type (token::TOKEN_OUTPUT_OPTIONS, l);
  }

  Dhcp6Parser::symbol_type
  Dhcp6Parser::make_OUTPUT (const location_type& l)
  {
    return symbol_type (token::TOKEN_OUTPUT, l);
  }

  Dhcp6Parser::symbol_type
  Dhcp6Parser::make_DEBUGLEVEL (const location_type& l)
  {
    return symbol_type (token::TOKEN_DEBUGLEVEL, l);
  }

  Dhcp6Parser::symbol_type
  Dhcp6Parser::make_SEVERITY (const location_type& l)
  {
    return symbol_type (token::TOKEN_SEVERITY, l);
  }

  Dhcp6Parser::symbol_type
  Dhcp6Parser::make_FLUSH (const location_type& l)
  {
    return symbol_type (token::TOKEN_FLUSH, l);
  }

  Dhcp6Parser::symbol_type
  Dhcp6Parser::make_MAXSIZE (const location_type& l)
  {
    return symbol_type (token::TOKEN_MAXSIZE, l);
  }

  Dhcp6Parser::symbol_type
  Dhcp6Parser::make_MAXVER (const location_type& l)
  {
    return symbol_type (token::TOKEN_MAXVER, l);
  }

  Dhcp6Parser::symbol_type
  Dhcp6Parser::make_DHCP4 (const location_type& l)
  {
    return symbol_type (token::TOKEN_DHCP4, l);
  }

  Dhcp6Parser::symbol_type
  Dhcp6Parser::make_DHCPDDNS (const location_type& l)
  {
    return symbol_type (token::TOKEN_DHCPDDNS, l);
  }

  Dhcp6Parser::symbol_type
  Dhcp6Parser::make_CONTROL_AGENT (const location_type& l)
  {
    return symbol_type (token::TOKEN_CONTROL_AGENT, l);
  }

  Dhcp6Parser::symbol_type
  Dhcp6Parser::make_TOPLEVEL_JSON (const location_type& l)
  {
    return symbol_type (token::TOKEN_TOPLEVEL_JSON, l);
  }

  Dhcp6Parser::symbol_type
  Dhcp6Parser::make_TOPLEVEL_DHCP6 (const location_type& l)
  {
    return symbol_type (token::TOKEN_TOPLEVEL_DHCP6, l);
  }

  Dhcp6Parser::symbol_type
  Dhcp6Parser::make_SUB_DHCP6 (const location_type& l)
  {
    return symbol_type (token::TOKEN_SUB_DHCP6, l);
  }

  Dhcp6Parser::symbol_type
  Dhcp6Parser::make_SUB_INTERFACES6 (const location_type& l)
  {
    return symbol_type (token::TOKEN_SUB_INTERFACES6, l);
  }

  Dhcp6Parser::symbol_type
  Dhcp6Parser::make_SUB_SUBNET6 (const location_type& l)
  {
    return symbol_type (token::TOKEN_SUB_SUBNET6, l);
  }

  Dhcp6Parser::symbol_type
  Dhcp6Parser::make_SUB_POOL6 (const location_type& l)
  {
    return symbol_type (token::TOKEN_SUB_POOL6, l);
  }

  Dhcp6Parser::symbol_type
  Dhcp6Parser::make_SUB_PD_POOL (const location_type& l)
  {
    return symbol_type (token::TOKEN_SUB_PD_POOL, l);
  }

  Dhcp6Parser::symbol_type
  Dhcp6Parser::make_SUB_RESERVATION (const location_type& l)
  {
    return symbol_type (token::TOKEN_SUB_RESERVATION, l);
  }

  Dhcp6Parser::symbol_type
  Dhcp6Parser::make_SUB_OPTION_DEF (const location_type& l)
  {
    return symbol_type (token::TOKEN_SUB_OPTION_DEF, l);
  }

  Dhcp6Parser::symbol_type
  Dhcp6Parser::make_SUB_OPTION_DATA (const location_type& l)
  {
    return symbol_type (token::TOKEN_SUB_OPTION_DATA, l);
  }

  Dhcp6Parser::symbol_type
  Dhcp6Parser::make_SUB_HOOKS_LIBRARY (const location_type& l)
  {
    return symbol_type (token::TOKEN_SUB_HOOKS_LIBRARY, l);
  }

  Dhcp6Parser::symbol_type
  Dhcp6Parser::make_SUB_DHCP_DDNS (const location_type& l)
  {
    return symbol_type (token::TOKEN_SUB_DHCP_DDNS, l);
  }

  Dhcp6Parser::symbol_type
  Dhcp6Parser::make_STRING (const std::string& v, const location_type& l)
  {
    return symbol_type (token::TOKEN_STRING, v, l);
  }

  Dhcp6Parser::symbol_type
  Dhcp6Parser::make_INTEGER (const int64_t& v, const location_type& l)
  {
    return symbol_type (token::TOKEN_INTEGER, v, l);
  }

  Dhcp6Parser::symbol_type
  Dhcp6Parser::make_FLOAT (const double& v, const location_type& l)
  {
    return symbol_type (token::TOKEN_FLOAT, v, l);
  }

  Dhcp6Parser::symbol_type
  Dhcp6Parser::make_BOOLEAN (const bool& v, const location_type& l)
  {
    return symbol_type (token::TOKEN_BOOLEAN, v, l);
  }


#line 14 "dhcp6_parser.yy" // lalr1.cc:377
} } // isc::dhcp
#line 2714 "dhcp6_parser.h" // lalr1.cc:377




#endif // !YY_PARSER6_DHCP6_PARSER_H_INCLUDED<|MERGE_RESOLUTION|>--- conflicted
+++ resolved
@@ -219,7 +219,7 @@
     /// Both variants must be built beforehand, because swapping the actual
     /// data requires reading it (with as()), and this is not possible on
     /// unconstructed variants: it would require some dynamic testing, which
-    /// should not be the variant's responsibility.
+    /// should not be the variant's responsability.
     /// Swapping between built and (possibly) non-built is done with
     /// variant::move ().
     template <typename T>
@@ -388,100 +388,6 @@
         TOKEN_CODE = 296,
         TOKEN_SPACE = 297,
         TOKEN_CSV_FORMAT = 298,
-<<<<<<< HEAD
-        TOKEN_RECORD_TYPES = 299,
-        TOKEN_ENCAPSULATE = 300,
-        TOKEN_ARRAY = 301,
-        TOKEN_POOLS = 302,
-        TOKEN_POOL = 303,
-        TOKEN_PD_POOLS = 304,
-        TOKEN_PREFIX = 305,
-        TOKEN_PREFIX_LEN = 306,
-        TOKEN_EXCLUDED_PREFIX = 307,
-        TOKEN_EXCLUDED_PREFIX_LEN = 308,
-        TOKEN_DELEGATED_LEN = 309,
-        TOKEN_USER_CONTEXT = 310,
-        TOKEN_SUBNET = 311,
-        TOKEN_INTERFACE = 312,
-        TOKEN_INTERFACE_ID = 313,
-        TOKEN_ID = 314,
-        TOKEN_RAPID_COMMIT = 315,
-        TOKEN_RESERVATION_MODE = 316,
-        TOKEN_DISABLED = 317,
-        TOKEN_OUT_OF_POOL = 318,
-        TOKEN_ALL = 319,
-        TOKEN_MAC_SOURCES = 320,
-        TOKEN_RELAY_SUPPLIED_OPTIONS = 321,
-        TOKEN_HOST_RESERVATION_IDENTIFIERS = 322,
-        TOKEN_CLIENT_CLASSES = 323,
-        TOKEN_TEST = 324,
-        TOKEN_CLIENT_CLASS = 325,
-        TOKEN_RESERVATIONS = 326,
-        TOKEN_IP_ADDRESSES = 327,
-        TOKEN_PREFIXES = 328,
-        TOKEN_DUID = 329,
-        TOKEN_HW_ADDRESS = 330,
-        TOKEN_HOSTNAME = 331,
-        TOKEN_FLEX_ID = 332,
-        TOKEN_RELAY = 333,
-        TOKEN_IP_ADDRESS = 334,
-        TOKEN_HOOKS_LIBRARIES = 335,
-        TOKEN_LIBRARY = 336,
-        TOKEN_PARAMETERS = 337,
-        TOKEN_EXPIRED_LEASES_PROCESSING = 338,
-        TOKEN_RECLAIM_TIMER_WAIT_TIME = 339,
-        TOKEN_FLUSH_RECLAIMED_TIMER_WAIT_TIME = 340,
-        TOKEN_HOLD_RECLAIMED_TIME = 341,
-        TOKEN_MAX_RECLAIM_LEASES = 342,
-        TOKEN_MAX_RECLAIM_TIME = 343,
-        TOKEN_UNWARNED_RECLAIM_CYCLES = 344,
-        TOKEN_SERVER_ID = 345,
-        TOKEN_LLT = 346,
-        TOKEN_EN = 347,
-        TOKEN_LL = 348,
-        TOKEN_IDENTIFIER = 349,
-        TOKEN_HTYPE = 350,
-        TOKEN_TIME = 351,
-        TOKEN_ENTERPRISE_ID = 352,
-        TOKEN_DHCP4O6_PORT = 353,
-        TOKEN_CONTROL_SOCKET = 354,
-        TOKEN_SOCKET_TYPE = 355,
-        TOKEN_SOCKET_NAME = 356,
-        TOKEN_DHCP_DDNS = 357,
-        TOKEN_ENABLE_UPDATES = 358,
-        TOKEN_QUALIFYING_SUFFIX = 359,
-        TOKEN_SERVER_IP = 360,
-        TOKEN_SERVER_PORT = 361,
-        TOKEN_SENDER_IP = 362,
-        TOKEN_SENDER_PORT = 363,
-        TOKEN_MAX_QUEUE_SIZE = 364,
-        TOKEN_NCR_PROTOCOL = 365,
-        TOKEN_NCR_FORMAT = 366,
-        TOKEN_ALWAYS_INCLUDE_FQDN = 367,
-        TOKEN_OVERRIDE_NO_UPDATE = 368,
-        TOKEN_OVERRIDE_CLIENT_UPDATE = 369,
-        TOKEN_REPLACE_CLIENT_NAME = 370,
-        TOKEN_GENERATED_PREFIX = 371,
-        TOKEN_UDP = 372,
-        TOKEN_TCP = 373,
-        TOKEN_JSON = 374,
-        TOKEN_WHEN_PRESENT = 375,
-        TOKEN_NEVER = 376,
-        TOKEN_ALWAYS = 377,
-        TOKEN_WHEN_NOT_PRESENT = 378,
-        TOKEN_LOGGING = 379,
-        TOKEN_LOGGERS = 380,
-        TOKEN_OUTPUT_OPTIONS = 381,
-        TOKEN_OUTPUT = 382,
-        TOKEN_DEBUGLEVEL = 383,
-        TOKEN_SEVERITY = 384,
-        TOKEN_FLUSH = 385,
-        TOKEN_MAXSIZE = 386,
-        TOKEN_MAXVER = 387,
-        TOKEN_DHCP4 = 388,
-        TOKEN_DHCPDDNS = 389,
-        TOKEN_CONTROL_AGENT = 390,
-=======
         TOKEN_ALWAYS_SEND = 299,
         TOKEN_RECORD_TYPES = 300,
         TOKEN_ENCAPSULATE = 301,
@@ -574,7 +480,6 @@
         TOKEN_MAXVER = 388,
         TOKEN_DHCP4 = 389,
         TOKEN_DHCPDDNS = 390,
->>>>>>> b6b09fe6
         TOKEN_TOPLEVEL_JSON = 391,
         TOKEN_TOPLEVEL_DHCP6 = 392,
         TOKEN_SUB_DHCP6 = 393,
@@ -1243,10 +1148,6 @@
 
     static inline
     symbol_type
-    make_CONTROL_AGENT (const location_type& l);
-
-    static inline
-    symbol_type
     make_TOPLEVEL_JSON (const location_type& l);
 
     static inline
@@ -1514,13 +1415,8 @@
     enum
     {
       yyeof_ = 0,
-<<<<<<< HEAD
-      yylast_ = 800,     ///< Last index in yytable_.
-      yynnts_ = 334,  ///< Number of nonterminal symbols.
-=======
       yylast_ = 799,     ///< Last index in yytable_.
       yynnts_ = 333,  ///< Number of nonterminal symbols.
->>>>>>> b6b09fe6
       yyfinal_ = 26, ///< Termination state number.
       yyterror_ = 1,
       yyerrcode_ = 256,
@@ -1620,15 +1516,9 @@
       case 170: // map_value
       case 214: // db_type
       case 290: // hr_mode
-<<<<<<< HEAD
-      case 410: // duid_type
-      case 443: // ncr_protocol_value
-      case 451: // replace_client_name_value
-=======
       case 411: // duid_type
       case 444: // ncr_protocol_value
       case 452: // replace_client_name_value
->>>>>>> b6b09fe6
         value.copy< ElementPtr > (other.value);
         break;
 
@@ -1669,15 +1559,9 @@
       case 170: // map_value
       case 214: // db_type
       case 290: // hr_mode
-<<<<<<< HEAD
-      case 410: // duid_type
-      case 443: // ncr_protocol_value
-      case 451: // replace_client_name_value
-=======
       case 411: // duid_type
       case 444: // ncr_protocol_value
       case 452: // replace_client_name_value
->>>>>>> b6b09fe6
         value.copy< ElementPtr > (v);
         break;
 
@@ -1777,15 +1661,9 @@
       case 170: // map_value
       case 214: // db_type
       case 290: // hr_mode
-<<<<<<< HEAD
-      case 410: // duid_type
-      case 443: // ncr_protocol_value
-      case 451: // replace_client_name_value
-=======
       case 411: // duid_type
       case 444: // ncr_protocol_value
       case 452: // replace_client_name_value
->>>>>>> b6b09fe6
         value.template destroy< ElementPtr > ();
         break;
 
@@ -1832,15 +1710,9 @@
       case 170: // map_value
       case 214: // db_type
       case 290: // hr_mode
-<<<<<<< HEAD
-      case 410: // duid_type
-      case 443: // ncr_protocol_value
-      case 451: // replace_client_name_value
-=======
       case 411: // duid_type
       case 444: // ncr_protocol_value
       case 452: // replace_client_name_value
->>>>>>> b6b09fe6
         value.move< ElementPtr > (s.value);
         break;
 
@@ -2740,12 +2612,6 @@
   }
 
   Dhcp6Parser::symbol_type
-  Dhcp6Parser::make_CONTROL_AGENT (const location_type& l)
-  {
-    return symbol_type (token::TOKEN_CONTROL_AGENT, l);
-  }
-
-  Dhcp6Parser::symbol_type
   Dhcp6Parser::make_TOPLEVEL_JSON (const location_type& l)
   {
     return symbol_type (token::TOKEN_TOPLEVEL_JSON, l);
