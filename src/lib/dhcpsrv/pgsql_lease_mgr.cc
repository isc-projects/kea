// Copyright (C) 2014-2018 Internet Systems Consortium, Inc. ("ISC")
//
// This Source Code Form is subject to the terms of the Mozilla Public
// License, v. 2.0. If a copy of the MPL was not distributed with this
// file, You can obtain one at http://mozilla.org/MPL/2.0/.

#include <config.h>

#include <asiolink/io_address.h>
#include <dhcp/duid.h>
#include <dhcp/hwaddr.h>
#include <dhcpsrv/dhcpsrv_log.h>
#include <dhcpsrv/pgsql_lease_mgr.h>

#include <boost/static_assert.hpp>

#include <iomanip>
#include <limits>
#include <sstream>
#include <string>
#include <time.h>

using namespace isc;
using namespace isc::asiolink;
using namespace isc::dhcp;
using namespace isc::data;
using namespace std;

namespace {

/// @brief Catalog of all the SQL statements currently supported.  Note
/// that the order columns appear in statement body must match the order they
/// that the occur in the table.  This does not apply to the where clause.
PgSqlTaggedStatement tagged_statements[] = {
    // DELETE_LEASE4
    { 1, { OID_INT8 },
      "delete_lease4",
      "DELETE FROM lease4 WHERE address = $1"},

    // DELETE_LEASE4_STATE_EXPIRED
    { 2, { OID_INT8, OID_TIMESTAMP },
      "delete_lease4_state_expired",
      "DELETE FROM lease4 "
          "WHERE state = $1 AND expire < $2"},

    // DELETE_LEASE6
    { 1, { OID_VARCHAR },
      "delete_lease6",
      "DELETE FROM lease6 WHERE address = $1"},

    // DELETE_LEASE6_STATE_EXPIRED
    { 2, { OID_INT8, OID_TIMESTAMP },
      "delete_lease6_state_expired",
      "DELETE FROM lease6 "
          "WHERE state = $1 AND expire < $2"},

    // GET_LEASE4
    { 0, { OID_NONE },
      "get_lease4",
      "SELECT address, hwaddr, client_id, "
        "valid_lifetime, extract(epoch from expire)::bigint, subnet_id, "
        "fqdn_fwd, fqdn_rev, hostname, "
        "state, user_context "
      "FROM lease4"},

    // GET_LEASE4_ADDR
    { 1, { OID_INT8 },
      "get_lease4_addr",
      "SELECT address, hwaddr, client_id, "
        "valid_lifetime, extract(epoch from expire)::bigint, subnet_id, "
        "fqdn_fwd, fqdn_rev, hostname, "
        "state, user_context "
      "FROM lease4 "
      "WHERE address = $1"},

    // GET_LEASE4_CLIENTID
    { 1, { OID_BYTEA },
      "get_lease4_clientid",
      "SELECT address, hwaddr, client_id, "
        "valid_lifetime, extract(epoch from expire)::bigint, subnet_id, "
        "fqdn_fwd, fqdn_rev, hostname, "
        "state, user_context "
      "FROM lease4 "
      "WHERE client_id = $1"},

    // GET_LEASE4_CLIENTID_SUBID
    { 2, { OID_BYTEA, OID_INT8 },
      "get_lease4_clientid_subid",
      "SELECT address, hwaddr, client_id, "
        "valid_lifetime, extract(epoch from expire)::bigint, subnet_id, "
        "fqdn_fwd, fqdn_rev, hostname, "
        "state, user_context "
      "FROM lease4 "
      "WHERE client_id = $1 AND subnet_id = $2"},

    // GET_LEASE4_HWADDR
    { 1, { OID_BYTEA },
      "get_lease4_hwaddr",
      "SELECT address, hwaddr, client_id, "
        "valid_lifetime, extract(epoch from expire)::bigint, subnet_id, "
        "fqdn_fwd, fqdn_rev, hostname, "
        "state, user_context "
      "FROM lease4 "
      "WHERE hwaddr = $1"},

    // GET_LEASE4_HWADDR_SUBID
    { 2, { OID_BYTEA, OID_INT8 },
      "get_lease4_hwaddr_subid",
      "SELECT address, hwaddr, client_id, "
        "valid_lifetime, extract(epoch from expire)::bigint, subnet_id, "
        "fqdn_fwd, fqdn_rev, hostname, "
        "state, user_context "
      "FROM lease4 "
      "WHERE hwaddr = $1 AND subnet_id = $2"},

    // GET_LEASE4_PAGE
    { 2, { OID_INT8, OID_INT8 },
      "get_lease4_page",
      "SELECT address, hwaddr, client_id, "
        "valid_lifetime, extract(epoch from expire)::bigint, subnet_id, "
        "fqdn_fwd, fqdn_rev, hostname, "
        "state, user_context "
      "FROM lease4 "
      "WHERE address > $1 "
      "ORDER BY address "
      "LIMIT $2"},

    // GET_LEASE4_SUBID
    { 1, { OID_INT8 },
      "get_lease4_subid",
      "SELECT address, hwaddr, client_id, "
        "valid_lifetime, extract(epoch from expire)::bigint, subnet_id, "
        "fqdn_fwd, fqdn_rev, hostname, "
      "state, user_context "
      "FROM lease4 "
      "WHERE subnet_id = $1"},

    // GET_LEASE4_EXPIRE
    { 3, { OID_INT8, OID_TIMESTAMP, OID_INT8 },
      "get_lease4_expire",
      "SELECT address, hwaddr, client_id, "
        "valid_lifetime, extract(epoch from expire)::bigint, subnet_id, "
        "fqdn_fwd, fqdn_rev, hostname, "
        "state, user_context "
      "FROM lease4 "
      "WHERE state != $1 AND expire < $2 "
      "ORDER BY expire "
      "LIMIT $3"},

    // GET_LEASE6
    { 0, { OID_NONE },
      "get_lease6",
      "SELECT address, duid, valid_lifetime, "
        "extract(epoch from expire)::bigint, subnet_id, pref_lifetime, "
        "lease_type, iaid, prefix_len, fqdn_fwd, fqdn_rev, hostname, "
        "hwaddr, hwtype, hwaddr_source, "
        "state, user_context "
      "FROM lease6"},

    // GET_LEASE6_ADDR
    { 2, { OID_VARCHAR, OID_INT2 },
      "get_lease6_addr",
      "SELECT address, duid, valid_lifetime, "
        "extract(epoch from expire)::bigint, subnet_id, pref_lifetime, "
        "lease_type, iaid, prefix_len, fqdn_fwd, fqdn_rev, hostname, "
        "hwaddr, hwtype, hwaddr_source, "
        "state, user_context "
      "FROM lease6 "
      "WHERE address = $1 AND lease_type = $2"},

    // GET_LEASE6_DUID_IAID
    { 3, { OID_BYTEA, OID_INT8, OID_INT2 },
      "get_lease6_duid_iaid",
      "SELECT address, duid, valid_lifetime, "
        "extract(epoch from expire)::bigint, subnet_id, pref_lifetime, "
        "lease_type, iaid, prefix_len, fqdn_fwd, fqdn_rev, hostname, "
        "hwaddr, hwtype, hwaddr_source, "
        "state, user_context "
      "FROM lease6 "
      "WHERE duid = $1 AND iaid = $2 AND lease_type = $3"},

    // GET_LEASE6_DUID_IAID_SUBID
    { 4, { OID_INT2, OID_BYTEA, OID_INT8, OID_INT8 },
      "get_lease6_duid_iaid_subid",
      "SELECT address, duid, valid_lifetime, "
        "extract(epoch from expire)::bigint, subnet_id, pref_lifetime, "
        "lease_type, iaid, prefix_len, fqdn_fwd, fqdn_rev, hostname, "
        "hwaddr, hwtype, hwaddr_source, "
        "state, user_context "
      "FROM lease6 "
      "WHERE lease_type = $1 "
        "AND duid = $2 AND iaid = $3 AND subnet_id = $4"},

    // GET_LEASE6_PAGE
    { 2, { OID_VARCHAR, OID_INT8 },
      "get_lease6_page",
      "SELECT address, duid, valid_lifetime, "
        "extract(epoch from expire)::bigint, subnet_id, pref_lifetime, "
        "lease_type, iaid, prefix_len, fqdn_fwd, fqdn_rev, hostname, "
        "hwaddr, hwtype, hwaddr_source, "
        "state, user_context "
      "FROM lease6 "
      "WHERE address > $1 "
      "ORDER BY address "
      "LIMIT $2"},

    // GET_LEASE6_SUBID
    { 1, { OID_INT8 },
      "get_lease6_subid",
      "SELECT address, duid, valid_lifetime, "
        "extract(epoch from expire)::bigint, subnet_id, pref_lifetime, "
        "lease_type, iaid, prefix_len, fqdn_fwd, fqdn_rev, hostname, "
        "hwaddr, hwtype, hwaddr_source, "
        "state, user_context "
      "FROM lease6 "
      "WHERE subnet_id = $1"},

    // GET_LEASE6_DUID
    { 1, { OID_BYTEA },
      "get_lease6_duid",
      "SELECT address, duid, valid_lifetime, "
        "extract(epoch from expire)::bigint, subnet_id, pref_lifetime, "
        "lease_type, iaid, prefix_len, fqdn_fwd, fqdn_rev, hostname, "
        "hwaddr, hwtype, hwaddr_source, "
        "state, user_context "
      "FROM lease6 "
      "WHERE duid = $1"},

    // GET_LEASE6_EXPIRE
    { 3, { OID_INT8, OID_TIMESTAMP, OID_INT8 },
      "get_lease6_expire",
      "SELECT address, duid, valid_lifetime, "
        "extract(epoch from expire)::bigint, subnet_id, pref_lifetime, "
        "lease_type, iaid, prefix_len, "
        "fqdn_fwd, fqdn_rev, hostname, "
        "hwaddr, hwtype, hwaddr_source, "
        "state, user_context "
      "FROM lease6 "
      "WHERE state != $1 AND expire < $2 "
      "ORDER BY expire "
      "LIMIT $3"},

    // INSERT_LEASE4
    { 11, { OID_INT8, OID_BYTEA, OID_BYTEA, OID_INT8, OID_TIMESTAMP, OID_INT8,
            OID_BOOL, OID_BOOL, OID_VARCHAR, OID_INT8, OID_TEXT },
      "insert_lease4",
      "INSERT INTO lease4(address, hwaddr, client_id, "
        "valid_lifetime, expire, subnet_id, fqdn_fwd, fqdn_rev, hostname, "
        "state, user_context) "
      "VALUES ($1, $2, $3, $4, $5, $6, $7, $8, $9, $10, $11)"},

    // INSERT_LEASE6
    { 17, { OID_VARCHAR, OID_BYTEA, OID_INT8, OID_TIMESTAMP, OID_INT8,
            OID_INT8, OID_INT2, OID_INT8, OID_INT2, OID_BOOL, OID_BOOL,
            OID_VARCHAR, OID_BYTEA, OID_INT2, OID_INT2, OID_INT8, OID_TEXT },
      "insert_lease6",
      "INSERT INTO lease6(address, duid, valid_lifetime, "
        "expire, subnet_id, pref_lifetime, "
        "lease_type, iaid, prefix_len, fqdn_fwd, fqdn_rev, hostname, "
        "hwaddr, hwtype, hwaddr_source, "
        "state, user_context) "
      "VALUES ($1, $2, $3, $4, $5, $6, $7, $8, $9, $10, $11, $12, $13, $14, $15, $16, $17)"},

    // UPDATE_LEASE4
    { 12, { OID_INT8, OID_BYTEA, OID_BYTEA, OID_INT8, OID_TIMESTAMP, OID_INT8,
            OID_BOOL, OID_BOOL, OID_VARCHAR, OID_INT8, OID_TEXT, OID_INT8 },
      "update_lease4",
      "UPDATE lease4 SET address = $1, hwaddr = $2, "
        "client_id = $3, valid_lifetime = $4, expire = $5, "
        "subnet_id = $6, fqdn_fwd = $7, fqdn_rev = $8, hostname = $9, "
        "state = $10, user_context = $11 "
      "WHERE address = $12"},

    // UPDATE_LEASE6
    { 18, { OID_VARCHAR, OID_BYTEA, OID_INT8, OID_TIMESTAMP, OID_INT8, OID_INT8,
            OID_INT2, OID_INT8, OID_INT2, OID_BOOL, OID_BOOL, OID_VARCHAR,
            OID_BYTEA, OID_INT2, OID_INT2,
            OID_INT8, OID_TEXT, OID_VARCHAR },
      "update_lease6",
      "UPDATE lease6 SET address = $1, duid = $2, "
        "valid_lifetime = $3, expire = $4, subnet_id = $5, "
        "pref_lifetime = $6, lease_type = $7, iaid = $8, "
        "prefix_len = $9, fqdn_fwd = $10, fqdn_rev = $11, hostname = $12, "
        "hwaddr = $13, hwtype = $14, hwaddr_source = $15, "
        "state = $16, user_context = $17 "
      "WHERE address = $18"},
    // ALL_LEASE4_STATS
    { 0, { OID_NONE },
      "all_lease4_stats",
      "SELECT subnet_id, state, leases as state_count"
      "  FROM lease4_stat ORDER BY subnet_id, state"},

    // SUBNET_LEASE4_STATS
    { 1, { OID_INT8 },
      "subnet_lease4_stats",
      "SELECT subnet_id, state, leases as state_count"
      "  FROM lease4_stat "
      "  WHERE subnet_id = $1 "
      "  ORDER BY state"},

    // SUBNET_RANGE_LEASE4_STATS
    { 2, { OID_INT8, OID_INT8 },
      "subnet_range_lease4_stats",
      "SELECT subnet_id, state, leases as state_count"
      "  FROM lease4_stat "
      "  WHERE subnet_id >= $1 and subnet_id <= $2 "
      "  ORDER BY subnet_id, state"},

    // ALL_LEASE6_STATS,
    { 0, { OID_NONE },
     "all_lease6_stats",
     "SELECT subnet_id, lease_type, state, leases as state_count"
     "  FROM lease6_stat ORDER BY subnet_id, lease_type, state" },

    // SUBNET_LEASE6_STATS
    { 1, { OID_INT8 },
      "subnet_lease6_stats",
      "SELECT subnet_id, lease_type, state, leases as state_count"
      "  FROM lease6_stat "
      "  WHERE subnet_id = $1 "
      "  ORDER BY lease_type, state" },

    // SUBNET_RANGE_LEASE6_STATS
    { 2, { OID_INT8, OID_INT8 },
      "subnet_range_lease6_stats",
      "SELECT subnet_id, lease_type, state, leases as state_count"
      "  FROM lease6_stat "
      "  WHERE subnet_id >= $1 and subnet_id <= $2 "
      "  ORDER BY subnet_id, lease_type, state" },
    // End of list sentinel
    { 0,  { 0 }, NULL, NULL}
};

}  // namespace

namespace isc {
namespace dhcp {

/// @brief Base class for marshalling leases to and from PostgreSQL.
///
/// Provides the common functionality to set up binding information between
/// lease objects in the program and their database representation in the
/// database.
class PgSqlLeaseExchange : public PgSqlExchange {
public:
    PgSqlLeaseExchange()
        : addr_str_(""), valid_lifetime_(0), valid_lifetime_str_(""),
          expire_(0), expire_str_(""), subnet_id_(0), subnet_id_str_(""),
          cltt_(0), fqdn_fwd_(false), fqdn_rev_(false), hostname_(""),
          state_str_(""), user_context_("") {
    }

    virtual ~PgSqlLeaseExchange(){}

protected:
    /// @brief Common Instance members used for binding and conversion
    //@{
    std::string            addr_str_;
    uint32_t               valid_lifetime_;
    std::string            valid_lifetime_str_;
    time_t                 expire_;
    std::string            expire_str_;
    uint32_t               subnet_id_;
    std::string            subnet_id_str_;
    time_t                 cltt_;
    bool                   fqdn_fwd_;
    bool                   fqdn_rev_;
    std::string            hostname_;
    std::string            state_str_;
    std::string            user_context_;
    //@}
};

/// @brief Supports exchanging IPv4 leases with PostgreSQL.
class PgSqlLease4Exchange : public PgSqlLeaseExchange {
private:

    /// @brief Column numbers for each column in the Lease4 table.
    /// These are used for both retrieving data and for looking up
    /// column labels for logging.  Note that their numeric order
    /// MUST match that of the column order in the Lease4 table.
    static const size_t ADDRESS_COL = 0;
    static const size_t HWADDR_COL = 1;
    static const size_t CLIENT_ID_COL = 2;
    static const size_t VALID_LIFETIME_COL = 3;
    static const size_t EXPIRE_COL = 4;
    static const size_t SUBNET_ID_COL = 5;
    static const size_t FQDN_FWD_COL = 6;
    static const size_t FQDN_REV_COL = 7;
    static const size_t HOSTNAME_COL = 8;
    static const size_t STATE_COL = 9;
    static const size_t USER_CONTEXT_COL = 10;
    /// @brief Number of columns in the table holding DHCPv4 leases.
    static const size_t LEASE_COLUMNS = 11;

public:

    /// @brief Default constructor
    PgSqlLease4Exchange()
        : lease_(), addr4_(0), hwaddr_length_(0), hwaddr_(hwaddr_length_),
        client_id_length_(0) {

        BOOST_STATIC_ASSERT(9 < LEASE_COLUMNS);

        memset(hwaddr_buffer_, 0, sizeof(hwaddr_buffer_));
        memset(client_id_buffer_, 0, sizeof(client_id_buffer_));

        // Set the column names (for error messages)
        columns_.push_back("address");
        columns_.push_back("hwaddr");
        columns_.push_back("client_id");
        columns_.push_back("valid_lifetime");
        columns_.push_back("expire");
        columns_.push_back("subnet_id");
        columns_.push_back("fqdn_fwd");
        columns_.push_back("fqdn_rev");
        columns_.push_back("hostname");
        columns_.push_back("state");
        columns_.push_back("user_context");
    }

    /// @brief Creates the bind array for sending Lease4 data to the database.
    ///
    /// Converts each Lease4 member into the appropriate form and adds it
    /// to the bind array.  Note that the array additions must occur in the
    /// order the columns are specified in the SQL statement.  By convention
    /// all columns in the table are explicitly listed in the SQL statement(s)
    /// in the same order as they occur in the table.
    ///
    /// @param lease Lease4 object that is to be written to the database
    /// @param[out] bind_array array to populate with the lease data values
    ///
    /// @throw DbOperationError if bind_array cannot be populated.
    void createBindForSend(const Lease4Ptr& lease, PsqlBindArray& bind_array) {
        if (!lease) {
            isc_throw(BadValue, "createBindForSend:: Lease4 object is NULL");
        }

        // Store lease object to ensure it remains valid.
        lease_ = lease;

        try {
            addr_str_ = boost::lexical_cast<std::string>
                        (lease->addr_.toUint32());
            bind_array.add(addr_str_);

            if (lease->hwaddr_ && !lease->hwaddr_->hwaddr_.empty()) {
                // PostgreSql does not provide MAX on variable length types
                // so we have to enforce it ourselves.
                if (lease->hwaddr_->hwaddr_.size() > HWAddr::MAX_HWADDR_LEN) {
                        isc_throw(DbOperationError, "Hardware address length : "
                                  << lease_->hwaddr_->hwaddr_.size()
                                  << " exceeds maximum allowed of: "
                                  << HWAddr::MAX_HWADDR_LEN);
                }
                bind_array.add(lease->hwaddr_->hwaddr_);
            } else {
                bind_array.add("");
            }

            if (lease->client_id_) {
                bind_array.add(lease->client_id_->getClientId());
            } else {
                bind_array.add("");
            }

            valid_lifetime_str_ = boost::lexical_cast<std::string>(lease->valid_lft_);
            bind_array.add(valid_lifetime_str_);

            expire_str_ = convertToDatabaseTime(lease->cltt_, lease_->valid_lft_);
            bind_array.add(expire_str_);

            subnet_id_str_ = boost::lexical_cast<std::string>(lease->subnet_id_);
            bind_array.add(subnet_id_str_);

            bind_array.add(lease->fqdn_fwd_);

            bind_array.add(lease->fqdn_rev_);

            bind_array.add(lease->hostname_);

            state_str_ = boost::lexical_cast<std::string>(lease->state_);
            bind_array.add(state_str_);

            ConstElementPtr ctx = lease->getContext();
            if (ctx) {
                user_context_ = ctx->str();
            } else {
                user_context_ = "";
            }
            bind_array.add(user_context_);

        } catch (const std::exception& ex) {
            isc_throw(DbOperationError,
                      "Could not create bind array from Lease4: "
                      << lease_->addr_.toText() << ", reason: " << ex.what());
        }
    }

    /// @brief Creates a Lease4 object from a given row in a result set.
    ///
    /// @param r result set containing one or rows from the Lease4 table
    /// @param row row number within the result set from to create the Lease4
    /// object.
    ///
    /// @return Lease4Ptr to the newly created Lease4 object
    /// @throw DbOperationError if the lease cannot be created.
    Lease4Ptr convertFromDatabase(const PgSqlResult& r, int row) {
        try {
            getColumnValue(r, row, ADDRESS_COL, addr4_);

            convertFromBytea(r, row, HWADDR_COL, hwaddr_buffer_,
                             sizeof(hwaddr_buffer_), hwaddr_length_);

            convertFromBytea(r, row, CLIENT_ID_COL, client_id_buffer_,
                             sizeof(client_id_buffer_), client_id_length_);

            getColumnValue(r, row, VALID_LIFETIME_COL, valid_lifetime_);

            expire_ = convertFromDatabaseTime(getRawColumnValue(r, row,
                                                                EXPIRE_COL));

            getColumnValue(r, row , SUBNET_ID_COL, subnet_id_);

            cltt_ = expire_ - valid_lifetime_;

            getColumnValue(r, row, FQDN_FWD_COL, fqdn_fwd_);

            getColumnValue(r, row, FQDN_REV_COL, fqdn_rev_);

            hostname_ = getRawColumnValue(r, row, HOSTNAME_COL);

            uint32_t state;
            getColumnValue(r, row , STATE_COL, state);

            HWAddrPtr hwaddr(new HWAddr(hwaddr_buffer_, hwaddr_length_,
                                        HTYPE_ETHER));

            user_context_ = getRawColumnValue(r, row, USER_CONTEXT_COL);
            ConstElementPtr ctx;
            if (!user_context_.empty()) {
                ctx = Element::fromJSON(user_context_);
                if (!ctx || (ctx->getType() != Element::map)) {
                    isc_throw(BadValue, "user context '" << user_context_
                              << "' is not a JSON map");
                }
            }

            Lease4Ptr result(new Lease4(addr4_, hwaddr,
                                         client_id_buffer_, client_id_length_,
                                         valid_lifetime_, 0, 0, cltt_,
                                         subnet_id_, fqdn_fwd_, fqdn_rev_,
                                         hostname_));

            result->state_ = state;

            if (ctx) {
                result->setContext(ctx);
            }

            return (result);
        } catch (const std::exception& ex) {
            isc_throw(DbOperationError,
                      "Could not convert data to Lease4, reason: "
                       << ex.what());
        }
    }

private:
    /// @brief Lease4 object currently being sent to the database.
    /// Storing this value ensures that it remains in scope while any bindings
    /// that refer to its contents are in use.
    Lease4Ptr              lease_;

    /// @brief Lease4 specific members for binding and conversion.
    uint32_t               addr4_;
    size_t                 hwaddr_length_;
    std::vector<uint8_t>   hwaddr_;
    uint8_t                hwaddr_buffer_[HWAddr::MAX_HWADDR_LEN];
    size_t                 client_id_length_;
    uint8_t                client_id_buffer_[ClientId::MAX_CLIENT_ID_LEN];
};

/// @brief Supports exchanging IPv6 leases with PostgreSQL.
class PgSqlLease6Exchange : public PgSqlLeaseExchange {
private:

    /// @brief Column numbers for each column in the Lease6 table.
    /// These are used for both retrieving data and for looking up
    /// column labels for logging.  Note that their numeric order
    /// MUST match that of the column order in the Lease6 table.
    //@{
    static const int ADDRESS_COL = 0;
    static const int DUID_COL = 1;
    static const int VALID_LIFETIME_COL = 2;
    static const int EXPIRE_COL = 3;
    static const int SUBNET_ID_COL = 4;
    static const int PREF_LIFETIME_COL = 5;
    static const int LEASE_TYPE_COL =  6;
    static const int IAID_COL = 7;
    static const int PREFIX_LEN_COL = 8;
    static const int FQDN_FWD_COL = 9;
    static const int FQDN_REV_COL = 10;
    static const int HOSTNAME_COL = 11;
    static const int HWADDR_COL = 12;
    static const int HWTYPE_COL = 13;
    static const int HWADDR_SOURCE_COL = 14;
    static const int STATE_COL = 15;
    static const size_t USER_CONTEXT_COL = 16;
    //@}
    /// @brief Number of columns in the table holding DHCPv6 leases.
    static const size_t LEASE_COLUMNS = 17;

public:
    PgSqlLease6Exchange()
        : lease_(), duid_length_(0), duid_(), iaid_u_(0), iaid_str_(""),
          lease_type_(Lease6::TYPE_NA), lease_type_str_(""), prefix_len_(0),
          prefix_len_str_(""), pref_lifetime_(0), preferred_lifetime_str_("") {

        BOOST_STATIC_ASSERT(15 < LEASE_COLUMNS);

        memset(duid_buffer_, 0, sizeof(duid_buffer_));

        // Set the column names (for error messages)
        columns_.push_back("address");
        columns_.push_back("duid");
        columns_.push_back("valid_lifetime");
        columns_.push_back("expire");
        columns_.push_back("subnet_id");
        columns_.push_back("pref_lifetime");
        columns_.push_back("lease_type");
        columns_.push_back("iaid");
        columns_.push_back("prefix_len");
        columns_.push_back("fqdn_fwd");
        columns_.push_back("fqdn_rev");
        columns_.push_back("hostname");
        columns_.push_back("hwaddr");
        columns_.push_back("hwtype");
        columns_.push_back("hwaddr_source");
        columns_.push_back("state");
        columns_.push_back("user_context");
    }

    /// @brief Creates the bind array for sending Lease6 data to the database.
    ///
    /// Converts each Lease6 member into the appropriate form and adds it
    /// to the bind array.  Note that the array additions must occur in the
    /// order the columns are specified in the SQL statement.  By convention
    /// all columns in the table are explicitly listed in the SQL statement(s)
    /// in the same order as they occur in the table.
    ///
    /// @param lease Lease6 object that is to be written to the database
    /// @param[out] bind_array array to populate with the lease data values
    ///
    /// @throw DbOperationError if bind_array cannot be populated.
    void createBindForSend(const Lease6Ptr& lease, PsqlBindArray& bind_array) {
        if (!lease) {
            isc_throw(BadValue, "createBindForSend:: Lease6 object is NULL");
        }

        // Store lease object to ensure it remains valid.
        lease_ = lease;
        try {
            addr_str_ = lease_->addr_.toText();
            bind_array.add(addr_str_);

            if (lease_->duid_) {
                bind_array.add(lease_->duid_->getDuid());
            } else {
                isc_throw (BadValue, "IPv6 Lease cannot have a null DUID");
            }

            valid_lifetime_str_ = boost::lexical_cast<std::string>(lease->valid_lft_);
            bind_array.add(valid_lifetime_str_);

            expire_str_ = convertToDatabaseTime(lease->cltt_, lease_->valid_lft_);
            bind_array.add(expire_str_);

            subnet_id_str_ = boost::lexical_cast<std::string>(lease->subnet_id_);
            bind_array.add(subnet_id_str_);

            preferred_lifetime_str_ = boost::lexical_cast<std::string>(lease_->preferred_lft_);
            bind_array.add(preferred_lifetime_str_);

            lease_type_str_ = boost::lexical_cast<std::string>(lease_->type_);
            bind_array.add(lease_type_str_);

            // The iaid is stored as an INT in lease6 table, so we must
            // lexically cast from an integer version to avoid out of range
            // exception failure upon insert.
            iaid_u_.uval_ = lease_->iaid_;
            iaid_str_ = boost::lexical_cast<std::string>(iaid_u_.ival_);
            bind_array.add(iaid_str_);

            prefix_len_str_ = boost::lexical_cast<std::string>
                              (static_cast<unsigned int>(lease_->prefixlen_));
            bind_array.add(prefix_len_str_);

            bind_array.add(lease->fqdn_fwd_);

            bind_array.add(lease->fqdn_rev_);

            bind_array.add(lease->hostname_);

            if (lease->hwaddr_ && !lease->hwaddr_->hwaddr_.empty()) {
                // PostgreSql does not provide MAX on variable length types
                // so we have to enforce it ourselves.
                if (lease->hwaddr_->hwaddr_.size() > HWAddr::MAX_HWADDR_LEN) {
                        isc_throw(DbOperationError, "Hardware address length : "
                                  << lease_->hwaddr_->hwaddr_.size()
                                  << " exceeds maximum allowed of: "
                                  << HWAddr::MAX_HWADDR_LEN);
                }
                bind_array.add(lease->hwaddr_->hwaddr_);
            } else {
                bind_array.add("");
            }

            if (lease->hwaddr_) {
                hwtype_str_ = boost::lexical_cast<std::string>
                              (static_cast<unsigned int>(lease_->hwaddr_->htype_));
                hwaddr_source_str_ = boost::lexical_cast<std::string>
                                     (static_cast<unsigned int>(lease_->hwaddr_->source_));
            } else {
                hwtype_str_ = boost::lexical_cast<std::string>
                              (static_cast<unsigned int>(HTYPE_UNDEFINED));
                hwaddr_source_str_ = boost::lexical_cast<std::string>
                                     (static_cast<unsigned int>(HWAddr::HWADDR_SOURCE_UNKNOWN));
            }

            bind_array.add(hwtype_str_);

            bind_array.add(hwaddr_source_str_);

            state_str_ = boost::lexical_cast<std::string>(lease->state_);
            bind_array.add(state_str_);

            ConstElementPtr ctx = lease->getContext();
            if (ctx) {
                user_context_ = ctx->str();
            } else {
                user_context_ = "";
            }
            bind_array.add(user_context_);

        } catch (const std::exception& ex) {
            isc_throw(DbOperationError,
                      "Could not create bind array from Lease6: "
                      << lease_->addr_.toText() << ", reason: " << ex.what());
        }
    }

    /// @brief Creates a Lease6 object from a given row in a result set.
    ///
    /// @param r result set containing one or rows from the Lease6 table
    /// @param row row number within the result set from to create the Lease6
    /// object.
    ///
    /// @return Lease6Ptr to the newly created Lease4 object
    /// @throw DbOperationError if the lease cannot be created.
    Lease6Ptr convertFromDatabase(const PgSqlResult& r, int row) {
        try {

            /// @todo In theory, an administrator could tweak lease
            /// information in the database. In this case, some of the
            /// values could be set to NULL. This is less likely than
            /// in case of host reservations, but we may consider if
            /// retrieved values should be checked for being NULL to
            /// prevent cryptic errors during conversions from NULL
            /// to actual values.

            isc::asiolink::IOAddress addr(getIPv6Value(r, row, ADDRESS_COL));

            convertFromBytea(r, row, DUID_COL, duid_buffer_, sizeof(duid_buffer_), duid_length_);
            DuidPtr duid_ptr(new DUID(duid_buffer_, duid_length_));

            getColumnValue(r, row, VALID_LIFETIME_COL, valid_lifetime_);

            expire_ = convertFromDatabaseTime(getRawColumnValue(r, row,
                                                                EXPIRE_COL));

            cltt_ = expire_ - valid_lifetime_;

            getColumnValue(r, row , SUBNET_ID_COL, subnet_id_);

            getColumnValue(r, row , PREF_LIFETIME_COL, pref_lifetime_);

            getLeaseTypeColumnValue(r, row, LEASE_TYPE_COL, lease_type_);

            getColumnValue(r, row , IAID_COL, iaid_u_.ival_);

            getColumnValue(r, row , PREFIX_LEN_COL, prefix_len_);

            getColumnValue(r, row, FQDN_FWD_COL, fqdn_fwd_);

            getColumnValue(r, row, FQDN_REV_COL, fqdn_rev_);

            hostname_ = getRawColumnValue(r, row, HOSTNAME_COL);

            convertFromBytea(r, row, HWADDR_COL, hwaddr_buffer_,
                             sizeof(hwaddr_buffer_), hwaddr_length_);

            getColumnValue(r, row , HWTYPE_COL, hwtype_);

            getColumnValue(r, row , HWADDR_SOURCE_COL, hwaddr_source_);

            HWAddrPtr hwaddr;

            if (hwaddr_length_) {
                hwaddr.reset(new HWAddr(hwaddr_buffer_, hwaddr_length_,
                                        hwtype_));

                hwaddr->source_ = hwaddr_source_;
            }

            uint32_t state;
            getColumnValue(r, row , STATE_COL, state);

            user_context_ = getRawColumnValue(r, row, USER_CONTEXT_COL);
            ConstElementPtr ctx;
            if (!user_context_.empty()) {
                ctx = Element::fromJSON(user_context_);
                if (!ctx || (ctx->getType() != Element::map)) {
                    isc_throw(BadValue, "user context '" << user_context_
                              << "' is not a JSON map");
                }
            }

            Lease6Ptr result(new Lease6(lease_type_, addr, duid_ptr,
                                        iaid_u_.uval_, pref_lifetime_,
                                        valid_lifetime_, 0, 0,
                                        subnet_id_, fqdn_fwd_, fqdn_rev_,
                                        hostname_, hwaddr, prefix_len_));
            result->cltt_ = cltt_;

            result->state_ = state;

            if (ctx) {
                result->setContext(ctx);
            }

            return (result);
        } catch (const std::exception& ex) {
            isc_throw(DbOperationError,
                      "Could not convert data to Lease6, reason: "
                       << ex.what());
        }
    }

    /// @brief Fetches an integer text column as a Lease6::Type
    ///
    /// @param r the result set containing the query results
    /// @param row the row number within the result set
    /// @param col the column number within the row
    /// @param[out] value parameter to receive the converted value
    ///
    /// Note we depart from overloading getColumnValue to avoid ambiguity
    /// with base class methods for integers.
    ///
    /// @throw  DbOperationError if the value cannot be fetched or is
    /// invalid.
    void getLeaseTypeColumnValue(const PgSqlResult& r, const int row,
                                 const size_t col, Lease6::Type& value) const {
        uint32_t raw_value = 0;
        getColumnValue(r, row , col, raw_value);
        switch (raw_value) {
            case Lease6::TYPE_NA:
            case Lease6::TYPE_TA:
            case Lease6::TYPE_PD:
                value = static_cast<Lease6::Type>(raw_value);
                break;

            default:
                isc_throw(DbOperationError, "Invalid lease type: " << raw_value
                      << " for: " << getColumnLabel(r, col) << " row:" << row);
        }
    }

private:
    /// @brief Lease6 object currently being sent to the database.
    /// Storing this value ensures that it remains in scope while any bindings
    /// that refer to its contents are in use.
    Lease6Ptr              lease_;

    /// @brief Lease6 specific members for binding and conversion.
    //@{
    size_t                 duid_length_;
    vector<uint8_t>        duid_;
    uint8_t                duid_buffer_[DUID::MAX_DUID_LEN];

    /// @brief Union for marshalling IAID into and out of the database
    /// IAID is defined in the RFC as 4 octets, which Kea code handles as
    /// a uint32_t.  Postgresql however, offers only signed integer types
    /// of sizes 2, 4, and 8 bytes (SMALLINT, INT, and BIGINT respectively).
    /// IAID is used in several indexes so rather than use the BIGINT, we
    /// use this union to safely move the value into and out of an INT column.
    union Uiaid {
        Uiaid(uint32_t val) : uval_(val){};
        Uiaid(int32_t val) : ival_(val){};
        uint32_t uval_;
        int32_t ival_;
    }                      iaid_u_;

    std::string            iaid_str_;
    Lease6::Type           lease_type_;
    std::string            lease_type_str_;
    uint8_t                prefix_len_;
    std::string            prefix_len_str_;
    uint32_t               pref_lifetime_;
    std::string            preferred_lifetime_str_;
    size_t                 hwaddr_length_;
    vector<uint8_t>        hwaddr_;
    uint8_t                hwaddr_buffer_[HWAddr::MAX_HWADDR_LEN];
    uint32_t               hwtype_;
    std::string            hwtype_str_;
    uint32_t               hwaddr_source_;
    std::string            hwaddr_source_str_;
    //@}
};

/// @brief Base PgSql derivation of the statistical lease data query
///
/// This class provides the functionality such as results storage and row
/// fetching common to fulfilling the statistical lease data query.
///
class PgSqlLeaseStatsQuery : public LeaseStatsQuery {
public:
    /// @brief Constructor to query for all subnets' stats
    ///
    ///  The query created will return statistics for all subnets
    ///
    /// @param conn A open connection to the database housing the lease data
    /// @param statement The lease data SQL prepared statement to execute
    /// @param fetch_type Indicates whether or not lease_type should be
    /// fetched from the result set
    PgSqlLeaseStatsQuery(PgSqlConnection& conn, PgSqlTaggedStatement& statement,
                         const bool fetch_type)
        : conn_(conn), statement_(statement), result_set_(), next_row_(0),
         fetch_type_(fetch_type) {
    }

    /// @brief Constructor to query for a single subnet's stats
    ///
    /// The query created will return statistics for a single subnet
    ///
    /// @param conn A open connection to the database housing the lease data
    /// @param statement The lease data SQL prepared statement to execute
    /// @param fetch_type Indicates if query supplies lease type
    /// @param subnet_id id of the subnet for which stats are desired
    PgSqlLeaseStatsQuery(PgSqlConnection& conn, PgSqlTaggedStatement& statement,
                         const bool fetch_type, const SubnetID& subnet_id)
        : LeaseStatsQuery(subnet_id), conn_(conn), statement_(statement), result_set_(),
          next_row_(0), fetch_type_(fetch_type) {
    }

    /// @brief Constructor to query for the stats for a range of subnets
    ///
    /// The query created will return statistics for the inclusive range of
    /// subnets described by first and last sunbet IDs.
    ///
    /// @param conn A open connection to the database housing the lease data
    /// @param statement The lease data SQL prepared statement to execute
    /// @param fetch_type Indicates if query supplies lease type
    /// @param first_subnet_id first subnet in the range of subnets
    /// @param last_subnet_id last subnet in the range of subnets
    PgSqlLeaseStatsQuery(PgSqlConnection& conn, PgSqlTaggedStatement& statement,
                         const bool fetch_type, const SubnetID& first_subnet_id,
                         const SubnetID& last_subnet_id)
        : LeaseStatsQuery(first_subnet_id, last_subnet_id), conn_(conn), statement_(statement),
          result_set_(), next_row_(0), fetch_type_(fetch_type) {
    }

    /// @brief Destructor
    virtual ~PgSqlLeaseStatsQuery() {};

    /// @brief Creates the lease statistical data result set
    ///
    /// The result set is populated by executing a  prepared SQL query
    /// against the database fetches the lease count per lease state per
    /// (per least type - v6 only) per subnet id.
    ///
    /// Depending upon the selection mode, the query will have either no
    /// parameters (for all subnets), a subnet id for a single subnet, or
    /// a first and last subnet id for a subnet range.
    void start() {

        if (getSelectMode() == ALL_SUBNETS) {
            // Run the query with no where clause parameters.
            result_set_.reset(new PgSqlResult(PQexecPrepared(conn_, statement_.name,
                                                             0, 0, 0, 0, 0)));
        } else {
            // Set up the WHERE clause values
            PsqlBindArray parms;

            // Add first_subnet_id used by both single and range.
            std::string subnet_id_str = boost::lexical_cast<std::string>(getFirstSubnetID());
            parms.add(subnet_id_str);

            // Add last_subnet_id for range.
            if (getSelectMode() == SUBNET_RANGE) {
                // Add last_subnet_id used by range.
                string subnet_id_str = boost::lexical_cast<std::string>(getLastSubnetID());
                parms.add(subnet_id_str);
            }

            // Run the query with where clause parameters.
            result_set_.reset(new PgSqlResult(PQexecPrepared(conn_, statement_.name,
                                              parms.size(), &parms.values_[0],
                                              &parms.lengths_[0], &parms.formats_[0], 0)));
        }

        conn_.checkStatementError(*result_set_, statement_);
    }

    /// @brief Fetches the next row in the result set
    ///
    /// Once the internal result set has been populated by invoking the
    /// the start() method, this method is used to iterate over the
    /// result set rows. Once the last row has been fetched, subsequent
    /// calls will return false.
    ///
    /// @param row Storage for the fetched row
    ///
    /// @return True if the fetch succeeded, false if there are no more
    /// rows to fetch.
    bool getNextRow(LeaseStatsRow& row) {
        // If we're past the end, punt.
        if (next_row_ >= result_set_->getRows()) {
            return (false);
        }

        // Fetch the subnet id.
        uint32_t col = 0;
        uint32_t subnet_id;
        PgSqlExchange::getColumnValue(*result_set_, next_row_, col, subnet_id);
        row.subnet_id_ = static_cast<SubnetID>(subnet_id);
        ++col;

        // Fetch the lease type if we were told to do so.
        if (fetch_type_) {
            uint32_t lease_type;
            PgSqlExchange::getColumnValue(*result_set_, next_row_ , col,
                                          lease_type);
            row.lease_type_ = static_cast<Lease::Type>(lease_type);
            ++col;
        } else {
            row.lease_type_ = Lease::TYPE_NA;
        }

        // Fetch the lease state.
        PgSqlExchange::getColumnValue(*result_set_, next_row_ , col,
                                      row.lease_state_);
        ++col;

        // Fetch the state count.
        PgSqlExchange::getColumnValue(*result_set_, next_row_, col,
                                      row.state_count_);

        // Point to the next row.
        ++next_row_;
        return (true);
    }

protected:
    /// @brief Database connection to use to execute the query
    PgSqlConnection& conn_;

    /// @brief The query's prepared statement
    PgSqlTaggedStatement& statement_;

    /// @brief The result set returned by Postgres.
    boost::shared_ptr<PgSqlResult> result_set_;

    /// @brief Index of the next row to fetch
    uint32_t next_row_;

    /// @brief Indicates if query supplies lease type
    bool fetch_type_;
};

PgSqlLeaseMgr::PgSqlLeaseMgr(const DatabaseConnection::ParameterMap& parameters)
    : LeaseMgr(), exchange4_(new PgSqlLease4Exchange()),
    exchange6_(new PgSqlLease6Exchange()), conn_(parameters) {
    conn_.openDatabase();

    // Validate schema version first.
    std::pair<uint32_t, uint32_t> code_version(PG_SCHEMA_VERSION_MAJOR,
                                               PG_SCHEMA_VERSION_MINOR);
    std::pair<uint32_t, uint32_t> db_version = getVersion();
    if (code_version != db_version) {
        isc_throw(DbOpenError,
                  "PostgreSQL schema version mismatch: need version: "
                      << code_version.first << "." << code_version.second
                      << " found version:  " << db_version.first << "."
                      << db_version.second);
    }

    // Now prepare the SQL statements.
    int i = 0;
    for( ; tagged_statements[i].text != NULL ; ++i) {
        conn_.prepareStatement(tagged_statements[i]);
    }

    // Just in case somebody foo-barred things
    if (i != NUM_STATEMENTS) {
        isc_throw(DbOpenError, "Number of statements prepared: " << i
                  << " does not match expected count:" << NUM_STATEMENTS);
    }
}

PgSqlLeaseMgr::~PgSqlLeaseMgr() {
}

std::string
PgSqlLeaseMgr::getDBVersion() {
    std::stringstream tmp;
    tmp << "PostgreSQL backend " << PG_SCHEMA_VERSION_MAJOR;
    tmp << "." << PG_SCHEMA_VERSION_MINOR;
    tmp << ", library " << PQlibVersion();
    return (tmp.str());
}

bool
PgSqlLeaseMgr::addLeaseCommon(StatementIndex stindex,
                              PsqlBindArray& bind_array) {
    PgSqlResult r(PQexecPrepared(conn_, tagged_statements[stindex].name,
                                 tagged_statements[stindex].nbparams,
                                 &bind_array.values_[0],
                                 &bind_array.lengths_[0],
                                 &bind_array.formats_[0], 0));

    int s = PQresultStatus(r);

    if (s != PGRES_COMMAND_OK) {
        // Failure: check for the special case of duplicate entry.  If this is
        // the case, we return false to indicate that the row was not added.
        // Otherwise we throw an exception.
        if (conn_.compareError(r, PgSqlConnection::DUPLICATE_KEY)) {
            return (false);
        }

        conn_.checkStatementError(r, tagged_statements[stindex]);
    }

    return (true);
}

bool
PgSqlLeaseMgr::addLease(const Lease4Ptr& lease) {
    LOG_DEBUG(dhcpsrv_logger, DHCPSRV_DBG_TRACE_DETAIL,
              DHCPSRV_PGSQL_ADD_ADDR4).arg(lease->addr_.toText());

    PsqlBindArray bind_array;
    exchange4_->createBindForSend(lease, bind_array);
    return (addLeaseCommon(INSERT_LEASE4, bind_array));
}

bool
PgSqlLeaseMgr::addLease(const Lease6Ptr& lease) {
    LOG_DEBUG(dhcpsrv_logger, DHCPSRV_DBG_TRACE_DETAIL,
              DHCPSRV_PGSQL_ADD_ADDR6).arg(lease->addr_.toText());
    PsqlBindArray bind_array;
    exchange6_->createBindForSend(lease, bind_array);

    return (addLeaseCommon(INSERT_LEASE6, bind_array));
}

template <typename Exchange, typename LeaseCollection>
void PgSqlLeaseMgr::getLeaseCollection(StatementIndex stindex,
                                       PsqlBindArray& bind_array,
                                       Exchange& exchange,
                                       LeaseCollection& result,
                                       bool single) const {
    const int n = tagged_statements[stindex].nbparams;
    PgSqlResult r(PQexecPrepared(conn_, tagged_statements[stindex].name, n,
                                 n > 0 ? &bind_array.values_[0] : NULL,
                                 n > 0 ? &bind_array.lengths_[0] : NULL,
                                 n > 0 ? &bind_array.formats_[0] : NULL, 0));

    conn_.checkStatementError(r, tagged_statements[stindex]);

    int rows = PQntuples(r);
    if (single && rows > 1) {
        isc_throw(MultipleRecords, "multiple records were found in the "
                      "database where only one was expected for query "
                      << tagged_statements[stindex].name);
    }

    for(int i = 0; i < rows; ++ i) {
        result.push_back(exchange->convertFromDatabase(r, i));
    }
}

void
PgSqlLeaseMgr::getLease(StatementIndex stindex, PsqlBindArray& bind_array,
                             Lease4Ptr& result) const {
    // Create appropriate collection object and get all leases matching
    // the selection criteria.  The "single" parameter is true to indicate
    // that the called method should throw an exception if multiple
    // matching records are found: this particular method is called when only
    // one or zero matches is expected.
    Lease4Collection collection;
    getLeaseCollection(stindex, bind_array, exchange4_, collection, true);

    // Return single record if present, else clear the lease.
    if (collection.empty()) {
        result.reset();
    } else {
        result = *collection.begin();
    }
}

void
PgSqlLeaseMgr::getLease(StatementIndex stindex, PsqlBindArray& bind_array,
                             Lease6Ptr& result) const {
    // Create appropriate collection object and get all leases matching
    // the selection criteria.  The "single" parameter is true to indicate
    // that the called method should throw an exception if multiple
    // matching records are found: this particular method is called when only
    // one or zero matches is expected.
    Lease6Collection collection;
    getLeaseCollection(stindex, bind_array, exchange6_, collection, true);

    // Return single record if present, else clear the lease.
    if (collection.empty()) {
        result.reset();
    } else {
        result = *collection.begin();
    }
}

Lease4Ptr
PgSqlLeaseMgr::getLease4(const isc::asiolink::IOAddress& addr) const {
    LOG_DEBUG(dhcpsrv_logger, DHCPSRV_DBG_TRACE_DETAIL,
              DHCPSRV_PGSQL_GET_ADDR4).arg(addr.toText());

    // Set up the WHERE clause value
    PsqlBindArray bind_array;

    // LEASE ADDRESS
    std::string addr_str = boost::lexical_cast<std::string>
                           (addr.toUint32());
    bind_array.add(addr_str);

    // Get the data
    Lease4Ptr result;
    getLease(GET_LEASE4_ADDR, bind_array, result);

    return (result);
}

Lease4Collection
PgSqlLeaseMgr::getLease4(const HWAddr& hwaddr) const {
    LOG_DEBUG(dhcpsrv_logger, DHCPSRV_DBG_TRACE_DETAIL,
              DHCPSRV_PGSQL_GET_HWADDR).arg(hwaddr.toText());

    // Set up the WHERE clause value
    PsqlBindArray bind_array;

    // HWADDR
    if (!hwaddr.hwaddr_.empty()) {
        bind_array.add(hwaddr.hwaddr_);
    } else {
        bind_array.add("");
    }

    // Get the data
    Lease4Collection result;
    getLeaseCollection(GET_LEASE4_HWADDR, bind_array, result);

    return (result);
}

Lease4Ptr
PgSqlLeaseMgr::getLease4(const HWAddr& hwaddr, SubnetID subnet_id) const {
    LOG_DEBUG(dhcpsrv_logger, DHCPSRV_DBG_TRACE_DETAIL,
              DHCPSRV_PGSQL_GET_SUBID_HWADDR)
              .arg(subnet_id).arg(hwaddr.toText());

    // Set up the WHERE clause value
    PsqlBindArray bind_array;

    // HWADDR
    if (!hwaddr.hwaddr_.empty()) {
        bind_array.add(hwaddr.hwaddr_);
    } else {
        bind_array.add("");
    }

    // SUBNET_ID
    std::string subnet_id_str = boost::lexical_cast<std::string>(subnet_id);
    bind_array.add(subnet_id_str);

    // Get the data
    Lease4Ptr result;
    getLease(GET_LEASE4_HWADDR_SUBID, bind_array, result);

    return (result);
}

Lease4Collection
PgSqlLeaseMgr::getLease4(const ClientId& clientid) const {
    LOG_DEBUG(dhcpsrv_logger, DHCPSRV_DBG_TRACE_DETAIL,
              DHCPSRV_PGSQL_GET_CLIENTID).arg(clientid.toText());

    // Set up the WHERE clause value
    PsqlBindArray bind_array;

    // CLIENT_ID
    bind_array.add(clientid.getClientId());

    // Get the data
    Lease4Collection result;
    getLeaseCollection(GET_LEASE4_CLIENTID, bind_array, result);

    return (result);
}

Lease4Ptr
PgSqlLeaseMgr::getLease4(const ClientId&, const HWAddr&, SubnetID) const {
    /// This function is currently not implemented because allocation engine
    /// searches for the lease using HW address or client identifier.
    /// It never uses both parameters in the same time. We need to
    /// consider if this function is needed at all.
    isc_throw(NotImplemented, "The PgSqlLeaseMgr::getLease4 function was"
              " called, but it is not implemented");
}

Lease4Ptr
PgSqlLeaseMgr::getLease4(const ClientId& clientid, SubnetID subnet_id) const {
    LOG_DEBUG(dhcpsrv_logger, DHCPSRV_DBG_TRACE_DETAIL,
              DHCPSRV_PGSQL_GET_SUBID_CLIENTID)
              .arg(subnet_id).arg(clientid.toText());

    // Set up the WHERE clause value
    PsqlBindArray bind_array;

    // CLIENT_ID
    bind_array.add(clientid.getClientId());

    // SUBNET_ID
    std::string subnet_id_str = boost::lexical_cast<std::string>(subnet_id);
    bind_array.add(subnet_id_str);

    // Get the data
    Lease4Ptr result;
    getLease(GET_LEASE4_CLIENTID_SUBID, bind_array, result);

    return (result);
}

Lease4Collection
PgSqlLeaseMgr::getLeases4(SubnetID subnet_id) const {
    LOG_DEBUG(dhcpsrv_logger, DHCPSRV_DBG_TRACE_DETAIL, DHCPSRV_PGSQL_GET_SUBID4)
        .arg(subnet_id);

    // Set up the WHERE clause value
    PsqlBindArray bind_array;

    // SUBNET_ID
    std::string subnet_id_str = boost::lexical_cast<std::string>(subnet_id);
    bind_array.add(subnet_id_str);

    // ... and get the data
    Lease4Collection result;
    getLeaseCollection(GET_LEASE4_SUBID, bind_array, result);

    return (result);
}

Lease4Collection
PgSqlLeaseMgr::getLeases4() const {
    LOG_DEBUG(dhcpsrv_logger, DHCPSRV_DBG_TRACE_DETAIL, DHCPSRV_PGSQL_GET4);

    // Provide empty binding array because our query has no parameters in
    // WHERE clause.
    PsqlBindArray bind_array;
    Lease4Collection result;
    getLeaseCollection(GET_LEASE4, bind_array, result);

    return (result);
}

Lease4Collection
PgSqlLeaseMgr::getLeases4(const asiolink::IOAddress& lower_bound_address,
                          const LeasePageSize& page_size) const {
    // Expecting IPv4 address.
    if (!lower_bound_address.isV4()) {
        isc_throw(InvalidAddressFamily, "expected IPv4 address while "
                  "retrieving leases from the lease database, got "
                  << lower_bound_address);
    }

    LOG_DEBUG(dhcpsrv_logger, DHCPSRV_DBG_TRACE_DETAIL, DHCPSRV_PGSQL_GET_PAGE4)
        .arg(page_size.page_size_)
        .arg(lower_bound_address.toText());

    // Prepare WHERE clause
    PsqlBindArray bind_array;

    // Bind lower bound address
    std::string lb_address_data = boost::lexical_cast<std::string>
        (lower_bound_address.toUint32());
    bind_array.add(lb_address_data);

    // Bind page size value
    std::string page_size_data = boost::lexical_cast<std::string>(page_size.page_size_);
    bind_array.add(page_size_data);

    // Get the leases
    Lease4Collection result;
    getLeaseCollection(GET_LEASE4_PAGE, bind_array, result);

    return (result);
}

Lease6Ptr
PgSqlLeaseMgr::getLease6(Lease::Type lease_type,
                         const isc::asiolink::IOAddress& addr) const {
    LOG_DEBUG(dhcpsrv_logger, DHCPSRV_DBG_TRACE_DETAIL, DHCPSRV_PGSQL_GET_ADDR6)
              .arg(addr.toText()).arg(lease_type);

    // Set up the WHERE clause value
    PsqlBindArray bind_array;

    // LEASE ADDRESS
    std::string addr_str = addr.toText();
    bind_array.add(addr_str);

    // LEASE_TYPE
    std::string type_str_ = boost::lexical_cast<std::string>(lease_type);
    bind_array.add(type_str_);

    // ... and get the data
    Lease6Ptr result;
    getLease(GET_LEASE6_ADDR, bind_array, result);

    return (result);
}

Lease6Collection
PgSqlLeaseMgr::getLeases6(Lease::Type lease_type, const DUID& duid,
                          uint32_t iaid) const {
    LOG_DEBUG(dhcpsrv_logger, DHCPSRV_DBG_TRACE_DETAIL,
              DHCPSRV_PGSQL_GET_IAID_DUID)
              .arg(iaid).arg(duid.toText()).arg(lease_type);

    // Set up the WHERE clause value
    PsqlBindArray bind_array;

    // DUID
    bind_array.add(duid.getDuid());

    // IAID
    std::string iaid_str = boost::lexical_cast<std::string>(iaid);
    bind_array.add(iaid_str);

    // LEASE_TYPE
    std::string lease_type_str = boost::lexical_cast<std::string>(lease_type);
    bind_array.add(lease_type_str);

    // ... and get the data
    Lease6Collection result;
    getLeaseCollection(GET_LEASE6_DUID_IAID, bind_array, result);

    return (result);
}

Lease6Collection
PgSqlLeaseMgr::getLeases6(Lease::Type lease_type, const DUID& duid,
                          uint32_t iaid, SubnetID subnet_id) const {
    LOG_DEBUG(dhcpsrv_logger, DHCPSRV_DBG_TRACE_DETAIL,
              DHCPSRV_PGSQL_GET_IAID_SUBID_DUID)
              .arg(iaid).arg(subnet_id).arg(duid.toText()).arg(lease_type);

    // Set up the WHERE clause value
    PsqlBindArray bind_array;

    // LEASE_TYPE
    std::string lease_type_str = boost::lexical_cast<std::string>(lease_type);
    bind_array.add(lease_type_str);

    // DUID
    bind_array.add(duid.getDuid());

    // IAID
    std::string iaid_str = boost::lexical_cast<std::string>(iaid);
    bind_array.add(iaid_str);

    // SUBNET ID
    std::string subnet_id_str = boost::lexical_cast<std::string>(subnet_id);
    bind_array.add(subnet_id_str);

    // ... and get the data
    Lease6Collection result;
    getLeaseCollection(GET_LEASE6_DUID_IAID_SUBID, bind_array, result);

    return (result);
}

Lease6Collection
PgSqlLeaseMgr::getLeases6(SubnetID subnet_id) const {
    LOG_DEBUG(dhcpsrv_logger, DHCPSRV_DBG_TRACE_DETAIL, DHCPSRV_PGSQL_GET_SUBID6)
        .arg(subnet_id);

    // Set up the WHERE clause value
    PsqlBindArray bind_array;

    // SUBNET_ID
    std::string subnet_id_str = boost::lexical_cast<std::string>(subnet_id);
    bind_array.add(subnet_id_str);

    // ... and get the data
    Lease6Collection result;
    getLeaseCollection(GET_LEASE6_SUBID, bind_array, result);

    return (result);
}

Lease6Collection
<<<<<<< HEAD
PgSqlLeaseMgr::getLeases6( const DUID& duid ) const {
=======
PgSqlLeaseMgr::getLeases6(const DUID& duid) const {
>>>>>>> ee559726
    LOG_DEBUG(dhcpsrv_logger, DHCPSRV_DBG_TRACE_DETAIL,
              DHCPSRV_PGSQL_GET_DUID)
              .arg(duid.toText());

<<<<<<< HEAD
    Lease6Collection result = getLeases6();

    //erase the ones not containing the matching DUID
    for (auto iter = result.begin(); iter != result.end();
            iter++) {
        if ((*iter)->duid_->getDuid() != duid.getDuid()) {
            result.erase(iter);
        }
    }
=======
    // Set up the WHERE clause value
    PsqlBindArray bind_array;

    // DUID
    bind_array.add(duid.getDuid());
    Lease6Collection result;

    // query to fetch the data
    getLeaseCollection(GET_LEASE6_DUID, bind_array, result);
>>>>>>> ee559726

    return (result);
}

Lease6Collection
PgSqlLeaseMgr::getLeases6() const {
    LOG_DEBUG(dhcpsrv_logger, DHCPSRV_DBG_TRACE_DETAIL, DHCPSRV_PGSQL_GET6);

    // Provide empty binding array because our query has no parameters in
    // WHERE clause.
    PsqlBindArray bind_array;
    Lease6Collection result;
    getLeaseCollection(GET_LEASE6, bind_array, result);

    return (result);
}

Lease6Collection
PgSqlLeaseMgr::getLeases6(const asiolink::IOAddress& lower_bound_address,
                          const LeasePageSize& page_size) const {
    // Expecting IPv6 address.
    if (!lower_bound_address.isV6()) {
        isc_throw(InvalidAddressFamily, "expected IPv6 address while "
                  "retrieving leases from the lease database, got "
                  << lower_bound_address);
    }

    LOG_DEBUG(dhcpsrv_logger, DHCPSRV_DBG_TRACE_DETAIL, DHCPSRV_PGSQL_GET_PAGE6)
        .arg(page_size.page_size_)
        .arg(lower_bound_address.toText());

    // Prepare WHERE clause
    PsqlBindArray bind_array;

    // In IPv6 we compare addresses represented as strings. The IPv6 zero address
    // is ::, so it is greater than any other address. In this special case, we
    // just use 0 for comparison which should be lower than any real IPv6 address.
    std::string lb_address_data = "0";
    if (!lower_bound_address.isV6Zero()) {
        lb_address_data = lower_bound_address.toText();
    }

    // Bind lower bound address
    bind_array.add(lb_address_data);

    // Bind page size value
    std::string page_size_data = boost::lexical_cast<std::string>(page_size.page_size_);
    bind_array.add(page_size_data);

    // Get the leases
    Lease6Collection result;
    getLeaseCollection(GET_LEASE6_PAGE, bind_array, result);

    return (result);
}

void
PgSqlLeaseMgr::getExpiredLeases4(Lease4Collection& expired_leases,
                                 const size_t max_leases) const {
    LOG_DEBUG(dhcpsrv_logger, DHCPSRV_DBG_TRACE_DETAIL, DHCPSRV_PGSQL_GET_EXPIRED4)
        .arg(max_leases);
    getExpiredLeasesCommon(expired_leases, max_leases, GET_LEASE4_EXPIRE);
}

void
PgSqlLeaseMgr::getExpiredLeases6(Lease6Collection& expired_leases,
                                 const size_t max_leases) const {
    LOG_DEBUG(dhcpsrv_logger, DHCPSRV_DBG_TRACE_DETAIL, DHCPSRV_PGSQL_GET_EXPIRED6)
        .arg(max_leases);
    getExpiredLeasesCommon(expired_leases, max_leases, GET_LEASE6_EXPIRE);
}

template<typename LeaseCollection>
void
PgSqlLeaseMgr::getExpiredLeasesCommon(LeaseCollection& expired_leases,
                                       const size_t max_leases,
                                       StatementIndex statement_index) const {
    PsqlBindArray bind_array;

    // Exclude reclaimed leases.
    std::string state_str = boost::lexical_cast<std::string>(Lease::STATE_EXPIRED_RECLAIMED);
    bind_array.add(state_str);

    // Expiration timestamp.
    std::string timestamp_str = PgSqlLeaseExchange::convertToDatabaseTime(time(NULL));
    bind_array.add(timestamp_str);

    // If the number of leases is 0, we will return all leases. This is
    // achieved by setting the limit to a very high value.
    uint32_t limit = max_leases > 0 ? static_cast<uint32_t>(max_leases) :
        std::numeric_limits<uint32_t>::max();
    std::string limit_str = boost::lexical_cast<std::string>(limit);
    bind_array.add(limit_str);

    // Retrieve leases from the database.
    getLeaseCollection(statement_index, bind_array, expired_leases);
}

template<typename LeasePtr>
void
PgSqlLeaseMgr::updateLeaseCommon(StatementIndex stindex,
                                 PsqlBindArray& bind_array,
                                 const LeasePtr& lease) {
    LOG_DEBUG(dhcpsrv_logger, DHCPSRV_DBG_TRACE_DETAIL,
              DHCPSRV_PGSQL_ADD_ADDR4).arg(tagged_statements[stindex].name);

    PgSqlResult r(PQexecPrepared(conn_, tagged_statements[stindex].name,
                                 tagged_statements[stindex].nbparams,
                                 &bind_array.values_[0],
                                 &bind_array.lengths_[0],
                                 &bind_array.formats_[0], 0));

    conn_.checkStatementError(r, tagged_statements[stindex]);

    int affected_rows = boost::lexical_cast<int>(PQcmdTuples(r));

    // Check success case first as it is the most likely outcome.
    if (affected_rows == 1) {
      return;
    }

    // If no rows affected, lease doesn't exist.
    if (affected_rows == 0) {
        isc_throw(NoSuchLease, "unable to update lease for address " <<
                  lease->addr_.toText() << " as it does not exist");
    }

    // Should not happen - primary key constraint should only have selected
    // one row.
    isc_throw(DbOperationError, "apparently updated more than one lease "
                  "that had the address " << lease->addr_.toText());
}

void
PgSqlLeaseMgr::updateLease4(const Lease4Ptr& lease) {
    const StatementIndex stindex = UPDATE_LEASE4;

    LOG_DEBUG(dhcpsrv_logger, DHCPSRV_DBG_TRACE_DETAIL,
              DHCPSRV_PGSQL_UPDATE_ADDR4).arg(lease->addr_.toText());

    // Create the BIND array for the data being updated
    PsqlBindArray bind_array;
    exchange4_->createBindForSend(lease, bind_array);

    // Set up the WHERE clause and append it to the SQL_BIND array
    std::string addr4_ = boost::lexical_cast<std::string>
                         (lease->addr_.toUint32());
    bind_array.add(addr4_);

    // Drop to common update code
    updateLeaseCommon(stindex, bind_array, lease);
}

void
PgSqlLeaseMgr::updateLease6(const Lease6Ptr& lease) {
    const StatementIndex stindex = UPDATE_LEASE6;

    LOG_DEBUG(dhcpsrv_logger, DHCPSRV_DBG_TRACE_DETAIL,
              DHCPSRV_PGSQL_UPDATE_ADDR6).arg(lease->addr_.toText());

    // Create the BIND array for the data being updated
    PsqlBindArray bind_array;
    exchange6_->createBindForSend(lease, bind_array);

    // Set up the WHERE clause and append it to the BIND array
    std::string addr_str = lease->addr_.toText();
    bind_array.add(addr_str);

    // Drop to common update code
    updateLeaseCommon(stindex, bind_array, lease);
}

uint64_t
PgSqlLeaseMgr::deleteLeaseCommon(StatementIndex stindex,
                                 PsqlBindArray& bind_array) {
    PgSqlResult r(PQexecPrepared(conn_, tagged_statements[stindex].name,
                                 tagged_statements[stindex].nbparams,
                                 &bind_array.values_[0],
                                 &bind_array.lengths_[0],
                                 &bind_array.formats_[0], 0));

    conn_.checkStatementError(r, tagged_statements[stindex]);
    int affected_rows = boost::lexical_cast<int>(PQcmdTuples(r));

    return (affected_rows);
}

bool
PgSqlLeaseMgr::deleteLease(const isc::asiolink::IOAddress& addr) {
    LOG_DEBUG(dhcpsrv_logger, DHCPSRV_DBG_TRACE_DETAIL,
              DHCPSRV_PGSQL_DELETE_ADDR).arg(addr.toText());

    // Set up the WHERE clause value
    PsqlBindArray bind_array;

    if (addr.isV4()) {
        std::string addr4_str = boost::lexical_cast<std::string>
                                 (addr.toUint32());
        bind_array.add(addr4_str);
        return (deleteLeaseCommon(DELETE_LEASE4, bind_array) > 0);
    }

    std::string addr6_str = addr.toText();
    bind_array.add(addr6_str);
    return (deleteLeaseCommon(DELETE_LEASE6, bind_array) > 0);
}

uint64_t
PgSqlLeaseMgr::deleteExpiredReclaimedLeases4(const uint32_t secs) {
    LOG_DEBUG(dhcpsrv_logger, DHCPSRV_DBG_TRACE_DETAIL,
              DHCPSRV_PGSQL_DELETE_EXPIRED_RECLAIMED4)
        .arg(secs);
    return (deleteExpiredReclaimedLeasesCommon(secs, DELETE_LEASE4_STATE_EXPIRED));
}

uint64_t
PgSqlLeaseMgr::deleteExpiredReclaimedLeases6(const uint32_t secs) {
    LOG_DEBUG(dhcpsrv_logger, DHCPSRV_DBG_TRACE_DETAIL,
              DHCPSRV_PGSQL_DELETE_EXPIRED_RECLAIMED6)
        .arg(secs);
    return (deleteExpiredReclaimedLeasesCommon(secs, DELETE_LEASE6_STATE_EXPIRED));
}

uint64_t
PgSqlLeaseMgr::deleteExpiredReclaimedLeasesCommon(const uint32_t secs,
                                                  StatementIndex statement_index) {
    PsqlBindArray bind_array;

    // State is reclaimed.
    std::string state_str = boost::lexical_cast<std::string>(Lease::STATE_EXPIRED_RECLAIMED);
    bind_array.add(state_str);

    // Expiration timestamp.
    std::string expiration_str =
        PgSqlLeaseExchange::convertToDatabaseTime(time(NULL) - static_cast<time_t>(secs));
    bind_array.add(expiration_str);

    // Delete leases.
    return (deleteLeaseCommon(statement_index, bind_array));
}

LeaseStatsQueryPtr
PgSqlLeaseMgr::startLeaseStatsQuery4() {
    LeaseStatsQueryPtr query(
        new PgSqlLeaseStatsQuery(conn_, tagged_statements[ALL_LEASE4_STATS], false));
    query->start();
    return(query);
}

LeaseStatsQueryPtr
PgSqlLeaseMgr::startSubnetLeaseStatsQuery4(const SubnetID& subnet_id) {
    LeaseStatsQueryPtr query(
        new PgSqlLeaseStatsQuery(conn_, tagged_statements[SUBNET_LEASE4_STATS],
                                 false, subnet_id));
    query->start();
    return(query);
}

LeaseStatsQueryPtr
PgSqlLeaseMgr::startSubnetRangeLeaseStatsQuery4(const SubnetID& first_subnet_id,
                                                   const SubnetID& last_subnet_id) {
    LeaseStatsQueryPtr query(
        new PgSqlLeaseStatsQuery(conn_, tagged_statements[SUBNET_RANGE_LEASE4_STATS],
                                 false, first_subnet_id, last_subnet_id));
    query->start();
    return(query);
}

LeaseStatsQueryPtr
PgSqlLeaseMgr::startLeaseStatsQuery6() {
    LeaseStatsQueryPtr query(
        new PgSqlLeaseStatsQuery(conn_, tagged_statements[ALL_LEASE6_STATS], true));
    query->start();
    return(query);
}

LeaseStatsQueryPtr
PgSqlLeaseMgr::startSubnetLeaseStatsQuery6(const SubnetID& subnet_id) {
    LeaseStatsQueryPtr query(
        new PgSqlLeaseStatsQuery(conn_, tagged_statements[SUBNET_LEASE6_STATS],
                                 true, subnet_id));
    query->start();
    return(query);
}

LeaseStatsQueryPtr
PgSqlLeaseMgr::startSubnetRangeLeaseStatsQuery6(const SubnetID& first_subnet_id,
                                                const SubnetID& last_subnet_id) {
    LeaseStatsQueryPtr query(
        new PgSqlLeaseStatsQuery(conn_, tagged_statements[SUBNET_RANGE_LEASE6_STATS],
                                 true, first_subnet_id, last_subnet_id));
    query->start();
    return(query);
}

size_t
PgSqlLeaseMgr::wipeLeases4(const SubnetID& /*subnet_id*/) {
    isc_throw(NotImplemented, "wipeLeases4 is not implemented for PgSQL backend");
}

size_t
PgSqlLeaseMgr::wipeLeases6(const SubnetID& /*subnet_id*/) {
    isc_throw(NotImplemented, "wipeLeases6 is not implemented for PgSQL backend");
}

string
PgSqlLeaseMgr::getName() const {
    string name = "";
    try {
        name = conn_.getParameter("name");
    } catch (...) {
        // Return an empty name
    }
    return (name);
}

string
PgSqlLeaseMgr::getDescription() const {
    return (string("PostgreSQL Database"));
}

pair<uint32_t, uint32_t>
PgSqlLeaseMgr::getVersion() const {
    LOG_DEBUG(dhcpsrv_logger, DHCPSRV_DBG_TRACE_DETAIL,
              DHCPSRV_PGSQL_GET_VERSION);

    const char* version_sql =  "SELECT version, minor FROM schema_version;";
    PgSqlResult r(PQexec(conn_, version_sql));
    if(PQresultStatus(r) != PGRES_TUPLES_OK) {
        isc_throw(DbOperationError, "unable to execute PostgreSQL statement <"
                  << version_sql << ", reason: " << PQerrorMessage(conn_));
    }

    istringstream tmp;
    uint32_t version;
    tmp.str(PQgetvalue(r, 0, 0));
    tmp >> version;
    tmp.str("");
    tmp.clear();

    uint32_t minor;
    tmp.str(PQgetvalue(r, 0, 1));
    tmp >> minor;

    return (make_pair(version, minor));
}

void
PgSqlLeaseMgr::commit() {
    conn_.commit();
}

void
PgSqlLeaseMgr::rollback() {
    conn_.rollback();
}

}; // end of isc::dhcp namespace
}; // end of isc namespace<|MERGE_RESOLUTION|>--- conflicted
+++ resolved
@@ -1518,26 +1518,11 @@
 }
 
 Lease6Collection
-<<<<<<< HEAD
-PgSqlLeaseMgr::getLeases6( const DUID& duid ) const {
-=======
 PgSqlLeaseMgr::getLeases6(const DUID& duid) const {
->>>>>>> ee559726
     LOG_DEBUG(dhcpsrv_logger, DHCPSRV_DBG_TRACE_DETAIL,
               DHCPSRV_PGSQL_GET_DUID)
               .arg(duid.toText());
 
-<<<<<<< HEAD
-    Lease6Collection result = getLeases6();
-
-    //erase the ones not containing the matching DUID
-    for (auto iter = result.begin(); iter != result.end();
-            iter++) {
-        if ((*iter)->duid_->getDuid() != duid.getDuid()) {
-            result.erase(iter);
-        }
-    }
-=======
     // Set up the WHERE clause value
     PsqlBindArray bind_array;
 
@@ -1547,7 +1532,6 @@
 
     // query to fetch the data
     getLeaseCollection(GET_LEASE6_DUID, bind_array, result);
->>>>>>> ee559726
 
     return (result);
 }
