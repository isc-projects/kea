// Copyright (C) 2012-2018 Internet Systems Consortium, Inc. ("ISC")
//
// This Source Code Form is subject to the terms of the Mozilla Public
// License, v. 2.0. If a copy of the MPL was not distributed with this
// file, You can obtain one at http://mozilla.org/MPL/2.0/.

#include <config.h>

#include <asiolink/io_address.h>
#include <dhcp/option_space.h>
#include <dhcpsrv/addr_utilities.h>
#include <dhcpsrv/shared_network.h>
#include <dhcpsrv/subnet.h>
#include <algorithm>
#include <sstream>

using namespace isc::asiolink;
using namespace isc::data;
using namespace isc::dhcp;

namespace {

/// @brief Function used in calls to std::upper_bound to check
/// if the specified prefix is lower than the first address a pool.
///
/// @return true if prefix is lower than the first address in the pool.
bool
prefixLessThanFirstAddress(const IOAddress& prefix, const PoolPtr& pool) {
    return (prefix < pool->getFirstAddress());
}

/// @brief Function used in calls to std::sort to compare first
/// prefixes of the two pools.
///
/// @param pool1 First pool.
/// @param pool2 Second pool.
///
/// @return true if first prefix of the first pool is smaller than
/// the first address of the second pool.
bool
comparePoolFirstAddress(const PoolPtr& pool1, const PoolPtr& pool2) {
    return (pool1->getFirstAddress() < pool2->getFirstAddress());
};

}

namespace isc {
namespace dhcp {

// This is an initial value of subnet-id. See comments in subnet.h for details.
SubnetID Subnet::static_id_ = 1;

Subnet::Subnet(const isc::asiolink::IOAddress& prefix, uint8_t len,
               const SubnetID id)
    : id_(id == 0 ? generateNextID() : id), prefix_(prefix),
      prefix_len_(len),
      last_allocated_ia_(lastAddrInPrefix(prefix, len)),
      last_allocated_ta_(lastAddrInPrefix(prefix, len)),
      last_allocated_pd_(lastAddrInPrefix(prefix, len)),
      last_allocated_time_() {
    if ((prefix.isV6() && len > 128) ||
        (prefix.isV4() && len > 32)) {
        isc_throw(BadValue,
                  "Invalid prefix length specified for subnet: " << len);
    }

    // Initialize timestamps for each lease type to negative infinity.
    last_allocated_time_[Lease::TYPE_V4] = boost::posix_time::neg_infin;
    last_allocated_time_[Lease::TYPE_NA] = boost::posix_time::neg_infin;
    last_allocated_time_[Lease::TYPE_TA] = boost::posix_time::neg_infin;
    last_allocated_time_[Lease::TYPE_PD] = boost::posix_time::neg_infin;
}

bool
Subnet::inRange(const isc::asiolink::IOAddress& addr) const {
    IOAddress first = firstAddrInPrefix(prefix_, prefix_len_);
    IOAddress last = lastAddrInPrefix(prefix_, prefix_len_);

    return ((first <= addr) && (addr <= last));
}

isc::asiolink::IOAddress Subnet::getLastAllocated(Lease::Type type) const {
    // check if the type is valid (and throw if it isn't)
    checkType(type);

    switch (type) {
    case Lease::TYPE_V4:
    case Lease::TYPE_NA:
        return last_allocated_ia_;
    case Lease::TYPE_TA:
        return last_allocated_ta_;
    case Lease::TYPE_PD:
        return last_allocated_pd_;
    default:
        isc_throw(BadValue, "Pool type " << type << " not supported");
    }
}

boost::posix_time::ptime
Subnet::getLastAllocatedTime(const Lease::Type& lease_type) const {
    auto t = last_allocated_time_.find(lease_type);
    if (t != last_allocated_time_.end()) {
        return (t->second);
    }

    // This shouldn't happen, because we have initialized the structure
    // for all lease types.
    return (boost::posix_time::neg_infin);
}


void Subnet::setLastAllocated(Lease::Type type,
                              const isc::asiolink::IOAddress& addr) {

    // check if the type is valid (and throw if it isn't)
    checkType(type);

    switch (type) {
    case Lease::TYPE_V4:
    case Lease::TYPE_NA:
        last_allocated_ia_ = addr;
        break;
    case Lease::TYPE_TA:
        last_allocated_ta_ = addr;
        break;
    case Lease::TYPE_PD:
        last_allocated_pd_ = addr;
        break;
    default:
        isc_throw(BadValue, "Pool type " << type << " not supported");
    }

    // Update the timestamp of last allocation.
    last_allocated_time_[type] = boost::posix_time::microsec_clock::universal_time();
}

std::string
Subnet::toText() const {
    std::stringstream tmp;
    tmp << prefix_ << "/" << static_cast<unsigned int>(prefix_len_);
    return (tmp.str());
}

uint64_t
Subnet::getPoolCapacity(Lease::Type type) const {
    switch (type) {
    case Lease::TYPE_V4:
    case Lease::TYPE_NA:
        return sumPoolCapacity(pools_);
    case Lease::TYPE_TA:
        return sumPoolCapacity(pools_ta_);
    case Lease::TYPE_PD:
        return sumPoolCapacity(pools_pd_);
    default:
        isc_throw(BadValue, "Unsupported pool type: "
                  << static_cast<int>(type));
    }
}

uint64_t
Subnet::getPoolCapacity(Lease::Type type,
                        const ClientClasses& client_classes) const {
    switch (type) {
    case Lease::TYPE_V4:
    case Lease::TYPE_NA:
        return sumPoolCapacity(pools_, client_classes);
    case Lease::TYPE_TA:
        return sumPoolCapacity(pools_ta_, client_classes);
    case Lease::TYPE_PD:
        return sumPoolCapacity(pools_pd_, client_classes);
    default:
        isc_throw(BadValue, "Unsupported pool type: "
                  << static_cast<int>(type));
    }
}

uint64_t
Subnet::sumPoolCapacity(const PoolCollection& pools) const {
    uint64_t sum = 0;
    for (PoolCollection::const_iterator p = pools.begin(); p != pools.end(); ++p) {
        uint64_t x = (*p)->getCapacity();

        // Check if we can add it. If sum + x > uint64::max, then we would have
        // overflown if we tried to add it.
        if (x > std::numeric_limits<uint64_t>::max() - sum) {
            return (std::numeric_limits<uint64_t>::max());
        }

        sum += x;
    }

    return (sum);
}

uint64_t
Subnet::sumPoolCapacity(const PoolCollection& pools,
                        const ClientClasses& client_classes) const {
    uint64_t sum = 0;
    for (PoolCollection::const_iterator p = pools.begin(); p != pools.end(); ++p) {
        if (!(*p)->clientSupported(client_classes)) {
            continue;
        }
        uint64_t x = (*p)->getCapacity();

        // Check if we can add it. If sum + x > uint64::max, then we would have
        // overflown if we tried to add it.
        if (x > std::numeric_limits<uint64_t>::max() - sum) {
            return (std::numeric_limits<uint64_t>::max());
        }

        sum += x;
    }

    return (sum);
}

void Subnet4::checkType(Lease::Type type) const {
    if (type != Lease::TYPE_V4) {
        isc_throw(BadValue, "Only TYPE_V4 is allowed for Subnet4");
    }
}

Subnet4::Subnet4(const isc::asiolink::IOAddress& prefix, uint8_t length,
                 const Triplet<uint32_t>& t1,
                 const Triplet<uint32_t>& t2,
                 const Triplet<uint32_t>& valid_lifetime,
                 const SubnetID id)
    : Subnet(prefix, length, id), Network4(),
      siaddr_(IOAddress("0.0.0.0")) {
    if (!prefix.isV4()) {
        isc_throw(BadValue, "Non IPv4 prefix " << prefix.toText()
                  << " specified in subnet4");
    }
    // Relay info.
    setRelayInfo(IOAddress::IPV4_ZERO_ADDRESS());
    // Timers.
    setT1(t1);
    setT2(t2);
    setValid(valid_lifetime);
}

Subnet4Ptr
Subnet4::getNextSubnet(const Subnet4Ptr& first_subnet) const {
    SharedNetwork4Ptr network;
    getSharedNetwork(network);
    if (network) {
        return (network->getNextSubnet(first_subnet, getID()));
    }

    return (Subnet4Ptr());
}

Subnet4Ptr
Subnet4::getNextSubnet(const Subnet4Ptr& first_subnet,
                       const ClientClasses& client_classes) const {
    SharedNetwork4Ptr network;
    getSharedNetwork(network);
    // We can only get next subnet if shared network has been defined for
    // the current subnet.
    if (network) {
        Subnet4Ptr subnet;
        do {
            // Use subnet identifier of this subnet if this is the first
            // time we're calling getNextSubnet. Otherwise, use the
            // subnet id of the previously returned subnet.
            SubnetID subnet_id = subnet ? subnet->getID() : getID();
            subnet = network->getNextSubnet(first_subnet, subnet_id);
            // If client classes match the subnet, return it. Otherwise,
            // try another subnet.
            if (subnet && subnet->clientSupported(client_classes)) {
                return (subnet);
            }
        } while (subnet);
    }

    // No subnet found.
    return (Subnet4Ptr());
}


bool
Subnet4::clientSupported(const isc::dhcp::ClientClasses& client_classes) const {
    NetworkPtr network;
    getSharedNetwork(network);
    if (network && !network->clientSupported(client_classes)) {
        return (false);
    }

    return (Network4::clientSupported(client_classes));
}

void Subnet4::setSiaddr(const isc::asiolink::IOAddress& siaddr) {
    if (!siaddr.isV4()) {
        isc_throw(BadValue, "Can't set siaddr to non-IPv4 address "
                  << siaddr);
    }
    siaddr_ = siaddr;
}

isc::asiolink::IOAddress Subnet4::getSiaddr() const {
    return (siaddr_);
}

void Subnet4::setSname(const std::string& sname) {
    sname_ = sname;
}

const std::string& Subnet4::getSname() const {
    return (sname_);
}
void Subnet4::setFilename(const std::string& filename) {
    filename_ = filename;
}

const std::string& Subnet4::getFilename() const {
    return (filename_);
}

const PoolCollection& Subnet::getPools(Lease::Type type) const {
    // check if the type is valid (and throw if it isn't)
    checkType(type);

    switch (type) {
    case Lease::TYPE_V4:
    case Lease::TYPE_NA:
        return (pools_);
    case Lease::TYPE_TA:
        return (pools_ta_);
    case Lease::TYPE_PD:
        return (pools_pd_);
    default:
        isc_throw(BadValue, "Unsupported pool type: "
                  << static_cast<int>(type));
    }
}

PoolCollection& Subnet::getPoolsWritable(Lease::Type type) {
    // check if the type is valid (and throw if it isn't)
    checkType(type);

    switch (type) {
    case Lease::TYPE_V4:
    case Lease::TYPE_NA:
        return (pools_);
    case Lease::TYPE_TA:
        return (pools_ta_);
    case Lease::TYPE_PD:
        return (pools_pd_);
    default:
        isc_throw(BadValue, "Invalid pool type specified: "
                  << static_cast<int>(type));
    }
}

const PoolPtr Subnet::getPool(Lease::Type type, const isc::asiolink::IOAddress& hint,
                              bool anypool /* true */) const {
    // check if the type is valid (and throw if it isn't)
    checkType(type);

    const PoolCollection& pools = getPools(type);

    PoolPtr candidate;

    if (!pools.empty()) {
        // Pools are sorted by their first prefixes. For example: 2001::,
        // 2001::db8::, 3000:: etc. If our hint is 2001:db8:5:: we want to
        // find the pool with the longest matching prefix, so: 2001:db8::,
        // rather than 2001::. upper_bound returns the first pool with a prefix
        // that is greater than 2001:db8:5::, i.e. 3000::. To find the longest
        // matching prefix we use decrement operator to go back by one item.
        // If returned iterator points to begin it means that prefixes in all
        // pools are greater than out prefix, and thus there is no match.
        PoolCollection::const_iterator ub =
            std::upper_bound(pools.begin(), pools.end(), hint,
                             prefixLessThanFirstAddress);

        if (ub != pools.begin()) {
            --ub;
            if ((*ub)->inRange(hint)) {
                candidate = *ub;
            }
        }

        // If we don't find anything better, then let's just use the first pool
        if (!candidate && anypool) {
            candidate = *pools.begin();
        }
    }

    // Return a pool or NULL if no match found.
    return (candidate);
}

const PoolPtr Subnet::getPool(Lease::Type type,
                              const ClientClasses& client_classes,
                              const isc::asiolink::IOAddress& hint) const {
    // check if the type is valid (and throw if it isn't)
    checkType(type);

    const PoolCollection& pools = getPools(type);

    PoolPtr candidate;

    if (!pools.empty()) {
        PoolCollection::const_iterator ub =
            std::upper_bound(pools.begin(), pools.end(), hint,
                             prefixLessThanFirstAddress);

        if (ub != pools.begin()) {
            --ub;
<<<<<<< HEAD
            if ((*ub)->inRange(hint) && (*ub)->clientSupported(client_classes)) {
=======
            if ((*ub)->inRange(hint) &&
                (*ub)->clientSupported(client_classes)) {
>>>>>>> 44f874d6
                candidate = *ub;
            }
        }
    }

    // Return a pool or NULL if no match found.
    return (candidate);
}

void
Subnet::addPool(const PoolPtr& pool) {
    // check if the type is valid (and throw if it isn't)
    checkType(pool->getType());

    // Check that the pool is in range with a subnet only if this is
    // not a pool of IPv6 prefixes. The IPv6 prefixes delegated for
    // the particular subnet don't need to match the prefix of the
    // subnet.
    if (pool->getType() != Lease::TYPE_PD) {
        if (!inRange(pool->getFirstAddress()) || !inRange(pool->getLastAddress())) {
            isc_throw(BadValue, "a pool of type "
                      << Lease::typeToText(pool->getType())
                      << ", with the following address range: "
                      << pool->getFirstAddress() << "-"
                      << pool->getLastAddress() << " does not match"
                      << " the prefix of a subnet: "
                      << prefix_ << "/" << static_cast<int>(prefix_len_)
                      << " to which it is being added");

        }
    }

    bool overlaps = false;
    if (pool->getType() == Lease::TYPE_V4) {
        overlaps = poolOverlaps(Lease::TYPE_V4, pool);

    } else {
        overlaps =
            poolOverlaps(Lease::TYPE_NA, pool) ||
            poolOverlaps(Lease::TYPE_PD, pool) ||
            poolOverlaps(Lease::TYPE_TA, pool);
    }

    if (overlaps) {
        isc_throw(BadValue,"a pool of type "
                  << Lease::typeToText(pool->getType())
                  << ", with the following address range: "
                  << pool->getFirstAddress() << "-"
                  << pool->getLastAddress() << " overlaps with "
                  "an existing pool in the subnet: "
                  << prefix_ << "/" << static_cast<int>(prefix_len_)
                  << " to which it is being added");
    }

    PoolCollection& pools_writable = getPoolsWritable(pool->getType());

    // Add the pool to the appropriate pools collection
    pools_writable.push_back(pool);

    // Sort pools by first address.
    std::sort(pools_writable.begin(), pools_writable.end(),
              comparePoolFirstAddress);
}

void
Subnet::delPools(Lease::Type type) {
    getPoolsWritable(type).clear();
}

bool
Subnet::inPool(Lease::Type type, const isc::asiolink::IOAddress& addr) const {

    // Let's start with checking if it even belongs to that subnet.
    if ((type != Lease::TYPE_PD) && !inRange(addr)) {
        return (false);
    }

    const PoolCollection& pools = getPools(type);

    for (PoolCollection::const_iterator pool = pools.begin();
         pool != pools.end(); ++pool) {
        if ((*pool)->inRange(addr)) {
            return (true);
        }
    }
    // There's no pool that address belongs to
    return (false);
}

bool
Subnet::inPool(Lease::Type type,
               const isc::asiolink::IOAddress& addr,
               const ClientClasses& client_classes) const {

    // Let's start with checking if it even belongs to that subnet.
    if ((type != Lease::TYPE_PD) && !inRange(addr)) {
        return (false);
    }

    const PoolCollection& pools = getPools(type);

    for (PoolCollection::const_iterator pool = pools.begin();
         pool != pools.end(); ++pool) {
        if (!(*pool)->clientSupported(client_classes)) {
            continue;
        }
        if ((*pool)->inRange(addr)) {
            return (true);
        }
    }
    // There's no pool that address belongs to
    return (false);
}

bool
Subnet::poolOverlaps(const Lease::Type& pool_type, const PoolPtr& pool) const {
    const PoolCollection& pools = getPools(pool_type);

    // If no pools, we don't overlap. Nothing to do.
    if (pools.empty()) {
        return (false);
    }

    // We're going to insert a new pool, likely between two existing pools.
    // So we're going to end up with the following case:
    // |<---- pool1 ---->|    |<-------- pool2 ------>|  |<-- pool3 -->|
    // F1               L1    F2                     L2  F3           L3
    // where pool1 and pool3 are existing pools, pool2 is a pool being
    // inserted and "F"/"L" mark first and last address in the pools
    // respectively. So the following conditions must be fulfilled:
    // F2 > L1 and L2 < F3. Obviously, for any pool: F < L.

    // Search for pool3. We use F2 and upper_bound to find the F3 (upper_bound
    // returns first pool in the sorted container which first address is
    // greater than F2). prefixLessThanPoolAddress with the first argument
    // set to "true" is the custom comparison function for upper_bound, which
    // compares F2 with the first addresses of the existing pools.
    PoolCollection::const_iterator pool3_it =
        std::upper_bound(pools.begin(), pools.end(), pool->getFirstAddress(),
                         prefixLessThanFirstAddress);

    // upper_bound returns a first pool which first address is greater than the
    // address F2. However, it is also possible that there is a pool which first
    // address is equal to F2. Such pool is also in conflict with a new pool.
    // If the returned value is pools.begin() it means that all pools have greater
    // first address than F2, thus none of the pools can have first address equal
    // to F2. Otherwise, we'd need to check them for equality.
    if (pool3_it != pools.begin()) {
        // Go back one pool and check if addresses are equal.
        PoolPtr pool3 = *(pool3_it - 1);
        if (pool3->getFirstAddress() == pool->getFirstAddress()) {
            return (true);
        }
    }

    // If returned value is unequal pools.end() it means that there is a pool3,
    // with F3 > F2.
    if (pool3_it != pools.end()) {
        // Let's store the pointer to this pool.
        PoolPtr pool3 = *pool3_it;
        // F3 must be greater than L2, otherwise pools will overlap.
        if (pool3->getFirstAddress() <= pool->getLastAddress()) {
            return (true);
        }
    }

    // If L2 is ok, we now have to find the pool1. This pool should be
    // right before the pool3 if there is any pool before pool3.
    if (pool3_it != pools.begin()) {
        PoolPtr pool1 = *(pool3_it - 1);
        // F2 must be greater than L1.
        if (pool->getFirstAddress() <= pool1->getLastAddress()) {
            return (true);
        }
    }

    return (false);
}


Subnet6::Subnet6(const isc::asiolink::IOAddress& prefix, uint8_t length,
                 const Triplet<uint32_t>& t1,
                 const Triplet<uint32_t>& t2,
                 const Triplet<uint32_t>& preferred_lifetime,
                 const Triplet<uint32_t>& valid_lifetime,
                 const SubnetID id)
    : Subnet(prefix, length, id), Network6() {
    if (!prefix.isV6()) {
        isc_throw(BadValue, "Non IPv6 prefix " << prefix
                  << " specified in subnet6");
    }

    // Relay info.
    setRelayInfo(RelayInfo(IOAddress::IPV6_ZERO_ADDRESS()));
    // Timers.
    setT1(t1);
    setT2(t2);
    setPreferred(preferred_lifetime);
    setValid(valid_lifetime);
}

void Subnet6::checkType(Lease::Type type) const {
    if ( (type != Lease::TYPE_NA) && (type != Lease::TYPE_TA) &&
         (type != Lease::TYPE_PD)) {
        isc_throw(BadValue, "Invalid Pool type: " << Lease::typeToText(type)
                  << "(" << static_cast<int>(type)
                  << "), must be TYPE_NA, TYPE_TA or TYPE_PD for Subnet6");
    }
}

Subnet6Ptr
Subnet6::getNextSubnet(const Subnet6Ptr& first_subnet) const {
    SharedNetwork6Ptr network;
    getSharedNetwork(network);
    if (network) {
        return (network->getNextSubnet(first_subnet, getID()));
    }

    return (Subnet6Ptr());
}

Subnet6Ptr
Subnet6::getNextSubnet(const Subnet6Ptr& first_subnet,
                       const ClientClasses& client_classes) const {
    SharedNetwork6Ptr network;
    getSharedNetwork(network);
    // We can only get next subnet if shared network has been defined for
    // the current subnet.
    if (network) {
        Subnet6Ptr subnet;
        do {
            // Use subnet identifier of this subnet if this is the first
            // time we're calling getNextSubnet. Otherwise, use the
            // subnet id of the previously returned subnet.
            SubnetID subnet_id = subnet ? subnet->getID() : getID();
            subnet = network->getNextSubnet(first_subnet, subnet_id);
            // If client classes match the subnet, return it. Otherwise,
            // try another subnet.
            if (subnet && subnet->clientSupported(client_classes)) {
                return (subnet);
            }
        } while (subnet);
    }

    // No subnet found.
    return (Subnet6Ptr());
}

bool
Subnet6::clientSupported(const isc::dhcp::ClientClasses& client_classes) const {
    NetworkPtr network;
    getSharedNetwork(network);
    if (network && !network->clientSupported(client_classes)) {
        return (false);
    }

    return (Network6::clientSupported(client_classes));
}

data::ElementPtr
Subnet::toElement() const {
    ElementPtr map = Element::createMap();

    // Add user-context
    contextToElement(map);

    // Set subnet id
    SubnetID id = getID();
    map->set("id", Element::create(static_cast<long long>(id)));

    // Set subnet
    map->set("subnet", Element::create(toText()));

    return (map);
}

data::ElementPtr
Subnet4::toElement() const {
    // Prepare the map
    ElementPtr map = Subnet::toElement();
    ElementPtr network_map = Network4::toElement();

    merge(map, network_map);

    // Set DHCP4o6
    const Cfg4o6& d4o6 = get4o6();
    isc::data::merge(map, d4o6.toElement());

    // Set next-server
    map->set("next-server", Element::create(getSiaddr().toText()));

    // Set server-hostname
    map->set("server-hostname", Element::create(getSname()));

    // Set boot-file-name
    map->set("boot-file-name",Element::create(getFilename()));

    // Set pools
    const PoolCollection& pools = getPools(Lease::TYPE_V4);
    ElementPtr pool_list = Element::createList();
    for (PoolCollection::const_iterator pool = pools.cbegin();
         pool != pools.cend(); ++pool) {
        // Add the elementized pool to the list
        pool_list->add((*pool)->toElement());
    }
    map->set("pools", pool_list);

    return (map);
}

data::ElementPtr
Subnet6::toElement() const {
    // Prepare the map
    ElementPtr map = Subnet::toElement();
    ElementPtr network_map = Network6::toElement();

    merge(map, network_map);

    // Set pools
    const PoolCollection& pools = getPools(Lease::TYPE_NA);
    ElementPtr pool_list = Element::createList();
    for (PoolCollection::const_iterator pool = pools.cbegin();
         pool != pools.cend(); ++pool) {
<<<<<<< HEAD
	pool_list->add((*pool)->toElement());
=======
        // Add the elementized pool to the list
        pool_list->add((*pool)->toElement());
>>>>>>> 44f874d6
    }
    map->set("pools", pool_list);

    // Set pd-pools
    const PoolCollection& pdpools = getPools(Lease::TYPE_PD);
    ElementPtr pdpool_list = Element::createList();
    for (PoolCollection::const_iterator pool = pdpools.cbegin();
         pool != pdpools.cend(); ++pool) {
<<<<<<< HEAD
=======
        // Add the elementized pool to the list
>>>>>>> 44f874d6
        pdpool_list->add((*pool)->toElement());
    }
    map->set("pd-pools", pdpool_list);

    return (map);
}


} // end of isc::dhcp namespace
} // end of isc namespace<|MERGE_RESOLUTION|>--- conflicted
+++ resolved
@@ -408,12 +408,8 @@
 
         if (ub != pools.begin()) {
             --ub;
-<<<<<<< HEAD
-            if ((*ub)->inRange(hint) && (*ub)->clientSupported(client_classes)) {
-=======
             if ((*ub)->inRange(hint) &&
                 (*ub)->clientSupported(client_classes)) {
->>>>>>> 44f874d6
                 candidate = *ub;
             }
         }
@@ -737,12 +733,8 @@
     ElementPtr pool_list = Element::createList();
     for (PoolCollection::const_iterator pool = pools.cbegin();
          pool != pools.cend(); ++pool) {
-<<<<<<< HEAD
-	pool_list->add((*pool)->toElement());
-=======
         // Add the elementized pool to the list
         pool_list->add((*pool)->toElement());
->>>>>>> 44f874d6
     }
     map->set("pools", pool_list);
 
@@ -751,10 +743,7 @@
     ElementPtr pdpool_list = Element::createList();
     for (PoolCollection::const_iterator pool = pdpools.cbegin();
          pool != pdpools.cend(); ++pool) {
-<<<<<<< HEAD
-=======
         // Add the elementized pool to the list
->>>>>>> 44f874d6
         pdpool_list->add((*pool)->toElement());
     }
     map->set("pd-pools", pdpool_list);
