-- Copyright (C) 2015-2018 Deutsche Telekom AG.

-- Author: Razvan Becheriu <razvan.becheriu@qualitance.com>

-- Licensed under the Apache License, Version 2.0 (the "License");
-- you may not use this file except in compliance with the License.
-- You may obtain a copy of the License at

--           http://www.apache.org/licenses/LICENSE-2.0

-- Unless required by applicable law or agreed to in writing, software
-- distributed under the License is distributed on an "AS IS" BASIS,
-- WITHOUT WARRANTIES OR CONDITIONS OF ANY KIND, either express or implied.
-- See the License for the specific language governing permissions and
-- limitations under the License.

-- This is the Kea schema specification for Cassandra CQL.

-- The schema is reasonably portable (with the exception of the engine
-- specification, which is Cassandra CQL-specific).  Minor changes might be needed for
-- other databases.

-- To create the schema, either type the command:

-- cqlsh -u <user> -p <password> -k <database> -f dhcpdb_create.cql

-- ... at the command prompt, or log in to the CQL database and at the "cqlsh>"
-- prompt, issue the command:

-- SOURCE dhcpdb_create.cql

-- This script is also called from kea-admin, see kea-admin lease-init cql

-- Over time, Kea database schema will evolve. Each version is marked with
-- major.minor version. This file is organized sequentially, i.e. database
-- is initialized to 1.0, then upgraded to 2.0 etc. This may be somewhat
-- sub-optimal, but it ensues consistency with upgrade scripts. (It is much
-- easier to maintain init and upgrade scripts if they look the same).
-- Since initialization is done only once, it's performance is not an issue.

-- This line starts database initialization to 1.0.

-- Holds the IPv4 leases.
-- -----------------------------------------------------
-- Table `lease4`
-- -----------------------------------------------------
CREATE TABLE IF NOT EXISTS lease4 (
    address int,
    hwaddr blob,
    client_id blob,
    valid_lifetime bigint,
    expire bigint,
    subnet_id int,
    fqdn_fwd boolean,
    fqdn_rev boolean,
    hostname varchar,
    state int,
    PRIMARY KEY ((address))
);

-- Create search indexes for lease4 table
CREATE INDEX IF NOT EXISTS lease4index1 ON lease4 (client_id);
CREATE INDEX IF NOT EXISTS lease4index2 ON lease4 (subnet_id);
CREATE INDEX IF NOT EXISTS lease4index3 ON lease4 (hwaddr);
CREATE INDEX IF NOT EXISTS lease4index4 ON lease4 (expire);
CREATE INDEX IF NOT EXISTS lease4index5 ON lease4 (state);

-- Holds the IPv6 leases.
-- N.B. The use of a VARCHAR for the address is temporary for development:
-- it will eventually be replaced by BINARY(16).
-- -----------------------------------------------------
-- Table `lease6`
-- -----------------------------------------------------
CREATE TABLE IF NOT EXISTS lease6 (
    address varchar,
    valid_lifetime bigint,
    expire bigint,
    subnet_id int,
    pref_lifetime bigint,
    duid blob,
    iaid int,
    lease_type int,
    prefix_len int,
    fqdn_fwd boolean,
    fqdn_rev boolean,
    hostname varchar,
    hwaddr blob,
    hwtype int,
    hwaddr_source int,
    state int,
    PRIMARY KEY ((address))
);

-- Create search indexes for lease6 table
CREATE INDEX IF NOT EXISTS lease6index1 ON lease6 (duid);
CREATE INDEX IF NOT EXISTS lease6index2 ON lease6 (iaid);
CREATE INDEX IF NOT EXISTS lease6index3 ON lease6 (lease_type);
CREATE INDEX IF NOT EXISTS lease6index4 ON lease6 (subnet_id);
CREATE INDEX IF NOT EXISTS lease6index5 ON lease6 (expire);
CREATE INDEX IF NOT EXISTS lease6index6 ON lease6 (state);

-- ... and a definition of lease6 types.  This table is a convenience for
-- users of the database - if they want to view the lease table and use the
-- type names, they can join this table with the lease6 table.
-- Make sure those values match Lease6::LeaseType enum (see src/bin/dhcpsrv/
-- lease_mgr.h)
-- -----------------------------------------------------
-- Table `lease6_types`
-- -----------------------------------------------------
CREATE TABLE IF NOT EXISTS lease6_types (
    lease_type int,                             -- Lease type code.
    name varchar,                               -- Name of the lease type
    PRIMARY KEY ((lease_type))
);
INSERT INTO lease6_types (lease_type, name) VALUES (0, 'IA_NA');   -- Non-temporary v6 addresses
INSERT INTO lease6_types (lease_type, name) VALUES (1, 'IA_TA');   -- Temporary v6 addresses
INSERT INTO lease6_types (lease_type, name) VALUES (2, 'IA_PD');   -- Prefix delegations

-- Kea keeps track of the hardware/MAC address source, i.e. how the address
-- was obtained. Depending on the technique and your network topology, it may
-- be more or less trustworthy. This table is a convenience for
-- users of the database - if they want to view the lease table and use the
-- type names, they can join this table with the lease6 table. For details,
-- see constants defined in src/lib/dhcp/dhcp/pkt.h for detailed explanation.
-- -----------------------------------------------------
-- Table `lease_hwaddr_source`
-- -----------------------------------------------------
CREATE TABLE IF NOT EXISTS lease_hwaddr_source (
    hwaddr_source int,
    name varchar,
    PRIMARY KEY ((hwaddr_source))
);

-- Hardware address obtained from raw sockets
INSERT INTO lease_hwaddr_source (hwaddr_source, name) VALUES (1, 'HWADDR_SOURCE_RAW');

-- Hardware address converted from IPv6 link-local address with EUI-64
INSERT INTO lease_hwaddr_source (hwaddr_source, name) VALUES (2, 'HWADDR_SOURCE_IPV6_LINK_LOCAL');

-- Hardware address extracted from client-id (duid)
INSERT INTO lease_hwaddr_source (hwaddr_source, name) VALUES (4, 'HWADDR_SOURCE_DUID');

-- Hardware address extracted from client address relay option (RFC6939)
INSERT INTO lease_hwaddr_source (hwaddr_source, name) VALUES (8, 'HWADDR_SOURCE_CLIENT_ADDR_RELAY_OPTION');

-- Hardware address extracted from remote-id option (RFC4649)
INSERT INTO lease_hwaddr_source (hwaddr_source, name) VALUES (16, 'HWADDR_SOURCE_REMOTE_ID');

-- Hardware address extracted from subscriber-id option (RFC4580)
INSERT INTO lease_hwaddr_source (hwaddr_source, name) VALUES (32, 'HWADDR_SOURCE_SUBSCRIBER_ID');

-- Hardware address extracted from docsis options
INSERT INTO lease_hwaddr_source (hwaddr_source, name) VALUES (64, 'HWADDR_SOURCE_DOCSIS_CMTS');

INSERT INTO lease_hwaddr_source (hwaddr_source, name) VALUES (128, 'HWADDR_SOURCE_DOCSIS_MODEM');

-- Create table holding mapping of the lease states to their names.
-- This is not used in queries from the DHCP server but rather in
-- direct queries from the lease database management tools.
-- -----------------------------------------------------
-- Table `lease_state`
-- -----------------------------------------------------
CREATE TABLE IF NOT EXISTS lease_state (
    state int,
    name varchar,
    PRIMARY KEY ((state))
);

-- Insert currently defined state names.
INSERT INTO lease_state (state, name) VALUES (0, 'default');
INSERT INTO lease_state (state, name) VALUES (1, 'declined');
INSERT INTO lease_state (state, name) VALUES (2, 'expired-reclaimed');

-- Finally, the version of the schema.  We start at 1.0 during development.
-- This table is only modified during schema upgrades.  For historical reasons
-- (related to the names of the columns in the BIND 10 DNS database file), the
-- first column is called "version" and not "major".
-- -----------------------------------------------------
-- Table `schema_version`
-- -----------------------------------------------------
CREATE TABLE IF NOT EXISTS schema_version (
    version int,
    minor int,
    PRIMARY KEY ((version))
);

INSERT INTO schema_version (version, minor) VALUES (1, 0);

-- This line concludes database initialization to version 1.0.

-- This line starts database upgrade to version 2.0

-- -----------------------------------------------------
-- Table `host_reservations`
-- -----------------------------------------------------
CREATE TABLE IF NOT EXISTS host_reservations (
    host_identifier blob,
    host_identifier_type int,
    host_ipv4_subnet_id int,
    host_ipv6_subnet_id int,
    host_ipv4_address int,
    hostname text,
    host_ipv4_client_classes text,
    host_ipv6_client_classes text,
    -- reservation
    reserved_ipv6_prefix_address text,
    reserved_ipv6_prefix_length int,
    reserved_ipv6_prefix_address_type int,
    iaid int,
    -- option
    option_universe int,
    option_code int,
    option_value blob,
    option_formatted_value text,
    option_space text,
    option_is_persistent boolean,
    option_client_class text,
    option_subnet_id int,
    id bigint,
    PRIMARY KEY ((id))
);

CREATE INDEX IF NOT EXISTS host_reservationsindex1 ON host_reservations (host_identifier);
CREATE INDEX IF NOT EXISTS host_reservationsindex2 ON host_reservations (host_identifier_type);
CREATE INDEX IF NOT EXISTS host_reservationsindex3 ON host_reservations (host_ipv4_subnet_id);
CREATE INDEX IF NOT EXISTS host_reservationsindex4 ON host_reservations (host_ipv6_subnet_id);
CREATE INDEX IF NOT EXISTS host_reservationsindex5 ON host_reservations (host_ipv4_address);
CREATE INDEX IF NOT EXISTS host_reservationsindex6 ON host_reservations (reserved_ipv6_prefix_address);
CREATE INDEX IF NOT EXISTS host_reservationsindex7 ON host_reservations (reserved_ipv6_prefix_length);

<<<<<<< HEAD
TRUNCATE SCHEMA_VERSION;
=======
DELETE FROM schema_version WHERE version=1;
>>>>>>> 111d9872
INSERT INTO schema_version (version, minor) VALUES(2, 0);

-- This line concludes database upgrade to version 2.0
<|MERGE_RESOLUTION|>--- conflicted
+++ resolved
@@ -228,11 +228,7 @@
 CREATE INDEX IF NOT EXISTS host_reservationsindex6 ON host_reservations (reserved_ipv6_prefix_address);
 CREATE INDEX IF NOT EXISTS host_reservationsindex7 ON host_reservations (reserved_ipv6_prefix_length);
 
-<<<<<<< HEAD
-TRUNCATE SCHEMA_VERSION;
-=======
 DELETE FROM schema_version WHERE version=1;
->>>>>>> 111d9872
 INSERT INTO schema_version (version, minor) VALUES(2, 0);
 
 -- This line concludes database upgrade to version 2.0
