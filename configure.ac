--- conflicted
+++ resolved
@@ -868,11 +868,7 @@
 AUTOCONF_BOTAN_VERSION=BOTAN_VERSION_MAJOR . BOTAN_VERSION_MINOR . BOTAN_VERSION_PATCH
 EOF
 
-<<<<<<< HEAD
-   CRYPTO_VERSION=`$CPP $CPPFLAGS $CRYPTO_INCLUDES conftest.cpp | grep '^AUTOCONF_BOTAN_VERSION=' | $SED -e 's/^AUTOCONF_BOTAN_VERSION=//' -e 's/[[     ]]//g' -e 's/"//g' 2> /dev/null`
-=======
    CRYPTO_VERSION=`$CPPP $CPPFLAGS $CRYPTO_INCLUDES conftest.cpp | grep '^AUTOCONF_BOTAN_VERSION=' | $SED -e 's/^AUTOCONF_BOTAN_VERSION=//' -e 's/[[ 	]]//g' -e 's/"//g' 2> /dev/null`
->>>>>>> a291188b
    if test -z "$CRYPTO_VERSION"; then
       CRYPTO_VERSION="unknown"
    fi
@@ -1307,11 +1303,7 @@
 AUTOCONF_LOG4CPLUS_VERSION=LOG4CPLUS_VERSION_STR
 EOF
 
-<<<<<<< HEAD
-LOG4CPLUS_VERSION=`$CPP $CPPFLAGS conftest.cpp | grep '^AUTOCONF_LOG4CPLUS_VERSION=' | $SED -e 's/^AUTOCONF_LOG4CPLUS_VERSION=//' -e 's/[[      ]]//g' -e 's/"//g' 2> /dev/null`
-=======
 LOG4CPLUS_VERSION=`$CPPP $CPPFLAGS conftest.cpp | grep '^AUTOCONF_LOG4CPLUS_VERSION=' | $SED -e 's/^AUTOCONF_LOG4CPLUS_VERSION=//' -e 's/[[ 	]]//g' -e 's/"//g' 2> /dev/null`
->>>>>>> a291188b
 if test -z "$LOG4CPLUS_VERSION"; then
   LOG4CPLUS_VERSION="unknown"
 fi
