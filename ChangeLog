<<<<<<< HEAD
891.	[func]		tomek
	libdhcpsrv: Allocation Engine now uses statically assigned
	addresses when processing DHCPv6 renewals.
	(Trac #3677, git 9ce50790c91624937ff2b622e4afff36d5d3cc2d)

890.	[func]		marcin
	It is now possible to specify whether the DHCPv4 server
	should use raw sockets or IP/UDP datagram sockets to
	receive and send DHCP messages. The configuration format
	has been changed for the selection of interfaces on which
	the DHCPv4 and DHCPv6 servers should listen. The
	configuration files using an old format are incompatible
	with the latest version of Kea.
	(Trac #3604, git c726bbc4eae0f576f6791c7490bfba8c30a401d9)

889.	[bug]		marcin
	Resolved a bug in the DHCPv4 allocation engine whereby the
	client could request and obtain an address reserved for
	another client.
	(Trac #3690, git 1afa4e24b0fcdd6d3a2e596663ce1102ffe2340d)

888.	[func]		marcin
	DHCPv4 and DHCPv6 servers launch the kea-lfc program, according
	to the value of lfc-interval configuration parameter for the
	Memfile lease database backend.
	(Trac #3669, git c92665ce05d71e9e5cad9a0679018e9e3f7e3be5)
=======
XXX.	[func]		sar
	A class, LeaseFileStats, has been added to provide simple
	statistics for use with lease files.  Also added logging
	to the kea-lfc process per the design.
	See http://kea.isc.org/wiki/LFCDesign for the design.
	(Trac #3667, git )
>>>>>>> 20779cde

887.	[func]		sar
	A new process, kea-lfc, has been added. It is meant to
	be periodically executed by the DHCPv4 and DHCPv6 servers
	to remove redundant information from the lease files.
	See http://kea.isc.org/wiki/LFCDesign for the design.
	(Trac #3664, git cc85938b35e2d4bd00ccb74f1b83d3017ab0e41b)
	(Trac #3665, git b1707981f48b13895b50bf27176dede866576292)
	(Trac #3687, git 1e92382aaa2fbff08bbf1d6bbf0add195a7b6fae)

886.	[func]		tomek
	libdhcpsrv: Allocation Engine now uses statically assigned
	addresses when it allocates leases for the DHCPv6 clients.
	(Trac #3563, git b86b24fd011c0617515d62b7091d56fdfd1a7360)

885.	[func]		tomek
	Information-Request (stateless mode) in DHCPv6 is now supported.
	(Trac #2949, git 3185d229c39ed4660e9bc98a7f4a9d0dfbe64a04)

884.	[func]		marcin
	The DHCPv6 server configuration now allows for defining a pool
	for prefix delegation in which prefixes do not match a
	subnet prefix.
	(Trac #3647, git 5455d96cbf773e678bd6b1c3e31bfdeb617e6c13)

883.	[bug]		marcin
	libdhcpsrv: Prevent infinite loops in the allocation engine,
	when the address pool becomes exhausted.
	(Trac #3692, git f1e464558c89a6dc88ab28a25dd14a65fee62578)

882.	[func]		sar
	A utility class has been added which handles writing and
	deleting pid files as well as checking if the process with
	the given pid is running.
	(Trac #3687, git 1e92382aaa2fbff08bbf1d6bbf0add195a7b6fae)

881.	[func]		kalmus
	Extracting hardware/MAC address from the DHCPv6 remote-id
	option is now implemented.
	(Trac #3552, git 6db5fc158133b3f308c43f1fe2fa54a6f89baae1)

880.	[doc]		tomek
	kea-admin is now described in Kea User's Guide.
	(Trac #3644, git fa83c48826e41663d93e56ec7fd6983e9b0b2cd1)

879.	[bug]		fdupont
	Drop DHCPREQUEST message from an unknown client in the
	INIT-REBOOT state.
	(Trac #3656, git 8e205adc35d8e72d1802d5ee9056e6c4ac78274a)

878.	[func]		marcin
	DHCPv4 and DHCPv6 server now support the lfc-interval
	parameter which configures the interval in which the
	Memfile lease database backend executes the Lease File
	Cleanup (LFC). Note: the LFC is currently no-op and will
	be implemented shortly.
	(Trac #3668, git 2ce54eeb607d2caa0901125b5d86a373e9e3f165)

877.	[func]           marcin
	DHCPv4 server drops unicast packets sent to the IPv4 address
	on which the server is not configured to listen.
	(Trac #3547, git 803f1f0f145b0f252ffc3637f758a47e0061de85)

876.	[func]          tomek
	Two new MAC aquisition methods implemented for DHCPv6:
	docsis-modem (which extracts MAC address from an option inserted
	by a cable modem) and docsis-ctms (which extracts MAC address from
	an option inserted by CMTS which acts as a DHCPv6 relay agent).
	(Trac #3553, git ad0a3772774bc5f9831a5ba16725a5a22887b8cb)

875.    [bug]           afidalgo, marcin
	The DHCPv4 server no longer appends the trailing dot to the
	hostnames sent to the clients in the Hostname option (12).
	Appending trailing dot confused some DHCPv4 clients.
	Credits to Alexis Fidalgo for submitting a patch.
	(Trac #3636, git 450867e6987f4c786ad6c2cc95cabcff601c1b48)

874.    [func]           marcin
	Changes to the Memfile lease database backend to load
	leases from multiple files during startup or server
	reconfiguration. This change is required by the Lease File
	Cleanup feature, which leads to the creation of additional
	files holding cleaned up lease information.
	(Trac #3671, git 667de2ef9044e97c76b15cacc7285132cdffdfcf)

873.    [bug]           wlodek
	Removed references to non-existing pgsql_test.sh script
	from Makefile.
	(Trac #3662, git ab69f38dd82cf3c3736588e03c1dc568de3ae6d6)

872.    [func]          wlodek
	Check for required header file errcode.h for PostgreSQL
	backend added to configure process.
	(Trac #3663, git d666dd9263ba1aaf88bec5b8e5ae3f0cb8e5c1db)

871.	[func]		kalmus, tomek
	DHCPv6 is now able to extract MAC from DUID-LLT and DUID-LL.
	(Trac #3548, git f6d9630e2762a0f256a2b7825d74d2bce8fe4c60)

870.	[func]		fdupont
	Cleanup the cryptolink API (e.g., removing spurious 'magic'
	zero length parameters).
	(Trac #3606, git 55d2df9d78321b3844217055e376ae44ac962d8f)

869.	[func]		tomek
	'mac-sources' configuration parameter added. The DHCPv6 server
	can now be configured to use various MAC/Hardware address
	sources.
	(Trac #3554, git 2e7c32e7c19372f0c97968ef7c8256509d80fdfc)

868.    [func]          marcin
	DHCPv4 server configuration allows for selection of the
	address on the interface that server should listen on.
	This is specifically useful in the environments with
	multiple IPv4 addresses assigned to one interface.
	(Trac #3539, git ff71887c605eedc3914bacfd2e551da7bddcc0d6)

867.	[func]		marcin
	libdhcpsrv: Allocation Engine uses statically assigned
	addresses when it allocates or renews leases for the
	DHCPv4 clients.
	(Trac #3564, git 7b192fe314c12e38622742b3b338e997934f862f)

866.	[doc]		stephen
	Corrected documentation concering the way to configure hooks
	libraries.
	(Trac #3635, git 42d1c98a2e66ab7fc3e372365edad1f5709df885)

865.	[func]		marcin
	Host reservations can be specified in the DHCPv4 and DHCPv6
	servers configuration. The reservations are loaded, but they
	are currently unused.
	(Trac #3562, git 1ba5ec3b7831ef8126be17b9542d9b89a419e7dd)
	(Trac #3628, git 00b49298ec5e5e5c722e5938547c86c954fc76e1)

864.	[func]		tomek
	MySQL backend is now able to store information about hardware
	addresses and associated information in DHCPv6.
	(Trac #3556, git 08a29d8d2374bc3c6b3799d5dd97f586ee869392)

863.	[func]		tomek
	A new tool called kea-admin added. It allows database maintenance.
	Initalization of a new database, version check and upgrade between
	version is now supported. Currently the only backend supported is
	mysql, but support for memfile and pgsql is planned.
	(Trac #3599, git cf22f8d212f2435957f89b51722f8e26e14635f2)

862.	[func]		dgutier, tomek
	Support for client link-layer address option (RFC6939) has
	been added.
	(Trac #3551, git dabdf965d92085f86d5e96c8dadce0f0a8f7c8e3)

861.	[func]		marcin
	The configuration parameters for a DHCPv4 and DHCPv6 options are now
	optional.
	(Trac #3467, git 7bf8cef161e6dd00a7f2b2fe8ec04e1958d6db3f)

860.	[bug]		marcin
	Fixed calculation of the Client FQDN option length for the ASCII
	domain name encoding.
	(Trac #3624, git 5a120d9bf85e27ea5b2674d35af0f2774e4cd2a7)

859.	[func]		marcin
	Implemented Host Manager, which can retrieve host reservations
	specified in the server's configuration. Future tickets will
	extend Host Manager to retrieve reservations from other sources,
	e.g. SQL databases.
	(Trac #3561, git faac5e9746dbf82eb04ffef95658e4b4c7d64a4a)

858.	[bug]		marcin
	Added missing "lease-database" entry to the default DHCPv6
	server configuration, in kea.conf.
	(Trac #3630, git 0f7ff732ea2add45a24e040eae8a0dda27532a31)

857.	[func]		fdupont
	Improve the cryptolink code, for instance use a constant
	time comparison.
	(Trac #3602, git 0c1f433da650330b40fe1a67bae4716c9184f636)

856.	[build]		marcinw
	callout_manager.h and server_hooks.h headers are now exported,
	so statically linked libraries can be tested.
	(Github #4, git 00b5f3fa0369c13021bf4fb78c6450e524e4e411)

855.	[build]		fdupont
	Use convenience archives for objects used in a makefile and
	its parent makefile: before sources were compiled twice using
	the broken subdir-objects option of automake, now objects
	are put into a convenience static library (so an archive).
	(Trac #3631, git d7954b4234114d8fa41aa51f671d4faa1724b748)

854.	[bug]		marcin
	Corrected a regression on "make distcheck" which appeared after
	implementation of #3162 (partial fix).
	(Trac #3629, git 9bb6b76a24e4356b30e59631e76e32c3096fb515)

853.	[func]		tomek
	Lease6 now is able to store MAC/hardware address information. Memfile
	memfile backend has been updated to store/retrieve that additional
	piece of information. Server now tries to use available methods to
	obtain MAC/hardware address from incoming packet.
	(Trac #3555, git ab76a9e7a9d39cb3cf533729473b63a2d2401ac7)

852.	[func]		tomek
	Pkt6 class is now able to generate client's MAC from source IPv6
	link-local address if EUI-64 identifier was used.
	(Trac #3549, git d92e76860e6931477b3e60e5be8978302973f88f)

851.	[bug]		tmark
	Corrected a segmentation fault that was occurring under OS-X
	during D2 module shutdown.
	(Trac #3470, git f7822568abd04c12faa3cde34fadaac238a373d3)

850.	[build]		fdupont
	Moved optional gtest sources to ext/gtest.
	(Trac #3162, git 055512758f5c79f29eb375126d496483c9a6d0a1)

849.	[bug]		tomek
	DHCPv6 component now processes incoming vendor-class options
	properly (packets are classified as VENDOR_CLASS_[content of the
	vendor-class option]).
	(Trac #3486, git 62409cd9531b081943b8f3567f7b0dca36b18802)

848.	[func]		fdupont
	Added truncated HMAC support to TSIG, as per RFC 4635.
	(Trac #3593, git ae3a9cd1a0d2dc07b7092368149381d69bc2c61a)

847.	[build]		fdupont
	Removed no longer used configuration option --with-shared-memory
	and associated files and variables.
	(Trac #3614, git adee8c93f7c7c1303390dd63dbeae74a48a34845)

846.	[bug]		fdupont
	Fixed subdir-objects warnings from recent versions of autotools,
	e.g., on Apple OSX.
	(Trac #3162, git e25c7477f3c35cdaa0f038732f697224bfd44847)

845.	[func]		marcin
	Implemented Host class for storing information about IPv4 and IPv6
	reservations for the host.
	(Trac #3560, git fb5e1883b01ce6388d1b7a92c61061b493c36713)

844.	[bug]		tmark, marcin
	Fixed multiple issues in the DHCP-DDNS unit tests.
	(Trac #3615, git fec824d36121b12e98dd407a0bdf1bc71c8de18d)

843.	[bug]		marcin
	DHCPv4 server sets ciaddr to 0 in DHCPOFFER and DHCPNAK messages to
	adhere to section 4.3.1 of RFC2131.
	(Trac #3367, git 9f05a29caa960df2b09b7a8c23100da8b40e73d0)

842.	[func]		marcin
	DHCPv4 server logs when the packet sent by the client contains
	invalid combination of giaddr/hops before discarding the packet.
	(Trac #3537, git 760c652b54dcdfdfbd1a0014da43d3c31e848f02)

841.	[func]		tomek
	Pkt4 and Pkt6 class have a common base now. A lot code duplication
	removed. Added getMAC() method that will be used to extract MAC
	in DHCPv6.
	(Trac #3546, git 6e68af7dfe15e4d461bf068f545d2bdaaa8fcfb0)

840.	[func]		nicolas
	PktFilterInet::send method now sets source IPv4 address
	explicitly.  This enabled perfdhcp to control its source address
	on systems that have more than one address assigned to a given
	interface. Thanks to Nicolas Chaigneau from Capgemini for
	providing this fix.
	(Github #2, git 6ac36ed7a1d97bcf52ffb2aec7cbf116e58e5803)

839.	[doc]		adam
	DHCPv4 examples corrected in Kea ARM. Thanks to Adam Osuchowski
	from Silesian University of Technology for providing this fix.
	(Github #1, git 15785c0e28190659b037cfcca19f0267ccd9049f)

838.	[bug]		tomek
	Kea components now use the KEA_LOCKFILE_DIR environment variable
	to specify the directory of the logging lockfile. Locking can be
	disabled completely by setting the variable to 'none'.
	(Trac #3591, git d4556e1d21766b94f2f0cda59df15e47e6f2676e)

837.	[bug,doc]	tomek
	Logging configuration examples in kea.conf fixed. Also updated
	Kea documentation for logging.
	(Trac #3536, git 2cf3f6b9cb3d2ae6fc7b0940b55490f109ddd2f9)

836.	[bug]		fdupont
	Moved duplicated getXXXHashAlgorithm() function to new
	xxx_common.h include files in the cryptolink library.
	(Trac #3471, git 8cf2ee46b3d7398f4f716435be3d9b19bf3599f5)

835.	[build]		fdupont
	The configure script checks if OpenSSL supports SHA-2, in order
	to avoid very old (and likely subject to unfixed security bugs)
	OpenSSL versions.
	(Trac #3482, git c779a0ef23d2092cf896276dab1fbcb190380374)

834.	[bug]		marcin
	Corrected the definition of the example DHCPv4 and DHCPv6 address
	pools in the default kea.conf file.
	(Trac #3538, git 8712cc0df77368940d8d3d11811a9ac9504bce12)

833.	[func]		marcin
	Configuration Manager supports two stage configuration. In the
	first stage a temporary configuration is created and in the
	second stage this configuration is committed. If configuration
	fails at the first stage, the temporary configuration is rolled
	back and the server continues to use the old configuration.
	(Trac #3534, git 4ecee3c0c97fe417b050317356f9093ba3771a15)

Kea 0.9 released on August 29, 2014

832.	[bug]		jiri
	Compilation fix for PostgreSQL on i686. Thanks to Jiri Popelka
	from RedHat for providing a patch!
	(Trac #3532, git 96a06654f2177444dcea3a0e9f6fa06947855497)

831.	[func]		marcin
	DHCP servers check if the interfaces specified in the configuration,
	to be used to receive DHCP messages, are present in the system.
	If the interface doesn't exist, an error is reported. In addition,
	the SO_REUSEPORT flag is set for IPv6 sockets as multiple multicast
	sockets can be bound to the DHCPv6 server port.
	(Trac #3512, git 5cbbab2d01c6e1bf6d563ba64d80bc6bc857f73d)

830.	[build]		jreed
	The configure script no longer requires pkg-config.
	(Trac #3511, git 99a5a2db8c011b358873d485ac48f7c78ac6374c)

829.	[build]		wlodek
	Lettuce DNS tests removed with all related python code,
	most of them will be used in Forge project which can be found
	http://kea.isc.org/wiki/IscForge
	(Trac #3420, git e51bcbeedbc169050751c1b896726965243667be)

828.	[bug]		marcin
	Corrected the IfaceMgrTest.detectIface unit test that failed on
	Linux systems with virtual interfaces present.
	(Trac #3527, git 7aa01a6965b6e9fc39ff005803cada7f58f2e628)

827.	[build]		jiri, tomek
	Deprecated AC_PROG_LIBTOOL macro replaced by LT_INIT. Thanks to
	Jiri Popelka from RedHat for providing a patch!
	(Trac #3525, git 6c0aacf29fae1d0501ca69ff6324df8d4fc8c7ee)

826.	[bug]		jiri, tomek
	Compilation fix for Red Hat running on armv7. Thanks to Jiri
	Popelka from RedHat for providing a patch!
	(Trac #3526, git eac5a80472dcb78b538c2ed34cc0534f801e5145)

825.	[bug]		jiri, tomek
	Example JSON configuration files permission fix. Thanks to Jiri
	Popelka	from RedHat for providing a patch!
	(Trac #3524, git 822a39ba33870f70787a1f666aed772e06d04d79)

824.	[bug]		marcin
	Kea deamons report configuration summary when the configuration is
	applied successfully.
	(Trac #3477, git f39d208024f720f72c931016cfa50a54e80f8c61)

823.	[build]		tomek
	query_cmp tool removed from the source code.
	(Trac #3509, git f61c800059bd5e5c74e435d7dd97ae561d29151a)

822.	[build]		tomek
	'host' program was removed from examples.
	(Trac #3421, git aeea893fb1c52d20258929a62a59ae2e7bd12e3d)

821.	[bug]		marcin
	DHCP servers no longer log an error when Interface Manager fails to
	receive a packet as a result of signal being received.
	(Trac #3478, git d80c83aef8e103dd483234429d35aeb66149e0b9)

820.	[bug]		marcin
	Corrected the IfaceMgrTest.detectIfaces unit test which reported
	false positives for specific network configurations.
	(Trac #3517, git 9affa1b2210f5cc9d7a99724e5d5c8979409cefd)

Kea 0.9beta1 released on August 13, 2014

819.	[build]		marcin
	Renamed variables in the configure.ac so as their names do not
	refer to BIND10 project. As a result of renaming the B10_CXXFLAGS
	to KEA_CXXFLAGS in configure.ac all dependent Makefiles had to
	be updated in the tree. The AX_BOOST_FOR_BIND10 macro has been
	renamed to AX_BOOST_FOR_KEA.
	(Trac #3507, git 6616b1c0ad0a78e11bca9395fafb8efdba8d8b9c)

818.	[func]		tomek
	DHCPv4, DHCPv6 and DDNS components now report their versions.
	(Trac #3508, git 3f46c74ffa0ea1197e1fa62cb2f6580931be35f3)

817.	[bug]		marcin
	DHCPv4 and DHCPv6 servers will log an error during an attempt to
	open socket on the interface which is down or not configured.
	(Trac #3487, git fadc776914aa858ce637aab1513ab3d87631f612)

816.	[doc]		tomek
	AUTHORS file rewritten.
	(Trac #3469, git 6ef55abaa1ef79e09ad332c0da28dee7bfed70fe)

815.	[func]		tomek
	Pool definitions in DHCPv4 and DHCPv6 are now lists of
	structures. This makes adding new per-pool parameters easier in
	the future.
	(Trac #3464, git 4bd0c0eda9d86608f8802d28bd360239fe88e905)

814.	[func,doc]		tomek
	It is now possible to specify logging parameters in a
	configuration file for DHCPv4, DHCPv6 and DHCP-DDNS components.
	(Trac #3427, git 23285903645c36fc35c6866a74c50c74089cd255)

813.	[func]		tomek
	Functions, methods and variables referring to BIND10 were renamed
	to Kea. In particular, system variables (B10_LOGGER_ROOT,
	B10_LOCKFILE_DIR_FROM_BUILD etc.) were renamed. B10_ prefix was
	replaced with KEA_.
	(Trac #3417, git 1db8988de6af435fa388dc9c7f909c4a004a01d0)

812.	[doc]		tomek
	DHCPv6 and DDNS sections in Kea Administrator Reference Manual
	has been updated. Usage of keactl has been documented.
	(Trac #3468, git 3945fc6211bcadb9bece7147039a6b50ebcf936b)
	(Trac #3466, git fa9570d19c73cbe7effc75589b7eb855c411f6a3)

811.	[doc]		tmark
	Added documentation of message protocol between DHCP servers and the
	DHCP-DDNS process.
	(Trac #3505, git 6d9aed2f8fe181714e8260493c6cc06e13d0edd0)

810.	[func]		stephen
	perfdhcp is now installed in sbin as it requires root privilege
	to run. The perfdhcp source has been moved to the directory
	src/bin/perfdhcp.
	(Trac #3481, git d101aed6156a993476fa1164f0b0ec8395f5886c)

809.	[func]		stephen
	sockcreator is no longer built or installed.  The code is being
	retained in the repository for the moment, but may be deleted at
	some point in the future.
	(Trac #3480, git 2a55a469dde8fcc053b49e287c30d0906baa91b4)

808.	[func]		stephen
	Reduced number of startup and shutdown messages in the
	DHCP-DDNS process by making some of them debug messages.
	(Trac #3479, git bca0bae285de9ce904c0afd21af777dac2edb4e6)

807.	[func]		marcin
	DHCPv6 server responds to Confirm messages from clients.
	(Trac #3269, git 4f43c309a994e30c07f5aa27057552fb195ec284)

806.	[func]		marcin
	DHCPv4 server processes Requested IP Address option (50).
	(Trac #3320, git ad411a177a32bbe6a93f4baf813d985558c99e2f)

805.	[func]		stephen
	Changed all occurrences of "BIND 10" in message files to "Kea".
	(Trac #3416, git e88090b57a75424920d9b96efbf50e3554048828)

804.	[func]		marcin
	DHCPv4 server supports DHCPINFORM messages from the clients.
	(Trac #3390, git 77f8577b1dbb52bdc6deb8bed3eef6ce7abc33fd)

803.	[func]		marcin
	DHCPv4 server supports responding to directly connected clients on
	FreeBSD, NetBSD and OpenBSD using Berkeley Packet Filtering. This
	also resolves the problem reported in #3438 that the server doesn't
	pick the correct interface to respond to the client and the client
	never gets the response from the server.
	(Trac #2893, git 9fba39d93b9ece950c4294230984d6315dfa11f6)

802.	[doc]		tomek, marcin
	Developer's Guide updated to Change BIND 10 references to Kea.
	Documentation for Keactrl added.
	(Trac #3396, git 271450edbc63e9022f877c9aa3d1dc290708f151)
	(Trac #3466, git fa9570d19c73cbe7effc75589b7eb855c411f6a3)

801.	[build]		fdupont
	Detect all OS X versions more recent than 10.9 (where
	pthread_cond_destroy() doesn't work as documented,
	which makes some of unit tests to fail).
	(Trac #3473, git d620ef6659598bcc1f4c30241e845348770e264e)

800.	[bug]		marcin
	DHCPv6 server is now usable on FreeBSD, NetBSD and OpenBSD systems.
	It can receive messages sent to ff02::1:2 multicast address. Also,
	fixed the bug whereby the DHCPv6 server failed to bind the socket
	to global unicast address on BSD systems due to invalid scope id
	setting.
	(Trac #3437, git f4c2fe2fc37a37f1510e138e1f6c4ccd757e1f06)

799.	[func]		tmark
	Configuration parsing for all Kea servers has been enhanced to include
	the location of the error within the configuration file presented as
	file name, line number, and column within the configuration file.
	(Trac #3436, git b927deb2b4579f93ba74d4be8f5a3a4eaa3c6422)
	(Trac #3409, git 777dbdb29a641f7d8661f9cc2c22f1cb9fe7eb14)

798.	[build]		tomek
	JSON configuration backend is now the default. BUNDY backend
	is now deprecated after #3413 removed the BIND10/Bundy framework.
	(Trac #3476, git 727b65f2c62bbd7dc599b2e7956167e2b3c34098)

797.	[build]		tomek
	Removed a lot of remaining BIND10 framework: bind10, bindctl,
	cfgmgr, cmdctl, msgq, stats, sysinfo, tests, usermgr from src/bin
	directory, also src/lib/python directory. Python3 is not
	required anymore, unless documentation generation is enabled.
	(Trac #3413, git d7b297ac475193f687d07b0489ac74585d4f3814)

796.	[doc]		tomek
	User's Guide renamed to Kea Administrator Reference Manual,
	removed sections specific to BIND10/Bundy framework, rewritten
	general and DHCPv4 specific examples.
	(Trac #3418, git 73e6019d83760f0500890240e2e187dcd5e1e14c)

795.	[func]		marcin
	Added support to keactrl to start, stop, reconfigure and gather
	status of the DHCP-DDNS server.
	(Trac #3465, git 6bc61470c9ccee001fe282d0f879bcddac0b8721)

794.	[func]		fdupont
	cryptolink: add OpenSSL crypto backend as an alternative to Botan
	by specifying --with-openssl[=PATH] on the "configure" command
	line. Add hash support to the cryptolink API and use it in DHCP
	DDNS, removing the Botan dependency.
	(Trac #2406, git 4b4110dd68706b4171fc6d8a6f4f2a9cd820edac)

793.	[func]		tmark
	DHCP-DDNS: Implemented dynamic reconfiguration of the server,
	triggered when the SIGHUP signal is received by the server's
	process. Also, server performs a graceful shut down when SIGINT
	or SIGTERM signal is received.
	(Trac #3407, git f1a224df1e46098748ba60205be09ada4600515f)

792.	[func]		marcin
	Implemented keactrl script used to start, stop, reconfigure Kea
	servers and get their status and configuration data. This script
	is installed only if the JSON configuration backend is in use.
	(Trac #3422, git e1d164c7a9a54a7aacea88c8c57cd2826e06012b)

791.	[func]		tmark
	DHCP-DDNS: Now supports configure.ac parameter: --with-kea-config.
	It allows selecting configuration backend and accepts one of two
	values: BUNDY, which uses Bundy (former BIND10) framework as Kea
	0.8 did, or JSON, which reads configuration from a JSON file.
	(Trac #3401, git 8e69209caafc81041229f3d9601599f3d98fc86e)

790.	[func]		marcin
	DHCPv4 server: Implemented dynamic reconfiguration of the server,
	triggered when the SIGHUP signal is received by the server's
	process. Also, server performs a graceful shut down when SIGINT
	or SIGTERM signal is received.
	(Trac #3405, git dd0270bd91cf8fc958b8b388950d343d311ee99e)

789.	[bug]		marcin
	DHCPv4 server sends Renewal Time (58) and Rebinding Time (59)
	options to the client when the appropriate timers are set
	in the configuration. Previously, the timers were ignored.
	(Trac #3336, git b3c8a079889411182ade517c85aa4fe5d6b8719a)

788.	[func]		tomek
	DHCPv4 server: New parameter added to configure.ac: --with-kea-config.
	It allows selecting configuration backend and accepts one of two
	values: BUNDY, which uses Bundy (former BIND10) framework as Kea
	0.8 did, or JSON, which reads configuration from a JSON file.
	(Trac #3399, git 6e4dd3ae58c091ba0fd64c87fa8d7c268210f99b)

787.	[func]		marcin
	DHCPv6 server: Implemented dynamic reconfiguration of the server,
	triggered when the SIGHUP signal is received by the server's
	process. Also, server performs a graceful shut down when SIGINT
	or SIGTERM signal is received.
	(Trac #3406, git 3be60fa6ac521aecae6ae92d26dc03792bc76903)

786.	[func]		tmark
	DHCP-DDNS now supports DDNS updates with TSIG.  Please refer to the
	Kea Guide for details. Prior to this TSIG keys could be defined but
	were not used.
	(Trac #3432, git 80fea12a53d1e832d4e7b710ca6ea613300f73ea)

785.	[bug]		marcin
	DHCPv6 server avoids collisions between prefixes that are allocated
	as a result of receiving hints from the clients. Previously the
	whole prefix (including bits beyond the prefix length) was used to
	search existing leases in the lease database. If not found, the
	new lease was crated for the prefix sent by the client. If another
	client sent the same prefix but with different non-significant bits
	the prefix was allocated. This led to prefix collisions. Currently,
	server ignores bits beyond the prefix length when searching for
	existing leases.
	(Trac #3246, git 50de7df4195195e981ae9c8c6f1b4100047d5bb5)

784.	[func]		tmark
	DHCP_DDNS's configuration was changed. The unused parameter,
	"interface" was deleted.  Three new parameters, "ncr_protocol",
	"ncr_format", and "dns_server_timeout" were added.  Please refer to
	Kea Guide for details.
	(Trac #3268,    git bd60252e679f19b062f61926647f661ab169f21c)

783.	[func]*		tomek
	DHCPv6 server: New parameter added to configure: --with-kea-config.
	It allows selecting configuration backend and accepts one of two
	values: BUNDY, which uses Bundy (former BIND10 framework as Kea
	0.8 did, or JSON, which reads configuration from a JSON file.
	(Trac #3400, git 7e9fdfa644b81f72bfa5300b7ddcdb9754400769)

782.	[func]		tmark
	Added sender-ip, sender-port, and max-queue-size parameters to
	the dhcp-ddns configuration section of both b10-dhcp4 and b10-dhcp6.
	(Trac #3328,    git 8d8d0b5eedaab20bf1008dfb3a6913eb006a6e73)

781.	[func]		marcin
	libkea-dhcpsrv: the Memfile lease storage backend returns leases
	of a specified type. Previously, it ignored the lease type parameter
	and returned all leases for a particular client. Thanks to David
	Carlier for helping to implement this ticket.
	(Trac #3148, git d2f0edf473716cd747a21d6917e89ba55c148d8e)

780.	[func]		marcin
	libkea-cc: JSON parser stores information about the position
	of the data element values in the JSON string. The position
	comprises the line number and the offset within this line where
	the specific value resides. This functionality is intended to
	be used for error logging during configuration parsing.
	(Trac #3408, git 115a52a6713340fc589f6f95d73d242931239405)

779.	[doc]		tmark
	Added a section to the developer's guide for Kea's DHCP-DDNS
	component, D2.
	(Trac #3158,    git  7be263c7372b1401a8b4288742854f96b5bec0d6)

bind10-1.2.0 (kea 0.8) released on April 17, 2014

bind10-1.2.0rc1 released on April 8, 2014

778.	[func]*		marcin
	libdhcpsrv: the Memfile lease storage backend now writes
	leases into a CSV file. Configuration parsers for b10-dhcp4
	and b10-dhcp6 use the new configuration parameters to
	control the location of the lease file. It is possible to
	disable lease writes to disk using configuration for testing
	purposes.
	(Trac #3360, git 09e6e71abf8bc693e389ebd262fd149b43c1f1d4)

777.	[func]		tmark
	If b10-dhcp-ddns is configured to listen on an address other than
	loopback, it will issue a log message warning the user that this is
	insecure and is supported for testing purposes only.
	(Trac #3383,    git  652aa4de2fa82fdf3de569d01d9f4aa618fc1972)

776.	[func]		tomek
	b10-dhcp4 and b10-dhcp6 now support using PostgreSQL as the backend
	for storing lease data.  This backend is enabled by specifying
	--with-dhcp-pgsql on the "configure" command line. Without this
	switch the PostgreSQL backend is not compiled leaving BIND 10 able to
	be built on systems without PostgreSQL installed.  Thanks to David
	Carlier who contributed the initial patches for this work.
	(Trac #3080,    git  1aae8b1fab3008e62c4f085948b1abadad512447)

775.	[func]		marcin
	b10-dhcp4, b10-dhcp6: added a new parameter to subnet configuration.
	This parameter allows subnet ids to be set to arbitrary values or
	automatically generated values. Generated subnet ids are renumbered
	each time one or more subnets are removed.  Setting the ids to
	specific values prevents this renumbering.
	(Trac #3281, git d90e9a0642fbb16a4e664160b4812f61fb81f1aa)

774.	[doc]		marcin
	Updated information in the BIND 10 Guide about the standards supported
	by Kea and its current limitations.
	(Trac #3258, git ff52b86206e3a256a02ca6d5cde55040550ba86a)

773.	[doc]		tmark
	Added sections to the BIND 10 guide on configuring and using the
	DHCP-DDNS feature of Kea.  Chapter 19, describes the new DHCP-DDNS
	server and its configuration. Additions to chapters 17 and 18
	describe configuring the DHCP servers to work with the new server.
	(Trac #3283, git 806eea955c61eba2d7268958a740a8e8ea63bdaf)

772.	[bug]		tmark
	b10-dhcp4 and b10-dhcp6 now both correctly support DDNS updates
	when honoring client requested delegation. When DDNS is enabled,
	and the client's FQDN indicates they will do the forward updates,
	the servers will now post a DDNS update request to b10-dhcp-ddns
	for the reverse updates. Prior to this the servers were posting no
	DDNS update requests when honoring client delegation.
	(Trac #3352, git b1a0f405463723d539b2e6ed2dcdd692d7796b88)

771.	[bug]		tmark
	Ticket #3339 (entry 760) was reverted to fix regression
	where components added through bindctl, could not be removed.
	(Trac #3374, git c641e2d0569df3ca3e5a93beaf0ecf39db07e402)

770.	[bug]		tmark
	Configuration parsing in b10-dhcp6 and b10-dhcp4 for the "dhcp-ddns"
	section of their configurations now supplies hard-coded default values
	rather than those from their spec files.  This is a temporary solution
	to circumvent an issue in the configuration libraries which causes
	map-items to behave incorrectly.
	(Trac #3358, git 983d8acec3a7ccb1ffef662eac7518aed5f99381)

769.	[func]		marcin
	b10-dhcp6: Implemented support for Rebind message.
	(Trac #3232, git 3649413932857470558a6f19e0b0e181b3fc0fda)

768.	[bug]		tmark
	b10-dhcp-ddns now treats a DNS server response code of
	NXRRSET as a successful outcome when processing a request
	to remove DNS data.  This corrects a defect in which
	b10-dhcp-ddns would incorrectly fail a request to remove
	DNS data when the DNS server's response was NXRRSET.
	(Trac #3362, git da3b0d4f364d069ffdb47723545798ac589fae42)

767.	[func]		tomek
	Unit-tests for all DHCP database backends are now shared.
	This improves test coverage for memfile and any future
	backends that may appear.
	(Trac #3359, git 3d6c11630ada9d0681a813cf026f6bb16aabb9fa)

bind10-1.2.0beta1 released on March 6, 2014

766.	[func]		muks
	--disable-dns and --disable-dhcp configure arguments have been
	added to conditionally disable the DNS or DHCP components
	respectively. This facility can be used to do a DNS or DHCP-only
	build of BIND 10. DNS and DHCP components are both enabled by
	default.
	(Trac #2367, git 81a689b61b1c4abf8a1a4fcbe41cfc96fd11792a)

765.	[bug]		tomek
	b10-dhcp4: Fixed a minor bug in eRouter1.0 class processing. The
	server no longer sets giaddr field.
	(Trac #3353, git 23c22e9b1141c699f361d45c309e737dfecf6f3f)

764.	[bug]		tomek
	b10-dhcp4: Fixed a bug caused client classification to not work
	properly.
	(Trac #3343, git 1801400ac874380e7a565d373b4bae96a49e21f7)

763.	[func]		tmark
	b10-dhcp-ddns may now be configured to disable DNS updates in
	in a given direction by simply not defining any domains for that
	direction in its configuration.  This allows it to be configured to
	support either forward DNS or reverse DNS only.  Prior to this if
	a request was received that could not be matched to servers in a
	given direction it was failed immediately.
	(Trac #3341, git 01f26bce1d9faaddb8be59802f73891ea065b200)

762.	[func]		tmark
	If configured to do so, b10-dhcp6 will now create DHCP-DDNS update
	requests and send them to b10-dhcp-ddns for processing.
	(Trac# 3329, git 239956696465a13196a2b6bc0f3a61aed21a5de8)

761.	[doc]		stephen, jreed
	Added "man" page for perfdhcp.
	(Trac #2307, git ff2f538912c205fbdb1408ee613c09b90de53514)

760.	[bug]		tmark
	When merging a map of configuration elements into another, elements
	that are themselves maps will be merged. In particular, this
	corrects a defect which caused a configuration commit error to
	occur when using bindctl to modify a single a parameter in
	dhcp-ddns portion of b10-dhcp4 configuration.
	(Trac# 3339, git 3ae0d93d89f3277a566eeb045191a43b2dd9d9b1)

759.	[func]		tomek
	b10-dhcp4, b10-dhcp6: IP address of the relay agent can now be
	specified for both IPv4 and IPv6 subnets. That information allows
	the server to properly handle a case where relay agent address
	does not match subnet.  This is mostly useful in shared subnets
	and cable networks.
	(Trac #3322, git 5de565baea42c9096dff78ed5fbd05982a174469)

758.	[bug]		tmark
	b10-dhcp4 now correctly handles DHO_HOST_OPTION.  This corrects
	a bug where the server would fail to recognize the option in the
	DHCP request and then skip generating the appropriate DHCP-DDNS
	update request.
	(Trac #2426, git 985d66cba7665a71e17ef70c5d22c767abaad1b6)

757.	[func]		tmark
	b10-dhcp6 now parses parameters which support DHCP-DDNS updates
	via the DHCP-DDNS module, b10-dhcp-ddns.  These parameters are
	part of new configuration element, dhcp-ddns, defined in
	dhcp4.spec. These parameters influence when and how DDNS updates
	requests are created but communicating them to b10-dhcp-ddns is
	not yet supported.  That will be provided under separate ticket,
	Trac #3222.
	(Trac# 3034, git 22c667a66536ff3e3741bc67025d824644ed4e7d)

756.	[bug]		marcin
	b10-dhcp6: server parses DHCPv6 Vendor Class option. Previously
	the server failed to parse Vendor Class option having empty opaque
	data field because of the invalid definition in libdhcp++. The
	DHCPv6 Vendor Class option and DHCPv4 V-I Vendor Class option is
	now represented by the new OptionVendorClass. The b10-dhcp4 is
	affected by this change such that it uses new class to parse the
	DHCPv4 V-I Vendor Class option.
	(Trac #3316, git 1e61d7db5b8dc76682aa568cd62bfae0eeff46e3)

755.	[func]		muks
	Add support for the CAA RR type (RFC 6844).
	(Trac #2512, git 39162608985e5c904448f308951c73bb9c32da8f)

754.	[func]		muks
	Add support for the TLSA RR type (RFC 6698).
	(Trac #2185, git a168170430f6927f28597b2a6debebe31cf39b13)

753.	[func]		muks
	libdns++: the unknown/generic (RFC 3597) RDATA class now uses the
	generic lexer in constructors from text.
	(Trac #2426, git 0770d2df84e5608371db3a47e0456eb2a340b5f4)

752.	[func]		tmark
	If configured to do so, b10-dhcp4 will now create DHCP-DDNS update
	requests and send them to b10-dhcp-ddns for processing.
	(Trac# 3329, git 4546dd186782eec5cfcb4ddb61b0a3aa5c700751)

751.	[func]		muks
	The BIND 10 zone loader now supports the $GENERATE directive (a
	BIND 9 extension).
	(Trac #2430, git b05064f681231fe7f8571253c5786f4ff0f2ca03)

750.	[func]		tomek
	b10-dhcp4, b10-dhcp6: Simple client classification has been
	implemented. Incoming packets can be assigned to zero or more
	client classes. It is possible to restrict subnet usage to a given
	client class. User's Guide and Developer's Guide has been updated.
	(Trac #3274, git 1791d19899b92a6ee411199f664bdfc690ec08b2)

749.	[bug]		tmark
	b10-dhcp-ddns now sets the TTL value in RRs that add A, AAAA, or
	PTR DNS entries to the lease length provided in instigating
	NameChangeRequest.  This corrected a bug in which the TTL was
	always set to 0.
	(Trac# 3299, git dbacf27ece77f3d857da793341c6bd31ef1ea239)

748.	[bug]		marcin
	b10-dhcp4 server picks a subnet, to assign address for a directly
	connected client, using IP address of the interface on which the
	client's message has been received. If the message is received on
	the interface for which there is no suitable subnet, the message
	is discarded. Also, the subnet for renewing client which unicasts
	its request, is selected using ciaddr.
	(Trac #3242, git 9e571cc217d6b1a2fd6fdae1565fcc6fde6d08b1)

747.	[bug]		marcin
	libdhcpsrv: server configuration mechanism allows creating definitions
	for standard options for which Kea doesn't provide a definition yet.
	Without this, the server administrator couldn't configure options for
	which a definition didn't exist.
	(Trac# 3309, git 16a6ed6e48a6a950670c4874a2e81b1faf287d99)

746.	[func]		tomek
	IOAddress no longer exposes underlying asio objects. The getAddress()
	method has been removed and replaced with several convenience methods.
	(Trac #1485, git ecdb62db16b3f3d447db4a9d2a4079d5260431f0)

745.	[bug]*		muks
	b10-auth now returns rcode=REFUSED for all questions with
	qtype=RRSIG (i.e., where RRSIGs are queried directly). This is
	because RRSIGs are meaningless without being bundled alongside the
	RRs they cover.
	(Trac #2226, git 68d24e65c9c3dfee38adfbe1c93367b0083f9a58)

744.	[func]		marcin
	b10-dhcp6: Refactored the code which is processing Client FQDN
	option.  The major user-visible change is that server generates
	DDNS NameChangeRequest for the first IPv6 address (instead of all)
	acquired by a client. Also, the server generates fully qualified
	domain name from acquired IPv6 address, if the client sends an
	empty name in Client FQDN option.
	(Trac# 3295, git aa1c94a54114e848c64771fde308fc9ac0c00fd0)

743.	[func]		tmark
	b10-dhcp4 now responds with changes in DDNS behavior based upon
	configuration parameters specified through its dhcp-ddns configuration
	element. The parameters now supported are override-no-update,
	override-client-update, replace-client-name, generated-prefix, and
	qualifying-suffix.
	(Trac# 3282, git 42b1f1e4c4f5aa48b7588233402876f5012c043c)

742.	[func]		muks
	The authoritative server now includes the datasource configuration
	when logging some errors with the
	AUTH_DATASRC_CLIENTS_BUILDER_RECONFIGURE_ERROR message ID.
	(Trac #2756, git 31872754f36c840b4ec0b412a86afe9f38be86e0)

741.	[bug]		shane
	Remove hard-coded (and unnecessary) TSIG key from error message.
	This also prevents a crash if the TSIG name is missing.
	(Trac #3099, git 0ba8bbabe09756a4627e80aacdbb5050407faaac)

740.	[func]		muks
	When displaying messages about mismatched configuration data types
	in entered values (between the supplied value type and expected
	schema type), bindctl now includes both the supplied and expected
	configuration data types in the returned error. The user has more
	information on what caused the error now.
	(Trac #3239, git 84d5eda2a6ae0d737aef68d56023fc33fef623e6)

739.	[bug]		muks
	Various minor updates were made to the SSHFP RDATA parser. Mainly,
	the SSHFP constructor no longer throws an isc::BadValue exception.
	generic::SSHFP::getFingerprintLen() was also renamed to
	getFingerprintLength().
	(Trac #3287, git 2f26d781704618c6007ba896ad3d9e0c107d04b0)

738.	[bug]		muks
	b10-auth now correctly processes NXDOMAIN results in the root zone
	when using a SQLite3 data source.
	(Trac #2951, git 13685cc4580660eaf5b041b683a2d2f31fd24de3)

737.	[func]		muks
	b10-auth now additionally logs the source address and port when
	DNS messages with unsupported opcodes are received.
	(Trac #1516, git 71611831f6d1aaaea09143d4837eddbd1d67fbf4)

736.	[bug]		wlodek
	b10-dhcp6 is now capable to determine if a received
	message is addressed to it, using server identifier option.
	The messages with non-matching server identifier are dropped.
	(Trac #2892, git 3bd69e9b4ab9be231f7c966fd62b95a4e1595901)

735.	[doc]		stephen
	Expanded Developer's Guide to include chapter on logging.
	(Trac #2566, git a08d702839d9df6cddefeccab1e7e657377145de)

734.	[bug]		marcin
	libdhcp++: fixed a bug which caused an error when setting boolean
	values for an option. Also, bind10-guide has been updated with the
	examples how to set the boolean values for an option.
	(Trac# 3292, git 7c4c0514ede3cffc52d8c2874cdbdb74ced5f4ac)

733.	[bug]		marcin
	libdhcp++: a function which opens IPv6/UDPv6 sockets for the
	DHCPv6 server, gracefully handles errors to bind socket to
	a multicast address.
	(Trac #3288, git 76ace0c46a5fe0e53a29dad093b817ad6c891f1b)

732.	[func]		tomek
	b10-dhcp4, b10-dhcp6: Support for simplified client classification
	added. Incoming packets are now assigned to a client class based
	on the content of the packet's user class option (DHCPv4) or vendor
	class option (DHCPv6). Two classes (docsis3.0 and eRouter1.0) have
	class specific behavior in b10-dhcp4. See DHCPv4 Client
	Classification and DHCPv6 Client Classification in BIND10
	Developer's Guide for details.  This is a first ticket in a series
	of planned at least three tickets.
	(Trac #3203, git afea612c23143f81a4201e39ba793bc837c5c9f1)

731.	[func]		tmark
	b10-dhcp4 now parses parameters which support DHCP-DDNS updates
	via the DHCP-DDNS module, b10-dhcp-ddns.  These parameters are
	part of new configuration element, dhcp-ddns, defined in
	dhcp4.spec.  The parameters parse, store and retrieve but do not
	yet govern behavior.  That will be provided under separate ticket.
	(Trac# 3033, git 0ba859834503f2b9b908cd7bc572e0286ca9201f)

730.	[bug]		tomek
	b10-dhcp4, b10-dhcp6: Both servers used to unnecessarily increase
	subnet-id values after reconfiguration. The subnet-ids are now reset
	to 1 every time a server is reconfigured.
	(Trac #3234, git 31e416087685a6dadc3047fdbb0927bbf60095aa)

729.	[bug]		marcin
	b10-dhcp4 discards DHCPv4 messages carrying server identifiers
	which don't match server identifiers used by the server.
	(Trac #3279, git 805d2b269c6bf3e7be68c13f1da1709d8150a666)

728.	[func]		marcin
	b10-dhcp6: If server fails to open a socket on one interface it
	will log a warning and continue to open sockets on other interfaces.
	The warning message is communicated from the libdhcp++ via the
	error handler function supplied by the DHCPv6 server.
	(Trac #3252, git af5eada1bba906697ee92df3fcc25cc0e3979221)

727.	[func]		muks
	RRset::setName() has now been removed.
	(Trac #2335, git c918027a387da8514acf7e125fd52c8378113662)

726.	[bug]*		muks
	Don't print trailing newlines in Question::toText() output by
	default.  This fixes some logging that were split with a line
	feed.  It is possible to get the old behavior by passing
	toText(true).  Message::toText() output is unchanged.
	(Trac #571, git 7286499d5206c6d2aa8a59a5247c3841a772a43e)

725.	[func]		tmark
	b10-dhcp-ddns D2UpdateMgr now uses the newly implemented
	NameAddTransaction and NameRemoveTransaction classes.  This allows
	it to conduct actual DNS update exchanges based upon queued
	NameChangeRequests.
	(Trac# 3089, git 9ff948a169e1c1f3ad9e1bad1568375590a3ef42)

724.	[bug]		marcin
	b10-dhcp4: Different server identifiers are used for the packets
	being sent through different interfaces. The server uses IPv4 address
	assigned to the particular interface as a server identifier. This
	guarantees that the unicast packet sent by a relay or a client, to
	the address being a server identifier, will reach the server.
	(Trac #3231, git c7a229f15089670d2bfde6e9f0530c30ce6f8cf8)

723.	[bug]		marcin
	libdhcp++: Implemented unit tests for the IfaceMgr's routine
	which opens IPv6 sockets on detected interfaces. The IfaceMgr
	logic performing low level operations on sockets has been
	moved to a separate class. By providing a custom implementation
	of this class, the unit tests may use fake interfaces with
	custom configuration and thus cover wide range of test
	scenarios for the function.
	(Trac #3251, git 21d2f7ec425f8461b545687104cd76a42da61b2e)

722.	[bug]		muks
	b10-cmdctl now prints a more operator-friendly message when the
	address+port that b10-cmdctl listens on is already in use.
	(Trac #3227, git 5ec35e37dbb46f66ff0f6a9d9a6a87a393b37934)

721.	[func]		tmark
	Updates the user_chk example hooks shared library with callouts
	for packet receive and packet send.  Decision outcome now includes
	the lease or prefix assigned.  The user registry now supports a
	default user entry.
	(Trac #3207, git 34fddf2e75b80d9e517a8f9c3321aa4878cda795)

720.	[func]		tmark
	Added the initial implementation of the class, NameAddTransaction,
	to b10-dhcp-ddns.  This class provides a state machine which
	implements the logic required to remove forward and reverse DNS
	entries as described in RFC 4703, section 5.5. This includes the
	ability to construct the necessary DNS requests.
	(Trac# 3088, git ca58ac00fce4cb5f46e534d7ffadb2db4e4ffaf3)

719.	[func]		tomek
	b10-dhcp4: Support for sending back client-id (RFC6842) has been
	added now. Also a configuration parameter (echo-client-id) has
	been added, so it is possible to enable backward compatibility
	("echo-client-id false").
	(Trac #3210, git 88a4858db206dfcd53a227562198f308f7779a72)

718.	[func]		dclink, tomek
	libdhcp++: Interface detection implemented for FreeBSD, NetBSD,
	OpenBSD, Mac OS X and Solaris 11. Thanks to David Carlier for
	contributing a patch.
	(Trac #2246, git d8045b5e1580a1d0b89a232fd61c10d25a95e769)

717.	[bug]		marcin
	Fixed the bug which incorrectly treated DHCPv4 option codes 224-254 as
	standard options, barring them from being used as custom options.
	(Trac #2772, git c6158690c389d75686545459618ae0bf16f2cdb8)

716.	[func]		marcin
	perfdhcp: added support for sending DHCPv6 Release messages
	at the specified rate and measure performance. The orphan
	messages counters are not displayed for individual exchanges
	anymore. The following ticket: #3261 has been submitted to
	implement global orphan counting for all exchange types.
	(Trac #3181, git 684524bc130080e4fa31b65edfd14d58eec37e50)

715.	[bug]		marcin
	libdhcp++: Used the CMSG_SPACE instead of CMSG_LEN macro to calculate
	msg_controllen field of the DHCPv6 message. Use of CMSG_LEN causes
	sendmsg failures on OpenBSD due to the bug kernel/6080 on OpenBSD.
	(Trac #1824, git 39c9499d001a98c8d2f5792563c28a5eb2cc5fcb)

714.	[doc]		tomek
	BIND10 Contributor's Guide added.
	(Trac #3109, git 016bfae00460b4f88adbfd07ed26759eb294ef10)

713.	[func]		tmark
	Added DNS update request construction to d2::NameAddTransaction
	in b10-dhcp-ddns.  The class now generates all DNS update
	request variations needed to fulfill it's state machine in
	compliance with RFC 4703, sections 5.3 and 5.4.
	(Trac# 3241, git dceca9554cb9410dd8d12371b68198b797cb6cfb)

712.	[func]		marcin, dclink
	b10-dhcp4: If server fails to open a socket on one interface it
	will log a warning and continue to open sockets on other interfaces.
	The warning message is communicated from the libdhcp++ via the
	error handler function supplied by the DHCPv4 server. Thanks to
	David Carlier for providing a patch.
	(Trac #2765, git f49c4b8942cdbafb85414a1925ff6ca1d381f498)

711.	[func]		tmark
	Added the initial implementation of the class, NameAddTransaction,
	to b10-dhcp-ddns.  This class provides the state model logic
	described in the DHCP_DDNS design to add or replace forward and
	reverse DNS entries for a given FQDN.  It does not yet construct
	the actual DNS update requests, this will be added under Trac#
	3241.
	(Trac# 3087, git 8f99da735a9f39d514c40d0a295f751dc8edfbcd)

710.	[build]		jinmei
	Fixed various build time issues for MacOS X 10.9.  Those include
	some general fixes and improvements:
	- (libdns++) masterLoad() functions now use the generic MasterLoader
	  class as backend, eliminating the restrictions of the previous
	  versions.
	- (libcc) fixed a minor portability bug in the JSON parser.  Although
	  the only known affected system is OS X 10.9 at the moment, that
	  could potentially cause disruption on other existing and future
	  systems.
	Other notes:
	- if built with googletest, gtest 1.7 (and possibly higher) is
	  required.
	- many older versions of Boost don't work.  A known workable version
	  is 1.54.
	(Trac #3213, git d4e570f097fe0eb9009b177a4af285cde0c636cc)

709.	[bug]		marcin
	b10-dhcp6: Server crashed when the client sent FQDN option and did
	not request FQDN option to be returned.
	(Trac #3220, git 0f1ed4205a46eb42ef728ba6b0955c9af384e0be)

708.	[bug]		dclink, marcin
	libdhcpsrv: Fixed a bug in Memfile lease database backend which
	caused DHCPv4 server crashes when leases with NULL client id
	were present. Thanks to David Carlier for submitting the patch.
	(Trac #2940, git a232f3d7d92ebcfb7793dc6b67914299c45c715b)

707.	[bug]		muks
	Using very large numbers (out of bounds) in config values caused
	BIND 10 to throw an exception. This has been fixed in a patch
	contributed by David Carlier.
	(Trac #3114, git 9bd776e36b7f53a6ee2e4d5a2ea79722ba5fe13b)

706.	[func]		marcin
	b10-dhcp4: Server processes the DHCPv4 Client FQDN and Host Name
	options sent by a client and generates the response. As a result
	of processing, the server generates NameChangeRequests which
	represent changes to DNS mappings for a particular lease (addition
	or removal of DNS mappings).
	Currently all generated NameChangeRequests are dropped. Sending
	them to b10-dhcp-ddns will be implemented with the future tickets.
	(Trac #3035, git f617e6af8cdf068320d14626ecbe14a73a6da22)

705.	[bug]*		kean
	When commands are piped into bindctl, no longer attempt to query the
	user name and password if no default user name and password file is
	present, or it contains no valid entries.
	(Trac #264, git 4921d7de6b5623c7e85d2baf8bc978686877345b)

704.	[func]		naokikambe
	New statistics items related to IP sockets added into b10-xfrin:
	open, openfail, close, connfail, conn, senderr, and recverr.
	Their values can be obtained by invoking "Stats show Xfrin" via
	bindctl while b10-xfrin is running.
	(Trac #2300, git 4655c110afa0ec6f5669bf53245bffe6b30ece4b)

703.	[bug]		kean
	A bug in b10-msgq was fixed where it would remove the socket file if
	there was an existing copy of b10-msgq running. It now correctly
	detects and reports this without removing the socket file.
	(Trac #433, git c18a49b0435c656669e6f87ef65d44dc98e0e726)

702.	[func]		marcin
	perfdhcp: support for sending DHCPv6 Renew messages at the specified
	rate and measure performance.
	(Trac #3183, git 66f2939830926f4337623b159210103b5a8e2434)

701.	[bug]		tomek
	libdhcp++: Incoming DHCPv6 IAPREFIX option is now parsed properly.
	(Trac #3211, git ed43618a2c7b2387d76f99a5a4b1a3e05ac70f5e)

700.	[func]		tomek, marcin
	b10-dhcp4, b10-dhcp6: Support for vendor options has been added. It
	is now possible to configure vendor options. Server is able to
	parse some CableLabs vendor options and send configured	vendor
	options	in response. The support is not complete.
	(Trac #3194, git 243ded15bbed0d35e230d00f4e3ee42c3609616c)

699.	[bug]		marcin
	libdhcp++: Options with defined suboptions are now handled properly.
	In particular, Relay Agent Info options is now echoed back properly.
	(Trac #3102, git 6f6251bbd761809634aa470f36480d046b4d2a20)

698.	[bug]		muks
	A bug was fixed in the interaction between b10-init and b10-msgq
	that caused BIND 10 failures after repeated start/stop of
	components.
	(Trac #3094, git ed672a898d28d6249ff0c96df12384b0aee403c8

697.	[func]		tmark
	Implements "user_check" hooks shared library which supports subnet
	selection based upon the contents of a list of known DHCP lease users
	(i.e. clients).  Adds the following subdirectories to the bind10 src
	directory for maintaining hooks shared libraries:
	bind10/src/hooks - base directory for hooks shared libraries;
	bind10/src/hooks/dhcp - base directory for all hooks libs
	pertaining to DHCP (Kea);
	bind10/src/hooks/dhcp/user_check - directory containing the
	user_check hooks library.
	(Trac #3186, git f36aab92c85498f8511fbbe19fad5e3f787aef68)

696.	[func]		tomek
	b10-dhcp4: It is now possible to specify value of siaddr field
	in DHCPv4 responses. It is used to point out to the next
	server in the boot process (that typically is TFTP server).
	(Trac #3191, git 541922b5300904a5de2eaeddc3666fc4b654ffba)

695.	[func]		tomek
	b10-dhcp6 is now able to listen on global IPv6 unicast addresses.
	(Trac #3195, git 72e601f2a57ab70b25d50877c8e49242739d1c9f)

694.	[bug]		tomek
	b10-dhcp6 now handles exceptions better when processing initial
	configuration. In particular, errors with socket binding do not
	prevent b10-dhcp6 from establishing configuration session anymore.
	(Trac #3195, git 72e601f2a57ab70b25d50877c8e49242739d1c9f)

693.	[bug]		tomek
	b10-dhcp6 now handles IPv6 interface enabling correctly.
	(Trac #3195, git 72e601f2a57ab70b25d50877c8e49242739d1c9f)

692.	[bug]		marcin
	b10-dhcp4: Fix a bug whereby the Parameter Request List was not parsed
	by the server and requested DHCPv4 options were not returned to the
	client. Options are not sent back to the client if server failed to
	assign a lease.
	(Trac #3200, git 50d91e4c069c6de13680bfaaee3c56b68d6e4ab1)

691.	[bug]		marcin
	libdhcp++: Created definitions for standard DHCPv4 options:
	tftp-server-name (66) and boot-file-name (67). Also, fixed definition
	of DHCPv4 option time-offset (2).
	(Trac #3199, git 6e171110c4dd9ae3b1be828b9516efc65c33460b)

690.	[bug]		tomek
	b10-dhcp4: Relay Agent Info option is now echoed back in
	DHCPv4 responses.
	(Trac #3184, git 287389c049518bff66bdf6a5a49bb8768be02d8e)

689.	[func]*		marcin
	b10-dhcp4 and b10-dhcp6 install callback functions which parse options
	in the received DHCP packets.
	(Trac #3180, git f73fba3cde9421acbeb9486c615900b0af58fa25)

688.	[func]		tomek
	b10-dhcp6: Prefix Delegation support is now extended to
	Renew and Release messages.
	(Trac #3153, #3154, git 3207932815f58045acea84ae092e0a5aa7c4bfd7)

687.	[func]		tomek
	b10-dhcp6: Prefix Delegation (IA_PD and IAPREFIX options) is now
	supported in Solicit and Request messages.
	(Trac #3152, git a0e73dd74658f2deb22fad2c7a1f56d122aa9021)

686.	[bug]		tomek
	b10-dhcp6 now sends back relayed traffic to proper port.
	(Trac #3177, git 6b33de4bea92eecb64b6c673bf1b8ae51f8edcf1)

685.	[func]		tomek
	libdhcpsrv: Allocation Engine is now able to handle IPv6 prefixes.
	This will be used in Prefix Delegation.
	(Trac #3171, git 7d1431b4c887f0c7ee1b26b9b82d3d3b8464b34f)

684.	[func]		muks, vorner
	API support to delete zone data has been added. With this,
	DomainTree and RdataSet which form the central zone data
	structures of b10-auth allow deletion of names and RR data
	respectively.
	(Trac #2750, git d3dbe8e1643358d4f88cdbb7a16a32fd384b85b1)
	(Trac #2751, git 7430591b4ae4c7052cab86ed17d0221db3b524a8)

683.	[bug]		stephen
	Modifications to fix problems running unit tests if they
	are statically linked.  This includes provision of an
	initialization function that must be called by user-written
	hooks libraries if they are loaded by a statically-linked
	image.
	(Trac #3113, git 3d19eee4dbfabc7cf7ae528351ee9e3a334cae92)

682.	[func]		naokikambe
	New statistics items added into b10-xfrin : ixfr_running,
	axfr_running, and soa_in_progress.  Their values can be
	obtained by invoking "Stats show Xfrin" via bindctl when
	b10-xfrin is running.
	(Trac #2274, git ca691626a2be16f08754177bb27983a9f4984702)

681.	[func]		tmark
	Added support for prefix delegation configuration to b10-dhcp6
	subnets.
	(Trac# 3151, git 79a22be33825bafa1a0cdfa24d5cb751ab1ae2d3)

680.	[func]		marcin
	perfdhcp: Added support for requesting IPv6 prefixes using IA_PD
	option being sent to the server.
	(Trac #3173, git 4cc844f7cc82c8bd749296a2709ef67af8d9ba87)

679.	[func]		tmark
	b10-dhcp-ddns: Finite state machine logic was refactored
	into its own class, StateModel.
	(Trac# 3156, git 6e9227b1b15448e834d1f60dd655e5633ff9745c)

678.	[func]		tmark
	MySQL backend used by b10-dhcp6 now uses lease type as a
	filtering parameter in all IPv6 lease queries.
	(Trac# 3147, git 65b6372b783cb1361fd56efe2b3247bfdbdc47ea)

677.	[func]		tomek
	libdhcpsrv: CfgMgr is now able to store IA, TA and PD pools in
	Subnet6 structures.
	(Trac #3150, git e6f0e89162bac0adae3ce3141437a282d5183162)

676.	[bug]		muks
	We now also allow the short name ("hmac-md5"), along with the long
	name ("hmac-md5.sig-alg.reg.int") that was allowed before for
	HMAC-MD5, so that it is more convenient to configure TSIG keys
	using it.
	(Trac #2762, git c543008573eba65567e9c189824322954c6dd43b)

675.	[func]		vorner
	If there's an exception not handled in a Python BIND10 component,
	it is now stored in a temporary file and properly logged, instead
	of dumping to stderr.
	(Trac #3095, git 18cf54ed89dee1dd1847053c5210f0ca220590c2)

674.	[func]		tomek
	Preparatory work for prefix delegation in LeaseMgr. getLease6()
	renamed to getLeases6(). It now can return more than one lease.
	(Trac #3146, git 05a05d810be754e7a4d8ca181550867febf6dcc6)

673.	[func]		tomek
	libdhcp: Added support for IA_PD and IAPREFIX options. New class
	for IAPREFIX (Option6_IAPrefix) has been added.
	(Trac #3145, git 3a844e85ecc3067ccd1c01841f4a61366cb278f4)

672.	[func]		tmark
	Added b10-dhcp-ddns transaction base class, NameChangeTransaction.
	This class provides the common structure and methods to implement
	the state models described in the DHCP_DDNS design, plus
	integration with DNSClient and its callback mechanism for
	asynchronous IO with the DNS servers.
	(Trac #3086, git 079b862c9eb21056fdf957e560b8fe7b218441b6)

671.	[func]		dclink, tomek
	The memfile backend now supports getLease4(hwaddr) and
	getLease4(client-id) methods. Thanks to David Carlier for
	contributing a patch.
	(Trac #2592, git a11683be53db2f9f8f9b71c1d1c163511e0319b3)

670.	[func]		marcin
	libdhcpsrv: Added support to MySQL lease database backend to
	store FQDN data for the lease.
	(Trac #3084, git 79b7d8ee017b57a81cec5099bc028e1494d7e2e9)

669.	[func]		tmark
	Added main process event loop to D2Process which is the primary
	application object in b10-dhcp-ddns. This allows DHCP-DDNS
	to queue requests received from clients for processing while
	listening for command control events.
	(Trac #3075 git e2f9d2e4c1b36f01eb5bfa2c4f8d55cf139c7e02)

668.	[func]		marcin
	libdhcpsrv: Implemented changes to lease allocation engine to
	propagate information about client's FQDN.
	(Trac #3083, git 37af28303d1cd61f675faea969cd1159df65bf9d)

667.	[func]		tomek
	Additional hooks (buffer4_receive, lease4_renew,
	lease4_release, buffer4_send) added to the DHCPv4 server.
	(Trac #2983, git fd47f18f898695b98623a63a0a1c68d2e4b37568)

666.	[func]		vorner
	The CmdCtl's command "print_settings" was removed. It served no real
	purpose and was just experimental leftover from early development.
	(Trac #3028, git 0d22246092ad4822d48f5a52af5f644f5ae2f5e2)

665.	[doc]		stephen
	Added the "Hook's Maintenance Guide" to the BIND 10 developer
	documentation.
	(Trac #3063, git 5d1ee7b7470fc644b798ac47db1811c829f5ac24)

664.	[bug]		tmark
	Corrects a bug in Hooks processing that was improperly
	creating a new callout handle on every call, rather
	than maintaining it throughout the context of the
	packet being processed.
	(Trac #3062, git 28684bcfe5e54ad0421d75d4445a04b75358ce77)

663.	[func]		marcin
	b10-dhcp6: Server processes the DHCPv6 Client FQDN Option
	sent by a client and generates the response. The DHCPv6 Client
	FQDN Option is represented by the new class in the libdhcp++.
	As a result of FQDN Option processing, the server generates
	NameChangeRequests which represent changes to DNS mappings for
	a particular lease (addition or removal of DNS mappings).
	Currently all generated NameChangeRequests are dropped. Sending
	them to b10-dhcp-ddns will be implemented with the future tickets.
	(Trac #3036, git 209f3964b9f12afbf36f3fa6b62964e03049ec6e)

662.	[func]		marcin
	libdhcp++: Implemented an Option4ClientFqdn class which represents
	DHCPv4 Client FQDN Option (code 81) defined in RFC4702. This class
	supports the domain name encoding in canonical FQDN format as well
	as in deprecated ASCII format.
	(Trac# 3082, git 1b434debfbf4a43070eb480fa0975a6eff6429d4)

661.	[func]		stephen
	Copy additional header files to the BIND 10 installation directory
	to allow the building of DHCP hooks libraries against an installed
	version of BIND 10.
	(Trac #3092, git e9beef0b435ba108af9e5979476bd2928808b342)

660.	[func]		fujiwara
	src/lib/cc: Integer size of C++ CC library is changed to int64_t.
	b10-auth: The size of statistics counters is changed to uint64_t.
	b10-auth sends lower 63 bit of counter values to b10-stats.
	(Trac #3015,  git e5b3471d579937f19e446f8a380464e0fc059567
	 and Trac #3016, git ffbcf9833ebd2f1952664cc0498608b988628d53)

659.	[func]		stephen
	Added capability to configure the hooks libraries for the
	b10-dhcp4 and b10-dhcp6 servers through the BIND 10
	configuration mechanism.
	(Trac #2981, git aff6b06b2490fe4fa6568e7575a9a9105cfd7fae)

658.	[func]*		vorner
	The resolver, being experimental, is no longer installed by default.
	If you really want to use it, even when it is known to be buggy, use
	the ./configure --enable-experimental-resolver option.
	(Trac #3064, git f5f07c976d2d42bdf80fea4433202ecf1f260648)

657.	[bug]		vorner
	Due to various problems with older versions of boost and
	shared memory, the server rejects to compile with combination
	of boost < 1.48 and shared memory enabled. Most users don't
	need shared memory, admins of large servers are asked to
	upgrade boost.
	(Trac #3025, git 598e458c7af7d5bb81131112396e4c5845060ecd)

656.	[func]		tomek
	Additional hooks (buffer6_receive, lease6_renew,
	lease6_release, buffer6_send) added to the DHCPv6 server.
	(Trac #2984, git 540dd0449121094a56f294c500c2ed811f6016b6)

655.	[func]		tmark
	Added D2UpdateMgr class to b10-dhcp-ddns. This class is
	the b10-dhcp-ddns task master, instantiating and supervising
	transactions that carry out the DNS updates needed to
	fulfill the requests (NameChangeRequests) received from
	b10-dhcp-ddns clients (e.g. DHCP servers).
	(Trac #3059 git d72675617d6b60e3eb6160305738771f015849ba)

654.	[bug]		stephen
	Always clear "skip" flag before calling any callouts on a hook.
	(Trac# 3050, git ff0b9b45869b1d9a4b99e785fbce421e184c2e93)

653.	[func]		tmark
	Added initial implementation of D2QueueMgr to
	b10-dhcp-ddns.  This class manages the receipt and
	queueing of requests received by b10-dhcp-ddns from
	its clients (e.g. DHCP servers)
	(Trac# 3052, git a970f6c5255e000c053a2dc47926cea7cec2761c)

652.	[doc]		stephen
	Added the "Hook Developer's Guide" to the BIND 10 developer
	documentation.
	(Trac# 2982, git 26a805c7e49a9ec85ee825f179cda41a2358f4c6)

651.	[bug]		muks
	A race condition when creating cmdctl certificates caused corruption
	of these certificates in rare cases. This has now been fixed.
	(Trac# 2962, git 09f557d871faef090ed444ebeee7f13e142184a0)

650.	[func]		muks
	The DomainTree rebalancing code has been updated to be more
	understandable. This ChangeLog entry is made just to make a note
	of this change. The change should not cause any observable
	difference whatsoever.
	(Trac# 2811, git 7c0bad1643af13dedf9356e9fb3a51264b7481de)

649.	[func]		muks
	The default b10-xfrout also_notify port has been changed from
	0 to 53.
	(Trac# 2925, git 8acbf043daf590a9f2ad003e715cd4ffb0b3f979)

648.	[func]		tmark
	Moved classes pertaining to sending and receiving
	NameChangeRequests from src/bin/d2 into their own library,
	libdhcp_ddns, in src/lib/dhcp_ddns.  This allows the
	classes to be shared between DHDCP-DDNS and its clients,
	such as the DHCP servers.
	(Trac# 3065, git 3d39bccaf3f0565152ef73ec3e2cd03e77572c56)

647.	[func]		tmark
	Added initial implementation of classes for sending
	and receiving NameChangeRequests between DHCP-DDNS
	and its clients such as DHCP. This includes both
	abstract classes and a derivation which traffics
	requests across UDP sockets.
	(Trac #3008, git b54530b4539cec4476986442e72c047dddba7b48)

646.	[func]		stephen
	Extended the hooks framework to add a "validate libraries" function.
	This will be used to check libraries specified during BIND 10
	configuration.
	(Trac #3054, git 0f845ed94f462dee85b67f056656b2a197878b04)

645.	[func]		tomek
	Added initial set of hooks (pkt4_receive, subnet4_select,
	lease4_select, pkt4_send) to the DHCPv4 server.
	(Trac #2994, git be65cfba939a6a7abd3c93931ce35c33d3e8247b)

644.	[func]		marcin
	b10-dhcp4, b10-dhcp6: Implemented selection of the interfaces
	that server listens on, using Configuration Manager. It is
	possible to specify interface names explicitly or use asterisk
	to specify that server should listen on all available interfaces.
	Sockets are reopened according to the new configuration as
	soon as it is committed.
	(Trac #1555, git f48a3bff3fbbd15584d788a264d5966154394f04)

643.	[bug]		muks
	When running some unittests as root that depended on insufficient
	file permissions, the tests used to fail because the root user
	could still access such files. Such tests are now skipped when
	they are run as the root user.
	(Trac #3056, git 92ebabdbcf6168666b03d7f7fbb31f899be39322)

642.	[func]		tomek
	Added initial set of hooks (pkt6_receive, subnet6_select,
	lease6_select, pkt6_send) to the DHCPv6 server.
	(Trac #2995, git d6de376f97313ba40fef989e4a437d184fdf70cc)

641.	[func]		stephen
	Added the hooks framework. This allows shared libraries of
	user-written functions to be loaded at run-time and the
	functions called during packet processing.
	(Trac #2980, git 82c997a72890a12af135ace5b9ee100e41c5534e)

640.	[func]		marcin
	b10-dhcp-ddns: Implemented DNSClient class which implements
	asynchronous DNS updates using UDP. The TCP and TSIG support
	will be	implemented at later time. Nevertheless, class API
	accommodates the use of TCP and TSIG.
	(Trac #2977, git 5a67a8982baa1fd6b796c063eeb13850c633702c)

639.	[bug]		muks
	Added workaround for build failure on Fedora 19 between GCC 4.8.x
	and boost versions less than 1.54. Fedora 19 currently ships
	boost-1.53.
	(Trac #3039, git 4ef6830ed357ceb859ebb3e5e821a064bd8797bb)

638.	[bug]*		naokikambe
	Per-zone statistics counters are distinguished by zone class,
	e.g. IN, CH, and HS. A class name is added onto a zone name in
	structure of per-zone statistics.
	(Trac #2884, git c0153581c3533ef045a92e68e0464aab00947cbb)

637.	[func]		tmark
	Added initial implementation of NameChangeRequest,
	which embodies DNS update requests sent to DHCP-DDNS
	by its clients.
	(trac3007 git f33bdd59c6a8c8ea883f11578b463277d01c2b70)

636.	[func]		tmark
	Added the initial implementation of configuration parsing for
	DHCP-DDNS.
	(Trac #2957, git c04fb71fa44c2a458aac57ae54eeb1711c017a49)

635.	[func]		marcin
	b10-dhcp-ddns: Implemented DNS Update message construction.
	(Trac #2796, git eac5e751473e238dee1ebf16491634a1fbea25e2)

634.	[bug]		muks
	When processing DDNS updates, we now check the zone more
	thoroughly with the received zone data updates to check if it is
	valid.  If the zone fails validation, we reply with SERVFAIL
	rcode. So, while previously we may have allowed more zone data
	cases without checking which resulted in invalid zones, such
	update requests are now rejected.
	(Trac #2759, git d8991bf8ed720a316f7506c1dd9db7de5c57ad4d)

633.	[func]		jinmei
	b10-memmgr: a new BIND 10 module that manages shared memory
	segments for DNS zone data.  At this point it's runnable but does
	nothing really meaningful for end users; it was added to the
	master branch for further development.
	(Trac #2854, git d05d7aa36d0f8f87b94dba114134b50ca37eabff)

632.	[bug]		marcin
	perfdhcp: Fixed a bug in whereby the application was sporadically
	crashing when timed out packets were garbage collected.
	(Trac #2979, git 6d42b333f446eccc9d0204bcc04df38fed0c31db)

631.	[bug]		muks
	Applied a patch by Tomas Hozza to fix a couple of compile errors
	on Fedora 19 development release.
	(Trac #3001, git 6e42b90971b377261c72d51c38bf4a8dc336664a)

630.	[bug]		muks
	If there is a problem loading the backend module for a type of
	data source, b10-auth would not serve any zones. This behaviour
	has been changed now so that it serves zones from all other usable
	data sources that were configured.
	(Trac #2947, git 9a3ddf1e2bfa2546bfcc7df6d9b11bfbdb5cf35f)

629.	[func]		stephen
	Added first part of the hooks framework.
	(Trac #2794, git d2b107586db7c2deaecba212c891d231d7e54a07)

628.	[func]		y-aharen
	b10-auth: A new statistics item 'qryrecursion' has been introduced.
	The counter is for the number of queries (OpCode=Query) with Recursion
	Desired (RD) bit on.
	(Trac #2796, git 3d291f42cdb186682983aa833a1a67cb9e6a8434)

627.	[func]		tmark
	Logger name for DHCP-DDNS has been changed from "d2_logger" to
	"dhcpddns".  In addition, its log messages now use two suffixes,
	DCTL_ for logs the emanate from the underlying base classes, and
	DHCP_DDNS_ for logs which emanate from DHCP-DDNS specific code
	(Trac #2978, git 5aec5fb20b0486574226f89bd877267cb9116921)

626.	[func]		tmark
	Created the initial implementation of DHCP-DDNS service
	controller class, D2Controller, and the abstract class from
	which it derives, DControllerBase. D2Controller manages the
	lifecycle and BIND10 integration of the DHCP-DDNS application
	process, D2Process. Also note, module name is now
	b10-dhcp-ddns.
	(Trac #2956, git a41cac582e46213c120b19928e4162535ba5fe76)

625.	[bug]*		jinmei
	b10-xfrin/b10-loadzone: b10-xfrin now refers to the unified
	"data_sources" module configuration instead of almost-deprecated
	the Auth/database_file configuration (Note: zonemgr still uses the
	latter, so a secondary server would still need it for the moment).
	Due to this change, b10-xfrin does not auto-generate an initial
	zone for the very first transfer anymore; b10-loadzone has been
	extended with a new -e option for the initial setup.
	(Trac #2946, git 8191aec04c5279c199909f00f0a0b2b8f7bede94)

624.	[bug]		jinmei
	logging: prevented multiple BIND 10 processes from generating
	multiple small log files when they dumped logs to files and try
	to roll over them simultaneously.  This fix relies on a feature of
	underling logging library (log4cplus) version 1.1.0 or higher,
	so the problem can still happen if BIND 10 is built with an older
	version of log4cplus. (But this is expected to happen rarely in
	any case unless a verbose debug level is specified).
	(Trac #1622, git 5da8f8131b1224c99603852e1574b2a1adace236)

623.	[func]		tmark
	Created the initial, bare-bones implementation of DHCP-DDNS
	service process class, D2Process, and the abstract class
	from which it derives, DProcessBase. D2Process will provide
	the DHCP-DDNS specific event loop and business logic.
	(Trac #2955, git dbe4772246039a1257b6492936fda2a8600cd245)

622.	[func]*		jinmei
	b10-xfrin now has tighter control on the choice of IXFR or AXFR
	through zones/request_ixfr configuration item.  It includes
	the new "IXFR only" behavior for some special cases.  b10-xfrin
	now also uses AXFR whenever necessary, so it is now safe to try
	IXFR by default and it's made the default.  The previous
	use_ixfr configuration item was deprecated and triggers startup
	failure if specified; configuration using use_ixfr should be
	updated.
	(Trac #2911, git 8118f8e4e9c0ad3e7b690bbce265a163e4f8767a)

621.	[func]		team
	libdns++: All Rdata classes now use the generic lexer in
	constructors from text. This means that the name fields in such
	RRs in a zone file can now be non-absolute (the origin name in that
	context will be used), e.g., when loaded by b10-loadzone. Note
	that the existing string constructors for these Rdata classes also
	use the generic lexer, and they now expect an absolute name (with
	the trailing '.') in the name fields.
	(Trac #2522, git ea97070cf6b41299351fc29af66fa39c6465d56a)
	(Trac #2521, git c6603decaadcd33ccf9aee4a7b22447acec4b7f6)
	(See also ChangeLog 594, 564, 545)

620.	[bug]		jinmei
	b10-auth now returns SERVFAIL to queries for a zone that is
	configured to be loaded in-memory but isn't due to load time
	errors (missing zone file or errors in the zone file, etc).
	Such zones were previously treated as non existent and would
	result in REFUSED or unintentional match against less specific
	zones.  The revised behavior is also compatible with BIND 9.
	(Trac #2905, git 56ee9810fdfb5f86bd6948e6bf26545ac714edd8)

619.	[bug]		jinmei
	b10-xfrout now uses blocking send for xfr response messages
	to prevent abrupt termination of the stream due to a slower
	client or narrower network bandwidth.
	(Trac #2934, git bde0e94518469557c8b455ccbecc079a38382afd)

618.	[func]*		marcin
	b10-dhcp4: Added the ability for the server to respond to a
	directly connected client which does not yet have an IP address.
	On Linux, the server will unicast the response to the client's
	hardware address and the 'yiaddr' (the client's new IP
	address). Sending a response to the unicast address prevents other
	(not interested) hosts from receiving the server response. This
	capability is not yet implemented on non-Linux Operating Systems
	where, in all cases, the server responds to the broadcast
	address. The logic conforms to section 4.1 of RFC 2131.
	(Trac #2902, git c2d40e3d425f1e51647be6a717c4a97d7ca3c29c)

617.	[bug]		marcin
	b10-dhcp4: Fixed a bug whereby the domain-name option was encoded
	as FQDN (using technique described in RFC1035) instead of a string.
	Also, created new class which represents an option carrying a single
	string value. This class is now used for all standard options of
	this kind.
	(Trac #2786, git 96b1a7eb31b16bf9b270ad3d82873c0bd86a3530)

616.	[doc]		stephen
	Added description to the DHCP "Database Back-Ends" section of the
	BIND 10 Developer's Guide about how to set up a MySQL database for
	testing the DHCP MySQL backend.
	(Trac #2653, git da3579feea036aa2b7d094b1c260a80a69d2f9aa)

615.	[bug]		jinmei
	b10-auth: Avoid referencing to a freed object when authoritative
	server addresses are reconfigured.  It caused a crash on a busy
	server during initial startup time, and the same crash could also
	happen if listen_on parameters are reconfigured at run time.
	(Trac #2946, git d5f2a0d0954acd8bc33aabb220fab31652394fcd)

614.	[func]		tmark
	b10-d2: Initial DHCP-DDNS (a.k.a. D2) module implemented.
	Currently it does nothing useful, except for providing the
	skeleton implementation to be expanded in the future.
	(Trac #2954, git 392c5ec5d15cd8c809bc9c6096b9f2bfe7b8c66a)

613.	[func]		jinmei
	datasrc: Error handling in loading zones into memory is now more
	consistent and convenient: data source configuration does not fail
	due to zones configured to be loaded into memory but not available
	in the data source, just like the case of missing zone file for
	the MasterFiles type of data source.  Also, zones that aren't
	loaded into memory due to errors can now be reloaded for b10-auth
	using the bindctl Auth loadzone command after fixing the error,
	without reconfiguring the entire data source.
	(Trac #2851, git a3d4fe8a32003534150ed076ea0bbf80e1fcc43c)

612.	[func]		tomek
	b10-dhcp6: Support for relayed DHCPv6 traffic has been added.
	(Trac #2898, git c3f6b67fa16a07f7f7ede24dd85feaa7c157e1cb)

611.	[func]		naokikambe
	Added Xfrin statistics items such as the number of successful
	transfers.  These are per-zone type counters.  Their values can be
	obtained with zone names by invoking "Stats show Xfrin" via bindctl
	while Xfrin is running.
	(Trac #2252, git e1a0ea8ef5c51b9b25afa111fbfe9347afbe5413)

bind10-1.1.0beta2 released on May 10, 2013

610.	[bug]		muks
	When the sqlite3 program is not available on the system (in
	PATH), we no longer attempt to run some tests which depend
	on it.
	(Trac #1909, git f85b274b85b57a094d33ca06dfbe12ae67bb47df)

609.	[bug]		jinmei
	Handled some rare error cases in DNS server classes correctly.
	This fix specifically solves occasional crash of b10-auth due to
	errors caused by TCP DNS clients.  Also, as a result of cleanups
	with the fix, b10-auth should now be a little bit faster in
	handling UDP queries: in some local experiments it ran about 5%
	faster.
	(Trac #2903, git 6d3e0f4b36a754248f8a03a29e2c36aef644cdcc)

608.	[bug]		jinmei
	b10-cmdctl: fixed a hangup problem on receiving the shutdown
	command from bindctl.  Note, however, that cmdctl is defined as
	a "needed" module by default, so shutting down cmdctl would cause
	shutdown of the entire BIND 10 system anyway, and is therefore
	still not very useful in practice.
	(Trac #2712, git fa392e8eb391a17d30550d4b290c975710651d98)

607.	[bug]		jinmei
	Worked around some unit test regressions on FreeBSD 9.1 due to
	a binary compatibility issue between standard and system
	libraries (http://www.freebsd.org/cgi/query-pr.cgi?pr=175453).
	While not all tests still pass, main BIND 10 programs should
	generally work correctly.  Still, there can be odd run time
	behavior such as abrupt crash instead of graceful shutdown
	when some fatal event happens, so it's generally discouraged to
	use BIND 10 on FreeBSD 9.1 RELEASE.  According to the above
	bug report for FreeBSD, it seems upgrading or downgrading the
	FreeBSD version will solve this problem.
	(Trac #2887, git 69dfb4544d9ded3c10cffbbfd573ae05fdeb771f)

606.	[bug]		jinmei
	b10-xfrout now correctly stops sending notify requests once it
	receives a valid response.  It previously handled it as if the
	requests are timed out and resent it a few times in a short
	period.
	(Trac #2879, git 4c45f29f28ae766a9f7dc3142859f1d0000284e1)

605.	[bug]		tmark
	Modified perfdhcp to calculate the times displayed for packet sent
	and received as time elapsed since perfdhcp process start time.
	Previously these were times since the start of the epoch.
	However the large numbers involved caused loss of precision
	in the calculation of the test statistics.
	(Trac #2785, git e9556924dcd1cf285dc358c47d65ed7c413e02cf)

604.	[func]		marcin
	libdhcp++: abstracted methods which open sockets and send/receive
	DHCP4 packets to a separate class. Other classes will be derived
	from it to implement OS-specific methods of DHCPv4 packets filtering.
	The primary purpose for this change is to add support for Direct
	DHCPv4 response to a client which doesn't have an address yet on
	different OSes.
	(Trac #991, git 33ffc9a750cd3fb34158ef676aab6b05df0302e2)

603.	[func]		tmark
	The directory in which the b10-dhcp4 and b10-dhcp6 server id files has
	been changed from the local state directory (set by the "configure"
	--localstatedir switch) to the "bind10" subdirectory of it. After an
	upgrade, server id files in the former location will be orphaned and
	should be manually removed.
	(Trac #2770, git a622140d411b3f07a68a1451e19df36118a80650)

602.	[bug]		tmark
	Perfdhcp will now exit gracefully if the command line argument for
	IP version (-4 or -6) does not match the command line argument
	given for the server. Prior to this perfdhcp would core when given
	an IP version of -6 but a valid IPv4 address for server.
	(Trac #2784, git 96b66c0c79dccf9a0206a45916b9b23fe9b94f74)

601.	[bug]*		jinmei, vorner
	The "delete record" interface of the database based data source
	was extended so that the parameter includes reversed name in
	addition to the actual name.  This may help the underlying
	accessor implementation if reversed names are more convenient
	for the delete operation.  This was the case for the SQLite3
	accessor implementation, and it now performs delete operations
	much faster.  At a higher level, this means IXFR and DDNS Updates
	to the sqlite3 database are no longer so slow on large zones as
	they were before.
	(Trac #2877, git 33bd949ac7288c61ed0a664b7329b50b36d180e5)

600.	[bug]		tmark
	Changed mysql_lease_mgr to set the SQL mode option to STRICT. This
	causes mysql it to treat invalid input data as an error. Rather than
	"successfully" inserting a too large value by truncating it, the
	insert will fail, and the lease manager will throw an exception.
	Also, attempts to create a HWAddr (hardware address) object with
	too long an array of data now throw an exception.
	(Trac #2387, git cac02e9290600407bd6f3071c6654c1216278616)

599.	[func]		tomek
	libdhcp++: Pkt6 class is now able to parse and build relayed DHCPv6
	messages.
	(Trac #2827, git 29c3f7f4e82d7e85f0f5fb692345fd55092796b4)

bind10-1.1.0beta1 released on April 4, 2013

598.	[func]*		jinmei
	The separate "static" data source is now deprecated as it can be
	served in the more generic "MasterFiles" type of data source.
	This means existing configuration may not work after an update.
	If "config show data_sources/classes/CH[0]" on bindctl contains a
	"static" type of data source, you'll need to update it as follows:
	> config set data_sources/classes/CH[0]/type MasterFiles
	> config set data_sources/classes/CH[0]/params {"BIND": =>
	  "<the value of current data_sources/classes/CH[0]/params>"}
	> config set data_sources/classes/CH[0]/cache-enable true
	> config commit
	(Same for CH[1], CH[2], IN[0], etc, if applicable, although it
	should be very unlikely in practice.  Also note: '=>' above
	indicates the next line is actually part of the command.  Do
	not type in this "arrow").
	(Part of Trac #2833, git 0363b4187fe3c1a148ad424af39e12846610d2d7)

597.	[func]		tmark
	b10-dhcp6: Added unit tests for handling requests when no
	IPv6 subnets are configured/defined. Testing these conditions
	was overlooked during implementation of Trac #2719.
	(Trac #2721, git ce7f53b2de60e2411483b4aa31c714763a36da64)

596.	[bug]		jinmei
	Added special handling for the case where b10-auth receives a
	NOTIFY message, but zonemgr isn't running. Previously this was
	logged as a communications problem at the ERROR level, resulting
	in increasing noise when zonemgr is intentionally stopped. Other
	than the log level there is no change in externally visible
	behavior.
	(Trac #2562, git 119eed9938b17cbad3a74c823aa9eddb7cd337c2)

595.	[bug]		tomek
	All DHCP components now gracefully refuse to handle too short
	DUIDs and client-id.
	(Trac #2723, git a043d8ecda6aff57922fe98a33c7c3f6155d5d64)

594.	[func]		muks, pselkirk
	libdns++: the NSEC, DS, DLV, and AFSDB Rdata classes now use the
	generic lexer in constructors from text.  This means that the name
	fields in such RRs in a zone file can now be non-absolute (the
	origin name in that context will be used), e.g., when loaded by
	b10-loadzone.
	(Trac #2386, git dc0f34afb1eccc574421a802557198e6cd2363fa)
	(Trac #2391, git 1450d8d486cba3bee8be46e8001d66898edd370c)

593.	[func]		jelte
	Address + port output and logs is now consistent according to our
	coding guidelines, e.g. <address>:<port> in the case of IPv4, and
	[<address>]:<port> in the case of IPv6, instead of <address>#<port>
	(Trac #1086, git bcefe1e95cdd61ee4a09b20522c3c56b315a1acc)

592.	[bug]		jinmei
	b10-auth and zonemgr now handle some uncommon NOTIFY messages more
	gracefully: auth immediately returns a NOTAUTH response if the
	server does not have authority for the zone (the behavior
	compatible with BIND 9) without bothering zonemgr; zonemgr now
	simply skips retransfer if the specified zone is not in its
	secondary zone list, instead of producing noisy error logs.
	(Trac #1938, git 89d7de8e2f809aef2184b450e7dee1bfec98ad14)

591.	[func]		vorner
	Ported the remaining tests from the old shell/perl based system to
	lettuce. Make target `systest' is now gone. Currently, the lettuce
	tests are in git only, not part of the release tarball.
	(Trac #2624, git df1c5d5232a2ab551cd98b77ae388ad568a683ad)

590.	[bug]		tmark
	Modified "include" statements in DHCP MySQL lease manager code to
	fix build problems if MySQL is installed in a non-standard location.
	(Trac #2825, git 4813e06cf4e0a9d9f453890557b639715e081eca)

589.	[bug]		jelte
	b10-cmdctl now automatically re-reads the user accounts file when
	it is updated.
	(Trac #2710, git 16e8be506f32de668699e6954f5de60ca9d14ddf)

588.	[bug]*		jreed
	b10-xfrout: Log message id XFROUT_QUERY_QUOTA_EXCCEEDED
	changed to XFROUT_QUERY_QUOTA_EXCEEDED.
	(git be41be890f1349ae4c870a887f7acd99ba1eaac5)

587.	[bug]		jelte
	When used from python, the dynamic datasource factory now
	explicitly loads the logging messages dictionary, so that correct
	logging messages does not depend on incidental earlier import
	statements. Also, the sqlite3-specific log messages have been moved
	from the general datasource library to the sqlite3 datasource
	(which also explicitly loads its messages).
	(Trac #2746, git 1c004d95a8b715500af448683e4a07e9b66ea926)

586.	[func]		marcin
	libdhcp++: Removed unnecessary calls to the function which
	validates option definitions used to create instances of options
	being decoded in the received packets. Eliminating these calls
	lowered the CPU utilization by the server by approximately 10%.
	Also, added the composite search indexes on the container used to
	store DHCP leases by Memfile backend. This resulted in the
	significant performance rise when using this backend to store
	leases.
	(Trac #2701, git b96a30b26a045cfaa8ad579b0a8bf84f5ed4e73f)

585.	[func]		jinmei, muks
	The zone data loader now accepts RRs in any order during load.
	Before it used to reject adding non-consecutive RRsets. It
	expected records for a single owner name and its type to be
	grouped together. These restrictions are now removed.  It now also
	suppresses any duplicate RRs in the zone file when loading them
	into memory.
	(Trac #2440, git 232307060189c47285121f696d4efb206f632432)
	(Trac #2441, git 0860ae366d73314446d4886a093f4e86e94863d4)

584.	[bug]		jinmei
	Fixed build failure with Boost 1.53 (and probably higher) in the
	internal utility library.  Note that with -Werror it may still
	fail, but it's due to a Boost bug that is reportedly fixed in their
	development trunk.  See https://svn.boost.org/trac/boost/ticket/8080
	Until the fix is available in a released Boost version you may need
	to specify the --without-werror configure option to build BIND 10.
	(Trac #2764, git ca1da8aa5de24358d7d4e7e9a4625347457118cf)

583.	[func]*		jelte
	b10-cmdctl-usermgr has been updated and its options and arguments
	have changed; it now defaults to the same accounts file as
	b10-cmdctl defaults to. It can now be used to remove users from the
	accounts file as well, and it now accepts command-line arguments to
	specify the username and password to add or remove, in which case
	it will not prompt for them.
	Note that using a password on the command line is not recommended,
	as this can be viewed by other users.
	(Trac #2713, git 9925af3b3f4daa47ba8c2eb66f556b01ed6f0502)

582.	[func]		naokikambe
	New statistics items related unixdomain sockets added into Xfrout :
	open, openfail, close, bindfail, acceptfail, accept, senderr, and
	recverr.  Their values can be obtained by invoking "Stats show Xfrout"
	via bindctl while Xfrout is running.
	(Trac #2225, git 6df60554683165adacc2d1c3d29aa42a0c9141a1)

581.	[func]*		y-aharen
	Added statistics items in b10-auth based on
	http://bind10.isc.org/wiki/StatisticsItems. Qtype counters are
	dropped as it requires further spec design discussion.
	(Trac #2154, Trac #2155,
	             git 61d7c3959eb991b22bc1c0ef8f4ecb96b65d9325)
	(Trac #2157, git e653adac032f871cbd66cd500c37407a56d14589)

bind10-1.0.0-rc released on February 14, 2013

580.	[func]*		muks
	There is no longer a default user account. The old default account
	with username 'root' has been removed. In a fresh installation of
	BIND 10, the administrator has to configure a user account using
	the b10-cmdctl-usermgr program.
	(Trac #2641, git 54e8f4061f92c2f9e5b8564240937515efa6d934)

579.	[bug]		jinmei
	libdatasrc/b10-auth: corrected some corner cases in query handling
	of in-memory data source that led to the following invalid/odd
	responses from b10-auth:
	- duplicate RRs in answer and additional for type ANY query
	- incorrect NSEC for no error, no data (NXRRSET) response that
	  matches a wildcard
	(Trac #2585, git abe78fae4ba3aca5eb01806dd4e05607b1241745)

578.	[bug]		jinmei
	b10-auth now returns closest encloser NSEC3 proof to queries for
	an empty non terminal derived from an Opt-Out NSEC3 RR, as clarified
	in errata 3441 for RFC5155.  Previously it regarded such case as
	broken zone and returned SERVFAIL.
	(Trac #2659, git 24c235cb1b379c6472772d340e21577c3460b742)

577.	[func]		muks
	Added an SQLite3 index on records(rname, rdtype). This decreases
	insert performance by ~28% and adds about ~20% to the file size,
	but increases zone iteration performance. As it introduces a new
	index, a database upgrade would be required.
	(Trac #1756, git 9b3c959af13111af1fa248c5010aa33ee7e307ee)

576.	[bug]		tmark, tomek
	b10-dhcp6: Fixed bug when the server aborts operation when
	receiving renew and there are no IPv6 subnets configured.
	(Trac #2719, git 3132b8b19495470bbfd0f2ba0fe7da443926034b)

575.	[bug]		marcin
	b10-dhcp6: Fixed the bug whereby the subnet for the incoming
	packet was selected using only its source address. The subnet
	is now selected using either source address or the name of the
	server's interface on which the packet has been received.
	(Trac #2704, git 1cbacf19a28bdae50bb9bd3767bca0147fde37ed)

574.	[func]		tmark
	b10-dhcp4, b10-dhcp6: Composite key indexes were added to the lease
	tables to reduce lease search time. The lease4 table now has two
	additional indexes: a) hwaddr/subnet_id and b) client_id/subnet_id.
	The lease6 now has the one additional index: iaid/subnet_id/duid.
	Adding these indexes significantly improves lease acquisition
	performance.
	(Trac #2699, #2703, git 54bbed5fcbe237c5a49b515ae4c55148723406ce)

573.	[bug]		stephen
	Fixed problem whereby the DHCP server crashed if it ran out of
	addresses.  Such a condition now causes a packet to be returned
	to the client refusing the allocation of an address.
	(Trac #2681, git 87ce14cdb121b37afb5b1931af51bed7f6323dd6)

572.	[bug]		marcin
	perfdhcp: Fixed bug where the command line switches used to
	run the perfdhcp where printed as ASCII codes.
	(Trac #2700, git b8d6b949eb7f4705e32fbdfd7694ca2e6a6a5cdc)

571.	[build]		jinmei
	The ./configure script can now handle output from python-config
	--ldflags that contains a space after -L switches.  This fixes
	failure reported on some Solaris environments.
	(Trac #2661, git e6f86f2f5eec8e6003c13d36804a767a840d96d6)

570.	[bug]		tmark, marcin, tomek
	b10-dhcp4: Address renewal now works properly for DHCPv4 clients
	that do not send client ID.
	(Trac #2702, git daf2abe68ce9c111334a15c14e440730f3a085e2)

569.	[bug]		tomek
	b10-dhcp4: Fix bug whereby a DHCP packet without a client ID
	could crash the MySQL lease database backend.
	(Trac #2697, git b5e2be95d21ed750ad7cf5e15de2058aa8bc45f4)

568.	[func]		muks
	Various message IDs have been renamed to remove the word 'ERROR'
	from them when they are not logged at ERROR severity level.
	(Trac #2672, git 660a0d164feaf055677f375977f7ed327ead893e)

567.	[doc]		marcin, stephen, tomek
	Update DHCP sections of the BIND 10 guide.
	(Trac #2657, git 1d0c2004865d1bf322bf78d13630d992e39179fd)

566.	[func]*		jinmei
	libdns++/Python isc.dns: In Python isc.dns, function style
	constants for RRType, RRClass, Rcode and Opcode were deprecated
	and replaced with straightforward object constants, e.g., from
	RRType.AAAA() to RRType.AAAA.  This is a backward incompatible
	change (see the Trac ticket for a conversion script if needed).
	Also, these constants are now more consistent between C++
	and Python, and RRType constants for all currently standardized
	types are now supported (even if Rdata for these are not yet
	available).
	(Trac #1866 and #2409, git e5005185351cf73d4a611407c2cfcd163f80e428)

565.	[func]*		jelte
	The main initializer script (formerly known as either 'bind10',
	'boss', or 'bob'), has been renamed to b10-init (and Init in
	configuration). Configuring which components are run is henceforth
	done through '/Init/components', and the sbin/bind10 script is now
	simply a shellscript that runs b10-init. Existing configuration is
	automatically updated. NOTE: once configuration with this update
	has been saved (by committing any new change with bindctl), you
	cannot run older versions of BIND 10 anymore with this configuration.
	(Trac #1901, git bae3798603affdb276f370c1ac6b33b011a5ed4f)

564.	[func]		muks
	libdns++: the CNAME, DNAME, MX, NS, PTR and SRV Rdata classes now
	use the generic lexer in constructors from text.  This means that
	the name fields in such RRs in a zone file can now be non-absolute
	(the origin name in that context will be used), e.g., when loaded
	by b10-loadzone. One additional change to the libdns++ API is that
	the existing string constructors for these Rdata classes also use
	the generic lexer, and they now expect an absolute name (with the
	trailing '.') in the name fields.
	(Trac #2390, git a01569277cda3f78b1171bbf79f15ecf502e81e2)
	(Trac #2656, git 5a0d055137287f81e23fbeedd35236fee274596d)

563.	[build]		jinmei
	Added --disable-rpath configure option to avoid embedding library
	paths to binaries.  Patch from Adam Tkac.
	(Trac #2667, git 1c50c5a6ee7e9675e3ab154f2c7f975ef519fca2)

562.	[func]*		vorner
	The b10-xfrin now performs basic sanity check on just received
	zone. It'll reject severely broken zones (such as missing NS
	records).
	(Trac #2439, git 44699b4b18162581cd1dd39be5fb76ca536012e6)

561.	[bug]		kambe, jelte
	b10-stats-httpd no longer dumps request information to the console,
	but uses the bind10 logging system. Additionally, the logging
	identifiers have been changed from STATHTTPD_* to STATSHTTPD_*
	(Trac #1897, git 93716b025a4755a8a2cbf250a9e4187741dbc9bb)

560.	[bug]		jinmei
	b10-auth now sets the TTL of SOA RR for negative responses to
	the minimum of the RR TTL and the minimum TTL of the SOA RDATA
	as specified in RFC2308; previously the RR TTL was always used.
	The ZoneFinder class was extended partly for implementing this
	and partly for allowing further optimization.
	(Trac #2309 and #2635, git ee17e979fcde48b59d91c74ac368244169065f3b)

559.	[bug]		jelte
	b10-cmdctl no longer aborts on basic file issues with its https
	certificate or private key file. It performs additional checks, and
	provides better error logs if these fail. Additionally, bindctl
	provides a better error report if it is unable to connect over
	https connection. This issue could occur if BIND 10 was installed
	with root privileges but then started as a normal user.
	(Trac #2595, git 09b1a2f927483b407d70e98f5982f424cc872149)

558.	[func]		marcin
	b10-dhcp4: server now adds configured options to its
	responses to a client when client requests them.
	A few basic options: Routers, Domain Name, Domain
	Name Servers and Subnet Mask are added regardless
	if client requested them or not.
	(Trac #2591, git aeec2dc1b9c511d17971ac63138576c37e7c5164)

557.	[doc]		stephen
	Update DHCP sections of the BIND 10 guide.
	(Trac #2642, git e5faeb5fa84b7218fde486347359504cf692510e)

556.	[bug]		marcin
	Fixed DHCP servers configuration whereby the servers did not
	receive a configuration stored in the database on their startup.
	Also, the configuration handler function now uses full configuration
	instead of partial to configure the server. This guarantees that
	dependencies between various configuration parameters are
	fulfilled.
	(Trac #2637, git 91aa998226f1f91a232f2be59a53c9568c4ece77)

555.	[func]		marcin
	The encapsulated option space name can be specified for
	a DHCP option. It comprises sub-options being sent within
	an option that encapsulates this option space.
	(Trac #2314, git 27e6119093723a1e46a239ec245a8b4b10677635)

554.	[func]		jinmei
	b10-loadzone: improved completion log message and intermediate
	reports: It now logs the precise number of loaded RRs on
	completion, and intermediate reports show additional information
	such as the estimated progress in percentage and estimated time
	to complete.
	(Trac #2574, git 5b8a824054313bdecb8988b46e55cb2e94cb2d6c)

553.	[func]		stephen
	Values of the parameters to access the DHCP server lease database
	can now be set through the BIND 10 configuration mechanism.
	(Trac #2559, git 6c6f405188cc02d2358e114c33daff58edabd52a)

552.	[bug]		shane
	Build on Raspberry PI.
	The main issue was use of char for reading from input streams,
	which is incorrect, as EOF is returned as an int -1, which would
	then get cast into a char -1.
	A number of other minor issues were also fixed.
	(Trac #2571, git 525333e187cc4bbbbde288105c9582c1024caa4a)

551.	[bug]		shane
	Kill msgq if we cannot connect to it on startup.
	When the boss process was unable to connect to the msgq, it would
	exit. However, it would leave the msgq process running. This has
	been fixed, and the msgq is now stopped in this case.
	(Trac #2608, git 016925ef2437e0396127e135c937d3a55539d224)

550.	[func]		tomek
	b10-dhcp4: The DHCPv4 server now generates a server identifier
	the first time it is run. The identifier is preserved in a file
	across server restarts.
	b10-dhcp6: The server identifier is now preserved in a file across
	server restarts.
	(Trac #2597, git fa342a994de5dbefe32996be7eebe58f6304cff7)

549.	[func]		tomek
	b10-dhcp6: It is now possible to specify that a configured subnet
	is reachable locally over specified interface (see "interface"
	parameter in Subnet6 configuration).
	(Trac #2596, git a70f6172194a976b514cd7d67ce097bbca3c2798)

548.	[func]		vorner
	The message queue daemon now appears on the bus. This has two
	effects, one is it obeys logging configuration and logs to the
	correct place like the rest of the modules. The other is it
	appears in bindctl as module (but it doesn't have any commands or
	configuration yet).
	(Trac #2582, git ced31d8c5a0f2ca930b976d3caecfc24fc04634e)

547.	[func]*		vorner
	The b10-loadzone now performs more thorough sanity check on the
	loaded data.  Some of the checks are now fatal and zone failing
	them will be rejected.
	(Trac #2436, git 48d999f1cb59f308f9f30ba2639521d2a5a85baa)

546.	[func]		marcin
	DHCP option definitions can be now created using the
	Configuration Manager. The option definition specifies
	the option code, name and the types of the data being
	carried by the option.  The Configuration Manager
	reports an error on attempt to override standard DHCP
	option definition.
	(Trac #2317, git 71e25eb81e58a695cf3bad465c4254b13a50696e)

545.	[func]		jinmei
	libdns++: the SOA Rdata class now uses the generic lexer in
	constructors from text.  This means that the MNAME and RNAME of an
	SOA RR in a zone file can now be non absolute (the origin name
	in that context will be used), e.g., when loaded by b10-loadzone.
	(Trac #2500, git 019ca218027a218921519f205139b96025df2bb5)

544.	[func]		tomek
	b10-dhcp4: Allocation engine support for IPv4 added. Currently
	supported operations are server selection (Discover/Offer),
	address assignment (Request/Ack), address renewal (Request/Ack),
	and address release (Release). Expired leases can be reused.
	Some options (e.g. Router Option) are still hardcoded, so the
	DHCPv4 server is not yet usable, although its address allocation
	is operational.
	(Trac #2320, git 60606cabb1c9584700b1f642bf2af21a35c64573)

543.	[func]*		jelte
	When calling getFullConfig() as a module, , the configuration is now
	returned as properly-structured JSON.  Previously, the structure had
	been flattened, with all data being labelled by fully-qualified
	element names.
	(Trac #2619, git bed3c88c25ea8f7e951317775e99ebce3340ca22)

542.	[func]		marcin
	Created OptionSpace and OptionSpace6 classes to represent DHCP
	option spaces. The option spaces are used to group instances
	and definitions of options having unique codes. A special type
	of option space is the so-called "vendor specific option space"
	which groups sub-options sent within Vendor Encapsulated Options.
	The new classes are not used yet but they will be used once
	the creation of option spaces by configuration manager is
	implemented.
	(Trac #2313, git 37a27e19be874725ea3d560065e5591a845daa89)

541.	[func]		marcin
	Added routines to search for configured DHCP options and their
	definitions using name of the option space they belong to.
	New routines are called internally from the DHCPv4 and DHCPv6
	servers code.
	(Trac #2315, git 741fe7bc96c70df35d9a79016b0aa1488e9b3ac8)

540.	[func]		marcin
	DHCP Option values can be now specified using a string of
	tokens separated with comma sign. Subsequent tokens are used
	to set values for corresponding data fields in a particular
	DHCP option. The format of the token matches the data type
	of the corresponding option field: e.g. "192.168.2.1" for IPv4
	address, "5" for integer value etc.
	(Trac #2545, git 792c129a0785c73dd28fd96a8f1439fe6534a3f1)

539.	[func]		stephen
	Add logging to the DHCP server library.
	(Trac #2524, git b55b8b6686cc80eed41793c53d1779f4de3e9e3c)

538.	[bug]		muks
	Added escaping of special characters (double-quotes, semicolon,
	backslash, etc.) in text-like RRType's toText() implementation.
	Without this change, some TXT and SPF RDATA were incorrectly
	stored in SQLite3 datasource as they were not escaped.
	(Trac #2535, git f516fc484544b7e08475947d6945bc87636d4115)

537.	[func]		tomek
	b10-dhcp6: Support for RELEASE message has been added. Clients
	are now able to release their non-temporary IPv6 addresses.
	(Trac #2326, git 0974318566abe08d0702ddd185156842c6642424)

536.	[build]		jinmei
	Detect a build issue on FreeBSD with g++ 4.2 and Boost installed via
	FreeBSD ports at ./configure time.  This seems to be a bug of
	FreeBSD	ports setup and has been reported to the maintainer:
	http://www.freebsd.org/cgi/query-pr.cgi?pr=174753
	Until it's fixed, you need to build BIND 10 for FreeBSD that has
	this problem with specifying --without-werror, with clang++
	(development version), or with manually extracted Boost header
	files (no compiled Boost library is necessary).
	(Trac #1991, git 6b045bcd1f9613e3835551cdebd2616ea8319a36)

535.	[bug]		jelte
	The log4cplus internal logging mechanism has been disabled, and no
	output from the log4cplus library itself should be printed to
	stderr anymore. This output can be enabled by using the
	compile-time option --enable-debug.
	(Trac #1081, git db55f102b30e76b72b134cbd77bd183cd01f95c0)

534.	[func]*		vorner
	The b10-msgq now uses the same logging format as the rest
	of the system. However, it still doesn't obey the common
	configuration, as due to technical issues it is not able
	to read it yet.
	(git 9e6e821c0a33aab0cd0e70e51059d9a2761f76bb)

bind10-1.0.0-beta released on December 20, 2012

533.	[build]*		jreed
	Changed the package name in configure.ac from bind10-devel
	to bind10. This means the default sub-directories for
	etc, include, libexec, share, share/doc, and var are changed.
	If upgrading from a previous version, you may need to move
	and update your configurations or change references for the
	old locations.
	(git bf53fbd4e92ae835280d49fbfdeeebd33e0ce3f2)

532.	[func]		marcin
	Implemented configuration of DHCPv4 option values using
	the configuration manager. In order to set values for the
	data fields carried by a particular option, the user
	specifies a string of hexadecimal digits that is converted
	to binary data and stored in the option buffer. A more
	user-friendly way of specifying option content is planned.
	(Trac #2544, git fed1aab5a0f813c41637807f8c0c5f8830d71942)

531.	[func]		tomek
	b10-dhcp6: Added support for expired leases. Leases for IPv6
	addresses that are past their valid lifetime may be recycled, i.e.
	relocated to other clients if needed.
	(Trac #2327, git 62a23854f619349d319d02c3a385d9bc55442d5e)

530.	[func]*		team
	b10-loadzone was fully overhauled.  It now uses C++-based zone
	parser and loader library, performing stricter checks, having
	more complete support for master file formats, producing more
	helpful logs, is more extendible for various types of data
	sources, and yet much faster than the old version.  In
	functionality the new version should be generally backwards
	compatible to the old version, but there are some
	incompatibilities: name fields of RDATA (in NS, SOA, etc) must
	be absolute for now; due to the stricter checks some input that was
	(incorrectly) accepted by the old version may now be rejected;
	command line options and arguments are not compatible.
	(Trac #2380, git 689b015753a9e219bc90af0a0b818ada26cc5968)

529.	[func]*		team
	The in-memory data source now uses a more complete master
	file parser to load textual zone files.  As of this change
	it supports multi-line RR representation and more complete
	support for escaped and quoted strings.  It also produces
	more helpful log messages when there is an error in the zone
	file.  It will be enhanced as more specific tasks in the
	#2368 meta ticket are completed.  The new parser is generally
	backward compatible to the previous one, but due to the
	tighter checks some input that has been accepted so far
	could now be rejected, so it's advisable to check if you
	use textual zone files directly loaded to memory.
	(Trac #2470, git c4cf36691115c15440b65cac16f1c7fcccc69521)

528.	[func]		marcin
	Implemented definitions for DHCPv4 option definitions identified
	by option codes: 1 to 63, 77, 81-82, 90-92, 118-119, 124-125.
	These definitions are now used by the DHCPv4 server to parse
	options received from a client.
	(Trac #2526, git 50a73567e8067fdbe4405b7ece5b08948ef87f98)

527.	[bug]		jelte
	Fixed a bug in the synchronous UDP server code where unexpected
	errors from ASIO or the system libraries could cause b10-auth to
	stop. In asynchronous mode these errors would be ignored
	completely. Both types have been updated to report the problem with
	an ERROR log message, drop the packet, and continue service.
	(Trac #2494, git db92f30af10e6688a7dc117b254cb821e54a6d95)

526.	[bug]		stephen
	Miscellaneous fixes to DHCP code including rationalisation of
	some methods in LeaseMgr and resolving some Doxygen/cppcheck
	issues.
	(Trac #2546, git 0140368ed066c722e5d11d7f9cf1c01462cf7e13)

525.	[func]		tomek
	b10-dhcp4: DHCPv4 server is now able to parse configuration. It
	is possible to specify IPv4 subnets with dynamic pools within
	them. Although configuration is accepted, it is not used yet. This
	will be implemented shortly.
	(Trac #2270, git de29c07129d41c96ee0d5eebdd30a1ea7fb9ac8a)

524.	[func]		tomek
	b10-dhcp6 is now able to handle RENEW messages. Leases are
	renewed and REPLY responses are sent back to clients.
	(Trac #2325, git 7f6c9d057cc0a7a10f41ce7da9c8565b9ee85246)

523.	[bug]		muks
	Fixed a problem in inmem NSEC3 lookup (for, instance when using a
	zone with no non-apex names) which caused exceptions when the zone
	origin was not added as an explicit NSEC3 record.
	(Trac #2503, git 6fe86386be0e7598633fe35999112c1a6e3b0370)

522.	[func]*		jelte
	Configuration of TSIG keys for b10-xfrin has changed; instead of
	specifying the full TSIG key (<name>:<base64>:<algo>) it now expects
	just the name, and uses the global TSIG Key Ring like all the other
	components (configuration list /tsig_keys/keys).
	Note: this is not automatically updated, so if you use TSIG in
	xfrin, you need to update your configuration.
	(Trac #1351, git e65b7b36f60f14b7abe083da411e6934cdfbae7a)

521.	[func]		marcin
	Implemented definitions for DHCPv6 standard options identified
	by codes up to 48. These definitions are now used by the DHCPv6
	server to create instances of options being sent to a client.
	(Trac #2491, git 0a4faa07777189ed9c25211987a1a9b574015a95)

520.	[func]		jelte
	The system no longer prints initial log messages to stdout
	regardless of what logging configuration is present, but it
	temporarily stores any log messages until the configuration is
	processed. If there is no specific configuration, or if the
	configuration cannot be accessed, it will still fall back to stdout.
	Note that there are still a few instances where output is printed,
	these shall be addressed separately.
	Note also that, currently, in case it falls back to stdout (such as
	when it cannot connect to b10-cfgmgr), all log messages are always
	printed (including debug messages), regardless of whether -v was
	used. This shall also be addressed in a future change.
	(Trac #2445, git 74a0abe5a6d10b28e4a3e360e87b129c232dea68)

519.	[bug]		muks
	Fixed a problem in inmem NSEC lookup which caused returning an
	incorrect NSEC record or (in rare cases) assert failures
	when a non-existent domain was queried, which was a sub-domain of
	a domain that existed.
	(Trac #2504, git 835553eb309d100b062051f7ef18422d2e8e3ae4)

518.	[func]		stephen
	Extend DHCP MySQL backend to handle IPv4 addresses.
	(Trac #2404, git ce7db48d3ff5d5aad12b1da5e67ae60073cb2607)

517.	[func]		stephen
	Added IOAddress::toBytes() to get byte representation of address.
	Also added convenience methods for V4/V6 address determination.
	(Trac #2396, git c23f87e8ac3ea781b38d688f8f7b58539f85e35a)

516.	[bug]		marcin
	Fixed 'make distcheck' failure when running perfdhcp unit tests.
	The unit tests used to read files from the folder specified
	with the path relative to current folder, thus when the test was
	run from a different folder the files could not be found.
	(Trac #2479, git 4e8325e1b309f1d388a3055ec1e1df98c377f383)

515.	[bug]		jinmei
	The in-memory data source now accepts an RRSIG provided without
	a covered RRset in loading.  A subsequent query for its owner name
	of the covered type would generally result in NXRRSET; if the
	covered RRset is of type NSEC3, the corresponding NSEC3 processing
	would result in SERVFAIL.
	(Trac #2420, git 6744c100953f6def5500bcb4bfc330b9ffba0f5f)

514.	[bug]		jelte
	b10-msgq now handles socket errors more gracefully when sending data
	to clients. It no longer exits with 'broken pipe' errors, and is
	also better at resending data on temporary error codes from send().
	(Trac #2398, git 9f6b45ee210a253dca608848a58c824ff5e0d234)

513.	[func]		marcin
	Implemented the OptionCustom class for DHCPv4 and DHCPv6.
	This class represents an option which has a defined
	structure: a set of data fields of specific types and order.
	It is used to represent those options that can't be
	represented by any other specialized class.
	(Trac #2312, git 28d885b457dda970d9aecc5de018ec1120143a10)

512.	[func]		jelte
	Added a new tool b10-certgen, to check and update the self-signed
	SSL certificate used by b10-cmdctl. The original certificate
	provided has been removed, and a fresh one is generated upon first
	build. See the b10-certgen manpage for information on how to update
	existing installed certificates.
	(Trac #1044, git 510773dd9057ccf6caa8241e74a7a0b34ca971ab)

511.	[bug]		stephen
	Fixed a race condition in the DHCP tests whereby the test program
	spawned a subprocess and attempted to read (without waiting) from
	the interconnecting pipe before the subprocess had written
	anything.  The lack of output was being interpreted as a test
	failure.
	(Trac #2410, git f53e65cdceeb8e6da4723730e4ed0a17e4646579)

510.	[func]		marcin
	DHCP option instances can be created using a collection of strings.
	Each string represents a value of a particular data field within
	an option. The data field values, given as strings, are validated
	against the actual types of option fields specified in the options
	definitions.
	(Trac #2490, git 56cfd6612fcaeae9acec4a94e1e5f1a88142c44d)

509.	[func]		muks
	Log messages now include the pid of the process that logged the
	message.
	(Trac #1745, git fc8bbf3d438e8154e7c2bdd322145a7f7854dc6a)

508.	[bug]		stephen
	Split the DHCP library into two directories, each with its own
	Makefile.  This properly solves the problem whereby a "make"
	operation with multiple threads could fail because of the
	dependencies between two libraries in the same directory.
	(Trac #2475, git 834fa9e8f5097c6fd06845620f68547a97da8ff8)

bind10-devel-20121115 released on November 15, 2012

507.	[doc]		jelte
	Added a chapter about the use of the bindctl command tool to
	to the BIND 10 guide.
	(Trac #2305, git c4b0294b5bf4a9d32fb18ab62ca572f492788d72)

506.	[security]		jinmei
	Fixed a use-after-free case in handling DNAME record with the
	in-memory data source.  This could lead to a crash of b10-auth
	if it serves a zone containing a DNAME RR from the in-memory
	data source.  This bug was introduced at bind10-devel-20120927.
	(Trac #2471, git 2b1793ac78f972ddb1ae2fd092a7f539902223ff)

505.	[bug]		jelte
	Fixed a bug in b10-xfrin where a wrong call was made during the
	final check of a TSIG-signed transfer, incorrectly rejecting the
	transfer.
	(Trac #2464, git eac81c0cbebee72f6478bdb5cda915f5470d08e1)

504.	[bug]*		naokikambe
	Fixed an XML format viewed from b10-stats-httpd. Regarding
	per-zone counters as zones of Xfrout, a part of the item
	values wasn't an exact XML format. A zone name can be
	specified in URI as
	/bind10/statistics/xml/Xfrout/zones/example.org/xfrreqdone.
	XSD and XSL formats are also changed to constant ones due
	to these changes.
	(Trac #2298, git 512d2d46f3cb431bcdbf8d90af27bff8874ba075)

503.	[func]		Stephen
	Add initial version of a MySQL backend for the DHCP code.  This
	implements the basic IPv6 lease access functions - add lease, delete
	lease and update lease.  The backend is enabled by specifying
	--with-dhcp-mysql on the "configure" command line: without this
	switch, the MySQL code is not compiled, so leaving BIND 10 able to
	be built on systems without MySQL installed.
	(Trac #2342, git c7defffb89bd0f3fdd7ad2437c78950bcb86ad37)

502.	[func]		vorner
	TTLs can be specified with units as well as number of seconds now.
	This allows specifications like "1D3H".
	(Trac #2384, git 44c321c37e17347f33ced9d0868af0c891ff422b)

501.	[func]		tomek
	Added DHCPv6 allocation engine, now used in the processing of DHCPv6
	messages.
	(Trac #2414, git b3526430f02aa3dc3273612524d23137b8f1fe87)

500.	[bug]		jinmei
	Corrected the autoconf example in the examples directory so it can
	use the configured path to Boost to check availability of the BIND 10
	library.  Previously the sample configure script could fail if
	Boost is installed in an uncommon place.  Also, it now provides a
	helper m4 function and example usage for embedding the library
	path to executable (using linker options like -Wl,-R) to help
	minimize post-build hassles.
	(Trac #2356, git 36514ddc884c02a063e166d44319467ce6fb1d8f)

499.	[func]		team
	The b10-auth 'loadzone' command now uses the internal thread
	introduced in 495 to (re)load a zone in the background, so that
	query processing isn't blocked while loading a zone.
	(Trac #2213, git 686594e391c645279cc4a95e0e0020d1c01fba7e)

498.	[func]		marcin
	Implemented DHCPv6 option values configuration using configuration
	manager. In order to set values for data fields carried by the
	particular option, user specifies the string of hexadecimal digits
	that is in turn converted to binary data and stored into option
	buffer. More user friendly way of option content specification is
	planned.
	(Trac #2318, git e75c686cd9c14f4d6c2a242a0a0853314704fee9)

497.	[bug]		jinmei
	Fixed several issues in isc-sysinfo:
	- make sure it doesn't report a negative value for free memory
	  size (this happened on FreeBSD, but can possibly occur on other
	  BSD variants)
	- correctly identifies the SMP support in kernel on FreeBSD
	- print more human readable uptime as well as the time in seconds
	(Trac #2297, git 59a449f506948e2371ffa87dcd19059388bd1657)

496.	[func]		tomek
	DHCPv6 Allocation Engine implemented. It allows address allocation
	from the configured subnets/pools. It currently features a single
	allocator: IterativeAllocator, which assigns addresses iteratively.
	Other allocators (hashed, random) are planned.
	(Trac #2324, git 8aa188a10298e3a55b725db36502a99d2a8d638a)

495.	[func]		team
	b10-auth now handles reconfiguration of data sources in
	background using a separate thread.  This means even if the new
	configuration includes a large amount of data to be loaded into
	memory (very large zones and/or a very large number of zones),
	the reconfiguration doesn't block query handling.
	(Multiple Trac tickets up to #2211)

494.	[bug]		jinmei
	Fixed a problem that shutting down BIND 10 kept some of the
	processes alive.  It was two-fold: when the main bind10 process
	started as a root, started b10-sockcreator with the privilege, and
	then dropped the privilege, the bind10 process cannot kill the
	sockcreator via signal any more (when it has to), but it kept
	sending the signal and didn't stop.  Also, when running on Python
	3.1 (or older), the sockcreator had some additional file
	descriptor open, which prevented it from exiting even after the
	bind10 process terminated.  Now the bind10 process simply gives up
	killing a subprocess if it fails due to lack of permission, and it
	makes sure the socket creator is spawned without any unnecessary
	FDs open.
	(Trac #1858, git 405d85c8a0042ba807a3a123611ff383c4081ee1)

493.	[build]		jinmei
	Fixed build failure with newer versions of clang++.  These
	versions are stricter regarding "unused variable" and "unused
	(driver) arguments" warnings, and cause fatal build error
	with -Werror.  The affected versions of clang++ include Apple's
	customized version 4.1 included in Xcode 4.5.1.  So this fix
	will solve build errors for Mac OS X that uses newer versions of
	Xcode.
	(Trac #2340, git 55be177fc4f7537143ab6ef5a728bd44bdf9d783,
	3e2a372012e633d017a97029d13894e743199741 and commits before it
	with [2340] in the commit log)

492.	[func]		tomek
	libdhcpsrv: The DHCP Configuration Manager is now able to store
	information about IPv4 subnets and pools. It is still not possible
	to configure that information. Such capability will be implemented
	in a near future.
	(Trac #2237, git a78e560343b41f0f692c7903c938b2b2b24bf56b)

491.	[func]		tomek
	b10-dhcp6: Configuration for DHCPv6 has been implemented.
	Currently it is possible to configure IPv6 subnets and pools
	within those subnets, global and per subnet values of renew,
	rebind, preferred and valid lifetimes. Configured parameters
	are accepted, but are not used yet by the allocation engine yet.
	(Trac #2269, git 028bed9014b15facf1a29d3d4a822c9d14fc6411)

490.	[func]		tomek
	libdhcpsrv: An abstract API for lease database has been
	implemented. It offers a common interface to all concrete
	database backends.
	(Trac #2140, git df196f7609757253c4f2f918cd91012bb3af1163)

489.	[func]		muks
	The isc::dns::RRsetList class has been removed. It was now unused
	inside the BIND 10 codebase, and the interface was considered
	prone to misuse.
	(Trac #2266, git 532ac3d0054f6a11b91ee369964f3a84dabc6040)

488.	[build]		jinmei
	On configure, changed the search order for Python executable.
	It first tries more specific file names such as "python3.2" before
	more generic "python3".  This will prevent configure failure on
	Mac OS X that installs Python3 via recent versions of Homebrew.
	(Trac #2339, git 88db890d8d1c64de49be87f03c24a2021bcf63da)

487.	[bug]		jinmei
	The bind10 process now terminates a component (subprocess) by the
	"config remove Boss/components" bindctl command even if the
	process crashes immediately before the command is sent to bind10.
	Previously this led to an inconsistent state between the
	configuration and an internal component list of bind10, and bind10
	kept trying to restart the component.  A known specific case of
	this problem is that b10-ddns could keep failing (due to lack of
	dependency modules) and the administrator couldn't stop the
	restart via bindctl.
	(Trac #2244, git 7565788d06f216ab254008ffdfae16678bcd00e5)

486.	[bug]*		jinmei
	All public header files for libb10-dns++ are now installed.
	Template configure.ac and utility AC macros for external projects
	using the library are provided under the "examples" directory.
	The src/bin/host was moved as part of the examples (and not
	installed with other BIND 10 programs any more).
	(Trac #1870, git 4973e638d354d8b56dcadf71123ef23c15662021)

485.	[bug]		jelte
	Several bugs have been fixed in bindctl; tab-completion now works
	within configuration lists, the problem where sometimes the
	completion added a part twice has been solved, and it no longer
	suggests the confusing value 'argument' as a completion-hint for
	configuration items. Additionally, bindctl no longer crashes upon
	input like 'config remove Boss'.
	(Trac #2254, git 9047de5e8f973e12e536f7180738e6b515439448)

484.	[func]		tomek
	A new library (libb10-dhcpsrv) has been created. At present, it
	only holds the code for the DHCP Configuration Manager. Currently
	this object only supports basic configuration storage for the DHCPv6
	server, but that capability will be expanded.
	(Trac #2238, git 6f29861b92742da34be9ae76968e82222b5bfd7d)

bind10-devel-20120927 released on September 27, 2012

483.	[func]		marcin
	libdhcp++: Added new parameter to define sub-second timeout
	for DHCP packet reception. The total timeout is now specified
	by two parameters:  first specifies integral number of
	seconds, second (which defaults to 0) specifies fractional
	seconds with microsecond resolution.
	(Trac #2231, git 15560cac16e4c52129322e3cb1787e0f47cf7850)

482.	[func]		team
	Memory footprint of the in-memory data source has been
	substantially improved.  For example, b10-auth now requires much
	less memory than BIND 9 named for loading and serving the same
	zone in-memory.  This is a transparent change in terms of user
	operation; there's no need to update or change the configuration
	to enable this feature.
	Notes: multiple instances of b10-auth still make separate copies
	of the memory image.  Also, loading zones in memory still suspends
	query processing, so manual reloading or reloading after incoming
	transfer may cause service disruption for huge zones.
	(Multiple Trac tickets, Summarized in Trac #2101)

481.	[bug]		vorner
	The abbreviated form of IP addresses in ACLs is accepted
	(eg. "from": ["127.0.0.1", "::1"] now works).
	(Trac #2191, git 48b6e91386b46eed383126ad98dddfafc9f7e75e)

480.	[doc]		vorner
	Added documentation about global TSIG key ring to the Guide.
	(Trac #2189, git 52177bb31f5fb8e134aecb9fd039c368684ad2df)

479.	[func]		marcin
	Refactored perfdhcp tool to C++, added missing unit tests and removed
	the old code. The new code uses libdhcp++ (src/lib/dhcp) for DHCP
	packet management, network interface management and packet
	transmission.
	(Trac #1954, git 8d56105742f3043ed4b561f26241f3e4331f51dc)
	(Trac #1955, git 6f914bb2c388eb4dd3e5c55297f8988ab9529b3f)
	(Trac #1956, git 6f914bb2c388eb4dd3e5c55297f8988ab9529b3f)
	(Trac #1957, git 7fca81716ad3a755bf5744e88c3adeef15b04450)
	(Trac #1958, git 94e17184270cda58f55e6da62e845695117fede3)
	(Trac #1959, git a8cf043db8f44604c7773e047a9dc2861e58462a)
	(Trac #1960, git 6c192e5c0903f349b4d80cf2bb6cd964040ae7da)

478.	[func]		naokikambe
	New statistics items added into b10-xfrout: ixfr_running and
	axfr_running.  Their values can be obtained by invoking "Stats show
	Xfrout" via bindctl while b10-xfrout is running.
	(Trac #2222, git 91311bdbfea95f65c5e8bd8294ba08fac12405f1)

477.	[bug]		jelte
	Fixed a problem with b10-msgq on OSX when using a custom Python
	installation, that offers an unreliable select.poll() interface.
	(Trac #2190, git e0ffa11d49ab949ee5a4ffe7682b0e6906667baa)

476.	[bug]		vorner
	The Xfrin now accepts transfers with some TSIG signatures omitted, as
	allowed per RFC2845, section 4.4. This solves a compatibility
	issues with Knot and NSD.
	(Trac #1357, git 7ca65cb9ec528118f370142d7e7b792fcc31c9cf)

475.	[func]		naokikambe
	Added Xfrout statistics counters: notifyoutv4, notifyoutv6,
	xfrrej, and xfrreqdone. These are per-zone type counters.
	The value of these counters can be seen with zone name by
	invoking "Stats show Xfrout" via bindctl.
	(Trac #2158, git e68c127fed52e6034ab5309ddd506da03c37a08a)

474.	[func]		stephen
	DHCP servers now use the BIND 10 logging system for messages.
	(Trac #1545, git de69a92613b36bd3944cb061e1b7c611c3c85506)

473.	[bug]		jelte
	TCP connections now time out in b10-auth if no (or not all) query
	data is sent by the client. The timeout value defaults to 5000
	milliseconds, but is configurable in Auth/tcp_recv_timeout.
	(Trac #357, git cdf3f04442f8f131542bd1d4a2228a9d0bed12ff)

472.	[build]		jreed
	All generated documentation is removed from the git repository.
	The ./configure --enable-man option is removed. A new option
	-enable-generate-docs is added; it checks for required
	documentation building dependencies. Dummy documentation is
	built and installed if not used. Distributed tarballs will
	contain the generated documentation.
	(Trac #1687, git 2d4063b1a354f5048ca9dfb195e8e169650f43d0)

471.	[bug]		vorner
	Fixed a problem when b10-loadzone tried to tread semicolon
	in string data as start of comment, which caused invalid
	data being loaded.
	(Trac #2188, git 12efec3477feb62d7cbe36bdcfbfc7aa28a36f57)

470.	[func]		naokikambe
	The stats module now supports partial statistics updates. Each
	module can return only statistics data which have been updated since
	the last time it sent them to the stats module. The purpose of partial
	updates is to reduce the amount of statistics data sent through the
	message queue.
	(Trac #2179, git d659abdd9f3f369a29830831297f64484ac7b051)

469.	[bug]		jelte
	libdatasrc: the data source client list class now ignores zone
	content problems (such as out-of-zone data) in MasterFiles type
	zones, instead of aborting the entire configuration.  It only logs
	an error, and all other zones and datasources are still loaded. The
	error log message has been improved to include the zone origin and
	source file name.  As a result of this change, b10-auth no longer
	exits upon encountering such errors during startup.
	(Trac #2178, git a75ed413e8a1c8e3702beea4811a46a1bf519bbd)

468.	[func]*		naokikambe, fujiwara
	b10-stats polls the bind10 and b10-auth with new 'getstats' command
	to retrieve statistics data.  The "poll-interval" parameter in
	b10-stats is for configuring the polling interval.  All statistics
	data collected once are preserved while b10-stats is running.
	The "sendstats" command was removed from bind10 and b10-auth. The
	"statistics-interval" configuration item was removed from b10-auth.
	(Trac #2136, git dcb5ce50b4b4e50d28247d5f8b5cb8d90bda942a)
	(Trac #2137, git d53bb65a43f6027b15a6edc08c137951e3ce5e0e)
	(Trac #2138, git b34e3313460eebc9c272ca8c1beb27297c195150)

bind10-devel-20120816 released on August 16, 2012

467.	[bug]		jelte
	For configurations, allow named sets to contain lists of items.
	(Trac #2114, git 712637513505f7afb8434292ca2a98c3517dffd3)

466.	[func]		jelte
	Allow bindctl to add and remove items to and from lists
	and dicts for items of type "any". This is for easier
	configurations.
	(Trac #2184, git ad2d728d1496a9ff59d622077850eed0638b54eb)

465.	[doc]		vorner
	Improved documentation about ACLs in the Guide.
	(Trac #2066, git 76f733925b3f3560cfc2ee96d2a19905b623bfc3)

464.	[func]		jelte, muks
	libdns++: The LabelSequence class has been extended with some new
	methods.  These are mainly intended for internal development, but
	the class is public, so interested users may want to look into the
	extensions.
	(Trac #2052, git 57c61f2^..dbef0e2)
	(Trac #2053, git 1fc2b06b57a008ec602daa2dac79939b3cc6b65d)
	(Trac #2086, git 3fac7d5579c5f51b8e952b50db510b45bfa986f3)
	(Trac #2087, git 49ad6346f574d00cfbd1d12905915fd0dd6a0bac)
	(Trac #2148, git 285c2845ca96e7ef89f9158f1dea8cda147b6566)

463.	[func]		jinmei
	Python isc.dns: the Name, RRType and RRClass classes are now
	hashable.  So, for example, objects of these classes can be used
	as a dictionary key.
	(Trac #1883, git 93ec40dd0a1df963c676037cc60c066c748b3030)

462.	[build]		jreed
	BIND 10 now compiles against googletest-1.6.0 versions that are
	installed on the system as source code. For such versions, use the
	--with-gtest-source configure switch.
	(Trac #1999, git 6a26d459a40d7eed8ebcff01835377b3394a78de)

461.	[bug]		muks
	We now set g+w and g+s permissions (mode 02770) during
	installation for the BIND 10 local state directory
	($prefix/var/bind10-devel/) so that permissions to files
	and sub-directories created in that directory are inherited.
	(Trac #2171, git ab4d20907abdb3ce972172463dcc73405b3dee79)

460.	[bug]		muks
	SSHFP's algorithm and fingerprint type checks have been relaxed
	such that they will accept any values in [0,255]. This is so that
	future algorithm and fingerprint types are accommodated.
	(Trac #2124, git 49e6644811a7ad09e1326f20dd73ab43116dfd21)

459.	[func]		tomek
	b10-dhcp6: DHCPv6 server component is now integrated into
	BIND 10 framework. It can be started from BIND 10 (using bindctl)
	and can receive commands. The only supported command for now
	is 'Dhcp6 shutdown'.
	b10-dhcp4: Command line-switch '-s' to disable msgq was added.
	b10-dhcp6: Command line-switch '-s' to disable msgq was added.
	(Trac #1708, git e0d7c52a71414f4de1361b09d3c70431c96daa3f)

458.	[build]*		jinmei
	BIND 10 now relies on Boost offset_ptr, which caused some new
	portability issues.  Such issues are detected at ./configure time.
	If ./configure stops due to this, try the following workaround:
	- If it's about the use of mutable for a reference with clang++,
	  upgrade Boost version to 1.44 or higher, or try a different
	  compiler (e.g. g++ generally seems to be free from this issue)
	- If it's about the use of "variadic templates", specify
	  --without-werror so the warning won't be promoted to an error.
	  Specifying BOOST_NO_USER_CONFIG in CXXFLAGS may also work
	  (which would be the case if Boost is installed via pkgsrc)
	(Trac #2147, git 30061d1139aad8716e97d6b620c259752fd0a3cd)

457.	[build]*		muks
	BIND 10 library names now have a "b10-" prefix. This is to avoid
	clashes with other similarly named libraries on the system.
	(Trac #2071, git ac20a00c28069804edc0a36050995df52f601efb)

456.	[build]		muks
	BIND 10 now compiles against log4cplus-1.1.0 (RC releases)
	also.  Note: some older versions of log4cplus don't work any more;
	known oldest workable version is 1.0.4.  Thanks to John Lumby for
	sending a patch.
	(Trac #2169, git 7d7e5269d57451191c0aef1b127d292d3615fe2c)

455.	[func]*		vorner
	The server now uses newer API for data sources. This would be an
	internal change, however, the data sources are now configured
	differently. Please, migrate your configuration to the top-level
	"data_sources" module.  Also the bind10 -n and --no-cache
	and b10-auth -n options are removed.
	(Trac #1976, git 0d4685b3e7603585afde1b587cbfefdfaf6a1bb3)

454.	[bug]		jelte
	b10-cfgmgr now loads its configuration check plugins directly from
	the plugin search path, as opposed to importing them from the
	general python system module path list; this prevents naming
	conflicts with real python modules.
	(Trac #2119, git 2f68d7ac5c3c7cc88a3663191113eece32d46a3d)

453.	[bug]		jelte
	b10-auth no longer tries to send DDNS UPDATE messages to b10-ddns if
	b10-ddns is not running. Sending an UPDATE to BIND 10 that is not
	configured to run DDNS will now result in a response with rcode
	NOTIMP instead of SERVFAIL.
	(Trac #1986, git bd6b0a5ed3481f78fb4e5cb0b18c7b6e5920f9f8)

452.	[func]		muks, jelte
	isc-sysinfo: An initial implementation of the isc-sysinfo
	tool is now available for Linux, OpenBSD, FreeBSD, and Mac
	OS X. It gathers and outputs system information which can
	be used by future tech support staff. This includes a
	generic Python "sysinfo" module.
	(Trac #2062, #2121, #2122, #2172,
	git 144e80212746f8d55e6a59edcf689fec9f32ae95)

451.	[bug]		muks, jinmei
	libdatasrc: the database-based data source now correctly returns
	glue records on (not under) a zone cut, such as in the case where
	the NS name of an NS record is identical to its owner name. (Note:
	libdatasrc itself doesn't judge what kind of record type can be a
	"glue"; it's the caller's responsibility.)
	(Trac #1771, git 483f1075942965f0340291e7ff7dae7806df22af)

450.	[func]		tomek
	b10-dhcp4: DHCPv4 server component is now integrated into
	BIND 10 framework. It can be started from BIND 10 (using bindctl)
	and can receive commands. The only supported command for now
	is 'Dhcp4 shutdown'.
	(Trac #1651, git 7e16a5a50d3311e63d10a224ec6ebcab5f25f62c)

bind10-devel-20120621 released on June 21, 2012

449.	[bug]		muks
	b10-xfin: fixed a bug where xfrin sent the wrong notification
	message to zonemgr on successful zone transfer. This also
	solves other reported problems such as too frequent attempts
	of zone refreshing (see Trac #1786 and #1834).
	(Trac #2023, git b5fbf8a408a047a2552e89ef435a609f5df58d8c)

448.	[func]		team
	b10-ddns is now functional and handles dynamic update requests
	per RFC 2136.  See BIND 10 guide for configuration and operation
	details.
	(Multiple Trac tickets)

447.	[bug]		jinmei
	Fixed a bug in b10-xfrout where a helper thread could fall into
	an infinite loop if b10-auth stops while the thread is waiting for
	forwarded requests from b10-auth.
	(Trac #988 and #1833, git 95a03bbefb559615f3f6e529d408b749964d390a)

446.	[bug]		muks
	A number of warnings reported by Python about unclosed file and
	socket objects were fixed. Some related code was also made safer.
	(Trac #1828, git 464682a2180c672f1ed12d8a56fd0a5ab3eb96ed)

445.	[bug]*		jinmei
	The pre-install check for older SQLite3 DB now refers to the DB
	file with the prefix of DESTDIR.  This ensures that 'make install'
	with specific DESTDIR works regardless of the version of the DB
	file installed in the default path.
	(Trac #1982, git 380b3e8ec02ef45555c0113ee19329fe80539f71)

444.	[bug]		jinmei
	libdatasrc: fixed ZoneFinder for database-based data sources so
	that it handles type DS query correctly, i.e., treating it as
	authoritative data even on a delegation point.
	(Trac #1912, git 7130da883f823ce837c10cbf6e216a15e1996e5d)

443.	[func]*		muks
	The logger now uses a lockfile named `logger_lockfile' that is
	created in the local state directory to mutually separate
	individual logging operations from various processes. This is
	done so that log messages from different processes don't mix
	together in the middle of lines. The `logger_lockfile` is created
	with file permission mode 0660. BIND 10's local state directory
	should be writable and perhaps have g+s mode bit so that the
	`logger_lockfile` can be opened by a group of processes.
	(Trac #1704, git ad8d445dd0ba208107eb239405166c5c2070bd8b)

442.	[func]		tomek
	b10-dhcp4, b10-dhcp6: Both DHCP servers now accept -p parameter
	that can be used to specify listening port number. This capability
	is useful only for testing purposes.
	(Trac #1503, git e60af9fa16a6094d2204f27c40a648fae313bdae)

441.	[func]		tomek
	libdhcp++: Stub interface detection (support for interfaces.txt
	file) was removed.
	(Trac #1281, git 900fc8b420789a8c636bcf20fdaffc60bc1041e0)

bind10-devel-20120517 released on May 17, 2012

440.	[func]		muks
	bindctl: improved some error messages so they will be more
	helpful.  Those include the one when the zone name is unspecified
	or the name is invalid in the b10-auth configuration.
	(Trac #1627, git 1a4d0ae65b2c1012611f4c15c5e7a29d65339104)

439.	[func]		team
	The in-memory data source can now load zones from the
	sqlite3 data source, so that zones stored in the database
	(and updated for example by xfrin) can be served from memory.
	(Trac #1789, #1790, #1792, #1793, #1911,
	git 93f11d2a96ce4dba9308889bdb9be6be4a765b27)

438.	[bug]		naokikambe
	b10-stats-httpd now sends the system a notification that
	it is shutting down if it encounters a fatal error during
	startup.
	(Trac #1852, git a475ef271d4606f791e5ed88d9b8eb8ed8c90ce6)

437.	[build]		jinmei
	Building BIND 10 may fail on MacOS if Python has been
	installed via Homebrew unless --without-werror is specified.
	The configure script now includes a URL that explains this
	issue when it detects failure that is possibly because of
	this problem.
	(Trac #1907, git 0d03b06138e080cc0391fb912a5a5e75f0f97cec)

436.	[bug]		jelte
	The --config-file option now works correctly with relative paths if
	--data-path is not given.
	(Trac #1889, git ce7d1aef2ca88084e4dacef97132337dd3e50d6c)

435.	[func]		team
	The in-memory datasource now supports NSEC-signed zones.
	(Trac #1802-#1810, git 2f9aa4a553a05aa1d9eac06f1140d78f0c99408b)

434.	[func]		tomek
	libdhcp++: Linux interface detection refactored. The code is
	now cleaner. Tests better support certain versions of ifconfig.
	(Trac #1528, git 221f5649496821d19a40863e53e72685524b9ab2)

433.	[func]		tomek
	libdhcp++: Option6 and Pkt6 now follow the same design as
	options and packet for DHCPv4. General code refactoring after
	end of 2011 year release.
	(Trac #1540, git a40b6c665617125eeb8716b12d92d806f0342396)

432.	[bug]*		muks
	BIND 10 now installs its header files in a BIND 10 specific
	sub-directory in the install prefix.
	(Trac #1930, git fcf2f08db9ebc2198236bfa25cf73286821cba6b)

431.	[func]*		muks
	BIND 10 no longer starts b10-stats-httpd by default.
	(Trac #1885, git 5c8bbd7ab648b6b7c48e366e7510dedca5386f6c)

430.	[bug]		jelte
	When displaying configuration data, bindctl no longer treats
	optional list items as an error, but shows them as an empty list.
	(Trac #1520, git 0f18039bc751a8f498c1f832196e2ecc7b997b2a)

429.	[func]		jelte
	Added an 'execute' component to bindctl, which executes either a set
	of commands from a file or a built-in set of commands. Currently,
	only 'init_authoritative_server' is provided as a built-in set, but
	it is expected that more will be added later.
	(Trac #1843, git 551657702a4197ef302c567b5c0eaf2fded3e121)

428.	[bug]		marcin
	perfdhcp: bind to local address to allow reception of
	replies from IPv6 DHCP servers.
	(Trac #1908, git 597e059afaa4a89e767f8f10d2a4d78223af3940)

427.	[bug]		jinmei
	libdatasrc, b10-xfrin: the zone updater for database-based data
	sources now correctly distinguishes NSEC3-related RRs (NSEC3 and
	NSEC3-covering RRSIG) from others, and the SQLite3 implementation
	now manipulates them in the separate table for the NSEC3 namespace.
	As a result b10-xfrin now correctly updates NSEC3-signed zones by
	inbound zone transfers.
	(Trac #1781, #1788, #1891,
	git 672f129700dae33b701bb02069cf276238d66be3)

426.	[bug]		vorner
	The NSEC3 records are now included when transferring a
	signed zone out.
	(Trac #1782, git 36efa7d10ecc4efd39d2ce4dfffa0cbdeffa74b0)

425.	[func]*		muks
	Don't autostart b10-auth, b10-xfrin, b10-xfrout and b10-zonemgr in
	the default configuration.
	(Trac #1818, git 31de885ba0409f54d9a1615eff5a4b03ed420393)

424.	[bug]		jelte
	Fixed a bug in bindctl where in some cases, configuration settings
	in a named set could disappear, if a child element is modified.
	(Trac #1491, git 00a36e752802df3cc683023d256687bf222e256a)

423.	[bug]		jinmei
	The database based zone iterator now correctly resets mixed TTLs
	of the same RRset (when that happens) to the lowest one.  The
	previous implementation could miss lower ones if it appears in a
	later part of the RRset.
	(part of Trac #1791, git f1f0bc00441057e7050241415ee0367a09c35032)

422.	[bug]		jinmei
	The database based zone iterator now separates RRSIGs of the same
	name and type but for different covered types.
	(part of Trac #1791, git b4466188150a50872bc3c426242bc7bba4c5f38d)

421.	[build]		jinmei
	Made sure BIND 10 can be built with clang++ 3.1.  (It failed on
	MacOS 10.7 using Xcode 4.3, but it's more likely to be a matter of
	clang version.)
	(Trac #1773, git ceaa247d89ac7d97594572bc17f005144c5efb8d)

420.	[bug]*		jinmei, stephen
	Updated the DB schema used in the SQLite3 data source so it can
	use SQL indices more effectively.  The previous schema had several
	issues in this sense and could be very slow for some queries on a
	very large zone (especially for negative answers).  This change
	requires a major version up of the schema; use b10-dbutil to
	upgrade existing database files.  Note: 'make install' will fail
	unless old DB files installed in the standard location have been
	upgraded.
	(Trac #324, git 8644866497053f91ada4e99abe444d7876ed00ff)

419.	[bug]		jelte
	JSON handler has been improved; escaping now works correctly
	(including quotes in strings), and it now rejects more types of
	malformed input.
	(Trac #1626, git 3b09268518e4e90032218083bcfebf7821be7bd5)

418.	[bug]		vorner
	Fixed crash in bindctl when config unset was called.
	(Trac #1715, git 098da24dddad497810aa2787f54126488bb1095c)

417.	[bug]		jelte
	The notify-out code now looks up notify targets in their correct
	zones (and no longer just in the zone that the notify is about).
	(Trac #1535, git 66300a3c4769a48b765f70e2d0dbf8bbb714435b)

416.	[func]*		jelte
	The implementations of ZoneFinder::find() now throw an OutOfZone
	exception when the name argument is not in or below the zone this
	zonefinder contains.
	(Trac #1535, git 66300a3c4769a48b765f70e2d0dbf8bbb714435b)

bind10-devel-20120329 released on March 29, 2012

415.	[doc]		jinmei, jreed
	BIND 10 Guide updated to now describe the in-memory data source
	configurations for b10-auth.
	(Trac #1732, git 434d8db8dfcd23a87b8e798e5702e91f0bbbdcf6)

414.	[bug]		jinmei
	b10-auth now correctly handles delegation from an unsigned zone
	(defined in the in-memory data source) when the query has DNSSEC
	DO bit on.  It previously returned SERVFAIL.
	(Trac #1836, git 78bb8f4b9676d6345f3fdd1e5cc89039806a9aba)

413.	[func]		stephen, jelte
	Created a new tool b10-dbutil, that can check and upgrade database
	schemas, to be used when incompatible changes are introduced in the
	backend database schema. Currently it only supports sqlite3 databases.
	Note: there's no schema change that requires this utility as of
	the March 29th release.  While running it shouldn't break
	an existing database file, it should be even more advisable not to
	run it at the moment.
	(Trac #963, git 49ba2cf8ac63246f389ab5e8ea3b3d081dba9adf)

412.	[func]		jelte
	Added a command-line option '--clear-config' to bind10, which causes
	the system to create a backup of the existing configuration database
	file, and start out with a clean default configuration. This can be
	used if the configuration file is corrupted to the point where it
	cannot be read anymore, and BIND 10 refuses to start. The name of
	the backup file can be found in the logs (CFGMGR_RENAMED_CONFIG_FILE).
	(Trac #1443, git 52b36c921ee59ec69deefb6123cbdb1b91dc3bc7)

411.	[func]		muks
	Add a -i/--no-kill command-line argument to bind10, which stops
	it from sending SIGTERM and SIGKILL to other b10 processes when
	they're shutting down.
	(Trac #1819, git 774554f46b20ca5ec2ef6c6d5e608114f14e2102)

410.	[bug]		jinmei
	Python CC library now ensures write operations transmit all given
	data (unless an error happens).  Previously it didn't check the
	size of transmitted data, which could result in partial write on
	some systems (notably on OpenBSD) and subsequently cause system
	hang up or other broken state.  This fix specifically solves start
	up failure on OpenBSD.
	(Trac #1829, git 5e5a33213b60d89e146cd5e47d65f3f9833a9297)

409.	[bug]		jelte
	Fixed a parser bug in bindctl that could make bindctl crash. Also
	improved 'command help' output; argument order is now shown
	correctly, and parameter descriptions are shown as well.
	(Trac #1172, git bec26c6137c9b0a59a3a8ca0f55a17cfcb8a23de)

408.	[bug]		stephen, jinmei
	b10-auth now filters out duplicate RRsets when building a
	response message using the new query handling logic.  It's
	currently only used with the in-memory data source, but will
	also be used for others soon.
	(Trac #1688, git b77baca56ffb1b9016698c00ae0a1496d603d197)

407.	[build]		haikuo
	Remove "--enable-boost-threads" switch in configure command. This
	thread lock mechanism is useless for bind10 and causes performance
	hits.
	(Trac #1680, git 9c4d0cadf4adc802cc41a2610dc2c30b25aad728)

406.	[bug]		muks
	On platforms such as OpenBSD where pselect() is not available,
	make a wrapper around select() in perfdhcp.
	(Trac #1639, git 6ea0b1d62e7b8b6596209291aa6c8b34b8e73191)

405.	[bug]		jinmei
	Make sure disabling Boost threads if the default configuration is
	to disable it for the system.  This fixes a crash and hang up
	problem on OpenBSD, where the use of Boost thread could be
	different in different program files depending on the order of
	including various header files, and could introduce inconsistent
	states between a library and a program.  Explicitly forcing the
	original default throughout the BIND 10 build environment will
	prevent this from happening.
	(Trac #1727, git 23f9c3670b544c5f8105958ff148aeba050bc1b4)

404.	[bug]		naokikambe
	The statistic counters are now properly accumulated across multiple
	instances of b10-auth (if there are multiple instances), instead of
	providing result for random instance.
	(Trac #1751, git 3285353a660e881ec2b645e1bc10d94e5020f357)

403.	[build]*		jelte
	The configure option for botan (--with-botan=PATH) is replaced by
	--with-botan-config=PATH, which takes a full path to a botan-config
	script, instead of the botan 'install' directory. Also, if not
	provided, configure will try out config scripts and pkg-config
	options until it finds one that works.
	(Trac #1640, git 582bcd66dbd8d39f48aef952902f797260280637)

402.	[func]		jelte
	b10-xfrout now has a visible command to send out notifies for
	a given zone, callable from bindctl. Xfrout notify <zone> [class]
	(Trac #1321, git 0bb258f8610620191d75cfd5d2308b6fc558c280)

401.	[func]*		jinmei
	libdns++: updated the internal implementation of the
	MessageRenderer class.  This is mostly a transparent change, but
	the new version now doesn't allow changing compression mode in the
	middle of rendering (which shouldn't be an issue in practice).
	On the other hand, name compression performance was significantly
	improved: depending on the number of names, micro benchmark tests
	showed the new version is several times faster than the previous
	version .
	(Trac #1603, git 9a2a86f3f47b60ff017ce1a040941d0c145cfe16)

400.	[bug]		stephen
	Fix crash on Max OS X 10.7 by altering logging so as not to allocate
	heap storage in the static initialization of logging objects.
	(Trac #1698, git a8e53be7039ad50d8587c0972244029ff3533b6e)

399.	[func]		muks
	Add support for the SSHFP RR type (RFC 4255).
	(Trac #1136, git ea5ac57d508a17611cfae9d9ea1c238f59d52c51)

398.	[func]		jelte
	The b10-xfrin module now logs more information on successful
	incoming transfers. In the case of IXFR, it logs the number of
	changesets, and the total number of added and deleted resource
	records. For AXFR (or AXFR-style IXFR), it logs the number of
	resource records. In both cases, the number of overhead DNS
	messages, runtime, amount of wire data, and transfer speed are logged.
	(Trac #1280, git 2b01d944b6a137f95d47673ea8367315289c205d)

397.	[func]		muks
	The boss process now gives more helpful description when a
	sub-process exits due to a signal.
	(Trac #1673, git 1cd0d0e4fc9324bbe7f8593478e2396d06337b1e)

396.	[func]*		jinmei
	libdatasrc: change the return type of ZoneFinder::find() so it can
	contain more context of the search, which can be used for
	optimizing post find() processing.  A new method getAdditional()
	is added to it for finding additional RRsets based on the result
	of find().  External behavior shouldn't change.  The query
	handling code of b10-auth now uses the new interface.
	(Trac #1607, git 2e940ea65d5b9f371c26352afd9e66719c38a6b9)

395.	[bug]		jelte
	The log message compiler now errors (resulting in build failures) if
	duplicate log message identifiers are found in a single message file.
	Renamed one duplicate that was found (RESOLVER_SHUTDOWN, renamed to
	RESOLVER_SHUTDOWN_RECEIVED).
	(Trac #1093, git f537c7e12fb7b25801408f93132ed33410edae76)
	(Trac #1741, git b8960ab85c717fe70ad282e0052ac0858c5b57f7)

394.	[bug]		jelte
	b10-auth now catches any exceptions during response building; if any
	datasource either throws an exception or causes an exception to be
	thrown, the message processing code will now catch it, log a debug
	message, and return a SERVFAIL response.
	(Trac #1612, git b5740c6b3962a55e46325b3c8b14c9d64cf0d845)

393.	[func]		jelte
	Introduced a new class LabelSequence in libdns++, which provides
	lightweight accessor functionality to the Name class, for more
	efficient comparison of parts of names.
	(Trac #1602, git b33929ed5df7c8f482d095e96e667d4a03180c78)

392.	[func]*		jinmei
	libdns++: revised the (Abstract)MessageRenderer class so that it
	has a default internal buffer and the buffer can be temporarily
	switched.  The constructor interface was modified, and a new
	method setBuffer() was added.
	(Trac #1697, git 9cabc799f2bf9a3579dae7f1f5d5467c8bb1aa40)

391.	[bug]*		vorner
	The long time unused configuration options of Xfrout "log_name",
	"log_file", "log_severity", "log_version" and "log_max_bytes" were
	removed, as they had no effect (Xfrout uses the global logging
	framework).  However, if you have them set, you need to remove
	them from the configuration file or the configuration will be
	rejected.
	(Trac #1090, git ef1eba02e4cf550e48e7318702cff6d67c1ec82e)

bind10-devel-20120301 released on March 1, 2012

390.	[bug]		vorner
	The UDP IPv6 packets are now correctly fragmented for maximum
	guaranteed MTU, so they won't get lost because being too large
	for some hop.
	(Trac #1534, git ff013364643f9bfa736b2d23fec39ac35872d6ad)

389.	[func]*		vorner
	Xfrout now uses the global TSIG keyring, instead of its own. This
	means the keys need to be set only once (in tsig_keys/keys).
	However, the old configuration of Xfrout/tsig_keys need to be
	removed for Xfrout to work.
	(Trac #1643, git 5a7953933a49a0ddd4ee1feaddc908cd2285522d)

388.	[func]		jreed
	Use prefix "sockcreator-" for the private temporary directory
	used for b10-sockcreator communication.
	(git b98523c1260637cb33436964dc18e9763622a242)

387.	[build]		muks
	Accept a --without-werror configure switch so that some builders can
	disable the use of -Werror in CFLAGS when building.
	(Trac #1671, git 8684a411d7718a71ad9fb616f56b26436c4f03e5)

386.	[bug]		jelte
	Upon initial sqlite3 database creation, the 'diffs' table is now
	always created. This already happened most of the time, but there
	are a few cases where it was skipped, resulting in potential errors
	in xfrout later.
	(Trac #1717, git 30d7686cb6e2fa64866c983e0cfb7b8fabedc7a2)

385.	[bug]		jinmei
	libdns++: masterLoad() didn't accept comments placed at the end of
	an RR.  Due to this the in-memory data source cannot load a master
	file for a signed zone even if it's preprocessed with BIND 9's
	named-compilezone.
	Note: this fix is considered temporary and still only accepts some
	limited form of such comments.  The main purpose is to allow the
	in-memory data source to load any signed or unsigned zone files as
	long as they are at least normalized with named-compilezone.
	(Trac #1667, git 6f771b28eea25c693fe93a0e2379af924464a562)

384.	[func]		jinmei, jelte, vorner, haikuo, kevin
	b10-auth now supports NSEC3-signed zones in the in-memory data
	source.
	(Trac #1580, #1581, #1582, #1583, #1584, #1585, #1587, and
	other related changes to the in-memory data source)

383.	[build]		jinmei
	Fixed build failure on MacOS 10.7 (Lion) due to the use of
	IPV6_PKTINFO; the OS requires a special definition to make it
	visible to the compiler.
	(Trac #1633, git 19ba70c7cc3da462c70e8c4f74b321b8daad0100)

382.	[func]		jelte
	b10-auth now also experimentally supports statistics counters of
	the rcode responses it sends. The counters can be shown as
	rcode.<code name>, where code name is the lowercase textual
	representation of the rcode (e.g. "noerror", "formerr", etc.).
	Same note applies as for opcodes, see changelog entry 364.
	(Trac #1613, git e98da500d7b02e11347431a74f2efce5a7d622aa)

381.	[bug]		jinmei
	b10-auth: honor the DNSSEC DO bit in the new query handler.
	(Trac #1695, git 61f4da5053c6a79fbc162fb16f195cdf8f94df64)

380.	[bug]		jinmei
	libdns++: miscellaneous bug fixes for the NSECPARAM RDATA
	implementation, including incorrect handling for empty salt and
	incorrect comparison logic.
	(Trac #1638, git 966c129cc3c538841421f1e554167d33ef9bdf25)

379.	[bug]		jelte
	Configuration commands in bindctl now check for list indices if
	the 'identifier' argument points to a child element of a list
	item. Previously, it was possible to 'get' non-existent values
	by leaving out the index, e.g. "config show Auth/listen_on/port,
	which should be config show Auth/listen_on[<index>]/port, since
	Auth/listen_on is a list. The command without an index will now
	show an error. It is still possible to show/set the entire list
	("config show Auth/listen_on").
	(Trac #1649, git 003ca8597c8d0eb558b1819dbee203fda346ba77)

378.	[func]		vorner
	It is possible to start authoritative server or resolver in multiple
	instances, to use more than one core. Configuration is described in
	the guide.
	(Trac #1596, git 17f7af0d8a42a0a67a2aade5bc269533efeb840a)

377.	[bug]		jinmei
	libdns++: miscellaneous bug fixes for the NSEC and NSEC3 RDATA
	implementation, including a crash in NSEC3::toText() for some RR
	types, incorrect handling of empty NSEC3 salt, and incorrect
	comparison logic in NSEC3::compare().
	(Trac #1641, git 28ba8bd71ae4d100cb250fd8d99d80a17a6323a2)

376.	[bug]		jinmei, vorner
	The new query handling module of b10-auth did not handle type DS
	query correctly: It didn't look for it in the parent zone, and
	it incorrectly returned a DS from the child zone if it
	happened to exist there.  Both were corrected, and it now also
	handles the case of having authority for the child and a grand
	ancestor.
	(Trac #1570, git 2858b2098a10a8cc2d34bf87463ace0629d3670e)

375.	[func]		jelte
	Modules now inform the system when they are stopping. As a result,
	they are removed from the 'active modules' list in bindctl, which
	can then inform the user directly when it tries to send them a
	command or configuration update.  Previously this would result
	in a 'not responding' error instead of 'not running'.
	(Trac #640, git 17e78fa1bb1227340aa9815e91ed5c50d174425d)

374.	[func]*		stephen
	Alter RRsetPtr and ConstRRsetPtr to point to AbstractRRset (instead
	of RRset) to allow for specialised implementations of RRsets in
	data sources.
	(Trac #1604, git 3071211d2c537150a691120b0a5ce2b18d010239)

373.	[bug]		jinmei
	libdatasrc: the in-memory data source incorrectly rejected loading
	a zone containing a CNAME RR with RRSIG and/or NSEC.
	(Trac #1551, git 76f823d42af55ce3f30a0d741fc9297c211d8b38)

372.	[func]		vorner
	When the allocation of a socket fails for a different reason than the
	socket not being provided by the OS, the b10-auth and b10-resolver
	abort, as the system might be in inconsistent state after such error.
	(Trac #1543, git 49ac4659f15c443e483922bf9c4f2de982bae25d)

371.	[bug]		jelte
	The new query handling module of b10-auth (currently only used with
	the in-memory data source) now correctly includes the DS record (or
	the denial of its existence if NSEC is used) when returning a
	delegation from a signed zone.
	(Trac #1573, git bd7a3ac98177573263950303d4b2ea7400781d0f)

370.	[func]		jinmei
	libdns++: a new class NSEC3Hash was introduced as a utility for
	calculating NSEC3 hashes for various purposes.  Python binding was
	provided, too.  Also fixed a small bug in the NSEC3PARAM RDATA
	implementation that empty salt in text representation was
	rejected.
	(Trac #1575, git 2c421b58e810028b303d328e4e2f5b74ea124839)

369.	[func]		vorner
	The SocketRequestor provides more information about what error
	happened when it throws, by using subclasses of the original
	exception. This way a user not interested in the difference can
	still use the original exception, while it can be recognized if
	necessary.
	(Trac #1542, git 2080e0316a339fa3cadea00e10b1ec4bc322ada0)

368.	[func]*		jinmei
	libdatasrc: the interface of ZoneFinder() was changed: WILDCARD
	related result codes were deprecated and removed, and the
	corresponding information is now provided via a separate accessor
	method on FindResult.  Other separate FindResult methods will
	also tell the caller whether the zone is signed with NSEC or NSEC3
	(when necessary and applicable).
	(Trac #1611, git c175c9c06034b4118e0dfdbccd532c2ebd4ba7e8)

367.	[bug]		jinmei
	libdatasrc: in-memory data source could incorrectly reject to load
	zones containing RRSIG records.  For example, it didn't allow
	RRSIG that covers a CNAME RR.  This fix also makes sure find()
	will return RRsets with RRSIGs if they are signed.
	(Trac #1614, git e8241ea5a4adea1b42a60ee7f2c5cfb87301734c)

366.	[bug]		vorner
	Fixed problem where a directory named "io" conflicted with the python3
	standard module "io" and caused the installation to fail.  The
	offending directory has been renamed to "cio".
	(Trac #1561, git d81cf24b9e37773ba9a0d5061c779834ff7d62b9)

365.	[bug]		jinmei
	libdatasrc: in-memory datasource incorrectly returned delegation
	for DS lookups.
	(Trac #1571, git d22e90b5ef94880183cd652e112399b3efb9bd67)

364.	[func]		jinmei
	b10-auth experimentally supports statistics counters of incoming
	requests per opcode.  The counters can be (e.g.) shown as
	opcode.<code name> in the output of the bindctl "Stats show"
	command, where <code name> is lower-cased textual representation
	of opcodes ("query", "notify", etc).
	Note: This is an experimental attempt of supporting more
	statistics counters for b10-auth, and the interface and output may
	change in future versions.
	(Trac #1399, git 07206ec76e2834de35f2e1304a274865f8f8c1a5)

bind10-devel-20120119 released on January 19, 2012

363.	[func]		jelte
	Added dummy DDNS module b10-ddns. Currently it does not
	provide any functionality, but it is a skeleton implementation
	that will be expanded later.
	(Trac #1451, git b0d0bf39fbdc29a7879315f9b8e6d602ef3afb1b)

362.	[func]*		vorner
	Due to the socket creator changes, b10-auth and b10-resolver
	are no longer needed to start as root. They are started as
	the user they should be running, so they no longer have
	the -u flag for switching the user after initialization.
	Note: this change broke backward compatibility to boss component
	configuration.  If your b10-config.db contains "setuid" for
	Boss.components, you'll need to remove that entry by hand before
	starting BIND 10.
	(Trac #1508, #1509, #1510,
	git edc5b3c12eb45437361484c843794416ad86bb00)

361.	[func]		vorner, jelte, jinmei
	The socket creator is now used to provide sockets. It means you can
	reconfigure the ports and addresses at runtime even when the rest
	of the bind10 runs as non root user.
	(Trac #805, #1522, git 1830215f884e3b5efda52bd4dbb120bdca863a6a)

360.	[bug]		vorner
	Fixed problem where bindctl crashed when a duplicate non-string
	item was added  to a list.  This error is now properly reported.
	(Trac #1515, git a3cf5322a73e8a97b388c6f8025b92957e5d8986)

359.	[bug]		kevin
	Corrected SOA serial check in xfrout.  It now compares the SOA
	serial of an IXFR query with that of the server based serial
	number arithmetic, and replies with a single SOA record of the
	server's current version if the former is equal to or newer
	than the latter.
	(Trac #1462, git ceeb87f6d539c413ebdc66e4cf718e7eb8559c45)

358.	[bug]		jinmei
	b10-resolver ignored default configuration parameters if listen_on
	failed (this can easily happen especially for a test environment
	where the run time user doesn't have root privilege), and even if
	listen_on was updated later the resolver wouldn't work correctly
	unless it's fully restarted (for example, all queries would be
	rejected due to an empty ACL).
	(Trac #1424, git 2cba8cb83cde4f34842898a848c0b1182bc20597)

357.	[bug]		jinmei
	ZoneFinder::find() for database based data sources didn't
	correctly identify out-of-zone query name and could return a
	confusing result such as NXRRSET.  It now returns NXDOMAIN with an
	empty RRset.  Note: we should rather throw an exception in such a
	case, which should be revisited later (see Trac #1536).
	(Trac #1430, git b35797ba1a49c78246abc8f2387901f9690b328d)

356.	[doc]		tomek
	BIND 10 Guide updated. It now describes DHCPv4 and DHCPv6
	components, including their overview, usage, supported standard
	and limitations. libdhcp++ is also described.
	(Trac #1367, git 3758ab360efe1cdf616636b76f2e0fb41f2a62a0)

355.	[bug]		jinmei
	Python xfrin.diff module incorrectly combined RRSIGs of different
	type covered, possibly merging different TTLs.  As a result a
	secondary server could store different RRSIGs than those at the
	primary server if it gets these records via IXFR.
	(Trac #1502, git 57b06f8cb6681f591fa63f25a053eb6f422896ef)

354.	[func]		tomek
	dhcp4: Support for DISCOVER and OFFER implemented. b10-dhcp4 is
	now able to offer hardcoded leases to DHCPv4 clients.
	dhcp6: Code refactored to use the same approach as dhcp4.
	(Trac #1230, git aac05f566c49daad4d3de35550cfaff31c124513)

353.	[func]		tomek
	libdhcp++: Interface detection in Linux implemented. libdhcp++
	is now able (on Linux systems) to detect available network
	interfaces, its link-layer addresses, flags and configured
	IPv4 and IPv6 addresses. Interface detection on other
	systems is planned.
	(Trac #1237, git 8a040737426aece7cc92a795f2b712d7c3407513)

352.	[func]		tomek
	libdhcp++: Transmission and reception of DHCPv4 packets is now
	implemented. Low-level hacks are not implemented for transmission
	to hosts that don't have IPv4 address yet, so currently the code
	is usable for communication with relays only, not hosts on the
	same link.
	(Trac #1239, #1240, git f382050248b5b7ed1881b086d89be2d9dd8fe385)

351.	[func]		fdupont
	Alpha version of DHCP benchmarking tool added.  "perfdhcp" is able to
	test both IPv4 and IPv6 servers: it can time the four-packet exchange
	(DORA and SARR) as well as time the initial two-packet exchange (DO
	and SA).  More information can be obtained by invoking the utility
	(in tests/tools/perfdhcp) with the "-h" flag.
	(Trac #1450, git 85083a76107ba2236732b45524ce7018eefbaf90)

350.	[func]*		vorner
	The target parameter of ZoneFinder::find is no longer present, as the
	interface was awkward. To get all the RRsets of a single domain, use
	the new findAll method (the same applies to python version, the method
	is named find_all).
	(Trac #1483, #1484, git 0020456f8d118c9f3fd6fc585757c822b79a96f6)

349.	[bug]		dvv
	resolver: If an upstream server responds with FORMERR to an EDNS
	query, try querying it without EDNS.
	(Trac #1386, git 99ad0292af284a246fff20b3702fbd7902c45418)

348.	[bug]		stephen
	By default the logging output stream is now flushed after each write.
	This fixes a problem seen on some systems where the log output from
	different processes was jumbled up.  Flushing can be disabled by
	setting the appropriate option in the logging configuration.
	(Trac #1405, git 2f0aa20b44604b671e6bde78815db39381e563bf)

347.	[bug]		jelte
	Fixed a bug where adding Zonemgr/secondary_zones without explicitly
	setting the class value of the added zone resulted in a cryptic
	error in bindctl ("Error: class"). It will now correctly default to
	IN if not set. This also adds better checks on the name and class
	values, and better errors if they are bad.
	(Trac #1414, git 7b122af8489acf0f28f935a19eca2c5509a3677f)

346.	[build]*		jreed
	Renamed libdhcp to libdhcp++.
	(Trac #1446, git d394e64f4c44f16027b1e62b4ac34e054b49221d)

345.	[func]		tomek
	dhcp4: Dummy DHCPv4 component implemented. Currently it does
	nothing useful, except providing skeleton implementation that can
	be expanded in the future.
	(Trac #992, git d6e33479365c8f8f62ef2b9aa5548efe6b194601)

344.	[func]		y-aharen
	src/lib/statistics: Added statistics counter library for entire server
	items and per zone items. Also, modified b10-auth to use it. It is
	also intended to use in the other modules such as b10-resolver.
	(Trac #510, git afddaf4c5718c2a0cc31f2eee79c4e0cc625499f)

343.	[func]		jelte
	Added IXFR-out system tests, based on the first two test sets of
	http://bind10.isc.org/wiki/IxfrSystemTests.
	(Trac #1314, git 1655bed624866a766311a01214597db01b4c7cec)

342.	[bug]		stephen
	In the resolver, a FORMERR received from an upstream nameserver
	now results in a SERVFAIL being returned as a response to the original
	query.  Additional debug messages added to distinguish between
	different errors in packets received from upstream nameservers.
	(Trac #1383, git 9b2b249d23576c999a65d8c338e008cabe45f0c9)

341.	[func]		tomek
	libdhcp++: Support for handling both IPv4 and IPv6 added.
	Also added support for binding IPv4 sockets.
	(Trac #1238, git 86a4ce45115dab4d3978c36dd2dbe07edcac02ac)

340.	[build]		jelte
	Fixed several linker issues related to recent gcc versions, botan
	and gtest.
	(Trac #1442, git 91fb141bfb3aadfdf96f13e157a26636f6e9f9e3)

339.	[bug]		jinmei
	libxfr, used by b10-auth to share TCP sockets with b10-xfrout,
	incorrectly propagated ASIO specific exceptions to the application
	if the given file name was too long.  This could lead to
	unexpected shut down of b10-auth.
	(Trac #1387, git a5e9d9176e9c60ef20c0f5ef59eeb6838ed47ab2)

338.	[bug]		jinmei
	b10-xfrin didn't check SOA serials of SOA and IXFR responses,
	which resulted in unnecessary transfer or unexpected IXFR
	timeouts (these issues were not overlooked but deferred to be
	fixed until #1278 was completed).  Validation on responses to SOA
	queries were tightened, too.
	(Trac #1299, git 6ff03bb9d631023175df99248e8cc0cda586c30a)

337.	[func]		tomek
	libdhcp++: Support for DHCPv4 option that can store a single
	address or a list of IPv4 addresses added. Support for END option
	added.
	(Trac #1350, git cc20ff993da1ddb1c6e8a98370438b45a2be9e0a)

336.	[func]		jelte
	libdns++ (and its python wrapper) now includes a class Serial, for
	SOA SERIAL comparison and addition. Operations on instances of this
	class follow the specification from RFC 1982.
	Rdata::SOA::getSerial() now returns values of this type (and not
	uint32_t).
	(Trac #1278, git 2ae72d76c74f61a67590722c73ebbf631388acbd)

335.	[bug]*		jelte
	The DataSourceClientContainer class that dynamically loads
	datasource backend libraries no longer provides just a .so file name
	to its call to dlopen(), but passes it an absolute path. This means
	that it is no longer an system implementation detail that depends on
	[DY]LD_LIBRARY_PATH which file is chosen, should there be multiple
	options (for instance, when test-running a new build while a
	different version is installed).
	These loadable libraries are also no longer installed in the default
	library path, but in a subdirectory of the libexec directory of the
	target ($prefix/libexec/[version]/backends).
	This also removes the need to handle b10-xfin and b10-xfrout as
	'special' hardcoded components, and they are now started as regular
	components as dictated by the configuration of the boss process.
	(Trac #1292, git 83ce13c2d85068a1bec015361e4ef8c35590a5d0)

334.	[bug]		jinmei
	b10-xfrout could potentially create an overflow response message
	(exceeding the 64KB max) or could create unnecessarily small
	messages.  The former was actually unlikely to happen due to the
	effect of name compression, and the latter was marginal and at least
	shouldn't cause an interoperability problem, but these were still
	potential problems and were fixed.
	(Trac #1389, git 3fdce88046bdad392bd89ea656ec4ac3c858ca2f)

333.	[bug]		dvv
	Solaris needs "-z now" to force non-lazy binding and prevent
	g++ static initialization code from deadlocking.
	(Trac #1439, git c789138250b33b6b08262425a08a2a0469d90433)

332.	[bug]		vorner
	C++ exceptions in the isc.dns.Rdata wrapper are now converted
	to python ones instead of just aborting the interpreter.
	(Trac #1407, git 5b64e839be2906b8950f5b1e42a3fadd72fca033)

bind10-devel-20111128 released on November 28, 2011

331.	[bug]		shane
	Fixed a bug in data source library where a zone with more labels
	than an out-of-bailiwick name server would cause an exception to
	be raised.
	(Trac #1430, git 81f62344db074bc5eea3aaf3682122fdec6451ad)

330.	[bug]		jelte
	Fixed a bug in b10-auth where it would sometimes fail because it
	tried to check for queued msgq messages before the session was
	fully running.
	(git c35d0dde3e835fc5f0a78fcfcc8b76c74bc727ca)

329.	[doc]		vorner, jreed
	Document the bind10 run control configuration in guide and
	manual page.
	(Trac #1341, git c1171699a2b501321ab54207ad26e5da2b092d63)

328.	[func]		jelte
	b10-auth now passes IXFR requests on to b10-xfrout, and no longer
	responds to them with NOTIMPL.
	(Trac #1390, git ab3f90da16d31fc6833d869686e07729d9b8c135)

327.	[func]		jinmei
	b10-xfrout now supports IXFR.  (Right now there is no user
	configurable parameter about this feature; b10-xfrout will
	always respond to IXFR requests according to RFC1995).
	(Trac #1371 and #1372, git 80c131f5b0763753d199b0fb9b51f10990bcd92b)

326.	[build]*		jinmei
	Added a check script for the SQLite3 schema version.  It will be
	run at the beginning of 'make install', and if it detects an old
	version of schema, installation will stop.  You'll then need to
	upgrade the database file by following the error message.
	(Trac #1404, git a435f3ac50667bcb76dca44b7b5d152f45432b57)

325.	[func]		jinmei
	Python isc.datasrc: added interfaces for difference management:
	DataSourceClient.get_updater() now has the 'journaling' parameter
	to enable storing diffs to the data source, and a new class
	ZoneJournalReader was introduced to retrieve them, which can be
	created by the new DataSourceClient.get_journal_reader() method.
	(Trac #1333, git 3e19362bc1ba7dc67a87768e2b172c48b32417f5,
	git 39def1d39c9543fc485eceaa5d390062edb97676)

324.	[bug]		jinmei
	Fixed reference leak in the isc.log Python module.  Most of all
	BIND 10 Python programs had memory leak (even though the pace of
	leak may be slow) due to this bug.
	(Trac #1359, git 164d651a0e4c1059c71f56b52ea87ac72b7f6c77)

323.	[bug]		jinmei
	b10-xfrout incorrectly skipped adding TSIG RRs to some
	intermediate responses (when TSIG is to be used for the
	responses).  While RFC2845 optionally allows to skip intermediate
	TSIGs (as long as the digest for the skipped part was included
	in a later TSIG), the underlying TSIG API doesn't support this
	mode of signing.
	(Trac #1370, git 76fb414ea5257b639ba58ee336fae9a68998b30d)

322.	[func]		jinmei
	datasrc: Added C++ API for retrieving difference of two versions
	of a zone.  A new ZoneJournalReader class was introduced for this
	purpose, and a corresponding factory method was added to
	DataSourceClient.
	(Trac #1332, git c1138d13b2692fa3a4f2ae1454052c866d24e654)

321.	[func]*		jinmei
	b10-xfrin now installs IXFR differences into the underlying data
	source (if it supports journaling) so that the stored differences
	can be used for subsequent IXFR-out transactions.
	Note: this is a backward incompatibility change for older sqlite3
	database files.  They need to be upgraded to have a "diffs" table.
	(Trac #1376, git 1219d81b49e51adece77dc57b5902fa1c6be1407)

320.	[func]*		vorner
	The --brittle switch was removed from the bind10 executable.
	It didn't work after change #316 (Trac #213) and the same
	effect can be accomplished by declaring all components as core.
	(Trac #1340, git f9224368908dd7ba16875b0d36329cf1161193f0)

319.	[func]		naokikambe
	b10-stats-httpd was updated. In addition of the access to all
	statistics items of all modules, the specified item or the items
	of the specified module name can be accessed.  For example, the
	URI requested by using the feature is showed as
	"/bind10/statistics/xml/Auth" or
	"/bind10/statistics/xml/Auth/queries.tcp". The list of all possible
	module names and all possible item names can be showed in the
	root document, whose URI is "/bind10/statistics/xml".  This change
	is not only for the XML documents but also is for the XSD and
	XSL documents.
	(Trac #917, git b34bf286c064d44746ec0b79e38a6177d01e6956)

318.	[func]		stephen
	Add C++ API for accessing zone difference information in
	database-based data sources.
	(Trac #1330, git 78770f52c7f1e7268d99e8bfa8c61e889813bb33)

317.	[func]		vorner
	datasrc: the getUpdater method of DataSourceClient supports an
	optional 'journaling' parameter to indicate the generated updater
	to store diffs.  The database based derived class implements this
	extension.
	(Trac #1331, git 713160c9bed3d991a00b2ea5e7e3e7714d79625d)

316.	[func]*		vorner
	The configuration of what parts of the system run is more
	flexible now.  Everything that should run must have an
	entry in Boss/components.
	(Trac #213, git 08e1873a3593b4fa06754654d22d99771aa388a6)

315.	[func]		tomek
	libdhcp: Support for DHCPv4 packet manipulation is now implemented.
	All fixed fields are now supported. Generic support for DHCPv4
	options is available (both parsing and assembly). There is no code
	that uses this new functionality yet, so it is not usable directly
	at this time. This code will be used by upcoming b10-dhcp4 daemon.
	(Trac #1228, git 31d5a4f66b18cca838ca1182b9f13034066427a7)

314.	[bug]		jelte
	b10-xfrin would previously initiate incoming transfers upon
	receiving NOTIFY messages from any address (if the zone was
	known to b10-xfrin, and using the configured address). It now
	only starts a transfer if the source address from the NOTIFY
	packet matches the configured master address and port. This was
	really already fixed in release bind10-devel-20111014, but there
	were some deferred cleanups to add.
	(Trac #1298, git 1177bfe30e17a76bea6b6447e14ae9be9e1ca8c2)

313.	[func]		jinmei
	datasrc: Added C++ API for adding zone differences to database
	based data sources.  It's intended to be used for the support for
	IXFR-in and dynamic update (so they can subsequently be retrieved
	for IXFR-out).  The addRecordDiff method of the DatabaseAccessor
	defines the interface, and a concrete implementation for SQLite3
	was provided.
	(Trac #1329, git 1aa233fab1d74dc776899df61181806679d14013)

312.	[func]		jelte
	Added an initial framework for doing system tests using the
	cucumber-based BDD tool Lettuce. A number of general steps are
	included,  for instance running bind10 with specific
	configurations, sending queries, and inspecting query answers. A
	few very basic tests are included as well.
	(Trac #1290, git 6b75c128bcdcefd85c18ccb6def59e9acedd4437)

311.	[bug]		jelte
	Fixed a bug in bindctl where tab-completion for names that
	contain a hyphen resulted in unexpected behaviour, such as
	appending the already-typed part again.
	(Trac #1345, git f80ab7879cc29f875c40dde6b44e3796ac98d6da)

310.	[bug]		jelte
	Fixed a bug where bindctl could not set a value that is optional
	and has no default, resulting in the error that the setting
	itself was unknown. bindctl now correctly sees the setting and
	is able to set it.
	(Trac #1344, git 0e776c32330aee466073771600390ce74b959b38)

309.	[bug]		jelte
	Fixed a bug in bindctl where the removal of elements from a set
	with default values was not stored, unless the set had been
	modified in another way already.
	(Trac #1343, git 25c802dd1c30580b94345e83eeb6a168ab329a33)

308.	[build]		jelte
	The configure script will now use pkg-config for finding
	information about the Botan library. If pkg-config is unavailable,
	or unaware of Botan, it will fall back to botan-config. It will
	also use botan-config when a specific botan library directory is
	given using the '--with-botan=' flag
	(Trac #1194, git dc491833cf75ac1481ba1475795b0f266545013d)

307.	[func]		vorner
	When zone transfer in fails with IXFR, it is retried with AXFR
	automatically.
	(Trac #1279, git cd3588c9020d0310f949bfd053c4d3a4bd84ef88)

306.	[bug]		stephen
	Boss process now waits for the configuration manager to initialize
	itself before continuing with startup.  This fixes a race condition
	whereby the Boss could start the configuration manager and then
	immediately start components that depended on that component being
	fully initialized.
	(Trac #1271, git 607cbae949553adac7e2a684fa25bda804658f61)

305.	[bug]		jinmei
	Python isc.dns, isc.datasrc, xfrin, xfrout: fixed reference leak
	in Message.get_question(), Message.get_section(),
	RRset.get_rdata(), and DataSourceClient.get_updater().
	The leak caused severe memory leak in b10-xfrin, and (although no
	one reported it) should have caused less visible leak in
	b10-xfrout.  b10-xfrin had its own leak, which was also fixed.
	(Trac #1028, git a72886e643864bb6f86ab47b115a55e0c7f7fcad)

304.	[bug]		jelte
	The run_bind10.sh test script now no longer runs processes from
	an installed version of BIND 10, but will correctly use the
	build tree paths.
	(Trac #1246, git 1d43b46ab58077daaaf5cae3c6aa3e0eb76eb5d8)

303.	[bug]		jinmei
	Changed the installation path for the UNIX domain file used
	for the communication between b10-auth and b10-xfrout to a
	"@PACKAGE@" subdirectory (e.g. from /usr/local/var to
	/usr/local/var/bind10-devel).  This should be transparent change
	because this file is automatically created and cleaned up, but
	if the old file somehow remains, it can now be safely removed.
	(Trac #869, git 96e22f4284307b1d5f15e03837559711bb4f580c)

302.	[bug]		jelte
	msgq no longer crashes if the remote end is closed while msgq
	tries to send data. It will now simply drop the message and close
	the connection itself.
	(Trac #1180, git 6e68b97b050e40e073f736d84b62b3e193dd870a)

301.	[func]		stephen
	Add system test for IXFR over TCP.
	(Trac #1213, git 68ee3818bcbecebf3e6789e81ea79d551a4ff3e8)

300.	[func]*		tomek
	libdhcp: DHCP packet library was implemented. Currently it handles
	packet reception, option parsing, option generation and output
	packet building. Generic and specialized classes for several
	DHCPv6 options (IA_NA, IAADDR, address-list) are available. A
	simple code was added that leverages libdhcp. It is a skeleton
	DHCPv6 server. It receives incoming SOLICIT and REQUEST messages
	and responds with proper ADVERTISE and REPLY. Note that since
	LeaseManager is not implemented, server assigns the same
	hardcoded lease for every client. This change removes existing
	DHCPv6 echo server as it was only a proof of concept code.
	(Trac #1186, git 67ea6de047d4dbd63c25fe7f03f5d5cc2452ad7d)

299.	[build]		jreed
	Do not install the libfake_session, libtestutils, or libbench
	libraries. They are used by tests within the source tree.
	Convert all test-related makefiles to build test code at
	regular make time to better work with test-driven development.
	This reverts some of #1901. (The tests are ran using "make
	check".)
	(Trac #1286, git cee641fd3d12341d6bfce5a6fbd913e3aebc1e8e)

bind10-devel-20111014 released on October 14, 2011

298.	[doc]		jreed
	Shorten README. Include plain text format of the Guide.
	(git d1897d3, git 337198f)

297.	[func]		dvv
	Implement the SPF rrtype according to RFC4408.
	(Trac #1140, git 146934075349f94ee27f23bf9ff01711b94e369e)

296.	[build]		jreed
	Do not install the unittest libraries. At this time, they
	are not useful without source tree (and they may or may
	not have googletest support). Also, convert several makefiles
	to build tests at "check" time and not build time.
	(Trac #1091, git 2adf4a90ad79754d52126e7988769580d20501c3)

295.	[bug]		jinmei
	__init__.py for isc.dns was installed in the wrong directory,
	which would now make xfrin fail to start.  It was also bad
	in that it replaced any existing __init__.py in th public
	site-packages directory.  After applying this fix You may want to
	check if the wrong init file is in the wrong place, in which
	case it should be removed.
	(Trac #1285, git af3b17472694f58b3d6a56d0baf64601b0f6a6a1)

294.	[func]		jelte, jinmei, vorner
	b10-xfrin now supports incoming IXFR.  See BIND 10 Guide for
	how to configure it and operational notes.
	(Trac #1212, multiple git merges)

293.	[func]*		tomek
	b10-dhcp6: Implemented DHCPv6 echo server. It joins DHCPv6
	multicast groups and listens to incoming DHCPv6 client messages.
	Received messages are then echoed back to clients. This
	functionality is limited, but it can be used to test out client
	resiliency to unexpected messages. Note that network interface
	detection routines are not implemented yet, so interface name
	and its address must be specified in interfaces.txt.
	(Trac #878, git 3b1a604abf5709bfda7271fa94213f7d823de69d)

292.	[func]		dvv
	Implement the DLV rrtype according to RFC4431.
	(Trac #1144, git d267c0511a07c41cd92e3b0b9ee9bf693743a7cf)

291.	[func]		naokikambe
	Statistics items are specified by each module's spec file.
	Stats module can read these through the config manager. Stats
	module and stats httpd report statistics data and statistics
	schema by each module via both bindctl and HTTP/XML.
	(Trac #928, #929, #930, #1175,
	git 054699635affd9c9ecbe7a108d880829f3ba229e)

290.	[func]		jinmei
	libdns++/pydnspp: added an option parameter to the "from wire"
	methods of the Message class.  One option is defined,
	PRESERVE_ORDER, which specifies the parser to handle each RR
	separately, preserving the order, and constructs RRsets in the
	message sections so that each RRset contains only one RR.
	(Trac #1258, git c874cb056e2a5e656165f3c160e1b34ccfe8b302)

289.	[func]*		jinmei
	b10-xfrout: ACLs for xfrout can now be configured per zone basis.
	A per zone ACL is part of a more general zone configuration.  A
	quick example for configuring an ACL for zone "example.com" that
	rejects any transfer request for that zone is as follows:
	> config add Xfrout/zone_config
	> config set Xfrout/zone_config[0]/origin "example.com"
	> config add Xfrout/zone_config[0]/transfer_acl
	> config set Xfrout/zone_config[0]/transfer_acl[0] {"action": "REJECT"}
	The previous global ACL (query_acl) was renamed to transfer_acl,
	which now works as the default ACL.  Note: backward compatibility
	is not provided, so an existing configuration using query_acl
	needs to be updated by hand.
	Note: the per zone configuration framework is a temporary
	workaround.  It will eventually be redesigned as a system wide
	configuration.
	(Trac #1165, git 698176eccd5d55759fe9448b2c249717c932ac31)

288.	[bug]		stephen
	Fixed problem whereby the order in which component files appeared in
	rdataclass.cc was system dependent, leading to problems on some
	systems where data types were used before the header file in which
	they were declared was included.
	(Trac #1202, git 4a605525cda67bea8c43ca8b3eae6e6749797450)

287.	[bug]*		jinmei
	Python script files for log messages (xxx_messages.py) should have
	been installed under the "isc" package.  This fix itself should
	be a transparent change without affecting existing configurations
	or other operational practices, but you may want to clean up the
	python files from the common directly (such as "site-packages").
	(Trac #1101, git 0eb576518f81c3758c7dbaa2522bd8302b1836b3)

286.	[func]		ocean
	libdns++: Implement the HINFO rrtype support according to RFC1034,
	and RFC1035.
	(Trac #1112, git 12d62d54d33fbb1572a1aa3089b0d547d02924aa)

285.	[bug]		jelte
	sqlite3 data source: fixed a race condition on initial startup,
	when the database has not been initialized yet, and multiple
	processes are trying to do so, resulting in one of them failing.
	(Trac #326, git 5de6f9658f745e05361242042afd518b444d7466)

284.	[bug]		jerry
	b10-zonemgr: zonemgr will not terminate on empty zones, it will
	log a warning and try to do zone transfer for them.
	(Trac #1153, git 0a39659638fc68f60b95b102968d7d0ad75443ea)

283.	[bug]		zhanglikun
	Make stats and boss processes wait for answer messages from each
	other in block mode to avoid orphan answer messages, add an internal
	command "getstats" to boss process for getting statistics data from
	boss.
	(Trac #519, git 67d8e93028e014f644868fede3570abb28e5fb43)

282.	[func]		ocean
	libdns++: Implement the NAPTR rrtype according to RFC2915,
	RFC2168 and RFC3403.
	(Trac #1130, git 01d8d0f13289ecdf9996d6d5d26ac0d43e30549c)

bind10-devel-20110819 released on August 19, 2011

281.	[func]		jelte
	Added a new type for configuration data: "named set". This allows for
	similar configuration as the current "list" type, but with strings
	instead of indices as identifiers. The intended use is for instance
	/foo/zones/example.org/bar instead of /foo/zones[2]/bar. Currently
	this new type is not in use yet.
	(Trac #926, git 06aeefc4787c82db7f5443651f099c5af47bd4d6)

280.	[func]		jerry
	libdns++: Implement the MINFO rrtype according to RFC1035.
	(Trac #1113, git 7a9a19d6431df02d48a7bc9de44f08d9450d3a37)

279.	[func]		jerry
	libdns++: Implement the AFSDB rrtype according to RFC1183.
	(Trac #1114, git ce052cd92cd128ea3db5a8f154bd151956c2920c)

278.	[doc]		jelte
	Add logging configuration documentation to the guide.
	(Trac #1011, git 2cc500af0929c1f268aeb6f8480bc428af70f4c4)

277.	[func]		jerry
	libdns++: Implement the SRV rrtype according to RFC2782.
	(Trac #1128, git 5fd94aa027828c50e63ae1073d9d6708e0a9c223)

276.	[func]		stephen
	Although the top-level loggers are named after the program (e.g.
	b10-auth, b10-resolver), allow the logger configuration to omit the
	"b10-" prefix and use just the module name.
	(Trac #1003, git a01cd4ac5a68a1749593600c0f338620511cae2d)

275.	[func]		jinmei
	Added support for TSIG key matching in ACLs.  The xfrout ACL can
	now refer to TSIG key names using the "key" attribute.  For
	example, the following specifies an ACL that allows zone transfer
	if and only if the request is signed with a TSIG of a key name
	"key.example":
	> config set Xfrout/query_acl[0] {"action": "ACCEPT", \
	                                  "key": "key.example"}
	(Trac #1104, git 9b2e89cabb6191db86f88ee717f7abc4171fa979)

274.	[bug]		naokikambe
	add unittests for functions xml_handler, xsd_handler and xsl_handler
	respectively to make sure their behaviors are correct, regardless of
	whether type which xml.etree.ElementTree.tostring() after Python3.2
	returns is str or byte.
	(Trac #1021, git 486bf91e0ecc5fbecfe637e1e75ebe373d42509b)

273.	[func]		vorner
	It is possible to specify ACL for the xfrout module. It is in the ACL
	configuration key and has the usual ACL syntax. It currently supports
	only the source address. Default ACL accepts everything.
	(Trac #772, git 50070c824270d5da1db0b716db73b726d458e9f7)

272.	[func]		jinmei
	libdns++/pydnspp: TSIG signing now handles truncated DNS messages
	(i.e. with TC bit on) with TSIG correctly.
	(Trac #910, 8e00f359e81c3cb03c5075710ead0f87f87e3220)

271.	[func]		stephen
	Default logging for unit tests changed to severity DEBUG (level 99)
	with the output routed to /dev/null.  This can be altered by setting
	the B10_LOGGER_XXX environment variables.
	(Trac #1024, git 72a0beb8dfe85b303f546d09986461886fe7a3d8)

270.	[func]		jinmei
	Added python bindings for ACLs using the DNS request as the
	context.  They are accessible via the isc.acl.dns module.
	(Trac #983, git c24553e21fe01121a42e2136d0a1230d75812b27)

269.	[bug]		y-aharen
	Modified IntervalTimerTest not to rely on the accuracy of the timer.
	This fix addresses occasional failure of build tests.
	(Trac #1016, git 090c4c5abac33b2b28d7bdcf3039005a014f9c5b)

268.	[func]		stephen
	Add environment variable to allow redirection of logging output during
	unit tests.
	(Trac #1071, git 05164f9d61006869233b498d248486b4307ea8b6)

bind10-devel-20110705 released on July 05, 2011

267.	[func]		tomek
	Added a dummy module for DHCP6. This module does not actually
	do anything at this point, and BIND 10 has no option for
	starting it yet. It is included as a base for further
	development.
	(Trac #990, git 4a590df96a1b1d373e87f1f56edaceccb95f267d)

266.	[func]		Multiple developers
        Convert various error messages, debugging and other output
        to the new logging interface, including for b10-resolver,
        the resolver library, the CC library, b10-auth, b10-cfgmgr,
        b10-xfrin, and b10-xfrout. This includes a lot of new
        documentation describing the new log messages.
        (Trac #738, #739, #742, #746, #759, #761, #762)

265.	[func]*		jinmei
	b10-resolver: Introduced ACL on incoming queries.  By default the
	resolver accepts queries from ::1 and 127.0.0.1 and rejects all
	others.  The ACL can be configured with bindctl via the
	"Resolver/query_acl" parameter.  For example, to accept queries
	from 192.0.2.0/24 (in addition to the default list), do this:
	> config add Resolver/query_acl
	> config set Resolver/query_acl[2]/action "ACCEPT"
	> config set Resolver/query_acl[2]/from "192.0.2.0/24"
	> config commit
	(Trac #999, git e0744372924442ec75809d3964e917680c57a2ce,
	also based on other ACL related work done by stephen and vorner)

264.	[bug]		jerry
	b10-xfrout: fixed a busy loop in its notify-out subthread.  Due to
	the loop, the thread previously woke up every 0.5 seconds throughout
	most of the lifetime of b10-xfrout, wasting the corresponding CPU
	time.
	(Trac #1001, git fb993ba8c52dca4a3a261e319ed095e5af8db15a)

263.	[func]		jelte
	Logging configuration can now also accept a * as a first-level
	name (e.g. '*', or '*.cache'), indicating that every module
	should use that configuration, unless overridden by an explicit
	logging configuration for that module
	(Trac #1004, git 0fad7d4a8557741f953eda9fed1d351a3d9dc5ef)

262.	[func]		stephen
	Add some initial documentation about the logging framework.
	Provide BIND 10 Messages Manual in HTML and DocBook? XML formats.
	This provides all the log message descriptions in a single document.
	A developer tool, tools/system_messages.py (available in git repo),
	was written to generate this.
	(Trac #1012, git 502100d7b9cd9d2300e78826a3bddd024ef38a74)

261.	[func]		stephen
	Add new-style logging messages to b10-auth.
	(Trac #738, git c021505a1a0d6ecb15a8fd1592b94baff6d115f4)

260.	[func]		stephen
	Remove comma between message identification and the message
	text in the new-style logging messages.
	(Trac #1031, git 1c7930a7ba19706d388e4f8dcf2a55a886b74cd2)

259.	[bug]		stephen
	Logging now correctly initialized in b10-auth.  Also, fixed
	bug whereby querying for "version.bind txt ch" would cause
	b10-auth to crash if BIND 10 was started with the "-v" switch.
	(Trac #1022, #1023, git 926a65fa08617be677a93e9e388df0f229b01067)

258.	[build]		jelte
	Now builds and runs with Python 3.2
	(Trac #710, git dae1d2e24f993e1eef9ab429326652f40a006dfb)

257.	[bug]		y-aharen
	Fixed a bug an instance of IntervalTimerImpl may be destructed
	while deadline_timer is holding the handler. This fix addresses
	occasional failure of IntervalTimerTest.destructIntervalTimer.
	(Trac #957, git e59c215e14b5718f62699ec32514453b983ff603)

256.	[bug]		jerry
	src/bin/xfrin: update xfrin to check TSIG before other part of
	incoming message.
	(Trac #955, git 261450e93af0b0406178e9ef121f81e721e0855c)

255.	[func]		zhang likun
	src/lib/cache:  remove empty code in lib/cache and the corresponding
	suppression rule in	src/cppcheck-suppress.lst.
	(Trac #639, git 4f714bac4547d0a025afd314c309ca5cb603e212)

254.	[bug]		jinmei
	b10-xfrout: failed to send notifies over IPv6 correctly.
	(Trac #964, git 3255c92714737bb461fb67012376788530f16e40)

253.	[func]		jelte
	Add configuration options for logging through the virtual module
	Logging.
	(Trac #736, git 9fa2a95177265905408c51d13c96e752b14a0824)

252.	[func]		stephen
	Add syslog as destination for logging.
	(Trac #976, git 31a30f5485859fd3df2839fc309d836e3206546e)

251.	[bug]*		jinmei
	Make sure bindctl private files are non readable to anyone except
	the owner or users in the same group.  Note that if BIND 10 is run
	with changing the user, this change means that the file owner or
	group will have to be adjusted.  Also note that this change is
	only effective for a fresh install; if these files already exist,
	their permissions must be adjusted by hand (if necessary).
	(Trac #870, git 461fc3cb6ebabc9f3fa5213749956467a14ebfd4)

250.	[bug]		ocean
	src/lib/util/encode, in some conditions, the DecodeNormalizer's
	iterator may reach the end() and when later being dereferenced
	it will cause crash on some platform.
	(Trac #838, git 83e33ec80c0c6485d8b116b13045b3488071770f)

249.	[func]		jerry
	xfrout: add support for TSIG verification.
	(Trac #816, git 3b2040e2af2f8139c1c319a2cbc429035d93f217)

248.	[func]		stephen
	Add file and stderr as destinations for logging.
	(Trac #555, git 38b3546867425bd64dbc5920111a843a3330646b)

247.	[func]		jelte
	Upstream queries from the resolver now set EDNS0 buffer size.
	(Trac #834, git 48e10c2530fe52c9bde6197db07674a851aa0f5d)

246.	[func]		stephen
	Implement logging using log4cplus (http://log4cplus.sourceforge.net)
	(Trac #899, git 31d3f525dc01638aecae460cb4bc2040c9e4df10)

245.	[func]		vorner
	Authoritative server can now sign the answers using TSIG
	(configured in tsig_keys/keys, list of strings like
	"name:<base64-secret>:sha1-hmac"). It doesn't use them for
	ACL yet, only verifies them and signs if the request is signed.
	(Trac #875, git fe5e7003544e4e8f18efa7b466a65f336d8c8e4d)

244.	[func]		stephen
	In unit tests, allow the choice of whether unhandled exceptions are
	caught in the unit test program (and details printed) or allowed to
	propagate to the default exception handler.  See the bind10-dev thread
	https://lists.isc.org/pipermail/bind10-dev/2011-January/001867.html
	for more details.
	(Trac #542, git 1aa773d84cd6431aa1483eb34a7f4204949a610f)

243.	[func]*		feng
	Add optional hmac algorithm SHA224/384/512.
	(Trac #782, git 77d792c9d7c1a3f95d3e6a8b721ac79002cd7db1)

bind10-devel-20110519 released on May 19, 2011

242.	[func]		jinmei
	xfrin: added support for TSIG verify.  This change completes TSIG
	support in b10-xfrin.
	(Trac #914, git 78502c021478d97672232015b7df06a7d52e531b)

241.	[func]		jinmei
	pydnspp: added python extension for the TSIG API introduced in
	change 235.
	(Trac #905, git 081891b38f05f9a186814ab7d1cd5c572b8f777f)
	(Trac #915, git 0555ab65d0e43d03b2d40c95d833dd050eea6c23)

240.	[func]*		jelte
	Updated configuration options to Xfrin, so that you can specify
	a master address, port, and TSIG key per zone. Still only one per
	zone at this point, and TSIG keys are (currently) only specified
	by their full string representation. This replaces the
	Xfrin/master_addr, Xfrin/master_port, and short-lived
	Xfrin/tsig_key configurations with a Xfrin/zones list.
	(Trac #811, git 88504d121c5e08fff947b92e698a54d24d14c375)

239.	[bug]		jerry
	src/bin/xfrout: If a zone doesn't have notify slaves (only has
	one apex ns record - the primary master name server) will cause
	b10-xfrout uses 100% of CPU.
	(Trac #684, git d11b5e89203a5340d4e5ca51c4c02db17c33dc1f)

238.	[func]		zhang likun
	Implement the simplest forwarder, which pass everything through
	except QID, port number. The response will not be cached.
	(Trac #598_new, git 8e28187a582820857ef2dae9b13637a3881f13ba)

237.	[bug]		naokikambe
	Resolved that the stats module wasn't configurable in bindctl in
	spite of its having configuration items. The configuration part
	was removed from the original spec file "stats.spec" and was
	placed in a new spec file "stats-schema.spec". Because it means
	definitions of statistics items. The command part is still
	there. Thus stats module currently has no its own configuration,
	and the items in "stats-schema.spec" are neither visible nor
	configurable through bindctl. "stats-schema.spec" is shared with
	stats module and stats-httpd module, and maybe with other
	statistical modules in future. "stats.spec" has own configuration
	and commands of stats module, if it requires.
	(Trac #719, git a234b20dc6617392deb8a1e00eb0eed0ff353c0a)

236.	[func]		jelte
	C++ client side of configuration now uses BIND 10 logging system.
	It also has improved error handling when communicating with the
	rest of the system.
	(Trac #743, git 86632c12308c3ed099d75eb828f740c526dd7ec0)

235.	[func]		jinmei
	libdns++: added support for TSIG signing and verification.  It can
	be done using a newly introduced TSIGContext class.
	Note: we temporarily disabled support for truncated signature
	and modified some part of the code introduced in #226 accordingly.
	We plan to fix this pretty soon.
	(Trac #812, git ebe0c4b1e66d359227bdd1bd47395fee7b957f14)
	(Trac #871, git 7c54055c0e47c7a0e36fcfab4b47ff180c0ca8c8)
	(Trac #813, git ffa2f0672084c1f16e5784cdcdd55822f119feaa)
	(Trac #893, git 5aaa6c0f628ed7c2093ecdbac93a2c8cf6c94349)

234.	[func]		jerry
	src/bin/xfrin: update xfrin to use TSIG. Currently it only supports
	sending a signed TSIG request or SOA request.
	(Trac #815, git a892818fb13a1839c82104523cb6cb359c970e88)

233.	[func]		stephen
	Added new-style logging statements to the NSAS code.
	(Trac #745, git ceef68cd1223ae14d8412adbe18af2812ade8c2d)

232.	[func]		stephen
	To facilitate the writing of extended descriptions in
	message files, altered the message file format.  The message
	is now flagged with a "%" as the first non-blank character
	in the line and the lines in the extended description are
	no longer preceded by a "+".
	(Trac #900, git b395258c708b49a5da8d0cffcb48d83294354ba3)

231.	[func]*		vorner
	The logging interface changed slightly. We use
	logger.foo(MESSAGE_ID).arg(bar); instead of logger.foo(MESSAGE_ID,
	bar); internally. The message definitions use '%1,%2,...'
	instead of '%s,%d', which allows us to cope better with
	mismatched placeholders and allows reordering of them in
	case of translation.
	(Trac #901, git 4903410e45670b30d7283f5d69dc28c2069237d6)

230.	[bug]		naokikambe
	Removed too repeated verbose messages in two cases of:
	 - when auth sends statistics data to stats
	 - when stats receives statistics data from other modules
	(Trac #620, git 0ecb807011196eac01f281d40bc7c9d44565b364)

229.	[doc]		jreed
	Add manual page for b10-host.
	(git a437d4e26b81bb07181ff35a625c540703eee845)

228.	[func]*		jreed
	The host tool is renamed to b10-host. While the utility is
	a work in progress, it is expected to now be shipped with
	tarballs. Its initial goal was to be a host(1) clone,
	rewritten in C++ from scratch and using BIND 10's libdns++.
	It now supports the -a (any), -c class, -d (verbose) switches
	and has improved output.
	(Trac #872, git d846851699d5c76937533adf9ff9d948dfd593ca)

227.	[build]		jreed
	Add missing libdns++ rdata files for the distribution (this
	fixes distcheck error). Change three generated libdns++
	headers to "nodist" so they aren't included in the distribution
	(they were mistakenly included in last tarball).

226.	[func]*		jelte
	Introduced an API for cryptographic operations. Currently it only
	supports HMAC, intended for use with TSIG. The current
	implementation uses Botan as the backend library.
	This introduces a new dependency, on Botan.  Currently only Botan
	1.8.x works; older or newer versions don't.
	(Trac #781, git 9df42279a47eb617f586144dce8cce680598558a)

225.	[func]		naokikambe
	Added the HTTP/XML interface (b10-stats-httpd) to the
	statistics feature in BIND 10. b10-stats-httpd is a standalone
	HTTP server and it requests statistics data to the stats
	daemon (b10-stats) and sends it to HTTP clients in XML
	format. Items of the data collected via b10-stats-httpd
	are almost equivalent to ones which are collected via
	bindctl. Since it also can send XSL (Extensible Stylesheet
	Language) document and XSD (XML Schema definition) document,
	XML document is human-friendly to view through web browsers
	and its data types are strictly defined.
	(Trac #547, git 1cbd51919237a6e65983be46e4f5a63d1877b1d3)

224.	[bug]		jinmei
	b10-auth, src/lib/datasrc: inconsistency between the hot spot
	cache and actual data source could cause a crash while query
	processing.  The crash could happen, e.g., when an sqlite3 DB file
	is being updated after a zone transfer while b10-auth handles a
	query using the corresponding sqlite3 data source.
	(Trac #851, git 2463b96680bb3e9a76e50c38a4d7f1d38d810643)

223.	[bug]		feng
	If ip address or port isn't usable for name server, name
	server process won't exist and give end user chance to
	reconfigure them.
	(Trac #775, git 572ac2cf62e18f7eb69d670b890e2a3443bfd6e7)

222.	[bug]*		jerry
	src/lib/zonemgr: Fix a bug that xfrin not checking for new
	copy of zone on startup.  Imposes some random jitters to
	avoid many zones need to do refresh at the same time. This
	removed the Zonemgr/jitter_scope setting and introduced
	Zonemgr/refresh_jitter and Zonemgr/reload_jitter.
	(Trac #387, git 1241ddcffa16285d0a7bb01d6a8526e19fbb70cb)

221.	[func]*		jerry
	src/lib/util: Create C++ utility library.
	(Trac #749, git 084d1285d038d31067f8cdbb058d626acf03566d)

220.	[func]		stephen
	Added the 'badpacket' program for testing; it sends a set of
	(potentially) bad packets to a nameserver and prints the responses.
	(Trac #703, git 1b666838b6c0fe265522b30971e878d9f0d21fde)

219.	[func]		ocean
	src/lib: move some dns related code out of asiolink library to
	asiodns library
	(Trac #751, git 262ac6c6fc61224d54705ed4c700dadb606fcb1c)

218.	[func]		jinmei
	src/lib/dns: added support for RP RDATA.
	(Trac #806, git 4e47d5f6b692c63c907af6681a75024450884a88)

217.	[bug]		jerry
	src/lib/dns/python: Use a signed version of larger size of
	integer and perform more strict range checks with
	PyArg_ParseTuple() in case of overflows.
	(Trac #363, git ce281e646be9f0f273229d94ccd75bf7e08d17cf)

216.	[func]		vorner
	The BIND10_XFROUT_SOCKET_FILE environment variable can be
	used to specify which socket should be used for communication
	between b10-auth and b10-xfrout. Mostly for testing reasons.
	(Trac #615, git 28b01ad5bf72472c824a7b8fc4a8dc394e22e462)

215.	[func]		vorner
	A new process, b10-sockcreator, is added, which will create
	sockets for the rest of the system.  It is the only part
	which will need to keep the root privileges. However, only
	the process exists, nothing can talk to it yet.
	(Trac #366, git b509cbb77d31e388df68dfe52709d6edef93df3f)

214.	[func]*		vorner
	Zone manager no longer thinks it is secondary master for
	all zones in the database. They are listed in
	Zonemgr/secondary_zones configuration variable (in the form
	[{"name": "example.com", "class": "IN"}]).
	(Trac #670, git 7c1e4d5e1e28e556b1d10a8df8d9486971a3f052)

213.	[bug]		naokikambe
	Solved incorrect datetime of "bind10.boot_time" and also
	added a new command "sendstats" for Bob. This command is
	to send statistics data to the stats daemon immediately.
	The solved problem is that statistics data doesn't surely
	reach to the daemon because Bob sent statistics data to
	the daemon while it is starting. So the daemon invokes the
	command for Bob after it starts up. This command is also
	useful for resending statistics data via bindctl manually.
	(Trac #521, git 1c269cbdc76f5dc2baeb43387c4d7ccc6dc863d2)

212.	[bug]		naokikambe
	Fixed that the ModuleCCSession object may group_unsubscribe in the
	closed CC session in being deleted.
	(Trac #698, git 0355bddc92f6df66ef50b920edd6ec3b27920d61)

211.	[func]		shane
	Implement "--brittle" option, which causes the server to exit
	if any of BIND 10's processes dies.
	(Trac #788, git 88c0d241fe05e5ea91b10f046f307177cc2f5bc5)

210.	[bug]		jerry
	src/bin/auth: fixed a bug where type ANY queries don't provide
	additional glue records for ANSWER section.
	(Trac #699, git 510924ebc57def8085cc0e5413deda990b2abeee)

bind10-devel-20110322 released on March 22, 2011

209.	[func]		jelte
	Resolver now uses the NSAS when looking for a nameserver to
	query for any specific zone. This also includes keeping track of
	the RTT for that nameserver.
	(Trac #495, git 76022a7e9f3ff339f0f9f10049aa85e5784d72c5)

208.	[bug]*		jelte
	Resolver now answers REFUSED on queries that are not for class IN.
	This includes the various CH TXT queries, which will be added
	later.
	(git 012f9e78dc611c72ea213f9bd6743172e1a2ca20)

207.	[func]		jelte
	Resolver now starts listening on localhost:53 if no configuration
	is set.
	(Trac #471, git 1960b5becbba05570b9c7adf5129e64338659f07)

206.	[func]		shane
	Add the ability to list the running BIND 10 processes using the
	command channel. To try this, use "Boss show_processes".
	(Trac #648, git 451bbb67c2b5d544db2f7deca4315165245d2b3b)

205.	[bug]		jinmei
	b10-auth, src/lib/datasrc: fixed a bug where b10-auth could return
	an empty additional section for delegation even if some glue is
	crucial when it fails to find some other glue records in its data
	source.
	(Trac #646, git 6070acd1c5b2f7a61574eda4035b93b40aab3e2b)

204.	[bug]		jinmei
	b10-auth, src/lib/datasrc: class ANY queries were not handled
	correctly in the generic data source (mainly for sqlite3).  It
	could crash b10-auth in the worst case, and could result in
	incorrect responses in some other cases.
	(Trac #80, git c65637dd41c8d94399bd3e3cee965b694b633339)

203.	[bug]		zhang likun
	Fix resolver cache memory leak: when cache is destructed, rrset
	and message entries in it are not destructed properly.
	(Trac #643, git aba4c4067da0dc63c97c6356dc3137651755ffce)

202.	[func]		vorner
	It is possible to specify a different directory where we look for
	configuration files (by -p) and different configuration file to
	use (-c).  Also, it is possible to specify the port on which
	cmdctl should listen (--cmdctl-port).
	(Trac #615, git 5514dd78f2d61a222f3069fc94723ca33fb3200b)

201.	[bug]		jerry
	src/bin/bindctl: bindctl doesn't show traceback on shutdown.
	(Trac #588, git 662e99ef050d98e86614c4443326568a0b5be437)

200.	[bug]		Jelte
	Fixed a bug where incoming TCP connections were not closed.
	(Trac #589, git 1d88daaa24e8b1ab27f28be876f40a144241e93b)

199.	[func]		ocean
	Cache negative responses (NXDOMAIN/NODATA) from authoritative
	server for recursive resolver.
	(Trac #493, git f8fb852bc6aef292555063590c361f01cf29e5ca)

198.	[bug]		jinmei
	b10-auth, src/lib/datasrc: fixed a bug where hot spot cache failed
	to reuse cached SOA for negative responses.  Due to this bug
	b10-auth returned SERVFAIL when it was expected to return a
	negative response immediately after a specific SOA query for
	the zone.
	(Trac #626, git 721a53160c15e8218f6798309befe940b9597ba0)

197.	[bug]		zhang likun
	Remove expired message and rrset entries when looking up them
	in cache, touch or remove the rrset entry in cache properly
	when doing lookup or update.
	(Trac #661, git 9efbe64fe3ff22bb5fba46de409ae058f199c8a7)

196.	[bug]		jinmei
	b10-auth, src/lib/datasrc: the backend of the in-memory data
	source could not handle the root name.  As a result b10-auth could
	not work as a root server when using the in-memory data source.
	(Trac #683, git 420ec42bd913fb83da37b26b75faae49c7957c46)

195.	[func]		stephen
	Resolver will now re-try a query over TCP if a response to a UDP
	query has the TC bit set.
	(Trac #499, git 4c05048ba059b79efeab53498737abe94d37ee07)

194.	[bug]		vorner
	Solved a 100% CPU usage problem after switching addresses in b10-auth
	(and possibly, but unconfirmed, in b10-resolver). It was caused by
	repeated reads/accepts on closed socket (the bug was in the code for a
	long time, recent changes made it show).
	(Trac #657, git e0863720a874d75923ea66adcfbf5b2948efb10a)

193.	[func]*		jreed
	Listen on the IPv6 (::) and IPv4 (0.0.0.0) wildcard addresses
	for b10-auth. This returns to previous behavior prior to
	change #184. Document the listen_on configuration in manual.
	(Trac #649, git 65a77d8fde64d464c75917a1ab9b6b3f02640ca6)

192.	[func]*		jreed
	Listen on standard domain port 53 for b10-auth and
	b10-resolver.
	(Trac #617, #618, git 137a6934a14cf0c5b5c065e910b8b364beb0973f)

191.	[func]		jinmei
	Imported system test framework of BIND 9.  It can be run by
	'make systest' at the top source directory.  Notes: currently it
	doesn't work when built in a separate tree.  It also requires
	perl, an inherited dependency from the original framework.
	Also, mainly for the purpose of tests, a new option "--pid-file"
	was added to BoB, with which the boss process will dump its PID
	to the specified file.
	(Trac #606, git 6ac000df85625f5921e8895a1aafff5e4be3ba9c)

190.	[func]		jelte
	Resolver now sets random qids on outgoing queries using
	the boost::mt19937 prng.
	(Trac #583, git 5222b51a047d8f2352bc9f92fd022baf1681ed81)

189.	[bug]		jreed
	Do not install the log message compiler.
	(Trac #634, git eb6441aca464980d00e3ff827cbf4195c5a7afc5)

188.	[bug]		zhang likun
	Make the rrset trust level ranking algorithm used by
	isc::cache::MessageEntry::getRRsetTrustLevel() follow RFC2181
	section 5.4.1.
	(Trac #595 git 19197b5bc9f2955bd6a8ca48a2d04472ed696e81)

187.	[bug]		zhang likun
	Fix the assert error in class isc::cache::RRsetCache by adding the
	check for empty pointer and test case for it.
	(Trac #638, git 54e61304131965c4a1d88c9151f8697dcbb3ce12)

186.	[bug]		jelte
	b10-resolver could stop with an assertion failure on certain kinds
	of messages (there was a problem in error message creation). This
	fixes that.
	(Trac #607, git 25a5f4ec755bc09b54410fcdff22691283147f32)

185.	[bug]		vorner
	Tests use port from private range (53210), lowering chance of
	a conflict with something else (eg. running bind 10).
	(Trac #523, git 301da7d26d41e64d87c0cf72727f3347aa61fb40)

184.	[func]*		vorner
	Listening address and port configuration of b10-auth is the same as
	for b10-resolver now. That means, it is configured through bindctl
	at runtime, in the Auth/listen_on list, not through command line
	arguments.
	(Trac #575, #576, git f06ce638877acf6f8e1994962bf2dbfbab029edf)

183.	[bug]		jerry
	src/bin/xfrout: Enable parallel sessions between xfrout server and
	multi-Auth. The session needs to be created only on the first time
	or if an error occur.
	(Trac #419, git 1d60afb59e9606f312caef352ecb2fe488c4e751)

182.	[func]		jinmei
	Support cppcheck for static code check on C++ code.  If cppcheck
	is available, 'make cppcheck' on the top source directory will run
	the checker and should cleanly complete with an exit code of 0
	(at least with cppcheck 1.47).
	Note: the suppression list isn't included in the final
	distributions.  It should be created by hand or retrieved from
	the git repository.
	(Trac #613, git b973f67520682b63ef38b1451d309be9f4f4b218)

181.	[func]		feng
	Add stop interface into dns server, so we can stop each running
	server individually. With it, user can reconfigure her running server
	with different ip address or port.
	(Trac #388, git 6df94e2db856c1adc020f658cc77da5edc967555)

180.	[build]		jreed
	Fix custom DESTDIR for make install. Patch from Jan Engelhardt.
	(Trac #629, git 5ac67ede03892a5eacf42ce3ace1e4e376164c9f)

bind10-devel-20110224 released on February 24, 2011

179.	[func]		vorner
	It is possible to start and stop resolver and authoritative
	server without restart of the whole system. Change of the
	configuration (Boss/start_auth and Boss/start_resolver) is
	enough.
	(Trac #565, git 0ac0b4602fa30852b0d86cc3c0b4730deb1a58fe)

178.	[func]		jelte
	Resolver now makes (limited) use of the cache
	(Trac #491, git 8b41f77f0099ddc7ca7d34d39ad8c39bb1a8363c)

177.	[func]		stephen
	The upstream fetch code in asiolink is now protocol agnostic to
	allow for the addition of fallback to TCP if a fetch response
	indicates truncation.
	(Trac #554, git 9739cbce2eaffc7e80640db58a8513295cf684de)

176.	[func]		likun
	src/lib/cache: Rename one interface: from lookupClosestRRset()
	to lookupDeepestNS(), and remove one parameter of it.
	(Trac #492, git ecbfb7cf929d62a018dd4cdc7a841add3d5a35ae)

175.	[bug]		jerry
	src/bin/xfrout: Xfrout use the case-sensitive mode to compress
	names in an AXFR massage.
	(Trac #253, git 004e382616150f8a2362e94d3458b59bb2710182)

174.	[bug]*		jinmei
	src/lib/dns: revised dnssectime functions so that they don't rely
	on the time_t type (whose size varies on different systems, which
	can lead to subtle bugs like some form of "year 2038 problem").
	Also handled 32-bit wrap around issues more explicitly, with more
	detailed tests.  The function API has been changed, but the effect
	should be minimal because these functions are mostly private.
	(Trac #61, git 09ece8cdd41c0f025e8b897b4883885d88d4ba5d)

173.	[bug]		jerry
	python/isc/notify: A notify_out test fails without network
	connectivity, encapsulate the socket behavior using a mock
	socket class to fix it.
	(Trac #346, git 319debfb957641f311102739a15059f8453c54ce)

172.	[func]		jelte
	Improved the bindctl cli in various ways, mainly concerning
	list and map item addressing, the correct display of actual values,
	and internal help.
	(Trac #384, git e5fb3bc1ed5f3c0aec6eb40a16c63f3d0fc6a7b2)

171.	[func]		vorner
	b10-auth, src/lib/datasrc: in memory data source now works as a
	complete data source for authoritative DNS servers and b10-auth
	uses it.  It still misses major features, however, including
	DNSSEC support and zone transfer.
	(Last Trac #553, but many more,
	git 6f031a09a248e7684723c000f3e8cc981dcdb349)

170.	[bug]		jinmei
	Tightened validity checks in the NSEC3 constructors, both "from
	"text" and "from wire".  Specifically, wire data containing
	invalid type bitmaps or invalid lengths of salt or hash is now
	correctly rejected.
	(Trac #117, git 9c690982f24fef19c747a72f43c4298333a58f48)

169.	[func]		jelte
	Added a basic implementation for a resolver cache (though not
	used yet).
	(Trac #449, git 8aa3b2246ae095bbe7f855fd11656ae3bdb98986)

168.	[bug]		vorner
	Boss no longer has the -f argument, which was undocumented and
	stayed as a relict of previous versions, currently causing only
	strange behaviour.
	(Trac #572, git 17f237478961005707d649a661cc72a4a0d612d4)

167.	[bug]		naokikambe
	Fixed failure of termination of msgq_test.py with python3
	coverage (3.3.1).
	(Trac #573, git 0e6a18e12f61cc482e07078776234f32605312e5)

166.	[func]		jelte
	The resolver now sends back a SERVFAIL when there is a client
	timeout (timeout_client config setting), but it will not stop
	resolving (until there is a lookup timeout or a result).
	(Trac #497 and #489, git af0e5cd93bebb27cb5c4457f7759d12c8bf953a6)

165.	[func]		jelte
	The resolver now handles CNAMEs, it will follow them, and include
	them in the answer. The maximum length of CNAME chains that is
	supported is 16.
	(Trac #497, git af0e5cd93bebb27cb5c4457f7759d12c8bf953a6)

164.	[bug]		y-aharen
	IntervalTimer: Modified the interface to accept interval in
	milliseconds. It shortens the time of the tests of IntervalTimer.
	(Trac #452, git c9f6acc81e24c4b8f0eb351123dc7b43f64e0914)

163.	[func]		vorner
	The pimpl design pattern is used in UDPServer, with a shared
	pointer. This makes it smaller to copy (which is done a lot as a
	side effect of being coroutine) and speeds applications of this
	class (notably b10-auth) up by around 10%.
	(Trac #537, git 94cb95b1d508541201fc064302ba836164d3cbe6)

162.	[func]		stephen
	Added C++ logging, allowing logging at different severities.
	Code specifies the message to be logged via a symbol, and the
	logging code picks up the message from an in-built dictionary.
	The contents of the dictionary can be replaced at run-time by
	locale-specific messages.  A message compiler program is provided
	to create message header files and supply the default messages.
	(Trac #438, git 7b1606cea7af15dc71f5ec1d70d958b00aa98af7)

161.	[func]		stephen
	Added ResponseScrubber class to examine response from
	a server and to remove out-of-bailiwick RRsets.  Also
	does cross-section checks to ensure consistency.
	(Trac #496, git b9296ca023cc9e76cda48a7eeebb0119166592c5)

160.	[func]		jelte
	Updated the resolver to take 3 different timeout values;
	timeout_query for outstanding queries we sent while resolving
	timeout_client for sending an answer back to the client
	timeout_lookup for stopping the resolving
	(currently 2 and 3 have the same final effect)
	(Trac #489, git 578ea7f4ba94dc0d8a3d39231dad2be118e125a2)

159.	[func]		smann
	The resolver now has a configurable set of root servers to start
	resolving at (called root_addresses). By default these are not
	(yet) filled in. If empty, a hardcoded address for f-root will be
	used right now.
	(Trac #483, git a07e078b4feeb01949133fc88c9939254c38aa7c)

158.	[func]		jelte
	The Resolver module will now do (very limited) resolving, if not
	set to forwarding mode (i.e. if the configuration option
	forward_addresses is left empty). It only supports referrals that
	contain glue addresses at this point, and does no other processing
	of authoritative answers.
	(Trac #484, git 7b84de4c0e11f4a070e038ca4f093486e55622af)

157.	[bug]		vorner
	One frozen process no longer freezes the whole b10-msgq. It caused the
	whole system to stop working.
	(Trac #420, git 93697f58e4d912fa87bc7f9a591c1febc9e0d139)

156.	[func]		stephen
	Added ResponseClassifier class to examine response from
	a server and classify it into one of several categories.
	(Trac #487, git 18491370576e7438c7893f8551bbb8647001be9c)

bind10-devel-20110120 released on January 20, 2011

155.	[doc]		jreed
	Miscellaneous documentation improvements for man pages and
	the guide, including auth, resolver, stats, xfrout, and
	zonemgr.  (git c14c4741b754a1eb226d3bdc3a7abbc4c5d727c0)

154.	[bug]		jinmei
	b10-xfrin/b10-zonemgr: Fixed a bug where these programs didn't
	receive command responses from CC sessions.  Eventually the
	receive buffer became full, and many other components that rely
	on CC channels would stall (as noted in #420 and #513).  This is
	an urgent care fix due to the severity of the problem; we'll need
	to revisit it for cleaner fix later.
	(Trac #516, git 62c72fcdf4617e4841e901408f1e7961255b8194)

153.	[bug]		jelte
	b10-cfgmgr: Fixed a bug where configuration updates sometimes
	lost previous settings in the configuration manager.
	(Trac #427, git 2df894155657754151e0860e2ca9cdbed7317c70)

152.	[func]*		jinmei
	b10-auth: Added new configuration variable "statistics-interval"
	to allow the user to change the timer interval for periodic
	statistics updates.  The update can also be disabled by setting
	the value to 0.  Disabling statistics updates will also work as
	a temporary workaround of a known issue that b10-auth can block in
	sending statistics and stop responding to queries as a result.
	(Trac #513, git 285c5ee3d5582ed6df02d1aa00387f92a74e3695)

151.	[bug]		smann
	lib/log/dummylog.h:
	lib/log/dummylog.cc: Modify dlog so that it takes an optional
	2nd argument of type bool (true or false). This flag, if
	set, will cause the message to be printed whether or not
	-v is chosen.
        (Trac #432, git 880220478c3e8702d56d761b1e0b21b77d08ee5a)

150.	[bug]		jelte
	b10-cfgmgr: No longer save the configuration on exit. Configuration
	is already saved if it is changed successfully, so writing it on
	exit (and hence, when nothing has changed too) is unnecessary and
	may even cause problems.
	(Trac #435, git fd7baa38c08d54d5b5f84930c1684c436d2776dc)

149.	[bug]		jelte
	bindctl: Check if the user session has disappeared (either by a
	timeout or by a server restart), and reauthenticate if so. This
	fixes the 'cmdctl not running' problem.
        (Trac #431, git b929be82fec5f92e115d8985552f84b4fdd385b9)

148.	[func]		jelte
	bindctl: Command results are now pretty-printed (i.e. printed in
	a more readable form). Empty results are no longer printed at all
	(used to print '{}'), and the message
	'send the command to cmd-ctrl' has also been removed.
	(git 3954c628c13ec90722a2d8816f52a380e0065bae)

147.	[bug]		jinmei
	python/isc/config: Fixed a bug that importing custom configuration
	(in b10-config.db) of a remote module didn't work.
	(Trac #478, git ea4a481003d80caf2bff8d0187790efd526d72ca)

146.	[func]		jelte
	Command arguments were not validated internally against their
	specifications. This change fixes that (on the C++ side, Python
	side depends on an as yet planned addition). Note: this is only
	an added internal check, the cli already checks format.
	(Trac #473, git 5474eba181cb2fdd80e2b2200e072cd0a13a4e52)

145.	[func]*		jinmei
	b10-auth: added a new command 'loadzone' for (re)loading a
	specific zone.  The command syntax is generic but it is currently
	only feasible for class IN in memory data source.  To reload a
	zone "example.com" via bindctl, execute the command as follows:
	> Auth loadzone origin = example.com
	(Trac #467 git 4f7e1f46da1046de527ab129a88f6aad3dba7562
	from 1d7d3918661ba1c6a8b1e40d8fcbc5640a84df12)

144.	[build]		jinmei
	Introduced a workaround for clang++ build on FreeBSD (and probably
	some other OSes).  If building BIND 10 fails with clang++ due to
	a link error about "__dso_handle", try again from the configure
	script with CXX_LIBTOOL_LDFLAGS=-L/usr/lib (the path actually
	doesn't matter; the important part is the -L flag).  This
	workaround is not automatically enabled as it's difficult to
	detect the need for it dynamically, and must be enabled via the
	variable by hand.
	(Trac #474, git cfde436fbd7ddf3f49cbbd153999656e8ca2a298)

143.	[build]		jinmei
	Fixed build problems with clang++ in unit tests due to recent
	changes.  No behavior change. (Trac #448, svn r4133)

142.	[func]		jinmei
	b10-auth: updated query benchmark so that it can test in memory
	data source.  Also fixed a bug that the output buffer isn't
	cleared after query processing, resulting in misleading results
	or program crash.  This is a regression due to change #135.
	(Trac #465, svn r4103)

141.	[bug]		jinmei
	b10-auth: Fixed a bug that the authoritative server includes
	trailing garbage data in responses.  This is a regression due to
	change #135. (Trac #462, svn r4081)

140.	[func]		y-aharen
	src/bin/auth: Added a feature to count queries and send counter
	values to statistics periodically. To support it, added wrapping
	class of asio::deadline_timer to use as interval timer.
	The counters can be seen using the "Stats show" command from
	bindctl.  The result would look like:
	  ... "auth.queries.tcp": 1, "auth.queries.udp": 1 ...
	Using the "Auth sendstats" command you can make b10-auth send the
	counters to b10-stats immediately.
	(Trac #347, svn r4026)

139.	[build]		jreed
	Introduced configure option and make targets for generating
	Python code coverage report. This adds new make targets:
	report-python-coverage and clean-python-coverage. The C++
	code coverage targets were renamed to clean-cpp-coverage
	and report-cpp-coverage. (Trac #362, svn r4023)

138.	[func]*		jinmei
	b10-auth: added a configuration interface to support in memory
	data sources.  For example, the following command to bindctl
	will configure a memory data source containing the "example.com"
	zone with the zone file named "example.com.zone":
	> config set Auth/datasources/ [{"type": "memory", "zones": \
	 [{"origin": "example.com", "file": "example.com.zone"}]}]
	By default, the memory data source is disabled; it must be
	configured explicitly.  To disable it again, specify a null list
	for Auth/datasources:
	> config set Auth/datasources/ []
	Notes: it's currently for class IN only.  The zone files are not
	actually loaded into memory yet (which will soon be implemented).
	This is an experimental feature and the syntax may change in
	future versions.
	(Trac #446, svn r3998)

137.	[bug]		jreed
	Fix run_*.sh scripts that are used for development testing
	so they use a msgq socket file in the build tree.
	(Trac #226, svn r3989)

136.	[bug]		jelte
	bindctl (and the configuration manager in general) now no longer
	accepts 'unknown' data; i.e. data for modules that it does not know
	about, or configuration items that are not specified in the .spec
	files.
	(Trac #202, svn r3967)

135.	[func]		each
	Add b10-resolver. This is an example recursive server that
	currently does forwarding only and no caching.
	(Trac #327, svn r3903)

134.	[func]		vorner
	b10-resolver supports timeouts and retries in forwarder mode.
	(Trac #401, svn r3660)

133.	[func]		vorner
	New temporary logging function available in isc::log. It is used by
	b10-resolver.
	(Trac #393, r3602)

132.	[func]		vorner
	The b10-resolver is configured through config manager.
	It has "listen_on" and "forward_addresses" options.
	(Trac #389, r3448)

131.	[func]		jerry
	src/lib/datasrc: Introduced two template classes RBTree and RBNode
	to provide the generic map with domain name as key and anything as
	the value. Because of some unresolved design issue, the new classes
	are only intended to be used by memory zone and zone table.
	(Trac #397, svn r3890)

130.	[func]		jerry
	src/lib/datasrc: Introduced a new class MemoryDataSrc to provide
	the general interface for memory data source.  For the initial
	implementation, we don't make it a derived class of AbstractDataSrc
	because the interface is so different (we'll eventually
	consider this as part of the generalization work).
	(Trac #422, svn r3866)

129.	[func]		jinmei
	src/lib/dns: Added new functions masterLoad() for loading master
	zone files.  The initial implementation can only parse a limited
	form of master files, but BIND 9's named-compilezone can convert
	any valid zone file into the acceptable form.
	(Trac #423, svn r3857)

128.	[build]		vorner
	Test for query name = '.', type = DS to authoritative nameserver
	for root zone was added.
	(Trac #85, svn r3836)

127.	[bug]		stephen
	During normal operation process termination and resurrection messages
	are now output regardless of the state of the verbose flag.
	(Trac #229, svn r3828)

126.	[func]		ocean
	The Nameserver Address Store (NSAS) component has been added. It takes
	care of choosing an IP address of a nameserver when a zone needs to be
	contacted.
	(Trac #356, Trac #408, svn r3823)

bind10-devel-20101201 released on December 01, 2010

125.	[func]		jelte
	Added support for addressing individual list items in bindctl
	configuration commands; If you have an element that is a list, you
	can use foo[X]		integer
	(starting at 0)
	(Trac #405, svn r3739)

124.	[bug]		jreed
	Fix some wrong version reporting. Now also show the version
	for the component and BIND 10 suite. (Trac #302, svn r3696)

123.	[bug]		jelte
	src/bin/bindctl printed values had the form of python literals
	(e.g. 'True'), while the input requires valid JSON (e.g. 'true').
	Output changed to JSON format for consistency. (svn r3694)

122.	[func]		stephen
	src/bin/bind10: Added configuration options to Boss to determine
	whether to start the authoritative server, recursive server (or
	both). A dummy program has been provided for test purposes.
	(Trac #412, svn r3676)

121.	[func]		jinmei
	src/lib/dns: Added support for TSIG RDATA.  At this moment this is
	not much of real use, however, because no protocol support was
	added yet.  It will soon be added. (Trac #372, svn r3649)

120.	[func]		jinmei
	src/lib/dns: introduced two new classes, TSIGKey and TSIGKeyRing,
	to manage TSIG keys. (Trac #381, svn r3622)

119.	[bug]		jinmei
	The master file parser of the python datasrc module incorrectly
	regarded a domain name beginning with a decimal number as a TTL
	specification.  This confused b10-loadzone and had it reject to
	load a zone file that contains such a name.
	Note: this fix is incomplete and the loadzone would still be
	confused if the owner name is a syntactically indistinguishable
	from a TTL specification.  This is part of a more general issue
	and will be addressed in Trac #413. (Trac #411, svn r3599)

118.	[func]		jinmei
	src/lib/dns: changed the interface of
	AbstractRRset::getRdataIterator() so that the internal
	cursor would point to the first RDATA automatically.  This
	will be a more intuitive and less error prone behavior.
	This is a backward compatible change. (Trac #410, r3595)

117.	[func]		jinmei
	src/lib/datasrc: added new zone and zone table classes for the
	support of in memory data source.  This is an intermediate step to
	the bigger feature, and is not yet actually usable in practice.
	(Trac #399, svn r3590)

116.	[bug]		jerry
	src/bin/xfrout: Xfrout and Auth will communicate by long tcp
	connection, Auth needs to make a new connection only on the first
	time or if an error occurred.
	(Trac #299, svn r3482)

115.	[func]*		jinmei
	src/lib/dns: Changed DNS message flags and section names from
	separate classes to simpler enums, considering the balance between
	type safety and usability.  API has been changed accordingly.
	More documentation and tests were provided with these changes.
	(Trac #358, r3439)

114.	[build]		jinmei
	Supported clang++.  Note: Boost >= 1.44 is required.
	(Trac #365, svn r3383)

113.	[func]*		zhanglikun
	Folder name 'utils'(the folder in /src/lib/python/isc/) has been
	renamed	to 'util'. Programs that used 'import isc.utils.process'
	now need to use 'import isc.util.process'. The folder
	/src/lib/python/isc/Util is removed since it isn't used by any
	program. (Trac #364, r3382)

112.	[func]		zhang likun
	Add one mixin class to override the naive serve_forever() provided
	in python library socketserver. Instead of polling for shutdown
	every poll_interval seconds, one socketpair is used to wake up
	the waiting server. (Trac #352, svn r3366)

111.	[bug]*		Vaner
	Make sure process xfrin/xfrout/zonemgr/cmdctl can be stopped
	properly when user enter "ctrl+c" or 'Boss shutdown' command
	through bindctl.  The ZonemgrRefresh.run_timer and
	NotifyOut.dispatcher spawn a thread themselves.
	(Trac #335, svn r3273)

110.	[func]		Vaner
	Added isc.net.check module to check ip addresses and ports for
	correctness and isc.net.addr to hold IP address. The bind10, xfrin
	and cmdctl programs are modified to use it.
	(Trac #353, svn r3240)

109.	[func]		naokikambe
	Added the initial version of the stats module for the statistics
	feature of BIND 10, which supports the restricted features and
	items and reports via bindctl command. (Trac #191, r3218)
	Added the document of the stats module, which is about how stats
	module collects the data (Trac #170, [wiki:StatsModule])

108.	[func]		jerry
	src/bin/zonemgr: Provide customizable configurations for
	lowerbound_refresh, lowerbound_retry, max_transfer_timeout and
	jitter_scope. (Trac #340, r3205)

107.	[func]		likun
	Remove the parameter 'db_file' for command 'retransfer' of
	xfrin module. xfrin.spec will not be generated by script.
	(Trac #329, r3171)

106.	[bug]		likun
	When xfrin can't connect with one zone's master, it should tell
	the bad news to zonemgr, so that zonemgr can reset the timer for
	that zone. (Trac #329, r3170)

105.	[bug]		Vaner
	Python processes: they no longer take 100% CPU while idle
	due to a busy loop in reading command session in a nonblocking way.
	(Trac #349, svn r3153), (Trac #382, svn r3294)

104.	[bug]		jerry
	bin/zonemgr: zonemgr should be attempting to refresh expired zones.
	(Trac #336, r3139)

103.	[bug]		jerry
	lib/python/isc/log: Fixed an issue with python logging,
	python log shouldn't die with OSError. (Trac #267, r3137)

102.	[build]		jinmei
	Disable threads in ASIO to minimize build time dependency.
	(Trac #345, r3100)

101.	[func]		jinmei
	src/lib/dns: Completed Opcode and Rcode implementation with more
	tests and documentation.  API is mostly the same but the
	validation was a bit tightened. (Trac #351, svn r3056)

100.	[func]		Vaner
	Python processes: support naming of python processes so
	they're not all called python3.
	(Trac #322, svn r3052)

99.	[func]*		jinmei
	Introduced a separate EDNS class to encapsulate EDNS related
	information more cleanly.  The related APIs are changed a bit,
	although it won't affect most of higher level applications.
	(Trac #311, svn r3020)

98.	[build]		jinmei
	The ./configure script now tries to search some common include
	paths for boost header files to minimize the need for explicit
	configuration with --with-boost-include. (Trac #323, svn r3006)

97.	[func]		jinmei
	Added a micro benchmark test for query processing of b10-auth.
	(Trac #308, svn r2982)

96.	[bug]		jinmei
	Fixed two small issues with configure: Do not set CXXFLAGS so that
	it can be customized; Make sure --disable-static works.
	(Trac #325, r2976)

bind10-devel-20100917 released on September 17, 2010

95.	[doc]		jreed
	Add b10-zonemgr manual page. Update other docs to introduce
	this secondary manager. (Trac #341, svn r2951)

95.	[bug]		jreed
	bin/xfrout and bin/zonemgr: Fixed some stderr output.
	(Trac #342, svn r2949)

94.	[bug]		jelte
	bin/xfrout:  Fixed a problem in xfrout where only 2 or 3 RRs
	were used per DNS message in the xfrout stream.
	(Trac #334, r2931)

93.	[bug]		jinmei
	lib/datasrc: A DS query could crash the library (and therefore,
	e.g. the authoritative server) if some RR of the same apex name
	is stored in the hot spot cache. (Trac #307, svn r2923)

92.	[func]*		jelte
	libdns_python (the python wrappers for libdns++) has been renamed
	to pydnspp (Python DNS++). Programs and libraries that used
	'import libdns_python' now need to use 'import pydnspp'.
	(Trac #314, r2902)

91.	[func]*		jinmei
	lib/cc: Use const pointers and const member functions for the API
	as much as possible for safer operations.  Basically this does not
	change the observable behavior, but some of the API were changed
	in a backward incompatible manner.  This change also involves more
	copies, but at this moment the overhead is deemed acceptable.
	(Trac #310, r2803)

90.	[build]		jinmei
	(Darwin/Mac OS X specific) Specify DYLD_LIBRARY_PATH for tests and
	experimental run under the source tree.  Without this loadable
	python modules refer to installation paths, which may confuse the
	operation due to version mismatch or even trigger run time errors
	due to missing libraries. (Trac #313, r2782)

89.	[build]		jinmei
	Generate b10-config.db for tests at build time so that the source
	tree does not have to be writable. (Trac #315, r2776)

88.	[func]		jelte
	Blocking reads on the msgq command channel now have a timeout
	(defaults to 4 seconds, modifiable as needed by modules).
	Because of this, modules will no longer block indefinitely
	if they are waiting for a message that is not sent for whatever
	reason. (Trac #296, r2761)

87.	[func]		zhanglikun
	lib/python/isc/notifyout: Add the feature of notify-out, when
	zone axfr/ixfr finishing, the server will notify its slaves.
	(Trac #289, svn r2737)

86.	[func]		jerry
	bin/zonemgr: Added zone manager module. The zone manager is one
	of the co-operating processes of BIND 10, which keeps track of
	timers and other information necessary for BIND 10 to act as a
	slave. (Trac #215, svn r2737)

85.	[build]*		jinmei
	Build programs using dynamic link by default.  A new configure
	option --enable-static-link is provided to force static link for
	executable programs.  Statically linked programs can be run on a
	debugger more easily and would be convenient for developers.
	(Trac #309, svn r2723)

bind10-devel-20100812 released on August 12, 2010

84.	[bug]		jinmei, jerry
	This is a quick fix patch for the issue: AXFR fails half the
	time because of connection problems. xfrout client will make
	a new connection every time. (Trac #299, svn r2697)

83.	[build]*		jreed
	The configure --with-boost-lib option is removed. It was not
	used since the build included ASIO. (svn r2684)

82.	[func]		jinmei
	bin/auth: Added -u option to change the effective process user
	of the authoritative server after invocation.  The same option to
	the boss process will be propagated to b10-auth, too.
	(Trac #268, svn r2675)

81.	[func]		jinmei
	Added a C++ framework for micro benchmark tests.  A supplemental
	library functions to build query data for the tests were also
	provided. (Trac #241, svn r2664)

80.	[bug]		jelte
	bindctl no longer accepts configuration changes for unknown or
	non-running modules (for the latter, this is until we have a
	way to verify those options, at which point it'll be allowed
	again).
	(Trac #99, r2657)

79.	[func]		feng, jinmei
	Refactored the ASIO link interfaces to move incoming XFR and
	NOTIFY processing to the auth server class.  Wrapper classes for
	ASIO specific concepts were also provided, so that other BIND 10
	modules can (eventually) use the interface without including the
	ASIO header file directly.  On top of these changes, AXFR and
	NOTIFY processing was massively improved in terms of message
	validation and protocol conformance.  Detailed tests were provided
	to confirm the behavior.
	Note: Right now, NOTIFY doesn't actually trigger subsequent zone
	transfer due to security reasons. (Trac #221, r2565)

78.	[bug]		jinmei
	lib/dns: Fixed miscellaneous bugs in the base32 (hex) and hex
	(base16) implementation, including incorrect padding handling,
	parser failure in decoding with a SunStudio build, missing
	validation on the length of encoded hex string.  Test cases were
	more detailed to identify these bugs and confirm the fix.  Also
	renamed the incorrect term of "base32" to "base32hex".  This
	changed the API, but they are not intended to be used outside
	libdns++, so we don't consider it a backward incompatible change.
	(Trac #256, r2549)

77.	[func]		zhanglikun
	Make error message be more friendly when running cmdctl and it's
	already running (listening on same port)(Trac #277, r2540)

76.	[bug]		jelte
	Fixed a bug in the handling of 'remote' config modules (i.e.
	modules that peek at the configuration of other modules), where
	they answered 'unknown command' to commands for those other
	modules. (Trac #278, r2506)

75.	[bug]		jinmei
	Fixed a bug in the sqlite3 data source where temporary strings
	could be referenced after destruction.  It caused various lookup
	failures with SunStudio build. (Trac #288, r2494)

74.	[func]*		jinmei
	Refactored the cc::Session class by introducing an abstract base
	class.  Test code can use their own derived mock class so that
	tests can be done without establishing a real CC session.  This
	change also modified some public APIs, mainly in the config
	module. (Trac #275, r2459)

73.	[bug]		jelte
	Fixed a bug where in bindctl, locally changed settings were
	reset when the list of running modules is updated. (Trac #285,
	r2452)

72.	[build]		jinmei
	Added -R when linking python wrapper modules to libpython when
	possible.  This helps build BIND 10 on platforms that install
	libpython whose path is unknown to run-time loader.  NetBSD is a
	known such platform. (Trac #148, r2427)

71.	[func]		each
	Add "-a" (address) option to bind10 to specify an address for
	the auth server to listen on.

70.	[func]		each
	Added a hot-spot cache to libdatasrc to speed up access to
	repeatedly-queried data and reduce the number of queries to
	the underlying database; this should substantially improve
	performance.  Also added a "-n" ("no cache") option to
	bind10 and b10-auth to disable the cache if needed.
	(Trac #192, svn r2383)

bind10-devel-20100701 released on July 1, 2010

69.	[func]*		jelte
	Added python wrappers for libdns++ (isc::dns), and libxfr. This
	removes the dependency on Boost.Python. The wrappers don't
	completely implement all functionality, but the high-level API
	is wrapped, and current modules use it now.
	(Trac #181, svn r2361)

68.	[func]		zhanglikun
	Add options -c (--certificate-chain) to bindctl. Override class
	HTTPSConnection to support server certificate validation.
	Add support to cmdctl.spec file, now there are three configurable
	items for cmdctl: 'key_file', 'cert_file' and 'accounts_file',
	all of them can be changed in runtime.
	(Trac #127, svn r2357)

67.	[func]		zhanglikun
	Make bindctl's command parser only do minimal check.
	Parameter value can be a sequence of non-space characters,
	or a string surrounded by quotation marks (these marks can
	be a part of the value string in escaped form). Make error
	message be more friendly. (If there is some error in
	parameter's value, the parameter name will be provided).
	Refactor function login_to_cmdctl() in class BindCmdInterpreter:
	avoid using Exception to catch all exceptions.
	(Trac #220, svn r2356)

66.	[bug]		each
	Check for duplicate RRsets before inserting data into a message
	section; this, among other things, will prevent multiple copies
	of the same CNAME from showing up when there's a loop. (Trac #69,
	svn r2350)

65.	[func]		shentingting
	Various loadzone improvements: allow optional comment for
	$TTL, allow optional origin and comment for $INCLUDE, allow
	optional comment for $ORIGIN, support BIND9 extension of
	time units for TTLs, and fix bug to not use class as part
	of label name when records don't have a label but do have
	a class.  Added verbose options to exactly what is happening
	with loadzone.  Added loadzone test suite of different file
	formats to load.
	(Trac #197, #199, #244, #161, #198, #174, #175, svn r2340)

64.	[func]		jerry
	Added python logging framework. It is for testing and
	experimenting with logging ideas. Currently, it supports
	three channels (file, syslog and stderr) and five levels
	(debug, info, warning, error and critical).
	(Trac #176, svn r2338)

63.	[func]		shane
	Added initial support for setuid(), using the "-u" flag. This will
	be replaced in the future, but for now provides a reasonable
	starting point.
	(Trac #180, svn r2330)

62.	[func]		jelte
	bin/xfrin: Use the database_file as configured in Auth to transfers
	bin/xfrout: Use the database_file as configured in Auth to transfers

61.	[bug]		jelte
	bin/auth: Enable b10-auth to be launched in source tree
	(i.e. use a zone database file relative to that)

60.	[build]		jinmei
	Supported SunStudio C++ compiler.  Note: gtest still doesn't work.
	(Trac #251, svn r2310)

59.	[bug]		jinmei
	lib/datasrc, bin/auth: The authoritative server could return a
	SERVFAIL with a partial answer if it finds a data source broken
	while looking for an answer.  This can happen, for example, if a
	zone that doesn't have an NS RR is configured and loaded as a
	sqlite3 data source. (Trac #249, r2286)

58.	[bug]		jinmei
	Worked around an interaction issue between ASIO and standard C++
	library headers.  Without this ASIO didn't work: sometimes the
	application crashes, sometimes it blocked in the ASIO module.
	(Trac #248, svn r2187, r2190)

57.	[func]		jinmei
	lib/datasrc: used a simpler version of Name::split (change 31) for
	better readability.  No behavior change. (Trac #200, svn r2159)

56.	[func]*		jinmei
	lib/dns: renamed the library name to libdns++ to avoid confusion
	with the same name of library of BIND 9.
	(Trac #190, svn r2153)

55.	[bug]		shane
	bin/xfrout: xfrout exception on Ctrl-C now no longer generates
	exception for 'Interrupted system call'
	(Trac #136, svn r2147)

54.	[bug]		zhanglikun
	bin/xfrout: Enable b10-xfrout can be launched in source
	code tree.
	(Trac #224, svn r2103)

53.	[bug]		zhanglikun
	bin/bindctl: Generate a unique session ID by using
	socket.gethostname() instead of socket.gethostbyname(),
	since the latter one could make bindctl	stall if its own
	host name can't be resolved.
	(Trac #228, svn r2096)

52.	[func]		zhanglikun
	bin/xfrout: When xfrout is launched, check whether the
	socket file is being used by one running xfrout process,
	if it is, exit from python.	If the file isn't a socket file
	or nobody is listening, it will be removed. If it can't
	be removed, exit from python.
	(Trac #151, svn r2091)

bind10-devel-20100602 released on June 2, 2010

51.	[build]		jelte
	lib/python: Add bind10_config.py module for paths and
	possibly other configure-time variables. Allow some components
	to find spec files in build tree when ran from source.
	(Trac #223)

50.	[bug]		zhanglikun
	bin/xfrin: a regression in xfrin: it can't communicate with
	a remote server. (Trac #218, svn r2038)

49.	[func]*		jelte
	Use unix domain sockets for msgq. For b10-msgq, the command
	line options --msgq-port and -m were removed. For bind10,
	the -msgq-port option was removed, and the -m command line
	option was changed to be a filename (instead of port number).
	(Trac #183, svn r2009)

48.	[func]		jelte
	bin/auth: Use asio's io_service for the msgq handling.
	(svn r2007)

47.	[func]		zhanglikun
	bin/cmdctl: Add value/type check for commands sent to
	cmdctl. (Trac #201, svn r1959)

46.	[func]		zhanglikun
	lib/cc: Fix real type data encoding/decoding. (Trac #193,
	svn r1959)

45.	[func]		zhanglikun
	bin/bind10: Pass verbose option to more modules. (Trac
	#205, svn r1957)

44.	[build]		jreed
	Install headers for libdns and libexception. (Trac #68,
	svn r1941)

43.	[func]		jelte
	lib/cc: Message queuing on cc channel. (Trac #58, svn r1870)

42.	[func]		jelte
	lib/python/isc/config:      Make temporary file with python
	tempfile module instead of manual with fixed name. (Trac
	#184, svn r1859)

41.	[func]		jelte
	Module descriptions in spec files. (Trac #90, svn r1856)

40.	[build]		jreed
	Report detected features and configure settings at end of
	configure output. (svn r1836)

39.	[func]*		each
	Renamed libauth to libdatasrc.

38.	[bug]		zhanglikun
	Send command 'shutdown' to Xfrin and Xfrout when boss receive SIGINT.
	Remove unused socket file when Xfrout process exits. Make sure Xfrout
	exit by itself when it receives SIGINT, instead of being killed by the
	signal SIGTERM or SIGKILL sent from boss.
	(Trac #135, #151, #134, svn r1797)

37.	[build]		jinmei
	Check for the availability of python-config. (Trac #159,
	svn r1794)

36.	[func]		shane
	bin/bind10:	Miscellaneous code cleanups and improvements.
	(Trac #40, svn r2012)

35.	[bug]		jinmei
	bin/bindctl: fixed a bug that it didn't accept IPv6 addresses as
	command arguments. (Trac #219, svn r2022)

34.	[bug]		jinmei
	bin/xfrin: fixed several small bugs with many additional unit
	tests.  Fixes include: IPv6 transport support, resource leak,
	and non IN class support. (Trac #185, svn r2000)

33.	[bug]		each
	bin/auth: output now prepended with "[b10-auth]" (Trac
	#109, svn r1985)

32.	[func]*		each
	bin/auth: removed custom query-processing code, changed
        boost::asio code to use plain asio instead, and added asio
        headers to the source tree.  This allows building without
        using an external boost library. (Trac #163, svn r1983)

31.	[func]		jinmei
	lib/dns: added a separate signature for Name::split() as a
	convenient wrapper for common usage. (Trac #49, svn r1903)

30.	[bug]		jinmei
	lib/dns: parameter validation of Name::split() was not sufficient,
	and invalid parameters could cause integer overflow and make the
	library crash. (Trac #177, svn r1806)

bind10-devel-20100421 released on April 21, 2010

29.	[build]		jreed
	Enable Python unit tests for "make check". (svn r1762)

28.	[bug]		jreed
	Fix msgq CC test so it can find its module. (svn r1751)

27.	[build]		jelte
	Add missing copyright license statements to various source
	files. (svn r1750)

26.	[func]		jelte
	Use PACKAGE_STRING (name + version) from config.h instead
	of hard-coded value in CH TXT version.bind replies (Trac
	#114, svn r1749)

25.	[func]*		jreed
	Renamed msgq to b10-msgq. (Trac #25, svn r1747, r1748)

24.	[func]		jinmei
	Support case-sensitive name compression in MessageRenderer.
	(Trac #142, svn r1704)

23.	[func]		jinmei
	Support a simple name with possible compression. (svn r1701)

22.	[func]		zhanglikun
	b10-xfrout for AXFR-out support added. (svn r1629, r1630)

21.	[bug]		zhanglikun
	Make log message more readable when xfrin failed. (svn
	r1697)

20.	[bug]		jinmei
	Keep stderr for child processes if -v is specified. (svn
	r1690, r1698)

19.	[bug]		jinmei
	Allow bind10 boss to pass environment variables from parent.
	(svn r1689)

18.	[bug]		jinmei
	Xfrin warn if bind10_dns load failed. (svn r1688)

17.	[bug]		jinmei
	Use sqlite3_ds.load() in xfrin module and catch Sqlite3DSError
	explicitly. (svn r1684)

16.	[func]*		zhanglikun
	Removed print_message and print_settings configuration
	commands from Xfrin. (Trac #136, svn r1682)

15.	[func]*		jinmei
	Changed zone loader/updater so trailing dot is not required.
	(svn r1681)

14.	[bug]		shane
	Change shutdown to actually SIGKILL properly. (svn r1675)

13.	[bug]		jinmei
	Don't ignore other RRs than SOA even if the second SOA is
	found. (svn r1674)

12.	[build]		jreed
	Fix tests and testdata so can be used from a read-only
	source directory.

11.	[build]		jreed
	Make sure python tests scripts are included in tarball.
	(svn r1648)

10.	[build]		jinmei
	Improve python detection for configure. (svn r1622)

9.	[build]		jinmei
	Automake the python binding of libdns. (svn r1617)

8.	[bug]		zhanglikun
	Fix log errors which may cause xfrin module to crash. (svn
	r1613)

7.	[func]		zhanglikun
	New API for inserting zone data to sqlite3 database for
	AXFR-in. (svn r1612, r1613)

6.	[bug]		jreed
	More code review, miscellaneous cleanups, style guidelines,
	and new and improved unit tests added.

5.	[doc]		jreed
	Manual page cleanups and improvements.

4.	[bug]		jinmei
	NSEC RDATA fixes for buffer overrun lookups, incorrect
	boundary checks, spec-non-conformant behaviors. (svn r1611)

3.	[bug]		jelte
	Remove a re-raise of an exception that should only have
	been included in an error answer on the cc channel. (svn
	r1601)

2.	[bug]		mgraff
	Removed unnecessary sleep() from ccsession.cc. (svn r1528)

1.	[build]*		jreed
	The configure --with-boostlib option changed to --with-boost-lib.

bind10-devel-20100319 released on March 19, 2010

For complete code revision history, see
	http://git.bind10.isc.org/cgi-bin/cgit.cgi/bind10
Specific git changesets can be accessed at:
	http://git.bind10.isc.org/cgi-bin/cgit.cgi/bind10/commit/?id=rrr
or after cloning the original git repository by executing:
	% git diff rrrr^ rrrr
Subversion changesets are not accessible any more.  The subversion
revision numbers will be replaced with corresponding git revisions.
Trac tickets can be accessed at: https://bind10.isc.org/ticket/nnn

LEGEND
[bug] general bug fix.  This is generally a backward compatible change,
	unless it's deemed to be impossible or very hard to keep
	compatibility to fix the bug.
[build] compilation and installation infrastructure change.
[doc] update to documentation. This shouldn't change run time behavior.
[func] new feature.  In some cases this may be a backward incompatible
	change, which would require a bump of major version.
[security] security hole fix. This is no different than a general bug
	fix except that it will be handled as confidential and will cause
	security patch releases.
*: Backward incompatible or operational change.<|MERGE_RESOLUTION|>--- conflicted
+++ resolved
@@ -1,4 +1,10 @@
-<<<<<<< HEAD
+XXX.	[func]		sar
+	A class, LeaseFileStats, has been added to provide simple
+	statistics for use with lease files.  Also added logging
+	to the kea-lfc process per the design.
+	See http://kea.isc.org/wiki/LFCDesign for the design.
+	(Trac #3667, git )
+
 891.	[func]		tomek
 	libdhcpsrv: Allocation Engine now uses statically assigned
 	addresses when processing DHCPv6 renewals.
@@ -25,14 +31,6 @@
 	to the value of lfc-interval configuration parameter for the
 	Memfile lease database backend.
 	(Trac #3669, git c92665ce05d71e9e5cad9a0679018e9e3f7e3be5)
-=======
-XXX.	[func]		sar
-	A class, LeaseFileStats, has been added to provide simple
-	statistics for use with lease files.  Also added logging
-	to the kea-lfc process per the design.
-	See http://kea.isc.org/wiki/LFCDesign for the design.
-	(Trac #3667, git )
->>>>>>> 20779cde
 
 887.	[func]		sar
 	A new process, kea-lfc, has been added. It is meant to
