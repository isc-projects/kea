--- conflicted
+++ resolved
@@ -63,12 +63,8 @@
 import posix
 
 import isc.cc
-<<<<<<< HEAD
 import isc.util.process
-=======
 import isc.net.parse
-import isc.utils.process
->>>>>>> ca6b85db
 
 # Assign this process some longer name
 isc.util.process.rename(sys.argv[0])
