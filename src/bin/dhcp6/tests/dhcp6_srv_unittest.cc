// Copyright (C) 2011-2014  Internet Systems Consortium, Inc. ("ISC")
//
// Permission to use, copy, modify, and/or distribute this software for any
// purpose with or without fee is hereby granted, provided that the above
// copyright notice and this permission notice appear in all copies.
//
// THE SOFTWARE IS PROVIDED "AS IS" AND ISC DISCLAIMS ALL WARRANTIES WITH
// REGARD TO THIS SOFTWARE INCLUDING ALL IMPLIED WARRANTIES OF MERCHANTABILITY
// AND FITNESS.  IN NO EVENT SHALL ISC BE LIABLE FOR ANY SPECIAL, DIRECT,
// INDIRECT, OR CONSEQUENTIAL DAMAGES OR ANY DAMAGES WHATSOEVER RESULTING FROM
// LOSS OF USE, DATA OR PROFITS, WHETHER IN AN ACTION OF CONTRACT, NEGLIGENCE
// OR OTHER TORTIOUS ACTION, ARISING OUT OF OR IN CONNECTION WITH THE USE OR
// PERFORMANCE OF THIS SOFTWARE.

#include <config.h>

#include <asiolink/io_address.h>
#include <dhcp/dhcp6.h>
#include <dhcp/duid.h>
#include <dhcp/option.h>
#include <dhcp/option6_addrlst.h>
#include <dhcp/option6_ia.h>
#include <dhcp/option6_iaaddr.h>
#include <dhcp/option_int.h>
#include <dhcp/option_int_array.h>
#include <dhcp/option_string.h>
#include <dhcp/option_vendor.h>
#include <dhcp/iface_mgr.h>
#include <dhcp6/config_parser.h>
#include <dhcp/dhcp6.h>
#include <dhcp/docsis3_option_defs.h>
#include <dhcp/tests/iface_mgr_test_config.h>
#include <dhcpsrv/cfgmgr.h>
#include <dhcpsrv/lease_mgr.h>
#include <dhcpsrv/lease_mgr_factory.h>
#include <dhcpsrv/utils.h>
#include <util/buffer.h>
#include <util/range_utilities.h>
#include <hooks/server_hooks.h>

#include <dhcp6/tests/dhcp6_test_utils.h>
#include <boost/pointer_cast.hpp>
#include <boost/scoped_ptr.hpp>
#include <gtest/gtest.h>
#include <unistd.h>
#include <fstream>
#include <iostream>
#include <sstream>

using namespace isc;
using namespace isc::data;
using namespace isc::config;
using namespace isc::test;
using namespace isc::asiolink;
using namespace isc::dhcp;
using namespace isc::dhcp::test;
using namespace isc::util;
using namespace isc::hooks;
using namespace std;

namespace {

// This test verifies that incoming SOLICIT can be handled properly when
// there are no subnets configured.
//
// This test sends a SOLICIT and the expected response
// is an ADVERTISE with STATUS_NoAddrsAvail and no address provided in the
// response
TEST_F(NakedDhcpv6SrvTest, SolicitNoSubnet) {
    NakedDhcpv6Srv srv(0);

    Pkt6Ptr sol = Pkt6Ptr(new Pkt6(DHCPV6_SOLICIT, 1234));
    sol->setRemoteAddr(IOAddress("fe80::abcd"));
    sol->addOption(generateIA(D6O_IA_NA, 234, 1500, 3000));
    OptionPtr clientid = generateClientId();
    sol->addOption(clientid);

    // Pass it to the server and get an advertise
    Pkt6Ptr reply = srv.processSolicit(sol);

    // check that we get the right NAK
    checkNakResponse (reply, DHCPV6_ADVERTISE, 1234, STATUS_NoAddrsAvail);
}

// This test verifies that incoming REQUEST can be handled properly when
// there are no subnets configured.
//
// This test sends a REQUEST and the expected response
// is an REPLY with STATUS_NoAddrsAvail and no address provided in the
// response
TEST_F(NakedDhcpv6SrvTest, RequestNoSubnet) {
    NakedDhcpv6Srv srv(0);

    // Let's create a REQUEST
    Pkt6Ptr req = Pkt6Ptr(new Pkt6(DHCPV6_REQUEST, 1234));
    req->setRemoteAddr(IOAddress("fe80::abcd"));
    boost::shared_ptr<Option6IA> ia = generateIA(D6O_IA_NA, 234, 1500, 3000);

    // with a hint
    IOAddress hint("2001:db8:1:1::dead:beef");
    OptionPtr hint_opt(new Option6IAAddr(D6O_IAADDR, hint, 300, 500));
    ia->addOption(hint_opt);
    req->addOption(ia);
    OptionPtr clientid = generateClientId();
    req->addOption(clientid);

    // server-id is mandatory in REQUEST
    req->addOption(srv.getServerID());

    // Pass it to the server and hope for a REPLY
    Pkt6Ptr reply = srv.processRequest(req);

    // check that we get the right NAK
    checkNakResponse (reply, DHCPV6_REPLY, 1234, STATUS_NoAddrsAvail);
}

// This test verifies that incoming RENEW can be handled properly, even when
// no subnets are configured.
//
// This test sends a RENEW and the expected response
// is an REPLY with STATUS_NoBinding and no address provided in the
// response
TEST_F(NakedDhcpv6SrvTest, RenewNoSubnet) {
    NakedDhcpv6Srv srv(0);

    const IOAddress addr("2001:db8:1:1::cafe:babe");
    const uint32_t iaid = 234;

    // Generate client-id also duid_
    OptionPtr clientid = generateClientId();

    // Let's create a RENEW
    Pkt6Ptr req = Pkt6Ptr(new Pkt6(DHCPV6_RENEW, 1234));
    req->setRemoteAddr(IOAddress("fe80::abcd"));
    boost::shared_ptr<Option6IA> ia = generateIA(D6O_IA_NA, iaid, 1500, 3000);

    OptionPtr renewed_addr_opt(new Option6IAAddr(D6O_IAADDR, addr, 300, 500));
    ia->addOption(renewed_addr_opt);
    req->addOption(ia);
    req->addOption(clientid);

    // Server-id is mandatory in RENEW
    req->addOption(srv.getServerID());

    // Pass it to the server and hope for a REPLY
    Pkt6Ptr reply = srv.processRenew(req);

    // check that we get the right NAK
    checkNakResponse (reply, DHCPV6_REPLY, 1234, STATUS_NoBinding);
}

// This test verifies that incoming RELEASE can be handled properly, even when
// no subnets are configured.
//
// This test sends a RELEASE and the expected response
// is an REPLY with STATUS_NoBinding and no address provided in the
// response
TEST_F(NakedDhcpv6SrvTest, ReleaseNoSubnet) {
    NakedDhcpv6Srv srv(0);

    const IOAddress addr("2001:db8:1:1::cafe:babe");
    const uint32_t iaid = 234;

    // Generate client-id also duid_
    OptionPtr clientid = generateClientId();

    // Let's create a RELEASE
    Pkt6Ptr req = Pkt6Ptr(new Pkt6(DHCPV6_RELEASE, 1234));
    req->setRemoteAddr(IOAddress("fe80::abcd"));
    boost::shared_ptr<Option6IA> ia = generateIA(D6O_IA_NA, iaid, 1500, 3000);

    OptionPtr released_addr_opt(new Option6IAAddr(D6O_IAADDR, addr, 300, 500));
    ia->addOption(released_addr_opt);
    req->addOption(ia);
    req->addOption(clientid);

    // Server-id is mandatory in RELEASE
    req->addOption(srv.getServerID());

    // Pass it to the server and hope for a REPLY
    Pkt6Ptr reply = srv.processRelease(req);

    // check that we get the right NAK
    checkNakResponse (reply, DHCPV6_REPLY, 1234, STATUS_NoBinding);
}


// Test verifies that the Dhcpv6_srv class can be instantiated. It checks a mode
// without open sockets and with sockets opened on a high port (to not require
// root privileges).
TEST_F(Dhcpv6SrvTest, basic) {
    // srv has stubbed interface detection. It will read
    // interfaces.txt instead. It will pretend to have detected
    // fe80::1234 link-local address on eth0 interface. Obviously
    // an attempt to bind this socket will fail.
    boost::scoped_ptr<Dhcpv6Srv> srv;

    ASSERT_NO_THROW( {
        // Skip opening any sockets
        srv.reset(new Dhcpv6Srv(0));
    });
    srv.reset();
    ASSERT_NO_THROW({
        // open an unpriviledged port
        srv.reset(new Dhcpv6Srv(DHCP6_SERVER_PORT + 10000));
    });
}

// Test checks that DUID is generated properly
TEST_F(Dhcpv6SrvTest, DUID) {

    boost::scoped_ptr<Dhcpv6Srv> srv;
    ASSERT_NO_THROW( {
        srv.reset(new NakedDhcpv6Srv(0));
    });

    OptionPtr srvid = srv->getServerID();
    ASSERT_TRUE(srvid);

    EXPECT_EQ(D6O_SERVERID, srvid->getType());

    OutputBuffer buf(32);
    srvid->pack(buf);

    // length of the actual DUID
    size_t len = buf.getLength() - srvid->getHeaderLen();

    InputBuffer data(buf.getData(), buf.getLength());

    // ignore first four bytes (standard DHCPv6 header)
    data.readUint32();

    uint16_t duid_type = data.readUint16();
    cout << "Duid-type=" << duid_type << endl;
    switch(duid_type) {
    case DUID::DUID_LLT: {
        // DUID must contain at least 6 bytes long MAC
        // + 8 bytes of fixed header
        EXPECT_GE(14, len);

        uint16_t hw_type = data.readUint16();
        // there's no real way to find out "correct"
        // hardware type
        EXPECT_GT(hw_type, 0);

        // check that timer is counted since 1.1.2000,
        // not from 1.1.1970.
        uint32_t seconds = data.readUint32();
        EXPECT_LE(seconds, DUID_TIME_EPOCH);
        // this test will start failing after 2030.
        // Hopefully we will be at BIND12 by then.

        // MAC must not be zeros
        vector<uint8_t> mac(len-8);
        vector<uint8_t> zeros(len-8, 0);
        data.readVector(mac, len-8);
        EXPECT_TRUE(mac != zeros);
        break;
    }
    case DUID::DUID_EN: {
        // there's not much we can check. Just simple
        // check if it is not all zeros
        vector<uint8_t> content(len-2);
        data.readVector(content, len-2);
        EXPECT_FALSE(isRangeZero(content.begin(), content.end()));
        break;
    }
    case DUID::DUID_LL: {
        // not supported yet
        cout << "Test not implemented for DUID-LL." << endl;

        // No failure here. There's really no way for test LL DUID. It doesn't
        // even make sense to check if that Link Layer is actually present on
        // a physical interface. RFC3315 says a server should write its DUID
        // and keep it despite hardware changes.
        break;
    }
    case DUID::DUID_UUID: // not supported yet
    default:
        ADD_FAILURE() << "Not supported duid type=" << duid_type << endl;
        break;
    }
}

// This test checks if Option Request Option (ORO) is parsed correctly
// and the requested options are actually assigned.
TEST_F(Dhcpv6SrvTest, advertiseOptions) {

    IfaceMgrTestConfig test_config(true);

    ConstElementPtr x;
    string config = "{ \"interfaces\": [ \"all\" ],"
        "\"preferred-lifetime\": 3000,"
        "\"rebind-timer\": 2000, "
        "\"renew-timer\": 1000, "
        "\"subnet6\": [ { "
        "    \"pool\": [ \"2001:db8:1::/64\" ],"
        "    \"subnet\": \"2001:db8:1::/48\", "
        "    \"interface\": \"eth0\", "
        "    \"option-data\": [ {"
        "          \"name\": \"dns-servers\","
        "          \"space\": \"dhcp6\","
        "          \"code\": 23,"
        "          \"data\": \"2001:db8:1234:FFFF::1, 2001:db8:1234:FFFF::2\","
        "          \"csv-format\": True"
        "        },"
        "        {"
        "          \"name\": \"subscriber-id\","
        "          \"space\": \"dhcp6\","
        "          \"code\": 38,"
        "          \"data\": \"1234\","
        "          \"csv-format\": False"
        "        } ]"
        " } ],"
        "\"valid-lifetime\": 4000 }";
    ASSERT_NO_THROW(configure(config));

    Pkt6Ptr sol = Pkt6Ptr(new Pkt6(DHCPV6_SOLICIT, 1234));
    sol->setRemoteAddr(IOAddress("fe80::abcd"));
    sol->setIface("eth0");
    sol->addOption(generateIA(D6O_IA_NA, 234, 1500, 3000));
    OptionPtr clientid = generateClientId();
    sol->addOption(clientid);

    // Pass it to the server and get an advertise
    Pkt6Ptr adv = srv_.processSolicit(sol);

    // check if we get response at all
    ASSERT_TRUE(adv);

    // We have not requested any options so they should not
    // be included in the response.
    ASSERT_FALSE(adv->getOption(D6O_SUBSCRIBER_ID));
    ASSERT_FALSE(adv->getOption(D6O_NAME_SERVERS));

    // Let's now request some options. We expect that the server
    // will include them in its response.
    boost::shared_ptr<OptionIntArray<uint16_t> >
        option_oro(new OptionIntArray<uint16_t>(Option::V6, D6O_ORO));
    // Create vector with two option codes.
    std::vector<uint16_t> codes(2);
    codes[0] = D6O_SUBSCRIBER_ID;
    codes[1] = D6O_NAME_SERVERS;
    // Pass this code to option.
    option_oro->setValues(codes);
    // Append ORO to SOLICIT message.
    sol->addOption(option_oro);

    // Need to process SOLICIT again after requesting new option.
    adv = srv_.processSolicit(sol);
    ASSERT_TRUE(adv);

    OptionPtr tmp = adv->getOption(D6O_NAME_SERVERS);
    ASSERT_TRUE(tmp);

    boost::shared_ptr<Option6AddrLst> reply_nameservers =
        boost::dynamic_pointer_cast<Option6AddrLst>(tmp);
    ASSERT_TRUE(reply_nameservers);

    Option6AddrLst::AddressContainer addrs = reply_nameservers->getAddresses();
    ASSERT_EQ(2, addrs.size());
    EXPECT_TRUE(addrs[0] == IOAddress("2001:db8:1234:FFFF::1"));
    EXPECT_TRUE(addrs[1] == IOAddress("2001:db8:1234:FFFF::2"));

    // There is a dummy option with code 1000 we requested from a server.
    // Expect that this option is in server's response.
    tmp = adv->getOption(D6O_SUBSCRIBER_ID);
    ASSERT_TRUE(tmp);

    // Check that the option contains valid data (from configuration).
    std::vector<uint8_t> data = tmp->getData();
    ASSERT_EQ(2, data.size());

    const uint8_t foo_expected[] = {
        0x12, 0x34
    };
    EXPECT_EQ(0, memcmp(&data[0], foo_expected, 2));

    // more checks to be implemented
}


// There are no dedicated tests for Dhcpv6Srv::handleIA_NA and Dhcpv6Srv::assignLeases
// as they are indirectly tested in Solicit and Request tests.

// This test verifies that incoming SOLICIT can be handled properly, that an
// ADVERTISE is generated, that the response has an address and that address
// really belongs to the configured pool.
//
// This test sends a SOLICIT without any hint in IA_NA.
//
// constructed very simple SOLICIT message with:
// - client-id option (mandatory)
// - IA option (a request for address, without any addresses)
//
// expected returned ADVERTISE message:
// - copy of client-id
// - server-id
// - IA that includes IAADDR
TEST_F(Dhcpv6SrvTest, SolicitBasic) {
    NakedDhcpv6Srv srv(0);

    Pkt6Ptr sol = Pkt6Ptr(new Pkt6(DHCPV6_SOLICIT, 1234));
    sol->setRemoteAddr(IOAddress("fe80::abcd"));
    sol->setIface("eth0");
    sol->addOption(generateIA(D6O_IA_NA, 234, 1500, 3000));
    OptionPtr clientid = generateClientId();
    sol->addOption(clientid);

    // Pass it to the server and get an advertise
    Pkt6Ptr reply = srv.processSolicit(sol);

    // check if we get response at all
    checkResponse(reply, DHCPV6_ADVERTISE, 1234);

    // check that IA_NA was returned and that there's an address included
    boost::shared_ptr<Option6IAAddr> addr = checkIA_NA(reply, 234, subnet_->getT1(),
                                                subnet_->getT2());
    ASSERT_TRUE(addr);

    // Check that the assigned address is indeed from the configured pool
    checkIAAddr(addr, addr->getAddress(), Lease::TYPE_NA);

    // check DUIDs
    checkServerId(reply, srv.getServerID());
    checkClientId(reply, clientid);
}

// This test verifies that incoming SOLICIT can be handled properly, that an
// ADVERTISE is generated, that the response has a prefix and that prefix
// really belongs to the configured pool.
//
// This test sends a SOLICIT without any hint in IA_PD.
//
// constructed very simple SOLICIT message with:
// - client-id option (mandatory)
// - IA option (a request for address, without any addresses)
//
// expected returned ADVERTISE message:
// - copy of client-id
// - server-id
// - IA that includes IAPREFIX
TEST_F(Dhcpv6SrvTest, pdSolicitBasic) {

    NakedDhcpv6Srv srv(0);

    Pkt6Ptr sol = Pkt6Ptr(new Pkt6(DHCPV6_SOLICIT, 1234));
    sol->setRemoteAddr(IOAddress("fe80::abcd"));
    sol->setIface("eth0");
    sol->addOption(generateIA(D6O_IA_PD, 234, 1500, 3000));
    OptionPtr clientid = generateClientId();
    sol->addOption(clientid);

    // Pass it to the server and get an advertise
    Pkt6Ptr reply = srv.processSolicit(sol);

    // check if we get response at all
    checkResponse(reply, DHCPV6_ADVERTISE, 1234);

    // check that IA_NA was returned and that there's an address included
    boost::shared_ptr<Option6IAPrefix> prefix = checkIA_PD(reply, 234, subnet_->getT1(),
                                                           subnet_->getT2());
    ASSERT_TRUE(prefix);

    // Check that the assigned prefix is indeed from the configured pool
    checkIAAddr(prefix, prefix->getAddress(), Lease::TYPE_PD);
    EXPECT_EQ(pd_pool_->getLength(), prefix->getLength());

    // check DUIDs
    checkServerId(reply, srv.getServerID());
    checkClientId(reply, clientid);
}

// This test verifies that incoming SOLICIT can be handled properly, that an
// ADVERTISE is generated, that the response has an address and that address
// really belongs to the configured pool.
//
// This test sends a SOLICIT with IA_NA that contains a valid hint.
//
// constructed very simple SOLICIT message with:
// - client-id option (mandatory)
// - IA option (a request for address, with an address that belongs to the
//              configured pool, i.e. is valid as hint)
//
// expected returned ADVERTISE message:
// - copy of client-id
// - server-id
// - IA that includes IAADDR
TEST_F(Dhcpv6SrvTest, SolicitHint) {
    NakedDhcpv6Srv srv(0);

    // Let's create a SOLICIT
    Pkt6Ptr sol = Pkt6Ptr(new Pkt6(DHCPV6_SOLICIT, 1234));
    sol->setRemoteAddr(IOAddress("fe80::abcd"));
    sol->setIface("eth0");
    boost::shared_ptr<Option6IA> ia = generateIA(D6O_IA_NA, 234, 1500, 3000);

    // with a valid hint
    IOAddress hint("2001:db8:1:1::dead:beef");
    ASSERT_TRUE(subnet_->inPool(Lease::TYPE_NA, hint));
    OptionPtr hint_opt(new Option6IAAddr(D6O_IAADDR, hint, 300, 500));
    ia->addOption(hint_opt);
    sol->addOption(ia);
    OptionPtr clientid = generateClientId();
    sol->addOption(clientid);

    // Pass it to the server and get an advertise
    Pkt6Ptr reply = srv.processSolicit(sol);

    // check if we get response at all
    checkResponse(reply, DHCPV6_ADVERTISE, 1234);

    OptionPtr tmp = reply->getOption(D6O_IA_NA);
    ASSERT_TRUE(tmp);

    // check that IA_NA was returned and that there's an address included
    boost::shared_ptr<Option6IAAddr> addr = checkIA_NA(reply, 234, subnet_->getT1(),
                                                subnet_->getT2());
    ASSERT_TRUE(addr);

    // check that we've got the address we requested
    checkIAAddr(addr, hint, Lease::TYPE_NA);

    // check DUIDs
    checkServerId(reply, srv.getServerID());
    checkClientId(reply, clientid);
}

// This test verifies that incoming SOLICIT can be handled properly, that an
// ADVERTISE is generated, that the response has an address and that address
// really belongs to the configured pool.
//
// This test sends a SOLICIT with IA_NA that contains an invalid hint.
//
// constructed very simple SOLICIT message with:
// - client-id option (mandatory)
// - IA option (a request for address, with an address that does not
//              belong to the configured pool, i.e. is valid as hint)
//
// expected returned ADVERTISE message:
// - copy of client-id
// - server-id
// - IA that includes IAADDR
TEST_F(Dhcpv6SrvTest, SolicitInvalidHint) {
    NakedDhcpv6Srv srv(0);

    // Let's create a SOLICIT
    Pkt6Ptr sol = Pkt6Ptr(new Pkt6(DHCPV6_SOLICIT, 1234));
    sol->setRemoteAddr(IOAddress("fe80::abcd"));
    sol->setIface("eth0");
    boost::shared_ptr<Option6IA> ia = generateIA(D6O_IA_NA, 234, 1500, 3000);
    IOAddress hint("2001:db8:1::cafe:babe");
    ASSERT_FALSE(subnet_->inPool(Lease::TYPE_NA, hint));
    OptionPtr hint_opt(new Option6IAAddr(D6O_IAADDR, hint, 300, 500));
    ia->addOption(hint_opt);
    sol->addOption(ia);
    OptionPtr clientid = generateClientId();
    sol->addOption(clientid);

    // Pass it to the server and get an advertise
    Pkt6Ptr reply = srv.processSolicit(sol);

    // check if we get response at all
    checkResponse(reply, DHCPV6_ADVERTISE, 1234);

    // check that IA_NA was returned and that there's an address included
    boost::shared_ptr<Option6IAAddr> addr = checkIA_NA(reply, 234, subnet_->getT1(),
                                                subnet_->getT2());
    ASSERT_TRUE(addr);

    // Check that the assigned address is indeed from the configured pool
    checkIAAddr(addr, addr->getAddress(), Lease::TYPE_NA);
    EXPECT_TRUE(subnet_->inPool(Lease::TYPE_NA, addr->getAddress()));

    // check DUIDs
    checkServerId(reply, srv.getServerID());
    checkClientId(reply, clientid);
}

/// @todo: Add a test that client sends hint that is in pool, but currently
/// being used by a different client.

// This test checks that the server is offering different addresses to different
// clients in ADVERTISEs. Please note that ADVERTISE is not a guarantee that such
// an address will be assigned. Had the pool was very small and contained only
// 2 addresses, the third client would get the same advertise as the first one
// and this is a correct behavior. It is REQUEST that will fail for the third
// client. ADVERTISE is basically saying "if you send me a request, you will
// probably get an address like this" (there are no guarantees).
TEST_F(Dhcpv6SrvTest, ManySolicits) {
    NakedDhcpv6Srv srv(0);

    Pkt6Ptr sol1 = Pkt6Ptr(new Pkt6(DHCPV6_SOLICIT, 1234));
    Pkt6Ptr sol2 = Pkt6Ptr(new Pkt6(DHCPV6_SOLICIT, 2345));
    Pkt6Ptr sol3 = Pkt6Ptr(new Pkt6(DHCPV6_SOLICIT, 3456));

    sol1->setRemoteAddr(IOAddress("fe80::abcd"));
    sol2->setRemoteAddr(IOAddress("fe80::1223"));
    sol3->setRemoteAddr(IOAddress("fe80::3467"));

    sol1->setIface("eth0");
    sol2->setIface("eth0");
    sol3->setIface("eth0");

    sol1->addOption(generateIA(D6O_IA_NA, 1, 1500, 3000));
    sol2->addOption(generateIA(D6O_IA_NA, 2, 1500, 3000));
    sol3->addOption(generateIA(D6O_IA_NA, 3, 1500, 3000));

    // different client-id sizes
    OptionPtr clientid1 = generateClientId(12);
    OptionPtr clientid2 = generateClientId(14);
    OptionPtr clientid3 = generateClientId(16);

    sol1->addOption(clientid1);
    sol2->addOption(clientid2);
    sol3->addOption(clientid3);

    // Pass it to the server and get an advertise
    Pkt6Ptr reply1 = srv.processSolicit(sol1);
    Pkt6Ptr reply2 = srv.processSolicit(sol2);
    Pkt6Ptr reply3 = srv.processSolicit(sol3);

    // check if we get response at all
    checkResponse(reply1, DHCPV6_ADVERTISE, 1234);
    checkResponse(reply2, DHCPV6_ADVERTISE, 2345);
    checkResponse(reply3, DHCPV6_ADVERTISE, 3456);

    // check that IA_NA was returned and that there's an address included
    boost::shared_ptr<Option6IAAddr> addr1 = checkIA_NA(reply1, 1, subnet_->getT1(),
                                                subnet_->getT2());
    boost::shared_ptr<Option6IAAddr> addr2 = checkIA_NA(reply2, 2, subnet_->getT1(),
                                                subnet_->getT2());
    boost::shared_ptr<Option6IAAddr> addr3 = checkIA_NA(reply3, 3, subnet_->getT1(),
                                                subnet_->getT2());
    ASSERT_TRUE(addr1);
    ASSERT_TRUE(addr2);
    ASSERT_TRUE(addr3);

    // Check that the assigned address is indeed from the configured pool
    checkIAAddr(addr1, addr1->getAddress(), Lease::TYPE_NA);
    checkIAAddr(addr2, addr2->getAddress(), Lease::TYPE_NA);
    checkIAAddr(addr3, addr3->getAddress(), Lease::TYPE_NA);

    // check DUIDs
    checkServerId(reply1, srv.getServerID());
    checkServerId(reply2, srv.getServerID());
    checkServerId(reply3, srv.getServerID());
    checkClientId(reply1, clientid1);
    checkClientId(reply2, clientid2);
    checkClientId(reply3, clientid3);

    // Finally check that the addresses offered are different
    EXPECT_NE(addr1->getAddress(), addr2->getAddress());
    EXPECT_NE(addr2->getAddress(), addr3->getAddress());
    EXPECT_NE(addr3->getAddress(), addr1->getAddress());
    cout << "Offered address to client1=" << addr1->getAddress() << endl;
    cout << "Offered address to client2=" << addr2->getAddress() << endl;
    cout << "Offered address to client3=" << addr3->getAddress() << endl;
}

// This test verifies that incoming REQUEST can be handled properly, that a
// REPLY is generated, that the response has an address and that address
// really belongs to the configured pool.
//
// This test sends a REQUEST with IA_NA that contains a valid hint.
//
// constructed very simple REQUEST message with:
// - client-id option (mandatory)
// - IA option (a request for address, with an address that belongs to the
//              configured pool, i.e. is valid as hint)
//
// expected returned REPLY message:
// - copy of client-id
// - server-id
// - IA that includes IAADDR
TEST_F(Dhcpv6SrvTest, RequestBasic) {
    NakedDhcpv6Srv srv(0);

    // Let's create a REQUEST
    Pkt6Ptr req = Pkt6Ptr(new Pkt6(DHCPV6_REQUEST, 1234));
    req->setRemoteAddr(IOAddress("fe80::abcd"));
    req->setIface("eth0");
    boost::shared_ptr<Option6IA> ia = generateIA(D6O_IA_NA, 234, 1500, 3000);

    // with a valid hint
    IOAddress hint("2001:db8:1:1::dead:beef");
    ASSERT_TRUE(subnet_->inPool(Lease::TYPE_NA, hint));
    OptionPtr hint_opt(new Option6IAAddr(D6O_IAADDR, hint, 300, 500));
    ia->addOption(hint_opt);
    req->addOption(ia);
    OptionPtr clientid = generateClientId();
    req->addOption(clientid);

    // server-id is mandatory in REQUEST
    req->addOption(srv.getServerID());

    // Pass it to the server and hope for a REPLY
    Pkt6Ptr reply = srv.processRequest(req);

    // check if we get response at all
    checkResponse(reply, DHCPV6_REPLY, 1234);

    OptionPtr tmp = reply->getOption(D6O_IA_NA);
    ASSERT_TRUE(tmp);

    // check that IA_NA was returned and that there's an address included
    boost::shared_ptr<Option6IAAddr> addr = checkIA_NA(reply, 234,
                                                       subnet_->getT1(),
                                                       subnet_->getT2());
    ASSERT_TRUE(addr);

    // check that we've got the address we requested
    checkIAAddr(addr, hint, Lease::TYPE_NA);

    // check DUIDs
    checkServerId(reply, srv.getServerID());
    checkClientId(reply, clientid);

    // check that the lease is really in the database
    Lease6Ptr l = checkLease(duid_, reply->getOption(D6O_IA_NA), addr);
    EXPECT_TRUE(l);
    LeaseMgrFactory::instance().deleteLease(addr->getAddress());
}

// This test verifies that incoming REQUEST can be handled properly, that a
// REPLY is generated, that the response has a prefix and that prefix
// really belongs to the configured pool.
//
// This test sends a REQUEST with IA_PD that contains a valid hint.
//
// constructed very simple REQUEST message with:
// - client-id option (mandatory)
// - IA option (a request for address, with an address that belongs to the
//              configured pool, i.e. is valid as hint)
//
// expected returned REPLY message:
// - copy of client-id
// - server-id
// - IA that includes IAPREFIX
TEST_F(Dhcpv6SrvTest, pdRequestBasic) {

    NakedDhcpv6Srv srv(0);

    // Let's create a REQUEST
    Pkt6Ptr req = Pkt6Ptr(new Pkt6(DHCPV6_REQUEST, 1234));
    req->setRemoteAddr(IOAddress("fe80::abcd"));
    req->setIface("eth0");
    boost::shared_ptr<Option6IA> ia = generateIA(D6O_IA_PD, 234, 1500, 3000);

    // with a valid hint
    IOAddress hint("2001:db8:1:2:f::");
    ASSERT_TRUE(subnet_->inPool(Lease::TYPE_PD, hint));
    OptionPtr hint_opt(new Option6IAPrefix(D6O_IAPREFIX, hint, 64, 300, 500));
    ia->addOption(hint_opt);
    req->addOption(ia);
    OptionPtr clientid = generateClientId();
    req->addOption(clientid);

    // server-id is mandatory in REQUEST
    req->addOption(srv.getServerID());

    // Pass it to the server and hope for a REPLY
    Pkt6Ptr reply = srv.processRequest(req);

    // check if we get response at all
    checkResponse(reply, DHCPV6_REPLY, 1234);

    OptionPtr tmp = reply->getOption(D6O_IA_PD);
    ASSERT_TRUE(tmp);

    // check that IA_NA was returned and that there's an address included
    boost::shared_ptr<Option6IAPrefix> prf = checkIA_PD(reply, 234,
                                                        subnet_->getT1(),
                                                        subnet_->getT2());
    ASSERT_TRUE(prf);

    // check that we've got the address we requested
    checkIAAddr(prf, hint, Lease::TYPE_PD);
    EXPECT_EQ(pd_pool_->getLength(), prf->getLength());

    // check DUIDs
    checkServerId(reply, srv.getServerID());
    checkClientId(reply, clientid);

    // check that the lease is really in the database
    Lease6Ptr l = checkPdLease(duid_, reply->getOption(D6O_IA_PD), prf);
    EXPECT_TRUE(l);
    EXPECT_TRUE(LeaseMgrFactory::instance().deleteLease(prf->getAddress()));
}

// This test checks that the server is offering different addresses to different
// clients in REQUEST. Please note that ADVERTISE is not a guarantee that such
// and address will be assigned. Had the pool was very small and contained only
// 2 addresses, the third client would get the same advertise as the first one
// and this is a correct behavior. It is REQUEST that will fail for the third
// client. ADVERTISE is basically saying "if you send me a request, you will
// probably get an address like this" (there are no guarantees).
TEST_F(Dhcpv6SrvTest, ManyRequests) {
    NakedDhcpv6Srv srv(0);

    ASSERT_TRUE(subnet_);

    Pkt6Ptr req1 = Pkt6Ptr(new Pkt6(DHCPV6_REQUEST, 1234));
    Pkt6Ptr req2 = Pkt6Ptr(new Pkt6(DHCPV6_REQUEST, 2345));
    Pkt6Ptr req3 = Pkt6Ptr(new Pkt6(DHCPV6_REQUEST, 3456));

    req1->setRemoteAddr(IOAddress("fe80::abcd"));
    req2->setRemoteAddr(IOAddress("fe80::1223"));
    req3->setRemoteAddr(IOAddress("fe80::3467"));

    req1->setIface("eth0");
    req2->setIface("eth0");
    req3->setIface("eth0");

    req1->addOption(generateIA(D6O_IA_NA, 1, 1500, 3000));
    req2->addOption(generateIA(D6O_IA_NA, 2, 1500, 3000));
    req3->addOption(generateIA(D6O_IA_NA, 3, 1500, 3000));

    // different client-id sizes
    OptionPtr clientid1 = generateClientId(12);
    OptionPtr clientid2 = generateClientId(14);
    OptionPtr clientid3 = generateClientId(16);

    req1->addOption(clientid1);
    req2->addOption(clientid2);
    req3->addOption(clientid3);

    // server-id is mandatory in REQUEST
    req1->addOption(srv.getServerID());
    req2->addOption(srv.getServerID());
    req3->addOption(srv.getServerID());

    // Pass it to the server and get an advertise
    Pkt6Ptr reply1 = srv.processRequest(req1);
    Pkt6Ptr reply2 = srv.processRequest(req2);
    Pkt6Ptr reply3 = srv.processRequest(req3);

    // check if we get response at all
    checkResponse(reply1, DHCPV6_REPLY, 1234);
    checkResponse(reply2, DHCPV6_REPLY, 2345);
    checkResponse(reply3, DHCPV6_REPLY, 3456);

    // check that IA_NA was returned and that there's an address included
    boost::shared_ptr<Option6IAAddr> addr1 = checkIA_NA(reply1, 1, subnet_->getT1(),
                                                subnet_->getT2());
    boost::shared_ptr<Option6IAAddr> addr2 = checkIA_NA(reply2, 2, subnet_->getT1(),
                                                subnet_->getT2());
    boost::shared_ptr<Option6IAAddr> addr3 = checkIA_NA(reply3, 3, subnet_->getT1(),
                                                subnet_->getT2());

    ASSERT_TRUE(addr1);
    ASSERT_TRUE(addr2);
    ASSERT_TRUE(addr3);

    // Check that the assigned address is indeed from the configured pool
    checkIAAddr(addr1, addr1->getAddress(), Lease::TYPE_NA);
    checkIAAddr(addr2, addr2->getAddress(), Lease::TYPE_NA);
    checkIAAddr(addr3, addr3->getAddress(), Lease::TYPE_NA);

    // check DUIDs
    checkServerId(reply1, srv.getServerID());
    checkServerId(reply2, srv.getServerID());
    checkServerId(reply3, srv.getServerID());
    checkClientId(reply1, clientid1);
    checkClientId(reply2, clientid2);
    checkClientId(reply3, clientid3);

    // Finally check that the addresses offered are different
    EXPECT_NE(addr1->getAddress(), addr2->getAddress());
    EXPECT_NE(addr2->getAddress(), addr3->getAddress());
    EXPECT_NE(addr3->getAddress(), addr1->getAddress());
    cout << "Assigned address to client1=" << addr1->getAddress() << endl;
    cout << "Assigned address to client2=" << addr2->getAddress() << endl;
    cout << "Assigned address to client3=" << addr3->getAddress() << endl;
}

// This test verifies that incoming (positive) RENEW can be handled properly, that a
// REPLY is generated, that the response has an address and that address
// really belongs to the configured pool and that lease is actually renewed.
//
// expected:
// - returned REPLY message has copy of client-id
// - returned REPLY message has server-id
// - returned REPLY message has IA_NA that includes IAADDR
// - lease is actually renewed in LeaseMgr
TEST_F(Dhcpv6SrvTest, renewBasic) {
    testRenewBasic(Lease::TYPE_NA, "2001:db8:1:1::cafe:babe",
                   "2001:db8:1:1::cafe:babe", 128);
}

// This test verifies that incoming (positive) PD RENEW can be handled properly,
// that a REPLY is generated, that the response has a prefix and that prefix
// really belongs to the configured pool and that lease is actually renewed.
//
// expected:
// - returned REPLY message has copy of client-id
// - returned REPLY message has server-id
// - returned REPLY message has IA_PD that includes IAPREFIX
// - lease is actually renewed in LeaseMgr
TEST_F(Dhcpv6SrvTest, pdRenewBasic) {
    testRenewBasic(Lease::TYPE_PD, "2001:db8:1:2::",
                   "2001:db8:1:2::", pd_pool_->getLength());
}

// This test verifies that incoming (invalid) RENEW with an address
// can be handled properly.
//
// This test checks 3 scenarios:
// 1. there is no such lease at all
// 2. there is such a lease, but it is assigned to a different IAID
// 3. there is such a lease, but it belongs to a different client
//
// expected:
// - returned REPLY message has copy of client-id
// - returned REPLY message has server-id
// - returned REPLY message has IA_NA that includes STATUS-CODE
// - No lease in LeaseMgr
TEST_F(Dhcpv6SrvTest, RenewReject) {
    testRenewReject(Lease::TYPE_NA, IOAddress("2001:db8:1:1::dead"));
}

// This test verifies that incoming (invalid) RENEW with a prefix
// can be handled properly.
//
// This test checks 3 scenarios:
// 1. there is no such lease at all
// 2. there is such a lease, but it is assigned to a different IAID
// 3. there is such a lease, but it belongs to a different client
//
// expected:
// - returned REPLY message has copy of client-id
// - returned REPLY message has server-id
// - returned REPLY message has IA_PD that includes STATUS-CODE
// - No lease in LeaseMgr
TEST_F(Dhcpv6SrvTest, pdRenewReject) {
    testRenewReject(Lease::TYPE_PD, IOAddress("2001:db8:1:2::"));
}

// This test verifies that incoming (positive) RELEASE with address can be
// handled properly, that a REPLY is generated, that the response has status
// code and that the lease is indeed removed from the database.
//
// expected:
// - returned REPLY message has copy of client-id
// - returned REPLY message has server-id
// - returned REPLY message has IA_NA that does not include an IAADDR
// - lease is actually removed from LeaseMgr
TEST_F(Dhcpv6SrvTest, ReleaseBasic) {
    testReleaseBasic(Lease::TYPE_NA, IOAddress("2001:db8:1:1::cafe:babe"),
                     IOAddress("2001:db8:1:1::cafe:babe"));
}

// This test verifies that incoming (positive) RELEASE with prefix can be
// handled properly, that a REPLY is generated, that the response has
// status code and that the lease is indeed removed from the database.
//
// expected:
// - returned REPLY message has copy of client-id
// - returned REPLY message has server-id
// - returned REPLY message has IA_PD that does not include an IAPREFIX
// - lease is actually removed from LeaseMgr
TEST_F(Dhcpv6SrvTest, pdReleaseBasic) {
    testReleaseBasic(Lease::TYPE_PD, IOAddress("2001:db8:1:2::"),
                     IOAddress("2001:db8:1:2::"));
}

// This test verifies that incoming (invalid) RELEASE with an address
// can be handled properly.
//
// This test checks 3 scenarios:
// 1. there is no such lease at all
// 2. there is such a lease, but it is assigned to a different IAID
// 3. there is such a lease, but it belongs to a different client
//
// expected:
// - returned REPLY message has copy of client-id
// - returned REPLY message has server-id
// - returned REPLY message has IA_NA that includes STATUS-CODE
// - No lease in LeaseMgr
TEST_F(Dhcpv6SrvTest, ReleaseReject) {
    testReleaseReject(Lease::TYPE_NA, IOAddress("2001:db8:1:1::dead"));
}

// This test verifies that incoming (invalid) RELEASE with a prefix
// can be handled properly.
//
// This test checks 3 scenarios:
// 1. there is no such lease at all
// 2. there is such a lease, but it is assigned to a different IAID
// 3. there is such a lease, but it belongs to a different client
//
// expected:
// - returned REPLY message has copy of client-id
// - returned REPLY message has server-id
// - returned REPLY message has IA_PD that includes STATUS-CODE
// - No lease in LeaseMgr
TEST_F(Dhcpv6SrvTest, pdReleaseReject) {
    testReleaseReject(Lease::TYPE_PD, IOAddress("2001:db8:1:2::"));
}

// This test verifies if the status code option is generated properly.
TEST_F(Dhcpv6SrvTest, StatusCode) {
    NakedDhcpv6Srv srv(0);

    // a dummy content for client-id
    uint8_t expected[] = {
        0x0, 0xD, // option code = 13
        0x0, 0x7, // option length = 7
        0x0, 0x3, // status code = 3
        0x41, 0x42, 0x43, 0x44, 0x45 // string value ABCDE
    };
    // Create the option.
    OptionPtr status = srv.createStatusCode(3, "ABCDE");
    // Allocate an output buffer. We will store the option
    // in wire format here.
    OutputBuffer buf(sizeof(expected));
    // Prepare the wire format.
    ASSERT_NO_THROW(status->pack(buf));
    // Check that the option buffer has valid length (option header + data).
    ASSERT_EQ(sizeof(expected), buf.getLength());
    // Verify the contents of the option.
    EXPECT_EQ(0, memcmp(expected, buf.getData(), sizeof(expected)));
}

// This test verifies if the sanityCheck() really checks options presence.
TEST_F(Dhcpv6SrvTest, sanityCheck) {
    NakedDhcpv6Srv srv(0);

    Pkt6Ptr pkt = Pkt6Ptr(new Pkt6(DHCPV6_SOLICIT, 1234));

    // Set link-local sender address, so appropriate subnet can be
    // selected for this packet.
    pkt->setRemoteAddr(IOAddress("fe80::abcd"));

    // client-id is optional for information-request, so
    EXPECT_NO_THROW(srv.sanityCheck(pkt, Dhcpv6Srv::OPTIONAL, Dhcpv6Srv::OPTIONAL));

    // empty packet, no client-id, no server-id
    EXPECT_THROW(srv.sanityCheck(pkt, Dhcpv6Srv::MANDATORY, Dhcpv6Srv::FORBIDDEN),
                 RFCViolation);

    // This doesn't make much sense, but let's check it for completeness
    EXPECT_NO_THROW(srv.sanityCheck(pkt, Dhcpv6Srv::FORBIDDEN, Dhcpv6Srv::FORBIDDEN));

    OptionPtr clientid = generateClientId();
    pkt->addOption(clientid);

    // client-id is mandatory, server-id is forbidden (as in SOLICIT or REBIND)
    EXPECT_NO_THROW(srv.sanityCheck(pkt, Dhcpv6Srv::MANDATORY, Dhcpv6Srv::FORBIDDEN));

    pkt->addOption(srv.getServerID());

    // both client-id and server-id are mandatory (as in REQUEST, RENEW, RELEASE, DECLINE)
    EXPECT_NO_THROW(srv.sanityCheck(pkt, Dhcpv6Srv::MANDATORY, Dhcpv6Srv::MANDATORY));

    // sane section ends here, let's do some negative tests as well

    pkt->addOption(clientid);
    pkt->addOption(clientid);

    // with more than one client-id it should throw, no matter what
    EXPECT_THROW(srv.sanityCheck(pkt, Dhcpv6Srv::OPTIONAL, Dhcpv6Srv::OPTIONAL),
                 RFCViolation);
    EXPECT_THROW(srv.sanityCheck(pkt, Dhcpv6Srv::MANDATORY, Dhcpv6Srv::OPTIONAL),
                 RFCViolation);
    EXPECT_THROW(srv.sanityCheck(pkt, Dhcpv6Srv::OPTIONAL, Dhcpv6Srv::MANDATORY),
                 RFCViolation);
    EXPECT_THROW(srv.sanityCheck(pkt, Dhcpv6Srv::MANDATORY, Dhcpv6Srv::MANDATORY),
                 RFCViolation);

    pkt->delOption(D6O_CLIENTID);
    pkt->delOption(D6O_CLIENTID);

    // again we have only one client-id

    // let's try different type of insanity - several server-ids
    pkt->addOption(srv.getServerID());
    pkt->addOption(srv.getServerID());

    // with more than one server-id it should throw, no matter what
    EXPECT_THROW(srv.sanityCheck(pkt, Dhcpv6Srv::OPTIONAL, Dhcpv6Srv::OPTIONAL),
                 RFCViolation);
    EXPECT_THROW(srv.sanityCheck(pkt, Dhcpv6Srv::MANDATORY, Dhcpv6Srv::OPTIONAL),
                 RFCViolation);
    EXPECT_THROW(srv.sanityCheck(pkt, Dhcpv6Srv::OPTIONAL, Dhcpv6Srv::MANDATORY),
                 RFCViolation);
    EXPECT_THROW(srv.sanityCheck(pkt, Dhcpv6Srv::MANDATORY, Dhcpv6Srv::MANDATORY),
                 RFCViolation);
}
// Check that the server is testing if server identifier received in the
// query, matches server identifier used by the server.
TEST_F(Dhcpv6SrvTest, testServerID) {
        NakedDhcpv6Srv srv(0);

        Pkt6Ptr req = Pkt6Ptr(new Pkt6(DHCPV6_REQUEST, 1234));
    std::vector<uint8_t> bin;

    // diud_llt constructed with: time = 0, macaddress = 00:00:00:00:00:00
    // it's necessary to generate server identifier option
    isc::util::encode::decodeHex("0001000100000000000000000000", bin);
    // Now create server identifier option
    OptionPtr serverid = OptionPtr(new Option(Option::V6, D6O_SERVERID, bin));

    // Server identifier option is MANDATORY in Request message.
    // Add server identifier option with different value from one that
    // server is using.
    req->addOption(serverid);

    // Message shoud be dropped
    EXPECT_FALSE(srv.testServerID(req));

    // Delete server identifier option and add new one, with same value as
    // server's server identifier.
    req->delOption(D6O_SERVERID);
    req->addOption(srv.getServerID());

    // With proper server identifier we expect true
    EXPECT_TRUE(srv.testServerID(req));

    // server-id MUST NOT appear in Solicit, so check if server is
    // not dropping a message without server id.
    Pkt6Ptr pkt = Pkt6Ptr(new Pkt6(DHCPV6_SOLICIT, 1234));

    EXPECT_TRUE(srv.testServerID(req));
}

// This test verifies if selectSubnet() selects proper subnet for a given
// source address.
TEST_F(Dhcpv6SrvTest, selectSubnetAddr) {
    NakedDhcpv6Srv srv(0);

    Subnet6Ptr subnet1(new Subnet6(IOAddress("2001:db8:1::"), 48, 1, 2, 3, 4));
    Subnet6Ptr subnet2(new Subnet6(IOAddress("2001:db8:2::"), 48, 1, 2, 3, 4));
    Subnet6Ptr subnet3(new Subnet6(IOAddress("2001:db8:3::"), 48, 1, 2, 3, 4));

    // CASE 1: We have only one subnet defined and we received local traffic.
    // The only available subnet used to be picked, but not anymore
    CfgMgr::instance().deleteSubnets6();
    CfgMgr::instance().addSubnet6(subnet1); // just a single subnet

    Pkt6Ptr pkt = Pkt6Ptr(new Pkt6(DHCPV6_SOLICIT, 1234));
    pkt->setRemoteAddr(IOAddress("fe80::abcd"));

    // The clause for assuming local subnet if there is only one subnet is was
    // removed.
    EXPECT_FALSE(srv.selectSubnet(pkt));

    // CASE 2: We have only one subnet defined and we received relayed traffic.
    // We should NOT select it.

    // Identical steps as in case 1, but repeated for clarity
    CfgMgr::instance().deleteSubnets6();
    CfgMgr::instance().addSubnet6(subnet1); // just a single subnet
    pkt->setRemoteAddr(IOAddress("2001:db8:abcd::2345"));
    Subnet6Ptr selected = srv.selectSubnet(pkt);
    EXPECT_FALSE(selected);

    // CASE 3: We have three subnets defined and we received local traffic.
    // Nothing should be selected.
    CfgMgr::instance().deleteSubnets6();
    CfgMgr::instance().addSubnet6(subnet1);
    CfgMgr::instance().addSubnet6(subnet2);
    CfgMgr::instance().addSubnet6(subnet3);
    pkt->setRemoteAddr(IOAddress("fe80::abcd"));
    selected = srv.selectSubnet(pkt);
    EXPECT_FALSE(selected);

    // CASE 4: We have three subnets defined and we received relayed traffic
    // that came out of subnet 2. We should select subnet2 then
    CfgMgr::instance().deleteSubnets6();
    CfgMgr::instance().addSubnet6(subnet1);
    CfgMgr::instance().addSubnet6(subnet2);
    CfgMgr::instance().addSubnet6(subnet3);
    pkt->setRemoteAddr(IOAddress("2001:db8:2::baca"));
    selected = srv.selectSubnet(pkt);
    EXPECT_EQ(selected, subnet2);

    // CASE 5: We have three subnets defined and we received relayed traffic
    // that came out of undefined subnet. We should select nothing
    CfgMgr::instance().deleteSubnets6();
    CfgMgr::instance().addSubnet6(subnet1);
    CfgMgr::instance().addSubnet6(subnet2);
    CfgMgr::instance().addSubnet6(subnet3);
    pkt->setRemoteAddr(IOAddress("2001:db8:4::baca"));
    EXPECT_FALSE(srv.selectSubnet(pkt));
}

// This test verifies if selectSubnet() selects proper subnet for a given
// network interface name.
TEST_F(Dhcpv6SrvTest, selectSubnetIface) {
    NakedDhcpv6Srv srv(0);

    Subnet6Ptr subnet1(new Subnet6(IOAddress("2001:db8:1::"), 48, 1, 2, 3, 4));
    Subnet6Ptr subnet2(new Subnet6(IOAddress("2001:db8:2::"), 48, 1, 2, 3, 4));
    Subnet6Ptr subnet3(new Subnet6(IOAddress("2001:db8:3::"), 48, 1, 2, 3, 4));

    subnet1->setIface("eth0");
    subnet3->setIface("wifi1");

    // CASE 1: We have only one subnet defined and it is available via eth0.
    // Packet came from eth0. The only available subnet should be selected
    CfgMgr::instance().deleteSubnets6();
    CfgMgr::instance().addSubnet6(subnet1); // just a single subnet

    Pkt6Ptr pkt = Pkt6Ptr(new Pkt6(DHCPV6_SOLICIT, 1234));
    pkt->setIface("eth0");

    Subnet6Ptr selected = srv.selectSubnet(pkt);
    EXPECT_EQ(selected, subnet1);

    // CASE 2: We have only one subnet defined and it is available via eth0.
    // Packet came from eth1. We should not select it
    CfgMgr::instance().deleteSubnets6();
    CfgMgr::instance().addSubnet6(subnet1); // just a single subnet

    pkt->setIface("eth1");

    selected = srv.selectSubnet(pkt);
    EXPECT_FALSE(selected);

    // CASE 3: We have only 3 subnets defined, one over eth0, one remote and
    // one over wifi1.
    // Packet came from eth1. We should not select it
    CfgMgr::instance().deleteSubnets6();
    CfgMgr::instance().addSubnet6(subnet1);
    CfgMgr::instance().addSubnet6(subnet2);
    CfgMgr::instance().addSubnet6(subnet3);

    pkt->setIface("eth0");
    EXPECT_EQ(subnet1, srv.selectSubnet(pkt));

    pkt->setIface("eth3"); // no such interface
    EXPECT_EQ(Subnet6Ptr(), srv.selectSubnet(pkt)); // nothing selected

    pkt->setIface("wifi1");
    EXPECT_EQ(subnet3, srv.selectSubnet(pkt));
}

// This test verifies if selectSubnet() selects proper subnet for a given
// linkaddr in RELAY-FORW message
TEST_F(Dhcpv6SrvTest, selectSubnetRelayLinkaddr) {
    NakedDhcpv6Srv srv(0);

    Subnet6Ptr subnet1(new Subnet6(IOAddress("2001:db8:1::"), 48, 1, 2, 3, 4));
    Subnet6Ptr subnet2(new Subnet6(IOAddress("2001:db8:2::"), 48, 1, 2, 3, 4));
    Subnet6Ptr subnet3(new Subnet6(IOAddress("2001:db8:3::"), 48, 1, 2, 3, 4));

    Pkt6::RelayInfo relay;
    relay.linkaddr_ = IOAddress("2001:db8:2::1234");
    relay.peeraddr_ = IOAddress("fe80::1");

    // CASE 1: We have only one subnet defined and we received relayed traffic.
    // The only available subnet should NOT be selected.
    CfgMgr::instance().deleteSubnets6();
    CfgMgr::instance().addSubnet6(subnet1); // just a single subnet

    Pkt6Ptr pkt = Pkt6Ptr(new Pkt6(DHCPV6_SOLICIT, 1234));
    pkt->relay_info_.push_back(relay);

    Subnet6Ptr selected = srv.selectSubnet(pkt);
    EXPECT_FALSE(selected);

    // CASE 2: We have three subnets defined and we received relayed traffic.
    // Nothing should be selected.
    CfgMgr::instance().deleteSubnets6();
    CfgMgr::instance().addSubnet6(subnet1);
    CfgMgr::instance().addSubnet6(subnet2);
    CfgMgr::instance().addSubnet6(subnet3);
    selected = srv.selectSubnet(pkt);
    EXPECT_EQ(selected, subnet2);

    // CASE 3: We have three subnets defined and we received relayed traffic
    // that came out of subnet 2. We should select subnet2 then
    CfgMgr::instance().deleteSubnets6();
    CfgMgr::instance().addSubnet6(subnet1);
    CfgMgr::instance().addSubnet6(subnet2);
    CfgMgr::instance().addSubnet6(subnet3);

    // Source of the packet should have no meaning. Selection is based
    // on linkaddr field in the relay
    pkt->setRemoteAddr(IOAddress("2001:db8:1::baca"));
    selected = srv.selectSubnet(pkt);
    EXPECT_EQ(selected, subnet2);

    // CASE 4: We have three subnets defined and we received relayed traffic
    // that came out of undefined subnet. We should select nothing
    CfgMgr::instance().deleteSubnets6();
    CfgMgr::instance().addSubnet6(subnet1);
    CfgMgr::instance().addSubnet6(subnet2);
    CfgMgr::instance().addSubnet6(subnet3);
    pkt->relay_info_.clear();
    relay.linkaddr_ = IOAddress("2001:db8:4::1234");
    pkt->relay_info_.push_back(relay);
    selected = srv.selectSubnet(pkt);
    EXPECT_FALSE(selected);

}

// This test verifies if selectSubnet() selects proper subnet for a given
// interface-id option
TEST_F(Dhcpv6SrvTest, selectSubnetRelayInterfaceId) {
    NakedDhcpv6Srv srv(0);

    Subnet6Ptr subnet1(new Subnet6(IOAddress("2001:db8:1::"), 48, 1, 2, 3, 4));
    Subnet6Ptr subnet2(new Subnet6(IOAddress("2001:db8:2::"), 48, 1, 2, 3, 4));
    Subnet6Ptr subnet3(new Subnet6(IOAddress("2001:db8:3::"), 48, 1, 2, 3, 4));

    subnet1->setInterfaceId(generateInterfaceId("relay1"));
    subnet2->setInterfaceId(generateInterfaceId("relay2"));

    // CASE 1: We have only one subnet defined and it is for interface-id "relay1"
    // Packet came with interface-id "relay2". We should not select subnet1
    CfgMgr::instance().deleteSubnets6();
    CfgMgr::instance().addSubnet6(subnet1); // just a single subnet

    Pkt6Ptr pkt = Pkt6Ptr(new Pkt6(DHCPV6_SOLICIT, 1234));
    Pkt6::RelayInfo relay;
    relay.linkaddr_ = IOAddress("2001:db8:2::1234");
    relay.peeraddr_ = IOAddress("fe80::1");
    OptionPtr opt = generateInterfaceId("relay2");
    relay.options_.insert(make_pair(opt->getType(), opt));
    pkt->relay_info_.push_back(relay);

    // There is only one subnet configured and we are outside of that subnet
    Subnet6Ptr selected = srv.selectSubnet(pkt);
    EXPECT_FALSE(selected);

    // CASE 2: We have only one subnet defined and it is for interface-id "relay2"
    // Packet came with interface-id "relay2". We should select it
    CfgMgr::instance().deleteSubnets6();
    CfgMgr::instance().addSubnet6(subnet2); // just a single subnet
    selected = srv.selectSubnet(pkt);
    EXPECT_EQ(selected, subnet2);

    // CASE 3: We have only 3 subnets defined: one remote for interface-id "relay1",
    // one remote for interface-id "relay2" and third local
    // packet comes with interface-id "relay2". We should select subnet2
    CfgMgr::instance().deleteSubnets6();
    CfgMgr::instance().addSubnet6(subnet1);
    CfgMgr::instance().addSubnet6(subnet2);
    CfgMgr::instance().addSubnet6(subnet3);

    EXPECT_EQ(subnet2, srv.selectSubnet(pkt));
}

// This test verifies if the server-id disk operations (read, write) are
// working properly.
TEST_F(Dhcpv6SrvTest, ServerID) {
    NakedDhcpv6Srv srv(0);

    string duid1_text = "01:ff:02:03:06:80:90:ab:cd:ef";
    uint8_t duid1[] = { 0x01, 0xff, 2, 3, 6, 0x80, 0x90, 0xab, 0xcd, 0xef };
    OptionBuffer expected_duid1(duid1, duid1 + sizeof(duid1));

    fstream file1(DUID_FILE, ios::out | ios::trunc);
    file1 << duid1_text;
    file1.close();

    // Test reading from a file
    EXPECT_TRUE(srv.loadServerID(DUID_FILE));
    ASSERT_TRUE(srv.getServerID());
    ASSERT_EQ(sizeof(duid1) + Option::OPTION6_HDR_LEN, srv.getServerID()->len());
    ASSERT_TRUE(expected_duid1 == srv.getServerID()->getData());

    // Now test writing to a file
    EXPECT_EQ(0, unlink(DUID_FILE));
    EXPECT_NO_THROW(srv.writeServerID(DUID_FILE));

    fstream file2(DUID_FILE, ios::in);
    ASSERT_TRUE(file2.good());
    string text;
    file2 >> text;
    file2.close();

    EXPECT_EQ(duid1_text, text);
}

// Checks if server responses are sent to the proper port.
TEST_F(Dhcpv6SrvTest, portsDirectTraffic) {

    NakedDhcpv6Srv srv(0);

    // Let's create a simple SOLICIT
    Pkt6Ptr sol = captureSimpleSolicit();

    // Simulate that we have received that traffic
    srv.fakeReceive(sol);

    // Server will now process to run its normal loop, but instead of calling
    // IfaceMgr::receive6(), it will read all packets from the list set by
    // fakeReceive()
    srv.run();

    // Get Advertise...
    ASSERT_FALSE(srv.fake_sent_.empty());
    Pkt6Ptr adv = srv.fake_sent_.front();
    ASSERT_TRUE(adv);

    // This is sent back to client directly, should be port 546
    EXPECT_EQ(DHCP6_CLIENT_PORT, adv->getRemotePort());
}

// Checks if server responses are sent to the proper port.
TEST_F(Dhcpv6SrvTest, portsRelayedTraffic) {

    NakedDhcpv6Srv srv(0);

    // Let's create a simple SOLICIT
    Pkt6Ptr sol = captureRelayedSolicit();

    // Simulate that we have received that traffic
    srv.fakeReceive(sol);

    // Server will now process to run its normal loop, but instead of calling
    // IfaceMgr::receive6(), it will read all packets from the list set by
    // fakeReceive()
    srv.run();

    // Get Advertise...
    ASSERT_FALSE(srv.fake_sent_.empty());
    Pkt6Ptr adv = srv.fake_sent_.front();
    ASSERT_TRUE(adv);

    // This is sent back to relay, so port is 547
    EXPECT_EQ(DHCP6_SERVER_PORT, adv->getRemotePort());
}

// Checks if server is able to handle a relayed traffic from DOCSIS3.0 modems
// @todo Uncomment this test as part of #3180 work.
// Kea code currently fails to handle docsis traffic.
TEST_F(Dhcpv6SrvTest, docsisTraffic) {

    NakedDhcpv6Srv srv(0);

    // Let's get a traffic capture from DOCSIS3.0 modem
    Pkt6Ptr sol = captureDocsisRelayedSolicit();

    // Simulate that we have received that traffic
    srv.fakeReceive(sol);

    // Server will now process to run its normal loop, but instead of calling
    // IfaceMgr::receive6(), it will read all packets from the list set by
    // fakeReceive()
    srv.run();

    // We should have an Advertise in response
    ASSERT_FALSE(srv.fake_sent_.empty());
    Pkt6Ptr adv = srv.fake_sent_.front();
    ASSERT_TRUE(adv);
}

// Checks if server is able to handle a relayed traffic from DOCSIS3.0 modems
TEST_F(Dhcpv6SrvTest, docsisVendorOptionsParse) {

    // Let's get a traffic capture from DOCSIS3.0 modem
    Pkt6Ptr sol = captureDocsisRelayedSolicit();
    EXPECT_NO_THROW(sol->unpack());

    // Check if the packet contain
    OptionPtr opt = sol->getOption(D6O_VENDOR_OPTS);
    ASSERT_TRUE(opt);

    boost::shared_ptr<OptionVendor> vendor = boost::dynamic_pointer_cast<OptionVendor>(opt);
    ASSERT_TRUE(vendor);

    EXPECT_TRUE(vendor->getOption(DOCSIS3_V6_ORO));
    EXPECT_TRUE(vendor->getOption(36));
    EXPECT_TRUE(vendor->getOption(35));
    EXPECT_TRUE(vendor->getOption(DOCSIS3_V6_DEVICE_TYPE));
    EXPECT_TRUE(vendor->getOption(3));
    EXPECT_TRUE(vendor->getOption(4));
    EXPECT_TRUE(vendor->getOption(5));
    EXPECT_TRUE(vendor->getOption(6));
    EXPECT_TRUE(vendor->getOption(7));
    EXPECT_TRUE(vendor->getOption(8));
    EXPECT_TRUE(vendor->getOption(9));
    EXPECT_TRUE(vendor->getOption(DOCSIS3_V6_VENDOR_NAME));
    EXPECT_TRUE(vendor->getOption(15));

    EXPECT_FALSE(vendor->getOption(20));
    EXPECT_FALSE(vendor->getOption(11));
    EXPECT_FALSE(vendor->getOption(17));
}

// Checks if server is able to parse incoming docsis option and extract suboption 1 (docsis ORO)
TEST_F(Dhcpv6SrvTest, docsisVendorORO) {

    NakedDhcpv6Srv srv(0);

    // Let's get a traffic capture from DOCSIS3.0 modem
    Pkt6Ptr sol = captureDocsisRelayedSolicit();
    ASSERT_NO_THROW(sol->unpack());

    // Check if the packet contains vendor options option
    OptionPtr opt = sol->getOption(D6O_VENDOR_OPTS);
    ASSERT_TRUE(opt);

    boost::shared_ptr<OptionVendor> vendor = boost::dynamic_pointer_cast<OptionVendor>(opt);
    ASSERT_TRUE(vendor);

    opt = vendor->getOption(DOCSIS3_V6_ORO);
    ASSERT_TRUE(opt);

    OptionUint16ArrayPtr oro = boost::dynamic_pointer_cast<OptionUint16Array>(opt);
    EXPECT_TRUE(oro);
}

// This test checks if Option Request Option (ORO) in docsis (vendor-id=4491)
// vendor options is parsed correctly and the requested options are actually assigned.
TEST_F(Dhcpv6SrvTest, vendorOptionsORO) {

    IfaceMgrTestConfig test_config(true);

    string config = "{ \"interfaces\": [ \"all\" ],"
        "\"preferred-lifetime\": 3000,"
        "\"rebind-timer\": 2000, "
        "\"renew-timer\": 1000, "
        "    \"option-def\": [ {"
        "        \"name\": \"config-file\","
        "        \"code\": 33,"
        "        \"type\": \"string\","
        "        \"array\": False,"
        "        \"record-types\": \"\","
        "        \"space\": \"vendor-4491\","
        "        \"encapsulate\": \"\""
        "     } ],"
        "    \"option-data\": [ {"
        "          \"name\": \"config-file\","
        "          \"space\": \"vendor-4491\","
        "          \"code\": 33,"
        "          \"data\": \"normal_erouter_v6.cm\","
        "          \"csv-format\": True"
        "        }],"
        "\"subnet6\": [ { "
        "    \"pool\": [ \"2001:db8:1::/64\" ],"
        "    \"subnet\": \"2001:db8:1::/48\", "
        "    \"renew-timer\": 1000, "
        "    \"rebind-timer\": 1000, "
        "    \"preferred-lifetime\": 3000,"
        "    \"valid-lifetime\": 4000,"
        "    \"interface-id\": \"\","
        "    \"interface\": \"eth0\""
        " } ],"
        "\"valid-lifetime\": 4000 }";

    ASSERT_NO_THROW(configure(config));

    Pkt6Ptr sol = Pkt6Ptr(new Pkt6(DHCPV6_SOLICIT, 1234));
    sol->setRemoteAddr(IOAddress("fe80::abcd"));
    sol->setIface("eth0");
    sol->addOption(generateIA(D6O_IA_NA, 234, 1500, 3000));
    OptionPtr clientid = generateClientId();
    sol->addOption(clientid);

    // Pass it to the server and get an advertise
    Pkt6Ptr adv = srv_.processSolicit(sol);

    // check if we get response at all
    ASSERT_TRUE(adv);

    // We did not include any vendor opts in SOLCIT, so there should be none
    // in ADVERTISE.
    ASSERT_FALSE(adv->getOption(D6O_VENDOR_OPTS));

    // Let's add a vendor-option (vendor-id=4491) with a single sub-option.
    // That suboption has code 1 and is a docsis ORO option.
    boost::shared_ptr<OptionUint16Array> vendor_oro(new OptionUint16Array(Option::V6,
                                                                          DOCSIS3_V6_ORO));
    vendor_oro->addValue(DOCSIS3_V6_CONFIG_FILE); // Request option 33
    OptionPtr vendor(new OptionVendor(Option::V6, 4491));
    vendor->addOption(vendor_oro);
    sol->addOption(vendor);

    // Need to process SOLICIT again after requesting new option.
    adv = srv_.processSolicit(sol);
    ASSERT_TRUE(adv);

    // Check if thre is vendor option response
    OptionPtr tmp = adv->getOption(D6O_VENDOR_OPTS);
    ASSERT_TRUE(tmp);

    // The response should be OptionVendor object
    boost::shared_ptr<OptionVendor> vendor_resp =
        boost::dynamic_pointer_cast<OptionVendor>(tmp);
    ASSERT_TRUE(vendor_resp);

    OptionPtr docsis33 = vendor_resp->getOption(33);
    ASSERT_TRUE(docsis33);

    OptionStringPtr config_file = boost::dynamic_pointer_cast<OptionString>(docsis33);
    ASSERT_TRUE(config_file);
    EXPECT_EQ("normal_erouter_v6.cm", config_file->getValue());
}

// Test checks whether it is possible to use option definitions defined in
// src/lib/dhcp/docsis3_option_defs.h.
TEST_F(Dhcpv6SrvTest, vendorOptionsDocsisDefinitions) {
    ConstElementPtr x;
    string config_prefix = "{ \"interfaces\": [ \"all\" ],"
        "\"preferred-lifetime\": 3000,"
        "\"rebind-timer\": 2000, "
        "\"renew-timer\": 1000, "
        "    \"option-data\": [ {"
        "          \"name\": \"config-file\","
        "          \"space\": \"vendor-4491\","
        "          \"code\": ";
    string config_postfix = ","
        "          \"data\": \"normal_erouter_v6.cm\","
        "          \"csv-format\": True"
        "        }],"
        "\"subnet6\": [ { "
        "    \"pool\": [ \"2001:db8:1::/64\" ],"
        "    \"subnet\": \"2001:db8:1::/48\", "
        "    \"renew-timer\": 1000, "
        "    \"rebind-timer\": 1000, "
        "    \"preferred-lifetime\": 3000,"
        "    \"valid-lifetime\": 4000,"
        "    \"interface-id\": \"\","
        "    \"interface\": \"\""
        " } ],"
        "\"valid-lifetime\": 4000 }";

    // There is docsis3 (vendor-id=4491) vendor option 33, which is a
    // config-file. Its format is a single string.
    string config_valid = config_prefix + "33" + config_postfix;

    // There is no option 99 defined in vendor-id=4491. As there is no
    // definition, the config should fail.
    string config_bogus = config_prefix + "99" + config_postfix;

    ElementPtr json_bogus = Element::fromJSON(config_bogus);
    ElementPtr json_valid = Element::fromJSON(config_valid);

    NakedDhcpv6Srv srv(0);

    // This should fail (missing option definition)
    EXPECT_NO_THROW(x = configureDhcp6Server(srv, json_bogus));
    ASSERT_TRUE(x);
    comment_ = parseAnswer(rcode_, x);
    ASSERT_EQ(1, rcode_);

    // This should work (option definition present)
    EXPECT_NO_THROW(x = configureDhcp6Server(srv, json_valid));
    ASSERT_TRUE(x);
    comment_ = parseAnswer(rcode_, x);
    ASSERT_EQ(0, rcode_);
}

// This test verifies that the following option structure can be parsed:
// - option (option space 'foobar')
//   - sub option (option space 'foo')
//      - sub option (option space 'bar')
TEST_F(Dhcpv6SrvTest, unpackOptions) {
    // Create option definition for each level of encapsulation. Each option
    // definition is for the option code 1. Options may have the same
    // option code because they belong to different option spaces.

    // Top level option encapsulates options which belong to 'space-foo'.
    OptionDefinitionPtr opt_def(new OptionDefinition("option-foobar", 1, "uint32",
                                                      "space-foo"));\
    // Middle option encapsulates options which belong to 'space-bar'
    OptionDefinitionPtr opt_def2(new OptionDefinition("option-foo", 1, "uint16",
                                                      "space-bar"));
    // Low level option doesn't encapsulate any option space.
    OptionDefinitionPtr opt_def3(new OptionDefinition("option-bar", 1,
                                                      "uint8"));

    // Add option definitions to the Configuration Manager. Each goes under
    // different option space.
    CfgMgr& cfgmgr = CfgMgr::instance();
    ASSERT_NO_THROW(cfgmgr.addOptionDef(opt_def, "space-foobar"));
    ASSERT_NO_THROW(cfgmgr.addOptionDef(opt_def2, "space-foo"));
    ASSERT_NO_THROW(cfgmgr.addOptionDef(opt_def3, "space-bar"));

    // Create the buffer holding the structure of options.
    const char raw_data[] = {
        // First option starts here.
        0x00, 0x01,   // option code = 1
        0x00, 0x0F,   // option length = 15
        0x00, 0x01, 0x02, 0x03, // This option carries uint32 value
        // Sub option starts here.
        0x00, 0x01,  // option code = 1
        0x00, 0x07,  // option length = 7
        0x01, 0x02,  // this option carries uint16 value
        // Last option starts here.
        0x00, 0x01,  // option code = 1
        0x00, 0x01,  // option length = 1
        0x00 // This option carries a single uint8 value and has no sub options.
    };
    OptionBuffer buf(raw_data, raw_data + sizeof(raw_data));

    // Parse options.
    NakedDhcpv6Srv srv(0);
    OptionCollection options;
    ASSERT_NO_THROW(srv.unpackOptions(buf, "space-foobar", options, 0, 0));

    // There should be one top level option.
    ASSERT_EQ(1, options.size());
    boost::shared_ptr<OptionInt<uint32_t> > option_foobar =
        boost::dynamic_pointer_cast<OptionInt<uint32_t> >(options.begin()->
                                                          second);
    ASSERT_TRUE(option_foobar);
    EXPECT_EQ(1, option_foobar->getType());
    EXPECT_EQ(0x00010203, option_foobar->getValue());
    // There should be a middle level option held in option_foobar.
    boost::shared_ptr<OptionInt<uint16_t> > option_foo =
        boost::dynamic_pointer_cast<OptionInt<uint16_t> >(option_foobar->
                                                          getOption(1));
    ASSERT_TRUE(option_foo);
    EXPECT_EQ(1, option_foo->getType());
    EXPECT_EQ(0x0102, option_foo->getValue());
    // Finally, there should be a low level option under option_foo.
    boost::shared_ptr<OptionInt<uint8_t> > option_bar =
        boost::dynamic_pointer_cast<OptionInt<uint8_t> >(option_foo->getOption(1));
    ASSERT_TRUE(option_bar);
    EXPECT_EQ(1, option_bar->getType());
    EXPECT_EQ(0x0, option_bar->getValue());
}

// Checks if client packets are classified properly
TEST_F(Dhcpv6SrvTest, clientClassification) {

    NakedDhcpv6Srv srv(0);

    // Let's create a relayed SOLICIT. This particular relayed SOLICIT has
    // vendor-class set to docsis3.0
    Pkt6Ptr sol1;
    ASSERT_NO_THROW(sol1 = captureDocsisRelayedSolicit());
    ASSERT_NO_THROW(sol1->unpack());

    srv.classifyPacket(sol1);

    // It should belong to docsis3.0 class. It should not belong to eRouter1.0
    EXPECT_TRUE(sol1->inClass("VENDOR_CLASS_docsis3.0"));
    EXPECT_FALSE(sol1->inClass("eRouter1.0"));

    // Let's get a relayed SOLICIT. This particular relayed SOLICIT has
    // vendor-class set to eRouter1.0
    Pkt6Ptr sol2;
    ASSERT_NO_THROW(sol2 = captureeRouterRelayedSolicit());
    ASSERT_NO_THROW(sol2->unpack());

    srv.classifyPacket(sol2);

    EXPECT_TRUE(sol2->inClass(srv.VENDOR_CLASS_PREFIX + "eRouter1.0"));
    EXPECT_FALSE(sol2->inClass(srv.VENDOR_CLASS_PREFIX + "docsis3.0"));
}

// Checks if the client-class field is indeed used for subnet selection.
// Note that packet classification is already checked in Dhcpv6SrvTest
// .clientClassification above.
TEST_F(Dhcpv6SrvTest, clientClassify2) {

    // This test configures 2 subnets. We actually only need the
    // first one, but since there's still this ugly hack that picks
    // the pool if there is only one, we must use more than one
    // subnet. That ugly hack will be removed in #3242, currently
    // under review.

    // The second subnet does not play any role here. The client's
    // IP address belongs to the first subnet, so only that first
    // subnet it being tested.
    string config = "{ \"interfaces\": [ \"*\" ],"
        "\"preferred-lifetime\": 3000,"
        "\"rebind-timer\": 2000, "
        "\"renew-timer\": 1000, "
        "\"subnet6\": [ "
        " {  \"pool\": [ \"2001:db8:1::/64\" ],"
        "    \"subnet\": \"2001:db8:1::/48\", "
        "    \"client-class\": \"foo\" "
        " }, "
        " {  \"pool\": [ \"2001:db8:2::/64\" ],"
        "    \"subnet\": \"2001:db8:2::/48\", "
        "    \"client-class\": \"xyzzy\" "
        " } "
        "],"
        "\"valid-lifetime\": 4000 }";

    ASSERT_NO_THROW(configure(config));

    Pkt6Ptr sol = Pkt6Ptr(new Pkt6(DHCPV6_SOLICIT, 1234));
    sol->setRemoteAddr(IOAddress("2001:db8:1::3"));
    sol->addOption(generateIA(D6O_IA_NA, 234, 1500, 3000));
    OptionPtr clientid = generateClientId();
    sol->addOption(clientid);

    // This discover does not belong to foo class, so it will not
    // be serviced
    EXPECT_FALSE(srv_.selectSubnet(sol));

    // Let's add the packet to bar class and try again.
    sol->addClass("bar");

    // Still not supported, because it belongs to wrong class.
    EXPECT_FALSE(srv_.selectSubnet(sol));

    // Let's add it to maching class.
    sol->addClass("foo");

    // This time it should work
    EXPECT_TRUE(srv_.selectSubnet(sol));
}

<<<<<<< HEAD
// This test checks that the server will handle a Solicit with the Vendor Class
// having a length of 4 (enterprise-id only).
TEST_F(Dhcpv6SrvTest, cableLabsShortVendorClass) {
    NakedDhcpv6Srv srv(0);

    // Create a simple Solicit with the 4-byte long vendor class option.
    Pkt6Ptr sol = captureCableLabsShortVendorClass();

    // Simulate that we have received that traffic
    srv.fakeReceive(sol);

    // Server will now process to run its normal loop, but instead of calling
    // IfaceMgr::receive6(), it will read all packets from the list set by
    // fakeReceive()
    srv.run();

    // Get Advertise...
    ASSERT_FALSE(srv.fake_sent_.empty());
    Pkt6Ptr adv = srv.fake_sent_.front();
    ASSERT_TRUE(adv);

    // This is sent back to client, so port is 546
    EXPECT_EQ(DHCP6_CLIENT_PORT, adv->getRemotePort());

=======
// Checks if relay IP address specified in the relay-info structure in
// subnet6 is being used properly.
TEST_F(Dhcpv6SrvTest, relayOverride) {

    // We have 2 subnets defined. Note that both have a relay address
    // defined. Both are not belonging to the subnets. That is
    // important, because if the relay belongs to the subnet, there's
    // no need to specify relay override.
    string config = "{ \"interfaces\": [ \"*\" ],"
        "\"preferred-lifetime\": 3000,"
        "\"rebind-timer\": 2000, "
        "\"renew-timer\": 1000, "
        "\"subnet6\": [ "
        " {  \"pool\": [ \"2001:db8:1::/64\" ],"
        "    \"subnet\": \"2001:db8:1::/48\", "
        "    \"relay\": { "
        "        \"ip-address\": \"2001:db8:3::1\""
        "    }"
        " }, "
        " {  \"pool\": [ \"2001:db8:2::/64\" ],"
        "    \"subnet\": \"2001:db8:2::/48\", "
        "    \"relay\": { "
        "        \"ip-address\": \"2001:db8:3::2\""
        "    }"
        " } "
        "],"
        "\"valid-lifetime\": 4000 }";

    // Use this config to set up the server
    ASSERT_NO_THROW(configure(config));

    // Let's get the subnet configuration objects
    const Subnet6Collection* subnets = CfgMgr::instance().getSubnets6();
    ASSERT_EQ(2, subnets->size());

    // Let's get them for easy reference
    Subnet6Ptr subnet1 = (*subnets)[0];
    Subnet6Ptr subnet2 = (*subnets)[1];
    ASSERT_TRUE(subnet1);
    ASSERT_TRUE(subnet2);

    Pkt6Ptr sol = Pkt6Ptr(new Pkt6(DHCPV6_SOLICIT, 1234));
    sol->setRemoteAddr(IOAddress("2001:db8:1::3"));
    sol->addOption(generateIA(D6O_IA_NA, 234, 1500, 3000));
    OptionPtr clientid = generateClientId();
    sol->addOption(clientid);

    // Now pretend the packet came via one relay.
    Pkt6::RelayInfo relay;
    relay.linkaddr_ = IOAddress("2001:db8:1::1");
    relay.peeraddr_ = IOAddress("fe80::1");

    sol->relay_info_.push_back(relay);

    // This is just a sanity check, we're using regular method: the relay
    // belongs to the first (2001:db8:1::/64) subnet, so it's an easy decision.
    EXPECT_TRUE(subnet1 == srv_.selectSubnet(sol));

    // Relay belongs to the second subnet, so it should be selected.
    sol->relay_info_.back().linkaddr_ = IOAddress("2001:db8:2::1");
    EXPECT_TRUE(subnet2 == srv_.selectSubnet(sol));

    // Now let's check if the relay override for the first subnets works
    sol->relay_info_.back().linkaddr_ = IOAddress("2001:db8:3::1");
    EXPECT_TRUE(subnet1 == srv_.selectSubnet(sol));

    // Now repeat that for relay matching the second subnet.
    sol->relay_info_.back().linkaddr_ = IOAddress("2001:db8:3::2");
    EXPECT_TRUE(subnet2 == srv_.selectSubnet(sol));

    // Finally, let's check that completely mismatched relay will not get us
    // anything
    sol->relay_info_.back().linkaddr_ = IOAddress("2001:db8:1234::1");
    EXPECT_FALSE(srv_.selectSubnet(sol));
}

// Checks if relay IP address specified in the relay-info structure can be
// used together with client-classification.
TEST_F(Dhcpv6SrvTest, relayOverrideAndClientClass) {

    // This test configures 2 subnets. They both are on the same link, so they
    // have the same relay-ip address. Furthermore, the first subnet is
    // reserved for clients that belong to class "foo".
    string config = "{ \"interfaces\": [ \"*\" ],"
        "\"preferred-lifetime\": 3000,"
        "\"rebind-timer\": 2000, "
        "\"renew-timer\": 1000, "
        "\"subnet6\": [ "
        " {  \"pool\": [ \"2001:db8:1::/64\" ],"
        "    \"subnet\": \"2001:db8:1::/48\", "
        "    \"client-class\": \"foo\", "
        "    \"relay\": { "
        "        \"ip-address\": \"2001:db8:3::1\""
        "    }"
        " }, "
        " {  \"pool\": [ \"2001:db8:2::/64\" ],"
        "    \"subnet\": \"2001:db8:2::/48\", "
        "    \"relay\": { "
        "        \"ip-address\": \"2001:db8:3::1\""
        "    }"
        " } "
        "],"
        "\"valid-lifetime\": 4000 }";

    // Use this config to set up the server
    ASSERT_NO_THROW(configure(config));

    // Let's get the subnet configuration objects
    const Subnet6Collection* subnets = CfgMgr::instance().getSubnets6();
    ASSERT_EQ(2, subnets->size());

    // Let's get them for easy reference
    Subnet6Ptr subnet1 = (*subnets)[0];
    Subnet6Ptr subnet2 = (*subnets)[1];
    ASSERT_TRUE(subnet1);
    ASSERT_TRUE(subnet2);

    Pkt6Ptr sol = Pkt6Ptr(new Pkt6(DHCPV6_SOLICIT, 1234));
    sol->setRemoteAddr(IOAddress("2001:db8:1::3"));
    sol->addOption(generateIA(D6O_IA_NA, 234, 1500, 3000));
    OptionPtr clientid = generateClientId();
    sol->addOption(clientid);

    // Now pretend the packet came via one relay.
    Pkt6::RelayInfo relay;
    relay.linkaddr_ = IOAddress("2001:db8:3::1");
    relay.peeraddr_ = IOAddress("fe80::1");

    sol->relay_info_.push_back(relay);

    // This packet does not belong to class foo, so it should be rejected in
    // subnet[0], even though the relay-ip matches. It should be accepted in
    // subnet[1], because the subnet matches and there are no class
    // requirements.
    EXPECT_TRUE(subnet2 == srv_.selectSubnet(sol));

    // Now let's add this packet to class foo and recheck. This time it should
    // be accepted in the first subnet, because both class and relay-ip match.
    sol->addClass("foo");
    EXPECT_TRUE(subnet1 == srv_.selectSubnet(sol));
>>>>>>> b47b993f
}

/// @todo: Add more negative tests for processX(), e.g. extend sanityCheck() test
/// to call processX() methods.

}   // end of anonymous namespace<|MERGE_RESOLUTION|>--- conflicted
+++ resolved
@@ -1801,7 +1801,6 @@
     EXPECT_TRUE(srv_.selectSubnet(sol));
 }
 
-<<<<<<< HEAD
 // This test checks that the server will handle a Solicit with the Vendor Class
 // having a length of 4 (enterprise-id only).
 TEST_F(Dhcpv6SrvTest, cableLabsShortVendorClass) {
@@ -1825,8 +1824,8 @@
 
     // This is sent back to client, so port is 546
     EXPECT_EQ(DHCP6_CLIENT_PORT, adv->getRemotePort());
-
-=======
+}
+
 // Checks if relay IP address specified in the relay-info structure in
 // subnet6 is being used properly.
 TEST_F(Dhcpv6SrvTest, relayOverride) {
@@ -1967,7 +1966,6 @@
     // be accepted in the first subnet, because both class and relay-ip match.
     sol->addClass("foo");
     EXPECT_TRUE(subnet1 == srv_.selectSubnet(sol));
->>>>>>> b47b993f
 }
 
 /// @todo: Add more negative tests for processX(), e.g. extend sanityCheck() test
