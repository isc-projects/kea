--- conflicted
+++ resolved
@@ -59,397 +59,10 @@
 
 namespace {
 
-<<<<<<< HEAD
 // Pointers to various parser objects.
 typedef boost::shared_ptr<BooleanParser> BooleanParserPtr;
 typedef boost::shared_ptr<StringParser> StringParserPtr;
 typedef boost::shared_ptr<Uint32Parser> Uint32ParserPtr;
-=======
-/// @brief Parser for IPv6 pool definitions.
-///
-/// This is the IPv6 derivation of the PoolParser class and handles pool
-/// definitions, i.e. a list of entries of one of two syntaxes: min-max and
-/// prefix/len for IPv6 pools. Pool6 objects are created and stored in chosen
-/// PoolStorage container.
-///
-/// It is useful for parsing Dhcp6/subnet6[X]/pool parameters.
-class Pool6Parser : public PoolParser {
-protected:
-    /// @brief Creates a Pool6 object given a IPv6 prefix and the prefix length.
-    ///
-    /// @param addr is the IPv6 prefix of the pool.
-    /// @param len is the prefix length.
-    /// @param ptype is the type of IPv6 pool (Pool::PoolType). Note this is
-    /// passed in as an int32_t and cast to PoolType to accommodate a
-    /// polymorphic interface.
-    /// @return returns a PoolPtr to the new Pool4 object.
-    PoolPtr poolMaker (IOAddress &addr, uint32_t len, int32_t ptype)
-    {
-        return (PoolPtr(new Pool6(static_cast<isc::dhcp::Lease::Type>
-                                  (ptype), addr, len)));
-    }
-
-    /// @brief Creates a Pool6 object given starting and ending IPv6 addresses.
-    ///
-    /// @param min is the first IPv6 address in the pool.
-    /// @param max is the last IPv6 address in the pool.
-    /// @param ptype is the type of IPv6 pool (Pool::PoolType). Note this is
-    /// passed in as an int32_t and cast to PoolType to accommodate a
-    /// polymorphic interface.
-    /// @return returns a PoolPtr to the new Pool4 object.
-    PoolPtr poolMaker (IOAddress &min, IOAddress &max, int32_t ptype)
-    {
-        return (PoolPtr(new Pool6(static_cast<isc::dhcp::Lease::Type>
-                                  (ptype), min, max)));
-    }
-};
-
-/// @brief Specialization of the pool list parser for DHCPv6
-class Pools6ListParser : PoolsListParser {
-public:
-
-    /// @brief parses the actual structure
-    ///
-    /// This method parses the actual list of pools.
-    ///
-    /// @param pools storage container in which to store the parsed pool.
-    /// @param pools_list a list of pool structures
-    /// @throw isc::dhcp::DhcpConfigError when pool parsing fails
-    void parse(PoolStoragePtr pools,
-               isc::data::ConstElementPtr pools_list) {
-        BOOST_FOREACH(ConstElementPtr pool, pools_list->listValue()) {
-            Pool6Parser parser;
-            parser.parse(pools, pool, AF_INET6);
-        }
-    }
-};
-
-/// @brief Parser for IPv6 prefix delegation definitions.
-///
-/// This class handles prefix delegation pool definitions for IPv6 subnets
-/// Pool6 objects are created and stored in the given PoolStorage container.
-///
-/// PdPool definitions currently support three elements: prefix, prefix-len,
-/// and delegated-len, as shown in the example JSON text below:
-///
-/// @code
-///
-/// {
-///     "prefix": "2001:db8:1::",
-///     "prefix-len": 64,
-///     "delegated-len": 128
-/// }
-/// @endcode
-///
-class PdPoolParser : public isc::data::SimpleParser {
-public:
-
-    /// @brief Constructor.
-    ///
-    PdPoolParser() : options_(new CfgOption()) {
-    }
-
-    /// @brief Builds a prefix delegation pool from the given configuration
-    ///
-    /// This function parses configuration entries and creates an instance
-    /// of a dhcp::Pool6 configured for prefix delegation.
-    ///
-    /// @param pools storage container in which to store the parsed pool.
-    /// @param pd_pool_ pointer to an element that holds configuration entries
-    /// that define a prefix delegation pool.
-    ///
-    /// @throw DhcpConfigError if configuration parsing fails.
-    void parse(PoolStoragePtr pools, ConstElementPtr pd_pool_) {
-        std::string addr_str = getString(pd_pool_, "prefix");
-
-        uint8_t prefix_len = getUint8(pd_pool_, "prefix-len");
-
-        uint8_t delegated_len = getUint8(pd_pool_, "delegated-len");
-
-        std::string excluded_prefix_str = "::";
-        if (pd_pool_->contains("excluded-prefix")) {
-            excluded_prefix_str = getString(pd_pool_, "excluded-prefix");
-        }
-
-        uint8_t excluded_prefix_len = 0;
-        if (pd_pool_->contains("excluded-prefix-len")) {
-            excluded_prefix_len = getUint8(pd_pool_, "excluded-prefix-len");
-        }
-
-        ConstElementPtr option_data = pd_pool_->get("option-data");
-        if (option_data) {
-            OptionDataListParser opts_parser(AF_INET6);
-            opts_parser.parse(options_, option_data);
-        }
-                    
-        ConstElementPtr user_context = pd_pool_->get("user-context");
-        if (user_context) {
-            user_context_ = user_context;
-        }
-
-        // Check the pool parameters. It will throw an exception if any
-        // of the required parameters are invalid.
-        try {
-            // Attempt to construct the local pool.
-            pool_.reset(new Pool6(IOAddress(addr_str),
-                                  prefix_len,
-                                  delegated_len,
-                                  IOAddress(excluded_prefix_str),
-                                  excluded_prefix_len));
-            // Merge options specified for a pool into pool configuration.
-            options_->copyTo(*pool_->getCfgOption());
-        } catch (const std::exception& ex) {
-            // Some parameters don't exist or are invalid. Since we are not
-            // aware whether they don't exist or are invalid, let's append
-            // the position of the pool map element.
-            isc_throw(isc::dhcp::DhcpConfigError, ex.what()
-                      << " (" << pd_pool_->getPosition() << ")");
-        }
-
-        if (user_context_) {
-            pool_->setUserContext(user_context_);
-        }
-
-        // Add the local pool to the external storage ptr.
-        pools->push_back(pool_);
-    }
-
-private:
-
-    /// Pointer to the created pool object.
-    isc::dhcp::Pool6Ptr pool_;
-
-    /// A storage for pool specific option values.
-    CfgOptionPtr options_;
-
-    isc::data::ConstElementPtr user_context_;
-};
-
-/// @brief Parser for a list of prefix delegation pools.
-///
-/// This parser iterates over a list of prefix delegation pool entries and
-/// creates pool instances for each one. If the parsing is successful, the
-/// collection of pools is committed to the provided storage.
-class PdPoolsListParser : public PoolsListParser {
-public:
-
-    /// @brief Parse configuration entries.
-    ///
-    /// This function parses configuration entries and creates instances
-    /// of prefix delegation pools .
-    ///
-    /// @param storage is the pool storage in which to store the parsed
-    /// @param pd_pool_list pointer to an element that holds entries
-    /// that define a prefix delegation pool.
-    ///
-    /// @throw DhcpConfigError if configuration parsing fails.
-    void parse(PoolStoragePtr pools,
-               isc::data::ConstElementPtr pd_pool_list) {
-        // Loop through the list of pd pools.
-        BOOST_FOREACH(ConstElementPtr pd_pool, pd_pool_list->listValue()) {
-            PdPoolParser parser;
-            parser.parse(pools, pd_pool);
-        }
-    }
-};
-
-/// @anchor Subnet6ConfigParser
-/// @brief This class parses a single IPv6 subnet.
-///
-/// This is the IPv6 derivation of the SubnetConfigParser class and it parses
-/// the whole subnet definition. It creates parsersfor received configuration
-/// parameters as needed.
-class Subnet6ConfigParser : public SubnetConfigParser {
-public:
-
-    /// @brief Constructor
-    ///
-    /// stores global scope parameters, options, option definitions.
-    Subnet6ConfigParser()
-        :SubnetConfigParser(AF_INET6) {
-    }
-
-    /// @brief Parses a single IPv6 subnet configuration and adds to the
-    /// Configuration Manager.
-    ///
-    /// @param subnet A new subnet being configured.
-    /// @return a pointer to created Subnet6 object
-    Subnet6Ptr parse(ConstElementPtr subnet) {
-        /// Parse all pools first.
-        ConstElementPtr pools = subnet->get("pools");
-        if (pools) {
-            Pools6ListParser parser;
-            parser.parse(pools_, pools);
-        }
-        ConstElementPtr pd_pools = subnet->get("pd-pools");
-        if (pd_pools) {
-            PdPoolsListParser parser;
-            parser.parse(pools_, pd_pools);
-        }
-
-        SubnetPtr generic = SubnetConfigParser::parse(subnet);
-
-        if (!generic) {
-            isc_throw(DhcpConfigError,
-                      "Failed to create an IPv6 subnet (" <<
-                      subnet->getPosition() << ")");
-        }
-
-        Subnet6Ptr sn6ptr = boost::dynamic_pointer_cast<Subnet6>(subnet_);
-        if (!sn6ptr) {
-            // If we hit this, it is a programming error.
-            isc_throw(Unexpected,
-                      "Invalid Subnet6 cast in Subnet6ConfigParser::parse");
-        }
-
-        // Set relay information if it was provided
-        if (relay_info_) {
-            sn6ptr->setRelayInfo(*relay_info_);
-        }
-
-
-        // Parse Host Reservations for this subnet if any.
-        ConstElementPtr reservations = subnet->get("reservations");
-        if (reservations) {
-            HostCollection hosts;
-            HostReservationsListParser<HostReservationParser6> parser;
-            parser.parse(subnet_->getID(), reservations, hosts);
-            for (auto h = hosts.begin(); h != hosts.end(); ++h) {
-                CfgMgr::instance().getStagingCfg()->getCfgHosts()->add(*h);
-            }
-        }
-
-        return (sn6ptr);
-    }
-
-protected:
-    /// @brief Issues a DHCP6 server specific warning regarding duplicate subnet
-    /// options.
-    ///
-    /// @param code is the numeric option code of the duplicate option
-    /// @param addr is the subnet address
-    /// @todo A means to know the correct logger and perhaps a common
-    /// message would allow this message to be emitted by the base class.
-    virtual void duplicate_option_warning(uint32_t code,
-                                         isc::asiolink::IOAddress& addr) {
-        LOG_WARN(dhcp6_logger, DHCP6_CONFIG_OPTION_DUPLICATE)
-            .arg(code).arg(addr.toText());
-    }
-
-    /// @brief Instantiates the IPv6 Subnet based on a given IPv6 address
-    /// and prefix length.
-    ///
-    /// @param addr is IPv6 prefix of the subnet.
-    /// @param len is the prefix length
-    void initSubnet(isc::data::ConstElementPtr params,
-                    isc::asiolink::IOAddress addr, uint8_t len) {
-        // Get all 'time' parameters using inheritance.
-        // If the subnet-specific value is defined then use it, else
-        // use the global value. The global value must always be
-        // present. If it is not, it is an internal error and exception
-        // is thrown.
-        Triplet<uint32_t> t1 = getInteger(params, "renew-timer");
-        Triplet<uint32_t> t2 = getInteger(params, "rebind-timer");
-        Triplet<uint32_t> pref = getInteger(params, "preferred-lifetime");
-        Triplet<uint32_t> valid = getInteger(params, "valid-lifetime");
-
-        // Subnet ID is optional. If it is not supplied the value of 0 is used,
-        // which means autogenerate. The value was inserted earlier by calling
-        // SimpleParser6::setAllDefaults.
-        SubnetID subnet_id = static_cast<SubnetID>(getInteger(params, "id"));
-
-        // We want to log whether rapid-commit is enabled, so we get this
-        // before the actual subnet creation.
-        bool rapid_commit = getBoolean(params, "rapid-commit");
-
-        std::ostringstream output;
-        output << addr << "/" << static_cast<int>(len)
-               << " with params t1=" << t1 << ", t2="
-               << t2 << ", preferred-lifetime=" << pref
-               << ", valid-lifetime=" << valid
-               << ", rapid-commit is " << (rapid_commit ? "enabled" : "disabled");
-
-
-        LOG_INFO(dhcp6_logger, DHCP6_CONFIG_NEW_SUBNET).arg(output.str());
-
-        // Create a new subnet.
-        Subnet6* subnet6 = new Subnet6(addr, len, t1, t2, pref, valid,
-                                       subnet_id);
-        subnet_.reset(subnet6);
-
-        // Enable or disable Rapid Commit option support for the subnet.
-        subnet6->setRapidCommit(rapid_commit);
-
-        // Get interface-id option content. For now we support string
-        // representation only
-        std::string ifaceid = getString(params, "interface-id");
-        std::string iface = getString(params, "interface");
-
-        // Specifying both interface for locally reachable subnets and
-        // interface id for relays is mutually exclusive. Need to test for
-        // this condition.
-        if (!ifaceid.empty() && !iface.empty()) {
-            isc_throw(isc::dhcp::DhcpConfigError,
-                      "parser error: interface (defined for locally reachable "
-                      "subnets) and interface-id (defined for subnets reachable"
-                      " via relays) cannot be defined at the same time for "
-                      "subnet " << addr << "/" << (int)len << "("
-                      << params->getPosition() << ")");
-        }
-
-        // Configure interface-id for remote interfaces, if defined
-        if (!ifaceid.empty()) {
-            OptionBuffer tmp(ifaceid.begin(), ifaceid.end());
-            OptionPtr opt(new Option(Option::V6, D6O_INTERFACE_ID, tmp));
-            subnet6->setInterfaceId(opt);
-        }
-
-        /// client-class processing is now generic and handled in the common
-        /// code (see @ref isc::data::SubnetConfigParser::createSubnet)
-    }
-
-};
-
-
-/// @brief this class parses a list of DHCP6 subnets
-///
-/// This is a wrapper parser that handles the whole list of Subnet6
-/// definitions. It iterates over all entries and creates Subnet6ConfigParser
-/// for each entry.
-class Subnets6ListConfigParser : public isc::data::SimpleParser {
-public:
-
-    /// @brief parses contents of the list
-    ///
-    /// Iterates over all entries on the list, parses its content
-    /// (by instantiating Subnet6ConfigParser) and adds to specified
-    /// configuration.
-    ///
-    /// @param cfg configuration (parsed subnets will be stored here)
-    /// @param subnets_list pointer to a list of IPv6 subnets
-    /// @throw DhcpConfigError if CfgMgr rejects the subnet (e.g. subnet-id is a duplicate)
-    size_t parse(SrvConfigPtr cfg, ConstElementPtr subnets_list) {
-        size_t cnt = 0;
-        BOOST_FOREACH(ConstElementPtr subnet_json, subnets_list->listValue()) {
-
-            Subnet6ConfigParser parser;
-            Subnet6Ptr subnet = parser.parse(subnet_json);
-
-            // Adding a subnet to the Configuration Manager may fail if the
-            // subnet id is invalid (duplicate). Thus, we catch exceptions
-            // here to append a position in the configuration string.
-            try {
-                cfg->getCfgSubnets6()->add(subnet);
-                cnt++;
-            } catch (const std::exception& ex) {
-                isc_throw(DhcpConfigError, ex.what() << " ("
-                          << subnet_json->getPosition() << ")");
-            }
-        }
-        return (cnt);
-    }
-};
->>>>>>> a06c9dea
 
 /// @brief Parser for list of RSOO options
 ///
