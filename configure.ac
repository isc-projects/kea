#                                               -*- Autoconf -*-
# Process this file with autoconf to produce a configure script.

AC_PREREQ([2.69])

# For released versions, this is in x.y.z format.
# For GIT versions, this is x.y.z-git, where x.y.z denotes the software
# version that was used as a base + changes that were made later, but
# are not released yet.
<<<<<<< HEAD
AC_INIT(kea,1.6.0-git, kea-dev@lists.isc.org)
=======
AC_INIT(kea,1.6.0, kea-dev@lists.isc.org)
>>>>>>> a7b52c6f
AC_CONFIG_SRCDIR(README)

# serial-tests is not available in automake version before 1.13, so
# we'll check that and conditionally use serial-tests. This check is
# adopted from code by Richard W.M. Jones:
# https://www.redhat.com/archives/libguestfs/2013-February/msg00102.html
m4_define([serial_tests], [
    m4_esyscmd([automake --version |
                head -1 |
                awk '{split ($NF,a,"."); if (a[1] == 1 && a[2] >= 12) { print "serial-tests" }}'
    ])
])
AM_INIT_AUTOMAKE(foreign serial_tests)

m4_ifdef([AM_SILENT_RULES], [AM_SILENT_RULES([yes])])dnl be backward compatible
AC_CONFIG_HEADERS([config.h])
AC_CONFIG_MACRO_DIR([m4macros])

AC_CANONICAL_HOST
AC_CANONICAL_BUILD

# Checks for programs.
AC_PROG_CXX

# Check for exact Kea version.
AC_MSG_CHECKING(whether this is a tarball or git source)
if test -d "${srcdir}/.git"; then
        KEA_SRCID="git `(cd "${top_srcdir}";git rev-parse HEAD)`"
        AC_MSG_RESULT("git")
else
        KEA_SRCID="tarball"
        AC_MSG_RESULT("tarball")
fi
# Export EXTENDED_VERSION to config.h
# This will be either "tarball" or "git abcd".
# We do not want to put this in a config.h, because it messes up ccache
# horribly. When building different branches, the commit-id is different
# and since the config.h is included in most files *and* has a different
# content, ccache can't use cached content and thus has to do full compilation.
# Now it is in kea_version.h and config.status substitutes it.
AC_SUBST(KEA_SRCID)

# Find a separator for path_replacer
for sep in "+" "," ";" "&" "__NONE__"; do
        if `pwd | grep -q $sep`; then continue; fi
        if `echo ${prefix} | grep -q $sep`; then continue; fi
        if `echo ${sysconfdir} | grep -q $sep`; then continue; fi
        if `echo ${localstatedir} | grep -q $sep`; then continue; fi
        SEP=$sep
        break
done
if test "$sep" = "__NONE__"; then
        AC_MSG_ERROR([can't find a separator character in '+,;&' for the path_replacer shell script])
fi
AC_SUBST(SEP)

# pkg-config can be required.
AC_PATH_PROG([PKG_CONFIG], [pkg-config])

# Enable low-performing debugging facilities? This option optionally
# enables some debugging aids that perform slowly and hence aren't built
# by default.
AC_ARG_ENABLE([debug],
  AS_HELP_STRING([--enable-debug],
    [enable debugging (default is no)]),
  [case "${enableval}" in
    yes) debug_enabled=yes ;;
    no)  debug_enabled=no ;;
    *)   AC_MSG_ERROR([bad value ${enableval} for --enable-debug]) ;;
  esac],[debug_enabled=no])
AM_CONDITIONAL([DEBUG_ENABLED], [test x$debug_enabled = xyes])
AM_COND_IF([DEBUG_ENABLED], [AC_DEFINE([ENABLE_DEBUG], [1], [Enable low-performing debugging facilities?])])

# Include premium configuration
INCLUDED_HOOKS=

PREMIUM_DIR=
DISTCHECK_PREMIUM_CONFIGURE_FLAG=
AC_DEFUN([AX_PREMIUM],[])
# m4_sinclude includes the file if it exists at autoreconf time
m4_sinclude(premium/config.m4)
AC_SUBST(PREMIUM_DIR)
AC_SUBST(DISTCHECK_PREMIUM_CONFIGURE_FLAG)
AX_PREMIUM

# Include contrib configuration
# (currently only a provision copied from premium support)
CONTRIB_DIR=
DISTCHECK_CONTRIB_CONFIGURE_FLAG=
AC_DEFUN([AX_CONTRIB],[])
m4_sinclude(contrib/config.m4)
AC_SUBST(CONTRIB_DIR)
AC_SUBST(DISTCHECK_CONTRIB_CONFIGURE_FLAG)
AX_CONTRIB

# Libtool configuration
#

# libtool cannot handle spaces in paths, so exit early if there is one
if [ test `echo $PWD | grep -c ' '` != "0"  ]; then
    AC_MSG_ERROR([Kea cannot be built in a directory that contains spaces, because of libtool limitations. Please change the directory name, or use a symbolic link that does not contain spaces.])
fi

# On FreeBSD (and probably some others), clang++ does not meet an autoconf
# assumption in identifying libtool configuration regarding shared library:
# the configure script will execute "$CC -shared $CFLAGS/$CXXFLAGS -v" and
# expect the output contains -Lxxx or -Ryyy.  This is the case for g++, but
# not for clang++, and, as a result, it will cause various errors in linking
# programs or running them with a shared object (such as some of our python
# scripts).
# To work around this problem we define a temporary variable
# "CXX_LIBTOOL_LDFLAGS".  It's expected to be defined as, e.g, "-L/usr/lib"
# to temporarily fake the output so that it will be compatible with that of
# g++.
CFLAGS_SAVED=$CFLAGS
CXXFLAGS_SAVED=$CXXFLAGS
CFLAGS="$CFLAGS $CXX_LIBTOOL_LDFLAGS"
CXXFLAGS="$CXXFLAGS $CXX_LIBTOOL_LDFLAGS"
LT_INIT
CFLAGS=$CFLAGS_SAVED
CXXFLAGS=$CXXFLAGS_SAVED

# Use C++ language
AC_LANG([C++])

# Identify the compiler: this check must be after AC_PROG_CXX and AC_LANG.
AM_CONDITIONAL(USE_GXX, test "X${GXX}" = "Xyes")
AC_CHECK_DECL([__SUNPRO_CC], [SUNCXX="yes"], [SUNCXX="no"])
AC_CHECK_DECL([__clang__], [CLANGPP="yes"], [CLANGPP="no"])
# USE_CLANGPP is no longer used, keep it by symmetry with USE_GXX?
AM_CONDITIONAL(USE_CLANGPP, test "X${CLANGPP}" = "Xyes")

# Check for C++11 features support
AX_ISC_CPP11

# Check for std::is_base_of support
AC_MSG_CHECKING([for std::is_base_of])
AC_COMPILE_IFELSE(
    [AC_LANG_PROGRAM(
        [#include <type_traits>
        class A {};
        class B : A {};]
        [static_assert(std::is_base_of<A, B>::value, "");])],
    [AC_MSG_RESULT(yes)
    AC_DEFINE([HAVE_IS_BASE_OF], [1],
    [Define to 1 if std::is_base_of is available])],
    [AC_MSG_RESULT(no)])

dnl Determine if we are using GNU sed
GNU_SED=no
$SED --version 2> /dev/null | grep GNU > /dev/null 2>&1
if test $? -eq 0; then
  GNU_SED=yes
fi

# Display the C++ version
AC_MSG_CHECKING([C++ version])
cat > conftest.cpp << EOF
long v = __cplusplus;
EOF
CXX_STANDARD=`$CXX $CXXFLAGS -E -o - conftest.cpp | grep '^long v = ' | $SED -e 's/^long v = //' -e 's/[[^0-9]]*$//' 2> /dev/null`
if test -z "$CXX_STANDARD"; then
        CXX_STANDARD="unknown"
fi
AC_MSG_RESULT([$CXX_STANDARD])

# Linker options

# check -R, "-Wl,-R" or -rpath
AX_ISC_RPATH

# Compiler dependent settings: define some mandatory CXXFLAGS here.
# We also use a separate variable KEA_CXXFLAGS.  This will (and should) be
# used as the default value for each specific AM_CXXFLAGS:
# AM_CXXFLAGS = $(KEA_CXXFLAGS)
# AM_CXXFLAGS += ... # add module specific flags
# We need this so that we can disable some specific compiler warnings per
# module basis; since AM_CXXFLAGS are placed before CXXFLAGS, and since
# gcc's -Wno-XXX option must be specified after -Wall or -Wextra, we cannot
# specify the default warning flags in CXXFLAGS and let specific modules
# "override" the default.

# This may be used to try linker flags.
AC_DEFUN([KEA_CXX_TRY_FLAG], [
  AC_MSG_CHECKING([whether $CXX supports $1])

  kea_save_CXXFLAGS="$CXXFLAGS"
  CXXFLAGS="$CXXFLAGS -Werror $1"

  AC_LINK_IFELSE([AC_LANG_SOURCE([int main(){ return 0;}])],
                 [kea_cxx_flag=yes], [kea_cxx_flag=no])
  CXXFLAGS="$kea_save_CXXFLAGS"

  if test "x$kea_cxx_flag" = "xyes"; then
    ifelse([$2], , :, [$2])
  else
    ifelse([$3], , :, [$3])
  fi

  AC_MSG_RESULT([$kea_cxx_flag])
])

CXX_VERSION="unknown"

# SunStudio compiler requires special compiler options for boost
# (http://blogs.sun.com/sga/entry/boost_mini_howto)
if test "$SUNCXX" = "yes"; then
CXX_VERSION=`$CXX -V 2> /dev/null | head -1`
CXXFLAGS="$CXXFLAGS -library=stlport4 -features=tmplife -features=tmplrefstatic"
KEA_CXXFLAGS="$KEA_CXXFLAGS -mt"
MULTITHREADING_FLAG="-mt"
fi

# Newer versions of clang++ promotes "unused driver arguments" warnings to
# a fatal error with -Werror, causing build failure.  Since we use multiple
# compilers on multiple systems, this can easily happen due to settings for
# non clang++ environments that could be just ignored otherwise.  It can also
# happen if clang++ is used via ccache.  So, although probably suboptimal,
# we suppress this particular warning.  Note that it doesn't weaken checks
# on the source code.
if test "X$CLANGPP" = "Xyes"; then
CXX_VERSION=`$CXX --version 2> /dev/null | head -1`
KEA_CXXFLAGS="$KEA_CXXFLAGS -Qunused-arguments"
fi

# gcc/clang specific settings:
if test "X$GXX" = "Xyes"; then
CXX_VERSION=`$CXX --version 2> /dev/null | head -1`
KEA_CXXFLAGS="$KEA_CXXFLAGS -Wall -Wextra -Wnon-virtual-dtor -Wwrite-strings -Woverloaded-virtual -Wno-sign-compare"
# gcc 4.4 would emit warnings about breaking strict aliasing rules.
# See https://gcc.gnu.org/bugzilla/show_bug.cgi?id=41874
CXX_DUMP_VERSION=`$CXX -dumpversion | cut -f1-2 -d.`
if expr "$CXX_DUMP_VERSION" \< "4.5" > /dev/null; then
       WARNING_GCC_44_STRICT_ALIASING_CFLAG="-fno-strict-aliasing"
fi
AC_SUBST(WARNING_GCC_44_STRICT_ALIASING_CFLAG)
CPPP="$CPP"
# gcc 5 preprocessor requires -P for checking its output
if expr "$CXX_DUMP_VERSION" \> "5" > /dev/null; then
       CPPP="$CPP -P"
fi

case "$host" in
*-solaris*)
        MULTITHREADING_FLAG=-pthreads
        # In Solaris, IN6ADDR_ANY_INIT and IN6ADDR_LOOPBACK_INIT need -Wno-missing-braces
        KEA_CXXFLAGS="$KEA_CXXFLAGS -Wno-missing-braces"
        ;;
*-apple-darwin*)
        MULTITHREADING_FLAG=
        ;;
*)
        MULTITHREADING_FLAG=-pthread
        ;;
esac
KEA_CXXFLAGS="$KEA_CXXFLAGS $MULTITHREADING_FLAG"

# Disable -Werror by default. Only use it if specifically enabled.
# The usage of this flag is:
#
# No flag:            -Werror is disabled
# --with-werror:      -Werror is enabled
# --with-werror=yes:  -Werror is enabled
# --with-werror=no:   -Werror is disabled
# --with-werror=value -Werror is enabled and "value" is included in the compiler flags
#
# In the last case, "value" may be one or more compiler flags, e.g.

# --with-werror=-Wundef
# --with-werror='-Wundef -Wconversion'

werror_extras=
AC_ARG_WITH(werror,
    AC_HELP_STRING([--with-werror], [Compile using -Werror (default=no)]),
    [
     case "${withval}" in
         yes) with_werror=1 ;;
         no)  with_werror=0 ;;
         -*)  with_werror=1; werror_extras=${withval} ;;
         *)   AC_MSG_ERROR(bad value ${withval} for --with-werror) ;;
     esac],
     [with_werror=0])

werror_ok=0

# Certain versions of gcc (g++) have a bug that incorrectly warns about
# the use of anonymous name spaces even if they're closed in a single
# translation unit.  For these versions we have to disable -Werror.
if test $with_werror = 1; then
   CXXFLAGS_SAVED="$CXXFLAGS"
   CXXFLAGS="$CXXFLAGS $KEA_CXXFLAGS -Werror"
   AC_MSG_CHECKING(for in-TU anonymous namespace breakage)
   # We use struct, not class, here, because some compilers complain about
   # "unused private members", causing a false positive.
   AC_TRY_COMPILE([namespace { struct Foo {}; }
   namespace isc {struct Bar {Foo foo_;};} ],,
        [AC_MSG_RESULT(no)
         werror_ok=1
         KEA_CXXFLAGS="$KEA_CXXFLAGS -Werror"],
        [AC_MSG_RESULT(yes)])
   CXXFLAGS="$CXXFLAGS_SAVED"
fi

# Added flags after -Werror

# Some versions of GCC warn about some versions of Boost regarding
# missing initializer for members in its posix_time.
# https://svn.boost.org/trac/boost/ticket/3477
# But older GCC compilers don't have the flag.
KEA_CXX_TRY_FLAG([-Wno-missing-field-initializers],
        [KEA_CXXFLAGS="$KEA_CXXFLAGS -Wno-missing-field-initializers"])

if test "X$CLANGPP" = "Xyes"; then
        # This is to workaround unused variables tcout and tcerr in
        # log4cplus's streams.h and unused parameters from some of the
        # Boost headers.
        KEA_CXXFLAGS="$KEA_CXXFLAGS -Wno-unused-variable -Wno-unused-parameter"
fi

# Add the extras at the very last
# Note it can be used to re-enable a (fatal) warning
for extra in $werror_extras; do
        KEA_CXX_TRY_FLAG([$extra],
                [KEA_CXXFLAGS="$KEA_CXXFLAGS $extra"],
                [AC_MSG_ERROR([$CXX does not support $extra"])])
done

fi                              dnl GXX = yes

# allow building programs with static link.  we need to make it selective
# because loadable modules cannot be statically linked.
AC_ARG_ENABLE([static-link],
AC_HELP_STRING([--enable-static-link],
  [build programs with static link [[default=no]]]),
  [enable_static_link=yes], [enable_static_link=no])
AM_CONDITIONAL(USE_STATIC_LINK, test $enable_static_link = yes)
AM_COND_IF([USE_STATIC_LINK], [AC_DEFINE([USE_STATIC_LINK], [1], [Was Kea statically linked?])])

# Check validity about some libtool options
if test $enable_static_link = yes -a $enable_static = no; then
        AC_MSG_ERROR([--enable-static-link requires --enable-static])
fi
if test $enable_static_link = no -a $enable_shared = no; then
        AC_MSG_ERROR([--disable-static-link requires --enable-shared])
fi

# OS dependent configuration
kea_undefined_pthread_behavior=no

case "$host" in
*-solaris*)
        # Solaris requires special definitions to get some standard libraries
        # (e.g. getopt(3)) available with common used header files.
        CPPFLAGS="$CPPFLAGS -D_XPG4_2 -D__EXTENSIONS__"
        # "now" binding is necessary to prevent deadlocks in C++ static initialization code
        LDFLAGS="$LDFLAGS -z now"
        # Destroying locked mutexes, condition variables being waited
        # on, etc. are undefined behavior on Solaris, so we set it as
        # such here.
        kea_undefined_pthread_behavior=yes
        ;;
*-apple-darwin*)
        # Starting with OSX 10.7 (Lion) we must choose which IPv6 API to use
        # (RFC2292 or RFC3542).
        CPPFLAGS="$CPPFLAGS -D__APPLE_USE_RFC_3542"

        # In OS X 10.9 (and possibly any future versions?) pthread_cond_destroy
        # doesn't work as documented, which makes some of unit tests fail.
        AC_MSG_CHECKING([OS X versions where destroying locked locks do not fail])
        AC_TRY_COMPILE(
        [#include <Availability.h>],
        [#ifdef __MAC_OS_X_VERSION_MIN_REQUIRED
         #if __MAC_OS_X_VERSION_MIN_REQUIRED >= 1090
         #error " OS X >= 10.9"
         #endif
         #endif
         return 1;],
        [AC_MSG_RESULT([OS X < 10.9])],
        [AC_MSG_RESULT([OS X >= 10.9])
         kea_undefined_pthread_behavior=yes])
        ;;
*-freebsd*)
        # On FreeBSD10.1 pthread_cond_destroy doesn't work as documented, which
        # causes the CondVarTest.destroyWhileWait test to fail. According to the
        # pthread_cond_destroy documentation for FreeBSD, this function should
        # return EBUSY error when there is a thread waiting for the conditional
        # variable, whereas this function returned success code. We treat it here
        # as an undefined behavior. Also note that this issue was only visible
        # when gtest 1.7 was in use, because the previous versions of gtest
        # didn't seem to have support for the death tests on FreeBSD. As a
        # result, the test was not executed and the error didn't occur.
        kea_undefined_pthread_behavior=yes
        ;;
esac
if [ test $kea_undefined_pthread_behavior = "yes" ]; then
   AC_DEFINE([HAS_UNDEFINED_PTHREAD_BEHAVIOR], [1], [Does this platform have some undefined pthreads behavior?])
fi

# Our experiments have shown Solaris 10 has broken support for the
# IPV6_USE_MIN_MTU socket option for getsockopt(); it doesn't return the value
# previously set via setsockopt().  We know it doesn't happen on one instance
# on Solaris 11, but we don't know whether it happens for any Solaris 10
# implementations or for earlier versions of Solaris.  In any case, at the
# moment this matters for only one unittest case, so we'll simply disable
# the affected test using the following definition with the specific hardcoding
# of that version of Solaris.
case "$host" in
*-solaris2.10)
        AC_DEFINE([HAVE_BROKEN_GET_IPV6_USE_MIN_MTU], [1],
        [Define to 1 if getsockopt(IPV6_USE_MIN_MTU) does not work])
        ;;
esac

# Made perfdhcp optional.
AC_ARG_ENABLE(perfdhcp, [AC_HELP_STRING([--enable-perfdhcp],
  [enable perfdhcp, a DHCP benchmarking tool [default=no]])],
  enable_perfdhcp=$enableval, enable_perfdhcp=no)

DISTCHECK_PERFDHCP_CONFIGURE_FLAG=
if test "x$enable_perfdhcp" != xno ; then
  DISTCHECK_PERFDHCP_CONFIGURE_FLAG="--enable-perfdhcp"
fi

# Export to makefiles the info whether we have perfdhcp enabled or not
AM_CONDITIONAL(PERFDHCP, test x$enable_perfdhcp != xno)
AC_SUBST(DISTCHECK_PERFDHCP_CONFIGURE_FLAG)

# produce PIC unless we disable shared libraries. need this for python bindings.
if test $enable_shared != "no" -a "X$GXX" = "Xyes"; then
   KEA_CXXFLAGS="$KEA_CXXFLAGS -fPIC"
fi

# Look for glib static libs if they're trying to do static builds
if test $enable_static_link != "no"; then
   CXX_SAVED=$CXX
   CXX="$CXX -static"

   AC_LINK_IFELSE(
     [AC_LANG_PROGRAM([#include <math.h>],[(void)sqrt(-1.0);])],
     [AC_MSG_RESULT([checking for static glib libraries... yes])],
     [AC_MSG_RESULT([checking for static glib libraries... no])
      AC_MSG_ERROR([Building with --enable-static-link does not work. You appear to be missing glib static libraries. Check config.log for details.])])

   CXX=$CXX_SAVED
fi

AC_SUBST(KEA_CXXFLAGS)

# Checks for libraries.

AC_SEARCH_LIBS(inet_pton, [nsl])
AC_SEARCH_LIBS(recvfrom, [socket])
AC_SEARCH_LIBS(nanosleep, [rt])
AC_SEARCH_LIBS(dlsym, [dl])

# Checks for header files.

# Checks for typedefs, structures, and compiler characteristics.
AC_HEADER_STDBOOL
AC_TYPE_SIZE_T


# Detect OS type (it may be used to do OS-specific things, e.g.
# interface detection in DHCP)
AC_MSG_CHECKING(OS type)
BSD_TYPE="notaBSD"
case $host in
    *-linux*)
      AC_DEFINE([OS_LINUX], [1], [Running on Linux?])
      OS_TYPE="Linux"
      CPPFLAGS="$CPPFLAGS -DOS_LINUX"
      ;;
    *-apple-darwin*)
      AC_DEFINE([OS_BSD], [1], [Running on BSD?])
      AC_DEFINE([OS_OSX], [1], [Running on OSX?])
      OS_TYPE="BSD"
      BSD_TYPE="OSX"
      CPPFLAGS="$CPPFLAGS -DOS_BSD"
      ;;
    *-freebsd*)
      AC_DEFINE([OS_BSD], [1], [Running on BSD?])
      AC_DEFINE([OS_FREEBSD], [1], [Running on FreeBSD?])
      OS_TYPE="BSD"
      BSD_TYPE="FreeBSD"
      CPPFLAGS="$CPPFLAGS -DOS_BSD"
      ;;
    *-netbsd*)
      AC_DEFINE([OS_BSD], [1], [Running on BSD?])
      AC_DEFINE([OS_NETBSD], [1], [Running on NetBSD?])
      OS_TYPE="BSD"
      BSD_TYPE="NetBSD"
      CPPFLAGS="$CPPFLAGS -DOS_BSD"
      ;;
    *-openbsd*)
      AC_DEFINE([OS_BSD], [1], [Running on BSD?])
      AC_DEFINE([OS_OPENBSD], [1], [Running on OpenBSD?])
      OS_TYPE="BSD"
      BSD_TYPE="OpenBSD"
      CPPFLAGS="$CPPFLAGS -DOS_BSD"
      ;;
    *-solaris*)
      AC_DEFINE([OS_SOLARIS], [1], [Running on Solaris?])
      OS_TYPE="Solaris"
      CPPFLAGS="$CPPFLAGS -DOS_SUN"
      ;;
    *)
      OS_TYPE="Unknown"
      # $host_os is more user friendly than full $host
      AC_MSG_WARN("Unsupported OS: $host_os")
      ;;
esac
AC_MSG_RESULT($OS_TYPE)

AM_CONDITIONAL(OS_LINUX, test $OS_TYPE = Linux)
AM_CONDITIONAL(OS_BSD, test $OS_TYPE = BSD)
AM_CONDITIONAL(OS_SOLARIS, test $OS_TYPE = Solaris)
AM_CONDITIONAL(OS_OSX, test $BSD_TYPE = OSX)
AM_CONDITIONAL(OS_FREEBSD, test $BSD_TYPE = FreeBSD)
AM_CONDITIONAL(OS_NETBSD, test $BSD_TYPE = NetBSD)
AM_CONDITIONAL(OS_OPENBSD, test $BSD_TYPE = OpenBSD)


AC_MSG_CHECKING(for sa_len in struct sockaddr)
AC_TRY_COMPILE([
#include <sys/types.h>
#include <sys/socket.h>],
[struct sockaddr sa; sa.sa_len = 0; return (0);],
        [AC_MSG_RESULT(yes)
        AC_DEFINE(HAVE_SA_LEN, 1, [Define to 1 if sockaddr has a sa_len member, and corresponding sin_len and sun_len])],
        AC_MSG_RESULT(no))

AC_MSG_CHECKING(for usuable C++11 regex)
AC_TRY_RUN([
#include <regex>
#include <iostream>
int main() {
  const std::regex regex(".*");
  const std::string string = "This should match!";
  const auto result = std::regex_search(string, regex);
  return result ? EXIT_SUCCESS : EXIT_FAILURE;
}],
        [AC_MSG_RESULT(yes)
        AC_DEFINE(USE_REGEX, 1, [Define to 1 if C++11 regex is usable])],
        AC_MSG_RESULT(no))

enable_gtest="no"
GTEST_INCLUDES=

AC_ARG_WITH([gtest-source],
            [AS_HELP_STRING([--with-gtest-source=PATH],
                            [location of the Googletest source])],
            [enable_gtest="yes" ; GTEST_SOURCE="$withval"])

AC_ARG_WITH([gtest],
            [AS_HELP_STRING([--with-gtest=PATH],
                            [specify a path to gtest header files (PATH/include) and library (PATH/lib)])],
        [gtest_path="$withval"; enable_gtest="yes"], [gtest_path="no"])

AC_ARG_WITH([lcov],
            [AS_HELP_STRING([--with-lcov=PROGRAM],
                            [enable gtest and coverage target using the specified lcov])],
                            [lcov="$withval"],
                            [lcov="no"])

USE_LCOV="no"
if test "$lcov" != "no"; then
        # force gtest if not set
        if test "$enable_gtest" = "no"; then
#               AC_MSG_ERROR("lcov needs gtest for test coverage report")
                AC_MSG_NOTICE([gtest support is now enabled, because used by coverage tests])
                enable_gtest="yes"
        fi
        if test "$lcov" != "yes"; then
                LCOV=$lcov
        else
                AC_PATH_PROG([LCOV], [lcov])
        fi
        if test -x "${LCOV}"; then
                USE_LCOV="yes"
        else
                AC_MSG_ERROR([Cannot find lcov.])
        fi
        # is genhtml always in the same directory?
        GENHTML=`echo "$LCOV" | ${SED} s/lcov$/genhtml/`
        if test ! -x $GENHTML; then
                AC_MSG_ERROR([genhtml not found, needed for lcov])
        fi
        # GCC specific?
        CXXFLAGS="$CXXFLAGS -fprofile-arcs -ftest-coverage"
        LIBS=" $LIBS -lgcov"
        AC_SUBST(CPPFLAGS)
        AC_SUBST(LIBS)
        AC_SUBST(LCOV)
        AC_SUBST(GENHTML)
fi
AC_SUBST(USE_LCOV)

enable_benchmark="no"
BENCHMARK_INCLUDES=

AC_ARG_WITH([benchmark-source],
            [AS_HELP_STRING([--with-benchmark-source=PATH],
                            [location of the benchmark source])],
            [enable_benchmark="yes" ; BENCHMARK_SOURCE="$withval"])

AC_ARG_WITH([benchmark],
            [AS_HELP_STRING([--with-benchmark=PATH],
                            [specify a path to benchmark header files (PATH/include) and library (PATH/lib)])],
        [benchmark_path="$withval"; enable_benchmark="yes"], [benchmark_path="no"])

# Sets up for use of botan unless openssl is specified
# sets variables CRYPTO_*
AX_CRYPTO

# List of directories, where tools like mysql_config or pgsql_config will be
# searched for
defaultdirs="/usr /usr/local /usr/pkg /opt /opt/local"

# Check for MySql.  The path to the mysql_config program is given with
# the --with-mysql-config (default to /usr/bin/mysql-config).  By default,
# the software is not built with MySQL support enabled.
mysql_config="no"
AC_ARG_WITH([mysql],
  AC_HELP_STRING([--with-mysql=PATH],
    [path to the MySQL 'mysql_config' script (MySQL is used for the DHCP database)]),
    [mysql_config="$withval"])

deprec_msg="no"
AC_ARG_WITH([dhcp-mysql],,
    [mysql_config="$withval";deprec_msg="yes"])

if test "${deprec_msg}" = "yes" ; then
    AC_MSG_WARN([--with-dhcp-mysql has been deprecated, please use --with-mysql])
fi

if test "${mysql_config}" = "yes" ; then
    MYSQL_CONFIG="/usr/bin/mysql_config"
    for d in $defaultdirs
    do
        if test -f $d/bin/mysql_config; then
            MYSQL_CONFIG="$d/bin/mysql_config"
            break
        fi
    done
elif test "${mysql_config}" != "no" ; then
    MYSQL_CONFIG="${withval}"
fi

if test "$MYSQL_CONFIG" != "" ; then
    if test -d "$MYSQL_CONFIG" -o ! -x "$MYSQL_CONFIG" ; then
        AC_MSG_ERROR([MySQL dependencies cannot be found. Please install MySQL libraries or point --with-mysql to mysql_config program if it is located in non-default directory, eg. --with-mysql=/opt/mysql/bin/mysql_config.])
    fi

    MYSQL_CPPFLAGS=`$MYSQL_CONFIG --cflags`
    MYSQL_LIBS=`$MYSQL_CONFIG --libs`
    MYSQL_LIBS="$MYSQL_LIBS $CRYPTO_LIBS"
    MYSQL_VERSION=`$MYSQL_CONFIG --version`

    AC_SUBST(MYSQL_CPPFLAGS)
    AC_SUBST(MYSQL_LIBS)

    # Check that a simple program using MySQL functions can compile and link.
    CPPFLAGS_SAVED="$CPPFLAGS"
    LIBS_SAVED="$LIBS"

    CPPFLAGS="$MYSQL_CPPFLAGS $CPPFLAGS"
    LIBS="$MYSQL_LIBS $LIBS"

    AC_LINK_IFELSE(
        [AC_LANG_PROGRAM([#include <mysql.h>],
                         [MYSQL mysql_handle;
                          (void) mysql_init(&mysql_handle);
                         ])],
        [AC_MSG_RESULT([checking for MySQL headers and library... yes])],
        [AC_MSG_RESULT([checking for MySQL headers and library... no])
         AC_MSG_ERROR([Needs MySQL library])]
    )

    # Note that MYSQL is present in the config.h file
    AC_DEFINE([HAVE_MYSQL], [1], [MySQL is present])

    # Check is my_bool is defined.
    AC_COMPILE_IFELSE(
        [AC_LANG_PROGRAM([#include <mysql.h>
                          const my_bool MLM_FALSE = 0;]
                         [])],
        [AC_MSG_RESULT([checking for MySQL my_bool... yes])
         AC_DEFINE([HAVE_MYSQL_MY_BOOL], [1], [MySQL uses my_bool])],
        [AC_MSG_RESULT([checking for MySQL my_bool... no])])

    CPPFLAGS=$CPPFLAGS_SAVED
    LIBS=$LIBS_SAVED

fi

# Solaris puts FIONREAD in filio.h
AC_CHECK_HEADERS(sys/filio.h,,,)

# ... and at the shell level, so Makefile.am can take action depending on this.
AM_CONDITIONAL(HAVE_MYSQL, test "$MYSQL_CONFIG" != "")

pg_config="no"
AC_ARG_WITH([pgsql],
  AC_HELP_STRING([--with-pgsql=PATH],
    [path to the PostgreSQL 'pg_config' script]),
    [pg_config="$withval"])

deprec_msg="no"
AC_ARG_WITH([dhcp-pgsql],,
    [pg_config="$withval";deprec_msg="yes"])

if test "${deprec_msg}" = "yes" ; then
    AC_MSG_WARN([--with-dhcp-pgsql has been deprecated, please use --with-pgsql])
fi

if test "${pg_config}" = "yes" ; then
    PG_CONFIG="/usr/bin/pg_config"
    for d in $defaultdirs
    do
        if test -f $d/bin/pg_config; then
            PG_CONFIG="$d/bin/pg_config"
            break
        fi
    done
elif test "${pg_config}" != "no" ; then
    PG_CONFIG="${withval}"
fi

if test "$PG_CONFIG" != "" ; then
    if test -d "$PG_CONFIG" -o ! -x "$PG_CONFIG" ; then
        AC_MSG_ERROR([PostgreSQL dependencies cannot be found. Please install PostgreSQL libraries or point --with-pgsql to pg_config program if it is located in non-default directory, eg. --with-pgsql=/opt/pgsql/bin/pg_config.])
    fi

    PGSQL_CPPFLAGS=`$PG_CONFIG --cppflags`
    PGSQL_INCLUDEDIR=`$PG_CONFIG --includedir`
    PGSQL_INCLUDEDIR_SERVER=`$PG_CONFIG --includedir-server`
    PGSQL_CPPFLAGS="$PGSQL_CPPFLAGS -I$PGSQL_INCLUDEDIR -I$PGSQL_INCLUDEDIR_SERVER"
    PGSQL_LIBS=`$PG_CONFIG --libdir`
    PGSQL_LIBS="-L$PGSQL_LIBS -lpq"
    PGSQL_VERSION=`$PG_CONFIG --version`

    AC_SUBST(PGSQL_CPPFLAGS)
    AC_SUBST(PGSQL_LIBS)

    # Check that a simple program using PostgreSQL functions can compile and link.
    CPPFLAGS_SAVED="$CPPFLAGS"
    LIBS_SAVED="$LIBS"

    CPPFLAGS="$PGSQL_CPPFLAGS $CPPFLAGS"
    LIBS="$PGSQL_LIBS $LIBS"

    AC_LINK_IFELSE(
            [AC_LANG_PROGRAM([#include <libpq-fe.h>],
                             [PGconn * c = PQconnectdb("dbname = 'postgres'");
                              PQfinish(c);])],
            [AC_MSG_RESULT([checking for PostgreSQL headers and library... yes])],
            [AC_MSG_RESULT([checking for PostgreSQL headers and library... no])
             AC_MSG_ERROR([Needs PostgreSQL library])]
    )

    AC_CHECK_HEADERS([utils/errcodes.h],,
    AC_MSG_ERROR([Missing required header file (errcodes.h) from PostgreSQL server-development package]))

    CPPFLAGS=$CPPFLAGS_SAVED
    LIBS=$LIBS_SAVED

    # Note that PostgreSQL is present in the config.h file
    AC_DEFINE([HAVE_PGSQL], [1], [PostgreSQL is present])
fi

# ... and at the shell level, so Makefile.am can take action depending on this.
AM_CONDITIONAL(HAVE_PGSQL, test "$PG_CONFIG" != "")

# allow building kea programs with static link to cassandra cpp-driver.
AC_ARG_ENABLE([cql-static-lib],
AS_HELP_STRING([--enable-cql-static-lib],
    [build programs with cassandra cpp driver static library [[default=no]]]),
    [enable_cql_static_lib=yes], [enable_cql_static_lib=no])
AM_CONDITIONAL(USE_CQL_STATIC_LIB, test "$enable_cql_static_lib" = yes)
#AC_DEFINE USE_CQL_STATIC_LIB? (unused)

cql_lib="cassandra"
if test "${enable_cql_static_lib}" = "yes" ; then
    cql_lib="${cql_lib}_static"
fi

cql_config="no"
AC_ARG_WITH([cql],
  AC_HELP_STRING([--with-cql=PATH],
    [path to pkg-config or the Cassandra CQL 'cql_config' script]),
    [cql_config="$withval"])

if test "${cql_config}" = "yes" ; then
    CQL_CONFIG="$PKG_CONFIG"
elif test "${cql_config}" != "no" ; then
    CQL_CONFIG="${cql_config}"
fi

if test "$CQL_CONFIG" != "" ; then
    if test -d "$CQL_CONFIG" -o ! -x "$CQL_CONFIG" ; then
        AC_MSG_ERROR([--with-cql should point to a pkg-config or cql_config program])
    fi

    $CQL_CONFIG --print-errors $cql_lib
    if test $? -ne 0; then
        AC_MSG_ERROR([$CQL_CONFIG $cql_lib failed])
    fi

    CQL_INCLUDEDIR=`$CQL_CONFIG --cflags-only-I $cql_lib`
    CQL_CPPFLAGS=`$CQL_CONFIG --cflags-only-other $cql_lib`
    CQL_LIBS=`$CQL_CONFIG --libs $cql_lib`
    CQL_LIBS="$CQL_LIBS $CRYPTO_LIBS"
    CQL_VERSION=`$CQL_CONFIG --modversion $cql_lib`

    CQL_CPPFLAGS="${CQL_CPPFLAGS} ${CQL_INCLUDEDIR}"
    AC_SUBST(CQL_CPPFLAGS)
    AC_SUBST(CQL_LIBS)

    # Check that a simple program using CQL functions can compile and link.
    CPPFLAGS_SAVED="$CPPFLAGS"
    LIBS_SAVED="$LIBS"

    CPPFLAGS="$CQL_CPPFLAGS $CPPFLAGS"
    LIBS="$CQL_LIBS $LIBS"

    AC_LINK_IFELSE(
            [AC_LANG_PROGRAM([#include <cassandra.h>],
                             [CassCluster* cluster = cass_cluster_new();
                              cass_cluster_free(cluster);])],
            [AC_MSG_RESULT([checking for Cassandra CQL headers and library... yes])],
            [AC_MSG_RESULT([checking for Cassandra CQL headers and library... no])
             AC_MSG_ERROR([Needs Cassandra CQL library])]
    )
    CPPFLAGS=$CPPFLAGS_SAVED
    LIBS=$LIBS_SAVED

    # Note that CQL is present in the config.h file
    AC_DEFINE([HAVE_CQL], [1], [CQL is present])
fi

# ... and at the shell level, so Makefile.am can take action depending on this.
AM_CONDITIONAL(HAVE_CQL, test "$CQL_CONFIG" != "")

DISTCHECK_SYSREPO_CONFIGURE_FLAG=
sysrepo_config="no"
AC_ARG_WITH([sysrepo],
  AC_HELP_STRING([--with-sysrepo=PATH],
    [path to pkg-config or the Sysrepo 'sysrepo_config' script]),
    [sysrepo_config="$withval"])

if test "${sysrepo_config}" = "yes" ; then
    if test "$PKG_CONFIG" = ""; then
        AC_MSG_ERROR([--with-sysrepo specified without any parameter and pkg-config was not found. Either use --with-sysrepo=path or install pkg-config])
    fi
    SYSREPO_CONFIG="$PKG_CONFIG"
    DISTCHECK_SYSREPO_CONFIGURE_FLAG="-with-sysrepo=${sysrepo_config}"
elif test "${sysrepo_config}" != "no" ; then
    SYSREPO_CONFIG="${sysrepo_config}"
    DISTCHECK_SYSREPO_CONFIGURE_FLAG="-with-sysrepo=${sysrepo_config}"
fi
AC_SUBST(DISTCHECK_SYSREPO_CONFIGURE_FLAG)

if test "$SYSREPO_CONFIG" != "" ; then
    if test -d "$SYSREPO_CONFIG" -o ! -x "$SYSREPO_CONFIG" ; then
        AC_MSG_ERROR([--with-sysrepo should point to a pkg-config or sysrepo_config program])
    fi

    # Let's get the configuration environment for pure Sysrepo (written in C) first
    SYSREPO_INCLUDEDIR=`$SYSREPO_CONFIG --cflags-only-I libsysrepo`
    SYSREPO_CPPFLAGS="$SYSREPO_INCLUDEDIR `$SYSREPO_CONFIG --cflags-only-other libsysrepo`"
    SYSREPO_LIBS="`$SYSREPO_CONFIG --libs libsysrepo`"
    SYSREPO_VERSION=`$SYSREPO_CONFIG --modversion libsysrepo`
    SYSREPO_REPO=`$SYSREPO_CONFIG --variable=SR_REPOSITORY_LOC libsysrepo`

    # Now get the environment for C++ bindings for Sysrepo.
    SYSREPOCPP_INCLUDEDIR=`$SYSREPO_CONFIG --cflags-only-I libSysrepo-cpp`
    SYSREPOCPP_CPPFLAGS="$SYSREPO_INCLUDEDIR `$SYSREPO_CONFIG --cflags-only-other libSysrepo-cpp`"
    SYSREPOCPP_LIBS="`$SYSREPO_CONFIG --libs libSysrepo-cpp`"
    SYSREPOCPP_VERSION=`$SYSREPO_CONFIG --modversion libSysrepo-cpp`

    # If include paths are equal, there's no need to include both. But if they're different,
    # we need both.
    if test "${SYSREPO_INCLUDEDIR}" != "${SYSREPOCPP_INCLUDEDIR}"; then
       SYSREPO_INCLUDEDIR="${SYSREPO_INCLUDEDIR} ${SYSREPOCPP_INCLUDEDIR}"
    fi

    if test "${SYSREPO_CPPFLAGS}" != "${SYSREPOCPP_CPPFLAGS}"; then
       SYSREPO_CPPFLAGS="${SYSREPO_CPPFLAGS} ${SYSREPOCPP_CPPFLAGS}"
    fi

    if test "${SYSREPO_LIBS}" != "${SYSREPOCPP_LIBS}"; then
       SYSREPO_LIBS="${SYSREPO_LIBS} ${SYSREPOCPP_LIBS}"
    fi

    AC_SUBST(SYSREPO_INCLUDEDIR)
    AC_SUBST(SYSREPO_CPPFLAGS)
    AC_SUBST(SYSREPO_LIBS)
    AC_SUBST(SYSREPO_REPO)

    # Check that a simple program using Sysrepo functions can compile and link.
    CPPFLAGS_SAVED="$CPPFLAGS"
    LIBS_SAVED="$LIBS"

    CPPFLAGS="$SYSREPO_CPPFLAGS $CPPFLAGS"
    LIBS="$SYSREPO_LIBS $LIBS"

    AC_LINK_IFELSE(
            [AC_LANG_PROGRAM([extern "C" {
                              #include <sysrepo.h>
                              }],
                              [sr_conn_ctx_t *connection = NULL;
                              sr_session_ctx_t *session = NULL;
                              sr_connect("configure_test", SR_CONN_DEFAULT, &connection);
                              sr_disconnect(connection);])],
            [AC_MSG_RESULT([checking for Sysrepo headers and library... yes])],
            [AC_MSG_RESULT([checking for Sysrepo headers and library... no])
             AC_MSG_ERROR([Needs Sysrepo library])]
    )

    AC_LINK_IFELSE(
        [AC_LANG_PROGRAM(
            [#include <sysrepo-cpp/Session.hpp>],
            [sysrepo::Connection("conn-name");])],
        [AC_LINK_IFELSE(
            [AC_LANG_PROGRAM(
                [#include <sysrepo-cpp/Session.hpp>],
                [auto is_empty = [[]](sysrepo::S_Val v){
                    return (v->empty()); };
                ])],
            [AC_MSG_RESULT([checking for Sysrepo C++ bindings headers and library, new])
             AC_DEFINE([HAVE_POST_0_7_7_SYSREPO], [1], [Using sysrepo > 0.7.7])],
            [AC_MSG_RESULT([checking for Sysrepo C++ bindings headers and library, yes])])],
        [AC_LINK_IFELSE(
            [AC_LANG_PROGRAM(
                [#include <sysrepo-cpp/Session.h>],
                [Connection("conn-name");])],
            [AC_MSG_RESULT([checking for Sysrepo C++ bindings headers and library... old])
             AC_DEFINE([HAVE_PRE_0_7_6_SYSREPO], [1], [Using sysrepo < 0.7.6])],
             [AC_MSG_RESULT([checking for Sysrepo C++ bindings headers and library... no])
              AC_MSG_ERROR([Needs Sysrepo C++ bindings (unable to find Sysrepo-ccp library. To get it, you need to compile sysrepo with -DGEN_CPP_BINDINGS=ON.)])]
        )]
    )

    CPPFLAGS=$CPPFLAGS_SAVED
    LIBS=$LIBS_SAVED

    # Note that Sysrepo is present in the config.h file
    AC_DEFINE([HAVE_SYSREPO], [1], [SYSREPO is present])
fi

# ... and at the shell level, so Makefile.am can take action depending on this.
AM_CONDITIONAL(HAVE_SYSREPO, test "$SYSREPO_CONFIG" != "")

# Check for log4cplus
DISTCHECK_LOG4CPLUS_CONFIGURE_FLAG=
log4cplus_path="yes"
AC_ARG_WITH([log4cplus],
  AC_HELP_STRING([--with-log4cplus=PATH],
    [specify exact directory of log4cplus library and headers]),
    [log4cplus_path="$withval"])
if test "${log4cplus_path}" = "no" ; then
    AC_MSG_ERROR([Need log4cplus])
elif test "${log4cplus_path}" != "yes" ; then
  DISTCHECK_LOG4CPLUS_CONFIGURE_FLAG="-with-log4cplus=${log4cplus_path}"
  LOG4CPLUS_INCLUDES="-I${log4cplus_path}/include"
  LOG4CPLUS_LIBS="-L${log4cplus_path}/lib"
else
# If not specified, try some common paths.
        for d in $defaultdirs
        do
                if test -f $d/include/log4cplus/logger.h; then
                        LOG4CPLUS_INCLUDES="-I$d/include"
                        LOG4CPLUS_LIBS="-L$d/lib"
                        if test -d $d/lib64; then
                                LOG4CPLUS_LIBS="$LOG4CPLUS_LIBS -L$d/lib64"
                        fi
                        break
                fi
        done
        DISTCHECK_LOG4CPLUS_CONFIGURE_FLAG="-with-log4cplus"
fi

LOG4CPLUS_LIBS="$LOG4CPLUS_LIBS -llog4cplus"

AC_SUBST(DISTCHECK_LOG4CPLUS_CONFIGURE_FLAG)
AC_SUBST(LOG4CPLUS_LIBS)
AC_SUBST(LOG4CPLUS_INCLUDES)

CPPFLAGS_SAVED=$CPPFLAGS
CPPFLAGS="$LOG4CPLUS_INCLUDES $CPPFLAGS"
LIBS_SAVED="$LIBS"
LIBS="$LOG4CPLUS_LIBS $MULTITHREADING_FLAG $LIBS"

AC_CHECK_HEADERS([log4cplus/logger.h],,AC_MSG_ERROR([Missing required header files.]))
AC_LINK_IFELSE(
        [AC_LANG_PROGRAM([#include <log4cplus/logger.h>
                         ],
                         [using namespace log4cplus;
                          Logger logger = Logger::getInstance("main");
                         ])],
        [AC_MSG_RESULT([checking for log4cplus library... yes])],
        [AC_MSG_RESULT([checking for log4cplus library... no])
         AC_MSG_ERROR([Needs log4cplus library])]
)

dnl Determine the log4cplus version, used mainly for config.report.
AC_MSG_CHECKING([log4cplus version])
cat > conftest.cpp << EOF
#include <log4cplus/version.h>
AUTOCONF_LOG4CPLUS_VERSION=LOG4CPLUS_VERSION_STR
EOF

LOG4CPLUS_VERSION=`$CPPP $CPPFLAGS conftest.cpp | grep '^AUTOCONF_LOG4CPLUS_VERSION=' | $SED -e 's/^AUTOCONF_LOG4CPLUS_VERSION=//' -e 's/[[ 	]]//g' -e 's/"//g' 2> /dev/null`
if test -z "$LOG4CPLUS_VERSION"; then
  LOG4CPLUS_VERSION="unknown"
fi
$RM -f conftest.cpp
AC_MSG_RESULT([$LOG4CPLUS_VERSION])

CPPFLAGS=$CPPFLAGS_SAVED
LIBS=$LIBS_SAVED

# Older log4cplus versions (1.2.0) don't have the initializer.h header that
# would allow explicit initialization. Newer versions (2.0.4 for sure, possibly
# older as well) have it and it's recommended to use it. We detect whether
# it's present or not and do explicit initalization if possible.
CPPFLAGS_SAVED=$CPPFLAGS
CPPFLAGS="$LOG4CPLUS_INCLUDES $CPPFLAGS"
LIBS_SAVED="$LIBS"
LIBS="$LOG4CPLUS_LIBS $LIBS"
AC_MSG_CHECKING([log4cplus explicit initialization (log4cplus/initializer.h)])
AC_LINK_IFELSE(
        [AC_LANG_PROGRAM([#include <log4cplus/initializer.h>],
                         [log4cplus::Initializer initializer;]
                         )],
        [AC_MSG_RESULT([yes])
         AC_DEFINE(LOG4CPLUS_INITIALIZER_H, [1], [Explicit initialization of log4cplus possible])],
        [AC_MSG_RESULT(no)])
LIBS="$LIBS_SAVED"
CPPFLAGS=$CPPFLAGS_SAVED

#
# Configure Boost header path
#
AX_BOOST_FOR_KEA
# Boost offset_ptr is required in one library and not optional right now, so
# we unconditionally fail here if it doesn't work.
if test "$BOOST_OFFSET_PTR_WOULDFAIL" = "yes" -a X"$werror_ok" = X1; then
    AC_MSG_ERROR([Failed to compile a required header file.  Try upgrading Boost to 1.44 or higher (when using clang++) or specifying --without-werror.  See the ChangeLog entry for Trac no. 2147 for more details.])
fi

if test "$BOOST_STATIC_ASSERT_WOULDFAIL" = "yes" -a X"$werror_ok" = X1; then
    AC_MSG_ERROR([Failed to use Boost static assertions. Try upgrading Boost to 1.54 or higher (when using GCC 4.8) or specifying --without-werror.  See trac ticket no. 3039 for more details.])
fi

# There's a known bug in FreeBSD ports for Boost that would trigger a false
# warning in build with g++ and -Werror (we exclude clang++ explicitly to
# avoid unexpected false positives).
if test "$BOOST_NUMERIC_CAST_WOULDFAIL" = "yes" -a X"$werror_ok" = X1 -a $CLANGPP = "no"; then
    AC_MSG_ERROR([Failed to compile a required header file.  If you are using FreeBSD and Boost installed via ports, retry with specifying --without-werror.  See the ChangeLog entry for Trac no. 1991 for more details.])
fi

# Add some default CPP flags needed for Boost, identified by the AX macro.
CPPFLAGS="$CPPFLAGS $CPPFLAGS_BOOST_THREADCONF"

# Can be required by gtest, boost and perhaps still asio
AC_CHECK_LIB(pthread, pthread_create,[ LDFLAGS="$LDFLAGS -lpthread" ], [])

#
# Check availability of gtest, which will be used for unit tests.
#
GTEST_LDFLAGS=
GTEST_LDADD=
DISTCHECK_GTEST_CONFIGURE_FLAG=
GTEST_VERSION="unknown"

if test "x$enable_gtest" = "xyes" ; then

    DISTCHECK_GTEST_CONFIGURE_FLAG="--with-gtest=$gtest_path"

    if test -n "$with_gtest_source" ; then

        if test "x$GTEST_SOURCE" = "xyes" ; then

            AC_MSG_CHECKING([for gtest source])
            # If not specified, try some common paths.
            GTEST_SOURCE=
            for d in /usr/src/gtest /usr/local /usr/pkg /opt /opt/local ; do
                if test -f $d/src/gtest-all.cc -a $d/src/gtest_main.cc; then
                    GTEST_SOURCE=$d
                    AC_MSG_RESULT([$GTEST_SOURCE])
                    break
                fi
            done
            if test -z $GTEST_SOURCE ; then
                AC_MSG_ERROR([no gtest source but it was selected])
            fi
        else
            if test ! -d $GTEST_SOURCE/src -a -d $GTEST_SOURCE/googletest; then
                GTEST_SOURCE=$GTEST_SOURCE/googletest
            fi
            AC_CHECK_FILES([$GTEST_SOURCE/src/gtest-all.cc]
                [$GTEST_SOURCE/src/gtest_main.cc],
                [have_gtest_source=yes],
                [AC_MSG_ERROR([no gtest source at $GTEST_SOURCE])])
        fi
        have_gtest_source=yes
        GTEST_LDADD="\$(top_builddir)/ext/gtest/libgtest.a"
        DISTCHECK_GTEST_CONFIGURE_FLAG="--with-gtest-source=$GTEST_SOURCE"
        GTEST_INCLUDES="-I$GTEST_SOURCE -I$GTEST_SOURCE/include"
        GTEST_VERSION="`basename $GTEST_SOURCE`"
    fi

    if test "$gtest_path" != "no" ; then
        if test "$gtest_path" != "yes"; then
            GTEST_PATHS=$gtest_path
            if test -x "${gtest_path}/bin/gtest-config" ; then
                GTEST_CONFIG="${gtest_path}/bin/gtest-config"
            fi
        else
            AC_PATH_PROG([GTEST_CONFIG], [gtest-config])
        fi
        if test -x "${GTEST_CONFIG}" ; then :
            # using cppflags instead of cxxflags
            GTEST_INCLUDES=`${GTEST_CONFIG} --cppflags`
            GTEST_LDFLAGS=`${GTEST_CONFIG} --ldflags`
            GTEST_LDADD=`${GTEST_CONFIG} --libs`
            GTEST_VERSION=`${GTEST_CONFIG} --version`
            GTEST_FOUND="true"
        else
            AC_MSG_WARN([Unable to locate Google Test gtest-config.])
            if test -z "${GTEST_PATHS}" ; then
                GTEST_PATHS="/usr /usr/local"
            fi
            GTEST_FOUND="false"
        fi
        if test "${GTEST_FOUND}" != "true"; then
            GTEST_FOUND="false"
            for dir in $GTEST_PATHS; do
                if test -f "$dir/include/gtest/gtest.h"; then
                    if ! test -f "$dir/lib/libgtests.a"; then
                        AC_MSG_WARN([Found Google Test include but not the library in $dir.])
                        continue
                    fi
                    GTEST_INCLUDES="-I$dir/include"
                    GTEST_LDFLAGS="-L$dir/lib"
                    GTEST_LDADD="-lgtest"
                    GTEST_FOUND="true"
                    break
                fi
            done
        fi
        if test "${GTEST_FOUND}" != "true"; then
            AC_MSG_ERROR([Cannot find gtest in: $GTEST_PATHS])
        fi

    fi
fi
AM_CONDITIONAL(HAVE_GTEST, test $enable_gtest != "no")
AM_CONDITIONAL(HAVE_GTEST_SOURCE, test "X$have_gtest_source" = "Xyes")
AC_SUBST(DISTCHECK_GTEST_CONFIGURE_FLAG)
AC_SUBST(GTEST_INCLUDES)
AC_SUBST(GTEST_LDFLAGS)
AC_SUBST(GTEST_LDADD)
AC_SUBST(GTEST_SOURCE)

#
# Check availability of benchmark.
#
BENCHMARK_CPPFLAGS=
BENCHMARK_LDFLAGS=
BENCHMARK_LDADD=
DISTCHECK_BENCHMARK_CONFIGURE_FLAG=
BENCHMARK_VERSION="unknown"

if test "x$enable_benchmark" = "xyes" ; then

    DISTCHECK_BENCHMARK_CONFIGURE_FLAG="--with-benchmark=$benchmark_path"

    if test -n "$with_benchmark_source" ; then

        if test "x$BENCHMARK_SOURCE" = "xyes" ; then

            AC_MSG_CHECKING([for benchmark source])
            # If not specified, try some common paths.
            BENCHMARK_SOURCE=
            for d in /usr/src/benchmark /usr/local /usr/pkg /opt /opt/local ; do
                if test -f $d/src/benchmark.cc; then
                    BENCHMARK_SOURCE=$d
                    AC_MSG_RESULT([$BENCHMARK_SOURCE])
                    break
                fi
            done
            if test -z $BENCHMARK_SOURCE ; then
                AC_MSG_ERROR([no benchmark source but it was selected])
            fi
        else
            if test ! -d $BENCHMARK_SOURCE/src; then
                BENCHMARK_SOURCE=$BENCHMARK_SOURCE/benchmark
            fi
            AC_CHECK_FILES([$BENCHMARK_SOURCE/src/benchmark.cc],
                [have_benchmark_source=yes],
                [AC_MSG_ERROR([no benchmark source at $BENCHMARK_SOURCE])])
        fi
        have_benchmark_source=yes
        BENCHMARK_CPPFLAGS=`cat \${BENCHMARK_SOURCE}/build/src/CMakeFiles/benchmark.dir/flags.make | grep CXX_DEFINES | cut -d "=" -f 2`
        BENCHMARK_LDADD="\$(BENCHMARK_SOURCE)/build/src/libbenchmark.a"
        DISTCHECK_BENCHMARK_CONFIGURE_FLAG="--with-benchmark-source=$BENCHMARK_SOURCE"
        BENCHMARK_INCLUDES="-I$BENCHMARK_SOURCE \
                            -I$BENCHMARK_SOURCE/src \
                            -I$BENCHMARK_SOURCE/include \
                            -I$BENCHMARK_SOURCE/include/benchmark"
        BENCHMARK_VERSION="$(basename $BENCHMARK_SOURCE)"
    fi

    if test "$benchmark_path" != "no" ; then
        if test "$benchmark_path" != "yes"; then
            BENCHMARK_PATHS=$benchmark_path
        fi
        if test -z "${BENCHMARK_PATHS}" ; then
            BENCHMARK_PATHS="/usr /usr/local"
        fi
        BENCHMARK_FOUND="false"
        for dir in ${BENCHMARK_PATHS}; do
            if test -f "$dir/include/benchmark/benchmark.h"; then
                if ! test -f "$dir/lib/libbenchmark.a"; then
                    AC_MSG_WARN([Found Google Benchmark include but not the library in $dir.])
                    continue
                fi
                BENCHMARK_INCLUDES="-I$dir/include"
                BENCHMARK_LDFLAGS="-L$dir/lib"
                BENCHMARK_LDADD="$dir/lib/libbenchmark.a "
                BENCHMARK_FOUND="true"
                break
            fi
        done
        if test "${BENCHMARK_FOUND}" != "true"; then
            AC_MSG_ERROR([Cannot find benchmark in: $BENCHMARK_PATHS])
        fi

    fi

    if test $enable_gtest = no; then
        AC_MSG_ERROR([--with-benchmark and --with-benchmark-source require --with-gtest or --with-gtest-source])
    fi

fi
AM_CONDITIONAL(HAVE_BENCHMARK, test $enable_benchmark != "no")
AM_CONDITIONAL(HAVE_BENCHMARK_SOURCE, test "X$have_benchmark_source" = "Xyes")
AC_SUBST(DISTCHECK_BENCHMARK_CONFIGURE_FLAG)
AC_SUBST(BENCHMARK_CPPFLAGS)
AC_SUBST(BENCHMARK_INCLUDES)
AC_SUBST(BENCHMARK_LDFLAGS)
AC_SUBST(BENCHMARK_LDADD)
AC_SUBST(BENCHMARK_SOURCE)

#
# Some Googletest versions bug with C++11 compilers
#
if test $enable_gtest != "no"; then
   AC_MSG_CHECKING([if Google Test is compatible with the compiler])
   CPPFLAGS_SAVED=$CPPFLAGS
   CPPFLAGS="$CPPFLAGS $BOOST_INCLUDES $GTEST_INCLUDES"
   AC_COMPILE_IFELSE(
       [AC_LANG_PROGRAM(
            [#include <boost/shared_ptr.hpp>
            #include <gtest/gtest.h>
            void foo() {
                boost::shared_ptr<int> bar;
                ASSERT_TRUE(bar);
            }],
            [return 0;])],
        [AC_MSG_RESULT(yes)],
        [AC_MSG_ERROR([XXX_TRUE() Google Test macros won't compile; the most likely reason is that a later version of Google Test is required])])
    CPPFLAGS=$CPPFLAGS_SAVED
fi

# Check for CreateUnifiedDiff from gtest >= 1.8.0
if test $enable_gtest != "no"; then
   AC_MSG_CHECKING([for CreateUnifiedDiff in $GTEST_INCLUDES/gtest.h])
   CPPFLAGS_SAVED=$CPPFLAGS
   CPPFLAGS="$CPPFLAGS $BOOST_INCLUDES $GTEST_INCLUDES"
   AC_COMPILE_IFELSE(
       [AC_LANG_PROGRAM(
            [#include <boost/algorithm/string.hpp>
            #include <gtest/gtest.h>
            #include <string>
            #include <vector>
            std::string nodiff(std::string text) {
                std::vector<std::string> lines;
                boost::split(lines, text, boost::is_any_of("\n"));
                using namespace testing::internal;
                return (edit_distance::CreateUnifiedDiff(lines, lines));
            }],
            [return 0;])],
        [AC_MSG_RESULT(yes)
        AC_DEFINE([HAVE_CREATE_UNIFIED_DIFF], [1],
        [Define to 1 if gtest defines edit_distance::CreateUnifiedDiff])],
        [AC_MSG_RESULT(no)])
    CPPFLAGS=$CPPFLAGS_SAVED
fi

#
# ASIO: we extensively use it as the C++ event management module.
#
# Use our 'coroutine' header from ext
# CPPFLAGS="$CPPFLAGS -I\$(top_srcdir)/ext/coroutine"

#
# Doesn't seem to be required?
#CPPFLAGS="$CPPFLAGS -DBOOST_ASIO_HEADER_ONLY"
#
# Disable threads: they seems to break things on some systems
# As now we use threads in boost ASIO this is commented out...
# CPPFLAGS="$CPPFLAGS -DBOOST_ASIO_DISABLE_THREADS=1"

# We tried to stay header only
if test "x${BOOST_LIBS}" = "x"; then
   # Don't want boost system library
   CPPFLAGS="$CPPFLAGS -DBOOST_ERROR_CODE_HEADER_ONLY"
   # Avoid boost::system::throws multiple defines
   CPPFLAGS="$CPPFLAGS -DBOOST_SYSTEM_NO_DEPRECATED"
fi

# Check for functions that are not available on all platforms
AC_CHECK_FUNCS([pselect])

# /dev/poll issue: ASIO uses /dev/poll by default if it's available (generally
# the case with Solaris).  Unfortunately its /dev/poll specific code would
# trigger the gcc's "missing-field-initializers" warning, which would
# subsequently make the build fail with -Werror.  Further, older versions of
# gcc don't provide an option to selectively suppress this warning.
# So, for the moment, we simply disable the use of /dev/poll.  Unless we
# implement recursive DNS server with randomized ports, we don't need the
# scalability that /dev/poll can provide, so this decision wouldn't affect
# run time performance.  Hopefully we can find a better solution or the ASIO
# code will be updated by the time we really need it.
AC_CHECK_HEADERS(sys/devpoll.h, ac_cv_have_devpoll=yes, ac_cv_have_devpoll=no)
if test "X$ac_cv_have_devpoll" = "Xyes" -a "X$GXX" = "Xyes"; then
    CPPFLAGS="$CPPFLAGS -DBOOST_ASIO_DISABLE_DEV_POLL=1"
fi

#
# Perl is optional; it is used only by some of the system test scripts.
#
AC_PATH_PROGS(PERL, perl5 perl)
AC_SUBST(PERL)
AC_PATH_PROGS(AWK, gawk awk)
AC_SUBST(AWK)

AC_ARG_ENABLE(generate_messages, [AC_HELP_STRING([--enable-generate-messages],
  [indicates that the messages files will be regenerated. [default=no]])],
  enable_generate_messages=$enableval, enable_generate_messages=no)

AM_CONDITIONAL([GENERATE_MESSAGES], [test x$enable_generate_messages != xno])

# cross compiling is not compatible with enable-generate-messages.
if test "$cross_compiling" = "yes"; then
    if test "$enable_generate_messages" != "no"; then
        AC_MSG_WARN([To build the message compiler is not compatible with cross compiling])
    fi
fi

AC_ARG_ENABLE(generate_parser, [AC_HELP_STRING([--enable-generate-parser],
  [indicates that the parsers will be regenerated. This implies that the
   bison and flex are required [default=no]])],
   enable_generate_parser=$enableval, enable_generate_parser=no)

# Check if flex is available. Flex is not needed for building Kea sources,
# unless you want to regenerate grammars
AC_PROG_LEX

# Check if bison is available. Bison is not needed for building Kea sources,
# unless you want to regenerate grammars
AC_PATH_PROG(YACC, bison)
AC_SUBST(YACC)

if test "x$enable_generate_parser" != "xno"; then

    if test "x$LEX" != "xflex"; then
       AC_MSG_ERROR([Flex is required for enable-generate-parser, but was not found])
    fi

    if test "x$YACC" == "x"; then
       AC_MSG_ERROR([Bison is required for enable-generate-parser, but was not found])
    fi

# Ok, let's check if we have at least 3.0.0 version of the bison. The code used
# to generate parsers is roughly based on bison 3.0 examples.
   cat > bisontest.y << EOF
%require "3.0.0"
%token X
%%
%start Y;
Y: X;
EOF
# Try to compile.
    $YACC bisontest.y -o bisontest.cc

    if test $? -ne 0 ; then
        $YACC -V
        $RM -f bisontest.y bisontest.cc
        AC_MSG_ERROR("Error with $YACC. Possibly incorrect version? Required at least 3.0.0.")
    fi
    $RM -f bisontest.y bisontest.cc
fi

AM_CONDITIONAL([GENERATE_PARSER], [test x$enable_generate_parser != xno])

# Kea-shell is written in python. It can work with python 2.7 or any 3.x.
# It may likely work with earlier versions, but 2.7 was the oldest one we tested
# it with. We require python only if kea-shell was enabled. It is disabled
# by default to not introduce hard dependency on python.
AC_ARG_ENABLE(shell, [AC_HELP_STRING([--enable-shell],
  [enable kea-shell, a text management client for Control Agent [default=no]])],
  enable_shell=$enableval, enable_shell=no)


AC_ARG_ENABLE(generate_docs, [AC_HELP_STRING([--enable-generate-docs],
  [regenerate documentation using Sphinx [default=no]])],
  enable_generate_docs=$enableval, enable_generate_docs=no)


DISTCHECK_KEA_SHELL_CONFIGURE_FLAG=
PKGPYTHONDIR=
shell_report=no
m4_define_default([_AM_PYTHON_INTERPRETER_LIST],
 [python3 python3.9 python3.8 python3.7 python3.6 python3.5 python3.4 dnl
  python3.3 python3.2 python3.1 python3.0 python python2 python2.7])
if test "x$enable_shell" != xno -o "x$enable_generate_docs" != xno; then
# If kea-shell is enabled, we really need python. 2.7 or anything newer will do.
# We try to find 3.x first. If not found, we can do with 2.7.
  AM_PATH_PYTHON([2.7])

  AC_ARG_WITH(site-packages,
           AC_HELP_STRING([--with-site-packages],
                          [place to install Kea Python module]),
           [pythondir=$withval;
            pkgpythondir=${pythondir}/$PACKAGE_NAME])
  if test "$pythondir" = "yes"; then
     AC_MSG_ERROR([If enabled, site-packages must be specified explicitly, e.g. --site-packages=/usr/lib/python3/dist-packages])
  fi

  # pkgpythondir needs to be expanded
  saved_prefix="$prefix"
  if test "$prefix" = "NONE"; then
    prefix=$ac_default_prefix
  fi
  PKGPYTHONDIR="$pkgpythondir"
  OLD=
  while test "x$OLD" != "x$PKGPYTHONDIR"; do
    OLD="$PKGPYTHONDIR"
    eval PKGPYTHONDIR="\"$OLD\""
  done
  prefix="$saved_prefix"
  DISTCHECK_KEA_SHELL_CONFIGURE_FLAG="--enable-shell"
  shell_report="yes, install to $pythondir"
else
  PYTHON=no
fi

# Export to makefiles the info whether we have shell enabled or not
AM_CONDITIONAL(KEA_SHELL, test x$enable_shell != xno)
AC_SUBST(DISTCHECK_KEA_SHELL_CONFIGURE_FLAG)
AC_SUBST(PKGPYTHONDIR)

AC_ARG_WITH([sphinx],
  AC_HELP_STRING([--with-sphinx=PATH], [path to sphinx-build tool]),
  [sphinx_path="$withval"])

AC_ARG_WITH([pdflatex],
  AC_HELP_STRING([--with-pdflatex=PATH], [path to pdflatex tool]),
  [pdflatex_path="$withval"])
PDFLATEX=no

if test "x$enable_generate_docs" != xno ; then
  # Check for sphinx-build
  AC_MSG_CHECKING([for sphinx-build])
  if test -z "$sphinx_path"; then
     AC_PATH_PROGS([SPHINXBUILD], [sphinx-build sphinx-build-3])
  else
     SPHINXBUILD="$sphinx_path"
  fi

  if test -z "$SPHINXBUILD"; then
    AC_MSG_ERROR([sphinx-build not found; it is required for --enable-generate-docs, please see http://www.sphinx-doc.org/en/master/usage/installation.html for details])
  else
    AC_MSG_RESULT([$SPHINXBUILD])

    AC_MSG_CHECKING([whether $SPHINXBUILD is runnable])
    $SPHINXBUILD --version > conftest.err 2>&1
    if test $? -ne 0 ; then
      AC_MSG_ERROR([error with $SPHINXBUILD --version, check conftest.err for details])
    fi
    rm -f conftest.err
    AC_MSG_RESULT([yes])
  fi

  # Check for pdflatex
  if test -z "$pdflatex_path"; then
     AC_PATH_PROG([PDFLATEX], [pdflatex])
  else
     PDFLATEX="$pdflatex_path"
  fi

  if test -z "$PDFLATEX"; then
    PDFLATEX=no
  elif test "x$PDFLATEX" == "xno"; then
    AC_MSG_CHECKING([for pdflatex])
    AC_MSG_RESULT([no (disabled)])
  else
    AC_MSG_CHECKING([whether $PDFLATEX is runnable])
    $PDFLATEX --version > /dev/null 2>&1
    if test $? -ne 0 ; then
      AC_MSG_RESULT([no - disabled building docs in PDF])
      PDFLATEX=no
    else
      AC_MSG_RESULT([yes])
    fi
  fi

  if test -n "$SPHINXBUILD" -a "x$PDFLATEX" != "xno"; then
    AC_MSG_CHECKING([whether $SPHINXBUILD and $PDFLATEX work])
    ti=`mktemp -d`
    to=`mktemp -d`
    echo 'hello' > $ti/contents.rst
    sphinx-build -b latex -C $ti $to > /dev/null 2>&1
    pushd $to > /dev/null 2>&1
    $PDFLATEX -interaction nonstopmode Python.tex > /dev/null 2>&1
    popd > /dev/null 2>&1
    file $to/Python.pdf | grep PDF > /dev/null 2>&1
    if test $? -ne 0 ; then
      AC_MSG_RESULT([no - disabled building docs in PDF])
      PDFLATEX=no
    else
      AC_MSG_RESULT([ok])
    fi
    rm -rf $ti $to
  fi

  if test "x$PDFLATEX" != "xno"; then
    generate_docs_report="html, man and pdf"
  else
    generate_docs_report="html, man but no pdf"
  fi
else
  generate_docs_report="no"
fi

AM_CONDITIONAL(HAVE_PDFLATEX, test "x$PDFLATEX" != "xno")
AM_CONDITIONAL(GENERATE_DOCS, test x$enable_generate_docs != xno)

AC_ARG_ENABLE(install-configurations,
  [AC_HELP_STRING([--disable-install-configurations],
  [do not install configuration])], install_configurations=$enableval, install_configurations=yes)

AM_CONDITIONAL(INSTALL_CONFIGURATIONS, test x$install_configurations = xyes || test x$install_configurations = xtrue)

AC_ARG_ENABLE(logger-checks, [AC_HELP_STRING([--enable-logger-checks],
  [check logger messages [default=no]])], enable_logger_checks=$enableval, enable_logger_checks=no)
AM_CONDITIONAL(ENABLE_LOGGER_CHECKS, test x$enable_logger_checks != xno)
AM_COND_IF([ENABLE_LOGGER_CHECKS], [AC_DEFINE([ENABLE_LOGGER_CHECKS], [1], [Check logger messages?])])

# Check for asciidoc
AC_PATH_PROG(ASCIIDOC, asciidoc, no)
AM_CONDITIONAL(HAVE_ASCIIDOC, test "x$ASCIIDOC" != "xno")

# Check for plantuml
AC_PATH_PROG(PLANTUML, plantuml, no)
AM_CONDITIONAL(HAVE_PLANTUML, test "x$PLANTUML" != "xno")

# Check for valgrind
AC_PATH_PROG(VALGRIND, valgrind, no)
AM_CONDITIONAL(HAVE_VALGRIND, test "x$VALGRIND" != "xno")

# Also check for valgrind headers
# We could consider adding them to the source code tree, as this
# is the encouraged method of using them; they are BSD-licensed.
# However, until we find that this is a problem, we just use
# the system-provided ones, if available
AC_CHECK_HEADERS(valgrind/valgrind.h, [AC_DEFINE([HAVE_VALGRIND_HEADERS], [1], [Check valgrind headers])])

found_valgrind="not found"
if test "x$VALGRIND" != "xno"; then
   found_valgrind="found"
fi

# Check for optreset in unistd.h. On BSD systems the optreset is
# used to reset the state of getopt() function. Resetting its state
# is required if command line arguments are parsed multiple times
# during a program. On Linux this variable will not exist because
# getopt() reset is performed by setting optind = 0. On Operating
# Systems where optreset is defined use optreset = 1 and optind = 1
# to reset internal state of getopt(). Failing to do so will result
# in unpredictable output from getopt().
AC_MSG_CHECKING([whether optreset variable is defined in unistd.h])
AC_TRY_LINK(
    [#include <unistd.h>],
    [extern int optreset; optreset=1;],
    [ AC_MSG_RESULT(yes)
      var_optreset_exists=yes],
    [ AC_MSG_RESULT(no)
      var_optreset_exists=no]
)
AM_CONDITIONAL(HAVE_OPTRESET, test "x$var_optreset_exists" != "xno")
AM_COND_IF([HAVE_OPTRESET], [AC_DEFINE([HAVE_OPTRESET], [1], [Check for optreset?])])

AC_DEFINE([CONFIG_H_WAS_INCLUDED], [1], [config.h inclusion marker])

# Autoconf 2.70 has runstatedir but is not yet released.
m4_version_prereq([2.70], [], [dnl
    AC_ARG_VAR(runstatedir, [$localstatedir/run for autoconf < 2.70])dnl
    AC_SUBST(runstatedir)dnl
])
if test "x$runstatedir" = "x"; then
    runstatedir="$localstatedir/run"
fi

# Expand runstatedir to remove ${localstatedir} from it
if (echo ${runstatedir} | grep -q localstatedir); then
    runstatedir="$(eval echo ${runstatedir})"
fi

AC_CONFIG_FILES([Makefile
                 doc/Makefile
                 doc/sphinx/Makefile
                 doc/devel/Makefile
                 ext/Makefile
                 ext/gtest/Makefile
                 ext/coroutine/Makefile
                 kea_version.h
                 m4macros/Makefile
                 src/Makefile
                 src/bin/Makefile
                 src/bin/admin/Makefile
                 src/bin/admin/kea-admin
                 src/bin/admin/tests/Makefile
                 src/bin/admin/tests/cql_tests.sh
                 src/bin/admin/tests/data/Makefile
                 src/bin/admin/tests/memfile_tests.sh
                 src/bin/admin/tests/mysql_tests.sh
                 src/bin/admin/tests/pgsql_tests.sh
                 src/bin/agent/Makefile
                 src/bin/agent/tests/Makefile
                 src/bin/agent/tests/ca_process_tests.sh
                 src/bin/agent/tests/test_data_files_config.h
                 src/bin/agent/tests/test_libraries.h
                 src/bin/d2/Makefile
                 src/bin/d2/tests/Makefile
                 src/bin/d2/tests/d2_process_tests.sh
                 src/bin/d2/tests/test_data_files_config.h
                 src/bin/dhcp4/Makefile
                 src/bin/dhcp4/tests/Makefile
                 src/bin/dhcp4/tests/dhcp4_process_tests.sh
                 src/bin/dhcp4/tests/marker_file.h
                 src/bin/dhcp4/tests/test_data_files_config.h
                 src/bin/dhcp4/tests/test_libraries.h
                 src/bin/dhcp6/Makefile
                 src/bin/dhcp6/tests/Makefile
                 src/bin/dhcp6/tests/dhcp6_process_tests.sh
                 src/bin/dhcp6/tests/marker_file.h
                 src/bin/dhcp6/tests/test_data_files_config.h
                 src/bin/dhcp6/tests/test_libraries.h
                 src/bin/keactrl/Makefile
                 src/bin/keactrl/keactrl
                 src/bin/keactrl/keactrl.conf
                 src/bin/keactrl/tests/Makefile
                 src/bin/keactrl/tests/keactrl_tests.sh
                 src/bin/lfc/Makefile
                 src/bin/lfc/tests/Makefile
                 src/bin/netconf/Makefile
                 src/bin/netconf/tests/Makefile
                 src/bin/netconf/tests/shtests/Makefile
                 src/bin/netconf/tests/shtests/netconf_tests.sh
                 src/bin/netconf/tests/test_data_files_config.h
                 src/bin/netconf/tests/test_libraries.h
                 src/bin/perfdhcp/Makefile
                 src/bin/perfdhcp/tests/Makefile
                 src/bin/perfdhcp/tests/testdata/Makefile
                 src/bin/shell/Makefile
                 src/bin/shell/kea-shell
                 src/bin/shell/tests/Makefile
                 src/bin/shell/tests/shell_process_tests.sh
                 src/bin/shell/tests/shell_unittest.py
                 src/hooks/Makefile
                 src/hooks/dhcp/Makefile
                 src/hooks/dhcp/high_availability/Makefile
                 src/hooks/dhcp/high_availability/tests/Makefile
                 src/hooks/dhcp/lease_cmds/Makefile
                 src/hooks/dhcp/lease_cmds/tests/Makefile
                 src/hooks/dhcp/mysql_cb/Makefile
                 src/hooks/dhcp/mysql_cb/tests/Makefile
                 src/hooks/dhcp/user_chk/Makefile
                 src/hooks/dhcp/user_chk/tests/Makefile
                 src/hooks/dhcp/user_chk/tests/test_data_files_config.h
                 src/hooks/dhcp/stat_cmds/Makefile
                 src/hooks/dhcp/stat_cmds/tests/Makefile
                 src/lib/Makefile
                 src/lib/asiodns/Makefile
                 src/lib/asiodns/tests/Makefile
                 src/lib/asiolink/Makefile
                 src/lib/asiolink/testutils/Makefile
                 src/lib/asiolink/tests/Makefile
                 src/lib/cc/Makefile
                 src/lib/cc/tests/Makefile
                 src/lib/cfgrpt/Makefile
                 src/lib/cfgrpt/tests/Makefile
                 src/lib/config/Makefile
                 src/lib/config/tests/Makefile
                 src/lib/config/tests/data_def_unittests_config.h
                 src/lib/config/tests/testdata/Makefile
                 src/lib/config_backend/Makefile
                 src/lib/config_backend/tests/Makefile
                 src/lib/cryptolink/Makefile
                 src/lib/cryptolink/tests/Makefile
                 src/lib/database/Makefile
                 src/lib/database/tests/Makefile
                 src/lib/database/testutils/Makefile
                 src/lib/dhcp/Makefile
                 src/lib/dhcp/tests/Makefile
                 src/lib/dhcp_ddns/Makefile
                 src/lib/dhcp_ddns/tests/Makefile
                 src/lib/dhcpsrv/Makefile
                 src/lib/dhcpsrv/benchmarks/Makefile
                 src/lib/dhcpsrv/tests/Makefile
                 src/lib/dhcpsrv/tests/test_libraries.h
                 src/lib/dhcpsrv/testutils/Makefile
                 src/lib/dns/Makefile
                 src/lib/dns/gen-rdatacode.py
                 src/lib/dns/tests/Makefile
                 src/lib/dns/tests/testdata/Makefile
                 src/lib/eval/Makefile
                 src/lib/eval/tests/Makefile
                 src/lib/exceptions/Makefile
                 src/lib/exceptions/tests/Makefile
                 src/lib/hooks/Makefile
                 src/lib/hooks/tests/Makefile
                 src/lib/hooks/tests/marker_file.h
                 src/lib/hooks/tests/test_libraries.h
                 src/lib/http/Makefile
                 src/lib/http/tests/Makefile
                 src/lib/log/Makefile
                 src/lib/log/compiler/Makefile
                 src/lib/log/interprocess/Makefile
                 src/lib/log/interprocess/tests/Makefile
                 src/lib/log/tests/Makefile
                 src/lib/log/tests/buffer_logger_test.sh
                 src/lib/log/tests/console_test.sh
                 src/lib/log/tests/destination_test.sh
                 src/lib/log/tests/init_logger_test.sh
                 src/lib/log/tests/local_file_test.sh
                 src/lib/log/tests/logger_lock_test.sh
                 src/lib/log/tests/severity_test.sh
                 src/lib/log/tests/tempdir.h
                 src/lib/mysql/Makefile
                 src/lib/mysql/testutils/Makefile
                 src/lib/mysql/tests/Makefile
                 src/lib/pgsql/Makefile
                 src/lib/pgsql/tests/Makefile
                 src/lib/pgsql/testutils/Makefile
                 src/lib/cql/Makefile
                 src/lib/cql/tests/Makefile
                 src/lib/cql/testutils/Makefile
                 src/lib/process/Makefile
                 src/lib/process/tests/Makefile
                 src/lib/process/testutils/Makefile
                 src/lib/stats/Makefile
                 src/lib/stats/tests/Makefile
                 src/lib/testutils/Makefile
                 src/lib/testutils/dhcp_test_lib.sh
                 src/lib/util/Makefile
                 src/lib/util/io/Makefile
                 src/lib/util/python/Makefile
                 src/lib/util/python/gen_wiredata.py
                 src/lib/util/tests/Makefile
                 src/lib/util/tests/process_spawn_app.sh
                 src/lib/util/threads/Makefile
                 src/lib/util/threads/tests/Makefile
                 src/lib/util/unittests/Makefile
                 src/lib/yang/Makefile
                 src/lib/yang/pretests/Makefile
                 src/lib/yang/tests/Makefile
                 src/lib/yang/testutils/Makefile
                 src/share/Makefile
                 src/share/database/Makefile
                 src/share/database/scripts/Makefile
                 src/share/database/scripts/cql/Makefile
                 src/share/database/scripts/cql/upgrade_1.0_to_2.0.sh
                 src/share/database/scripts/cql/upgrade_2.0_to_3.0.sh
                 src/share/database/scripts/cql/upgrade_3.0_to_4.0.sh
                 src/share/database/scripts/cql/wipe_data.sh
                 src/share/database/scripts/mysql/Makefile
                 src/share/database/scripts/mysql/upgrade_1.0_to_2.0.sh
                 src/share/database/scripts/mysql/upgrade_2.0_to_3.0.sh
                 src/share/database/scripts/mysql/upgrade_3.0_to_4.0.sh
                 src/share/database/scripts/mysql/upgrade_4.0_to_4.1.sh
                 src/share/database/scripts/mysql/upgrade_4.1_to_5.0.sh
                 src/share/database/scripts/mysql/upgrade_5.0_to_5.1.sh
                 src/share/database/scripts/mysql/upgrade_5.1_to_5.2.sh
                 src/share/database/scripts/mysql/upgrade_5.2_to_6.0.sh
                 src/share/database/scripts/mysql/upgrade_6.0_to_7.0.sh
                 src/share/database/scripts/mysql/upgrade_7.0_to_8.0.sh
                 src/share/database/scripts/mysql/upgrade_8.0_to_8.1.sh
                 src/share/database/scripts/mysql/upgrade_8.1_to_8.2.sh
                 src/share/database/scripts/mysql/wipe_data.sh
                 src/share/database/scripts/pgsql/Makefile
                 src/share/database/scripts/pgsql/upgrade_1.0_to_2.0.sh
                 src/share/database/scripts/pgsql/upgrade_2.0_to_3.0.sh
                 src/share/database/scripts/pgsql/upgrade_3.0_to_3.1.sh
                 src/share/database/scripts/pgsql/upgrade_3.1_to_3.2.sh
                 src/share/database/scripts/pgsql/upgrade_3.2_to_3.3.sh
                 src/share/database/scripts/pgsql/upgrade_3.3_to_4.0.sh
                 src/share/database/scripts/pgsql/upgrade_4.0_to_5.0.sh
                 src/share/database/scripts/pgsql/upgrade_5.0_to_5.1.sh
                 src/share/database/scripts/pgsql/wipe_data.sh
                 src/share/yang/Makefile
                 src/share/yang/modules/Makefile
                 tools/Makefile
                 tools/path_replacer.sh
])

AC_CONFIG_COMMANDS([permissions], [
           chmod +x src/bin/admin/kea-admin
           chmod +x src/bin/dhcp4/tests/dhcp4_process_tests.sh
           chmod +x src/bin/dhcp6/tests/dhcp6_process_tests.sh
           chmod +x src/bin/keactrl/keactrl
           chmod +x src/bin/keactrl/tests/keactrl_tests.sh
           chmod +x src/bin/shell/kea-shell
           chmod +x src/bin/shell/tests/shell_process_tests.sh
           chmod +x src/bin/shell/tests/shell_unittest.py
           chmod +x src/lib/dns/gen-rdatacode.py
           chmod +x src/lib/log/tests/buffer_logger_test.sh
           chmod +x src/lib/log/tests/console_test.sh
           chmod +x src/lib/log/tests/destination_test.sh
           chmod +x src/lib/log/tests/init_logger_test.sh
           chmod +x src/lib/log/tests/local_file_test.sh
           chmod +x src/lib/log/tests/logger_lock_test.sh
           chmod +x src/lib/log/tests/severity_test.sh
           chmod +x src/lib/util/python/gen_wiredata.py
           chmod +x src/lib/util/tests/process_spawn_app.sh
           chmod +x tools/path_replacer.sh
])

AC_OUTPUT

dnl Print the results
dnl

EXTENDED_VERSION=${PACKAGE_VERSION}
if test "$KEA_SRCID" != ""; then
   EXTENDED_VERSION="${EXTENDED_VERSION} ($KEA_SRCID)"
fi

# By default the following variables are defined:
# - prefix = /usr/local
# - exec_prefix = ${prefix}
# - libdir = ${exec_prefix}/lib
# The exec_prefix and libdir variables contain unexpanded,literal ${prefix}.
# This is done on purpose. The idea is to be able to make this expansion
# late, so use can do:
# make install prefix=/my/own/prefix
#
# Now, we want to print those directories in the config.report, but we
# don't want to modify the actual variables. So we need to expand them.
# Since libdir contains $exec_prefix and exec_prefix contains $prefix, then
# to get the real value, we need to expand it twice.
libdir_real="$(eval echo ${libdir})"
libdir_real="$(eval echo ${libdir_real})"

cat > config.report << END

       Kea source configure results:
    -=-=-=-=-=-=-=-=-=-=-=-=-=-=-=-=-=-

Package:
  Name:              ${PACKAGE_NAME}
  Version:           ${PACKAGE_VERSION}
  Extended version:  ${EXTENDED_VERSION}
  OS Family:         ${OS_TYPE}

  Prefix:            ${prefix}
  Hooks directory:   ${libdir_real}/kea/hooks
END
if test "$PREMIUM" != ""; then
cat >> config.report << END
  Premium hooks:     yes
  Included Hooks:   ${INCLUDED_HOOKS}
END
else
cat >> config.report << END
  Premium hooks:     no
END
fi
cat >> config.report << END

C++ Compiler:
  CXX:             ${CXX}
  CXX_VERSION:     ${CXX_VERSION}
  CXX_STANDARD:    ${CXX_STANDARD}
  DEFS:            ${DEFS}
  CPPFLAGS:        ${CPPFLAGS}
  CXXFLAGS:        ${CXXFLAGS}
  LDFLAGS:         ${LDFLAGS}
  KEA_CXXFLAGS:    ${KEA_CXXFLAGS}
END

if test "$PYTHON" != "no" ; then
cat >> config.report << END

Python:
  PYTHON:          ${PYTHON}
  PYTHON_VERSION:  ${PYTHON_VERSION}

END
else
cat >> config.report << END

Python:
  PYTHON_VERSION:  not needed (because kea-shell is disabled)

END
fi

cat >> config.report << END
Boost:
  BOOST_VERSION:   ${BOOST_VERSION}
  BOOST_INCLUDES:  ${BOOST_INCLUDES}
  BOOST_LIBS:      ${BOOST_LIBS}

END
if test x"$BOOST_LIBS" = "x"; then
   cat >> config.report << END
    WARNING: You will be building with boost headers only rather
    than linking with boost_system library. This is NOT recommended as
    it may result in non-optimized code on some platforms and
    introduce runtime errors on others.

END
fi

cat >> config.report << END
${CRYPTO_NAME}:
  CRYPTO_VERSION:  ${CRYPTO_VERSION}
  CRYPTO_CFLAGS:   ${CRYPTO_CFLAGS}
  CRYPTO_INCLUDES: ${CRYPTO_INCLUDES}
  CRYPTO_LDFLAGS:  ${CRYPTO_LDFLAGS}
  CRYPTO_LIBS:     ${CRYPTO_LIBS}

${DISABLED_CRYPTO}: no

Log4cplus:
  LOG4CPLUS_VERSION:  ${LOG4CPLUS_VERSION}
  LOG4CPLUS_INCLUDES: ${LOG4CPLUS_INCLUDES}
  LOG4CPLUS_LIBS:     ${LOG4CPLUS_LIBS}

Flex/bison:
  FLEX:  ${LEX}
  BISON: ${YACC}
END

# Avoid confusion on DNS/DHCP and only mention MySQL if it
# were specified on the command line.
if test "$MYSQL_CPPFLAGS" != "" ; then
cat >> config.report << END

MySQL:
  MYSQL_VERSION:   ${MYSQL_VERSION}
  MYSQL_CPPFLAGS:  ${MYSQL_CPPFLAGS}
  MYSQL_LIBS:      ${MYSQL_LIBS}
END
else
cat >> config.report << END

MySQL:
  no
END
fi

if test "$PGSQL_CPPFLAGS" != "" ; then
cat >> config.report << END

PostgreSQL:
  PGSQL_VERSION:   ${PGSQL_VERSION}
  PGSQL_CPPFLAGS:  ${PGSQL_CPPFLAGS}
  PGSQL_LIBS:      ${PGSQL_LIBS}
END
else
cat >> config.report << END

PostgreSQL:
  no
END
fi

if test "$CQL_CPPFLAGS" != "" ; then
cat >> config.report << END

Cassandra CQL:
  CQL_VERSION:     ${CQL_VERSION}
  CQL_CPPFLAGS:    ${CQL_CPPFLAGS}
  CQL_LIBS:        ${CQL_LIBS}
END
else
cat >> config.report << END

Cassandra CQL:
  no
END
fi

if test "$SYSREPO_CPPFLAGS" != "" ; then
cat >> config.report << END

Sysrepo:
  SYSREPO_VERSION:     ${SYSREPO_VERSION}
  SYSREPO_CPPFLAGS:    ${SYSREPO_CPPFLAGS}
  SYSREPO_LIBS:        ${SYSREPO_LIBS}
  SYSREPO_REPO:        ${SYSREPO_REPO}
END
else
cat >> config.report << END

Sysrepo:
  no
END
fi

if test "$enable_gtest" != "no"; then
cat >> config.report << END

Google Test:
  GTEST_VERSION:   ${GTEST_VERSION}
  GTEST_INCLUDES:  ${GTEST_INCLUDES}
  GTEST_LDFLAGS:   ${GTEST_LDFLAGS}
  GTEST_LDADD:     ${GTEST_LDADD}
  GTEST_SOURCE:    ${GTEST_SOURCE}
END
else
cat >> config.report << END

Google Test:
  no
END
fi

if test "$enable_benchmark" != "no"; then
cat >> config.report << END

Google Benchmark:
  BENCHMARK_VERSION:   ${BENCHMARK_VERSION}
  BENCHMARK_CPPFLAGS:  ${BENCHMARK_CPPFLAGS}
  BENCHMARK_INCLUDES:  ${BENCHMARK_INCLUDES}
  BENCHMARK_LDFLAGS:   ${BENCHMARK_LDFLAGS}
  BENCHMARK_LDADD:     ${BENCHMARK_LDADD}
  BENCHMARK_SOURCE:    ${BENCHMARK_SOURCE}
END
else
cat >> config.report << END

Google Benchmark:
  no
END
fi

if test "$FREERADIUS_INCLUDE" != ""; then
cat >> config.report << END

FreeRADIUS client:
  FREERADIUS_INCLUDE:    ${FREERADIUS_INCLUDE}
  FREERADIUS_LIB:        ${FREERADIUS_LIB}
  FREERADIUS_DICTIONARY: ${FREERADIUS_DICTIONARY}
END
fi

cat >> config.report << END

Developer:
  Enable Debugging:          $debug_enabled
  Google Tests:              $enable_gtest
  Google Benchmark:          $enable_benchmark
  Valgrind:                  $found_valgrind
  C++ Code Coverage:         $USE_LCOV
  Logger checks:             $enable_logger_checks
  Generate Documentation:    $generate_docs_report
  Generate Parser:           $enable_generate_parser
  Generate Messages Files:   $enable_generate_messages
  Perfdhcp:                  $enable_perfdhcp
  Kea-shell:                 $shell_report

END

cat config.report
cat <<EOF

  Now you can type "make" to build Kea. Note that if you intend to
  run "make check", you must run "make" first as some files need to be
  generated by "make" before "make check" can be run.

  When running "make install" do not use any form of parallel or job
  server options (such as GNU make's -j option). Doing so may cause
  errors.

EOF<|MERGE_RESOLUTION|>--- conflicted
+++ resolved
@@ -7,11 +7,7 @@
 # For GIT versions, this is x.y.z-git, where x.y.z denotes the software
 # version that was used as a base + changes that were made later, but
 # are not released yet.
-<<<<<<< HEAD
-AC_INIT(kea,1.6.0-git, kea-dev@lists.isc.org)
-=======
 AC_INIT(kea,1.6.0, kea-dev@lists.isc.org)
->>>>>>> a7b52c6f
 AC_CONFIG_SRCDIR(README)
 
 # serial-tests is not available in automake version before 1.13, so
