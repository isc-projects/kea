--- conflicted
+++ resolved
@@ -88,12 +88,8 @@
   PROTOCOL "protocol"
   CONTACT_POINTS "contact-points"
   KEYSPACE "keyspace"
-<<<<<<< HEAD
   SSL_CERT "ssl-cert"
-=======
   MAX_RECONNECT_TRIES "max-reconnect-tries"
-  RECONNECT_WAIT_TIME "reconnect-wait-time"
->>>>>>> 4eb1198b
 
   VALID_LIFETIME "valid-lifetime"
   RENEW_TIMER "renew-timer"
@@ -727,19 +723,11 @@
     ctx.leave();
 };
 
-<<<<<<< HEAD
-=======
 max_reconnect_tries: MAX_RECONNECT_TRIES COLON INTEGER {
     ElementPtr n(new IntElement($3, ctx.loc2pos(@3)));
     ctx.stack_.back()->set("max-reconnect-tries", n);
 };
 
-reconnect_wait_time: RECONNECT_WAIT_TIME COLON INTEGER {
-    ElementPtr n(new IntElement($3, ctx.loc2pos(@3)));
-    ctx.stack_.back()->set("reconnect-wait-time", n);
-};
-
->>>>>>> 4eb1198b
 host_reservation_identifiers: HOST_RESERVATION_IDENTIFIERS {
     ElementPtr l(new ListElement(ctx.loc2pos(@1)));
     ctx.stack_.back()->set("host-reservation-identifiers", l);
