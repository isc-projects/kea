--- conflicted
+++ resolved
@@ -1,30 +1,16 @@
 SUBDIRS = . tests
-<<<<<<< HEAD
 
 AM_CPPFLAGS = -I$(top_builddir)/src/lib
 AM_CPPFLAGS += $(BOOST_INCLUDES)
 AM_CXXFLAGS = $(B10_CXXFLAGS)
 
-CLEANFILES = *.gcno *.gcda
-=======
->>>>>>> 85b06e8c
-
-AM_CPPFLAGS = -I$(top_srcdir)/src/lib -I$(top_builddir)/src/lib
-AM_CPPFLAGS += $(BOOST_INCLUDES)
-
-<<<<<<< HEAD
 lib_LTLIBRARIES = libacl.la
 
-libacl_la_SOURCES = ip_check.h ip_check.cc
-=======
-AM_CXXFLAGS = $(B10_CXXFLAGS)
-
-lib_LTLIBRARIES = libacl.la
 libacl_la_SOURCES = check.h acl.h
 libacl_la_SOURCES += loader.h loader.cc
+libacl_la_SOURCES += ip_check.h ip_check.cc
 
 libacl_la_LIBADD = $(top_builddir)/src/lib/exceptions/libexceptions.la
 libacl_la_LIBADD += $(top_builddir)/src/lib/cc/libcc.la
 
-CLEANFILES = *.gcno *.gcda
->>>>>>> 85b06e8c
+CLEANFILES = *.gcno *.gcda