--- conflicted
+++ resolved
@@ -1,7 +1,8 @@
-<!-- Converted by db4-upgrade version 1.0 -->
-<chapter xmlns="http://docbook.org/ns/docbook" version="5.0" xml:id="hooks-libraries"><info><title>Hooks Libraries</title></info>
-
-    <section xml:id="hooks-libraries-introduction"><info><title>Introduction</title></info>
+<!-- Converted by db4-upgrade version 1.1 -->
+<chapter xmlns="http://docbook.org/ns/docbook" version="5.0" xml:id="hooks-libraries">
+    <title>Hooks Libraries</title>
+    <section xml:id="hooks-libraries-introduction">
+      <title>Introduction</title>
       <para>
       Although Kea offers a lot of flexibility, there may be cases where
       its behavior needs customization.  To accommodate this possibility,
@@ -33,8 +34,8 @@
       Developer's Guide</link>.
       </para>
     </section> <!-- end Introduction -->
-
-    <section><info><title>Configuring Hooks Libraries</title></info>
+    <section>
+      <title>Configuring Hooks Libraries</title>
       <para>
       The hooks libraries for a given process are configured using the
       <command>hooks-libraries</command> keyword in the
@@ -133,7 +134,8 @@
       </para>
     </section>
 
-    <section><info><title>Available Hooks Libraries</title></info>
+    <section>
+      <title>Available Hooks Libraries</title>
       <para>
       As described above, the hooks functionality provides a way to customize
       a Kea server without modifying the core code.  ISC has chosen to take
@@ -155,8 +157,8 @@
 
       <para>Currently the following libraries are available or planned from ISC:
 
-        <table frame="all" xml:id="hook-libs"><info><title>List of available hooks libraries</title></info>
-
+        <table frame="all" xml:id="hook-libs">
+          <title>List of available hooks libraries</title>
           <tgroup cols="3">
           <colspec colname="name"/>
           <colspec colname="avail"/>
@@ -200,28 +202,6 @@
             <row>
               <entry>Flexible Identifier</entry>
               <entry>Support customers</entry>
-<<<<<<< HEAD
-              <entry>Autumn 2016</entry>
-              <entry>Lightweight 4over6
-              (<link xmlns:xlink="http://www.w3.org/1999/xlink" xlink:href="http://tools.ietf.org/html/rfc7596">RFC 7596</link>)
-              is a new IPv6 transition
-              technology that provides IPv4 as a service in IPv6-only
-              network. It assumes that dual-stack clients will get a regular IPv6
-              address and IPv6 prefix, but only a fraction of an IPv4 address. The
-              fraction is specified as port-set, which is essentially a range of
-              TCP and UDP ports a client can use. By doing the transition on the
-              client side, this technology eliminates the need to deploy
-              expensive Carrier Grade NATs within the operator's network. The
-              problem on the DHCP side is the non-trivial logic behind it: each
-              client needs to receive an unique set of lightweight 4over6 options
-              (<link xmlns:xlink="http://www.w3.org/1999/xlink" xlink:href="http://tools.ietf.org/html/rfc7598">RFC 7598</link>),
-              that include the IPv4 address (shared among several
-              clients), port-set (which is unique among clients sharing the same
-              IPv4 address) and a number of additional parameters. This hooks
-              library will generate values of those options dynamically, thus
-              eliminating the need to manually configure values for each client
-              separately.
-=======
               <entry>Kea 1.2.0</entry>
               <entry>Kea software provides a way to handle host reservations
               that include addresses, prefixes, options, client classes and
@@ -269,7 +249,6 @@
               fetching detailed information about a selected subnet. The
               commands exposed by this library do not affect other subnets
               or configuration parameters currently used by the server.
->>>>>>> 33dbf016
               </entry>
             </row>
           </tbody>
@@ -286,8 +265,8 @@
         listed there, please send a note to the kea-users or kea-dev
         mailing lists and someone will update it.
       </para>
-
-      <section><info><title>user_chk: Checking User Access</title></info>
+      <section>
+        <title>user_chk: Checking User Access</title>
         <para>
           The user_chk library is the first hooks library published by ISC. It
           attempts to serve several purposes:
@@ -378,14 +357,10 @@
         our general entries in <link xmlns:xlink="http://www.w3.org/1999/xlink" xlink:href="https://jenkins.isc.org/job/Fedora20_32_doxygen_doc/doxygen/">Hooks
         Framework section</link> should give you some pointers how to extend
         this library and perhaps even write your own from scratch.</para>
+
       </section>
-<<<<<<< HEAD
-
-      <section><info><title>Forensic Logging Hooks</title></info>
-=======
       <section>
         <title>legal_log: Forensic Logging Hooks</title>
->>>>>>> 33dbf016
         <para>
         This section describes the forensic log hooks library. This library
         provides hooks that record a detailed log of lease assignments
@@ -408,8 +383,8 @@
         features those users who don't need to log this information can
         leave it out and avoid any performance penalties.
         </para>
-
-        <section><info><title>Log File Naming</title></info>
+        <section>
+        <title>Log File Naming</title>
           <para>
           The names for the log files have the following form:
           </para>
@@ -428,8 +403,8 @@
           be distinct.  See the examples in <xref linkend="forensic-log-configuration"/>.
           </para></note>
         </section>
-
-        <section><info><title>DHCPv4 Log Entries</title></info>
+        <section>
+        <title>DHCPv4 Log Entries</title>
           <para>
           For DHCPv4 the library creates entries based on DHCPREQUEST messages
           and corresponding DHCPv4 leases intercepted by lease4_select
@@ -481,8 +456,8 @@
 </screen>
           </para>
         </section>
-
-        <section><info><title>DHCPv6 Log Entries</title></info>
+        <section>
+        <title>DHCPv6 Log Entries</title>
           <para>
           For DHCPv6 the library creates entries based on lease management
           actions intercepted by the lease6_select (for new leases), lease6_renew
@@ -534,8 +509,8 @@
 </screen>
           </para>
         </section>
-
-        <section xml:id="forensic-log-configuration"><info><title>Configuring the Forensic Log Hooks</title></info>
+        <section xml:id="forensic-log-configuration">
+        <title>Configuring the Forensic Log Hooks</title>
           <para>
           To use this functionality the hook library must be included in the
           configuration of the desired DHCP server modules. The legal_log
@@ -594,15 +569,9 @@
           </itemizedlist>
           </para>
         </section>
-
       </section>
 
-<<<<<<< HEAD
-    </section>
-
-    <section xml:id="user-context"><info><title>User contexts</title></info>
-=======
-      <section id="flex-id">
+      <section xml:id="flex-id">
         <title>flex_id: Flexible Identifiers for Host Reservations</title>
         <para>
           This section describes a hook application dedicated to generate
@@ -621,8 +590,7 @@
         support contract.</para>
 
         <para>The library allows for defining an expression, using notation
-        initially used for client classification only. See <xref
-        linkend="classification-using-expressions" /> for detailed description
+        initially used for client classification only. See <xref linkend="classification-using-expressions"/> for detailed description
         of the syntax available. One notable difference is that for client
         classification the expression currently has to evaluate to either true
         or false, while the flexible identifier expression is expected to
@@ -734,7 +702,7 @@
 </screen>
       </section>
 
-      <section id="host-cmds">
+      <section xml:id="host-cmds">
         <title>host_cmds: Host Commands</title>
         <para>
           This section describes a hook application that offers a number of new
@@ -763,8 +731,7 @@
           (currently these are reservation-add and reservation-del, but this
           rule applies to other commands that may be implemented in the future),
           hosts database must be specified (see hosts-database description in
-          <xref linkend="hosts-database-configuration4"/> and <xref
-          linkend="hosts-database-configuration6"/>) and it must not operate in
+          <xref linkend="hosts-database-configuration4"/> and <xref linkend="hosts-database-configuration6"/>) and it must not operate in
           read-only mode. If the hosts-database is not specified or is running
           in read-only mode, the host_cmds library will load, but any attempts
           to use reservation-add or reservation-del will fail.
@@ -773,8 +740,8 @@
         <para>
           Additional host reservation commands are planned in the future. For
           a description of envisaged commands, see
-<ulink url="http://kea.isc.org/wiki/ControlAPIRequirements">Control API
-Requirements </ulink> document.</para>
+<link xmlns:xlink="http://www.w3.org/1999/xlink" xlink:href="http://kea.isc.org/wiki/ControlAPIRequirements">Control API
+Requirements </link> document.</para>
 
         <para>
           All commands are using JSON syntax. They can be issued either using
@@ -805,8 +772,7 @@
           takes a set of arguments that vary depending on the nature of the host
           reservation. Any parameters allowed in the configuration file that
           pertain to host reservation are permitted here. For details regarding
-          IPv4 reservations, see <xref linkend="host-reservation-v4"/> and <xref
-          linkend="host-reservation-v6"/>. There is one notable addition. A
+          IPv4 reservations, see <xref linkend="host-reservation-v4"/> and <xref linkend="host-reservation-v6"/>. There is one notable addition. A
           <command>subnet-id</command> must be specified.  This parameter is
           mandatory, because reservations specified in the configuration file
           are always defined within a subnet, so the subnet they belong to is
@@ -1038,7 +1004,7 @@
       <!-- === lease_cmds ================================================== -->
       <!-- ================================================================= -->
 
-      <section id="lease-cmds">
+      <section xml:id="lease-cmds">
         <title>lease_cmds: Lease Commands</title>
         <para>
           This section describes the hook library that offers a number of new
@@ -1169,7 +1135,7 @@
 
 <command>lease6-add</command> can be also used to add leases for IPv6
 prefixes. In this case there are two parameters that must be
-specified: type (set to value of &quot;IA_PD&quot;) and a prefix
+specified: type (set to value of "IA_PD") and a prefix
 length. The actual prefix is set using ip-address field. For example,
 to configure a lease for prefix 2001:db8:abcd::/48, the following
 command can be used:
@@ -1516,7 +1482,7 @@
       </section>
     </section>
 
-      <section id="subnet-cmds">
+      <section xml:id="subnet-cmds">
         <title>subnet_cmds: Subnet Commands</title>
         <para>
           This section describes a hook application that offers a number of new
@@ -1532,7 +1498,7 @@
         support contract.</para>
 
         <para>The following commands are currently supported:
-        <itemizedlist mark='bullet'>
+        <itemizedlist mark="bullet">
           <listitem>
             <simpara><command>subnet4-list/subnet6-list</command>: lists all configured subnets
             </simpara>
@@ -1978,9 +1944,8 @@
     </section>
 </section> <!-- end of subnet commands -->
 
-    <section id="user-context">
+    <section xml:id="user-context">
       <title>User contexts</title>
->>>>>>> 33dbf016
       <para>Hook libraries can have their own configuration parameters. That is
       convenient if the parameter applies to the whole library. However,
       sometimes it is very useful if certain configuration entities are extended
@@ -1999,10 +1964,6 @@
       </para>
     </section>
 
-<<<<<<< HEAD
-   </chapter>
-=======
-
-
-   </chapter> <!-- hooks-libraries -->
->>>>>>> 33dbf016
+
+
+   </chapter>