-- Copyright (C) 2018 Internet Systems Consortium, Inc. ("ISC")
-- Copyright (C) 2015-2018 Deutsche Telekom AG.

-- Author: Razvan Becheriu <razvan.becheriu@qualitance.com>

-- Licensed under the Apache License, Version 2.0 (the "License");
-- you may not use this file except in compliance with the License.
-- You may obtain a copy of the License at

--           http://www.apache.org/licenses/LICENSE-2.0

-- Unless required by applicable law or agreed to in writing, software
-- distributed under the License is distributed on an "AS IS" BASIS,
-- WITHOUT WARRANTIES OR CONDITIONS OF ANY KIND, either express or implied.
-- See the License for the specific language governing permissions and
-- limitations under the License.

-- This is the Kea schema specification for Cassandra CQL.

-- The schema is reasonably portable (with the exception of the engine
-- specification, which is Cassandra CQL-specific).  Minor changes might be needed for
-- other databases.

-- To create the schema, either type the command:

-- cqlsh -u <user> -p <password> -k <database> -f dhcpdb_create.cql

-- ... at the command prompt, or log in to the CQL database and at the "cqlsh>"
-- prompt, issue the command:

-- SOURCE dhcpdb_create.cql

-- This script is also called from kea-admin, see kea-admin lease-init cql

-- Over time, Kea database schema will evolve. Each version is marked with
-- major.minor version. This file is organized sequentially, i.e. database
-- is initialized to 1.0, then upgraded to 2.0 etc. This may be somewhat
-- sub-optimal, but it ensues consistency with upgrade scripts. (It is much
-- easier to maintain init and upgrade scripts if they look the same).
-- Since initialization is done only once, it's performance is not an issue.

-- This line starts database initialization to 1.0.

-- Holds the IPv4 leases.
-- -----------------------------------------------------
-- Table `lease4`
-- -----------------------------------------------------
CREATE TABLE IF NOT EXISTS lease4 (
    address int,
    hwaddr blob,
    client_id blob,
    valid_lifetime bigint,
    expire bigint,
    subnet_id int,
    fqdn_fwd boolean,
    fqdn_rev boolean,
    hostname varchar,
    state int,
    PRIMARY KEY ((address))
);

-- Create search indexes for lease4 table
CREATE INDEX IF NOT EXISTS lease4index1 ON lease4 (client_id);
CREATE INDEX IF NOT EXISTS lease4index2 ON lease4 (subnet_id);
CREATE INDEX IF NOT EXISTS lease4index3 ON lease4 (hwaddr);
CREATE INDEX IF NOT EXISTS lease4index4 ON lease4 (expire);
CREATE INDEX IF NOT EXISTS lease4index5 ON lease4 (state);

-- Holds the IPv6 leases.
-- N.B. The use of a VARCHAR for the address is temporary for development:
-- it will eventually be replaced by BINARY(16).
-- -----------------------------------------------------
-- Table `lease6`
-- -----------------------------------------------------
CREATE TABLE IF NOT EXISTS lease6 (
    address varchar,
    valid_lifetime bigint,
    expire bigint,
    subnet_id int,
    pref_lifetime bigint,
    duid blob,
    iaid int,
    lease_type int,
    prefix_len int,
    fqdn_fwd boolean,
    fqdn_rev boolean,
    hostname varchar,
    hwaddr blob,
    hwtype int,
    hwaddr_source int,
    state int,
    PRIMARY KEY ((address))
);

-- Create search indexes for lease6 table
CREATE INDEX IF NOT EXISTS lease6index1 ON lease6 (duid);
CREATE INDEX IF NOT EXISTS lease6index2 ON lease6 (iaid);
CREATE INDEX IF NOT EXISTS lease6index3 ON lease6 (lease_type);
CREATE INDEX IF NOT EXISTS lease6index4 ON lease6 (subnet_id);
CREATE INDEX IF NOT EXISTS lease6index5 ON lease6 (expire);
CREATE INDEX IF NOT EXISTS lease6index6 ON lease6 (state);

-- ... and a definition of lease6 types.  This table is a convenience for
-- users of the database - if they want to view the lease table and use the
-- type names, they can join this table with the lease6 table.
-- Make sure those values match Lease6::LeaseType enum (see src/bin/dhcpsrv/
-- lease_mgr.h)
-- -----------------------------------------------------
-- Table `lease6_types`
-- -----------------------------------------------------
CREATE TABLE IF NOT EXISTS lease6_types (
    lease_type int,                             -- Lease type code.
    name varchar,                               -- Name of the lease type
    PRIMARY KEY ((lease_type))
);
INSERT INTO lease6_types (lease_type, name) VALUES (0, 'IA_NA');   -- Non-temporary v6 addresses
INSERT INTO lease6_types (lease_type, name) VALUES (1, 'IA_TA');   -- Temporary v6 addresses
INSERT INTO lease6_types (lease_type, name) VALUES (2, 'IA_PD');   -- Prefix delegations

-- Kea keeps track of the hardware/MAC address source, i.e. how the address
-- was obtained. Depending on the technique and your network topology, it may
-- be more or less trustworthy. This table is a convenience for
-- users of the database - if they want to view the lease table and use the
-- type names, they can join this table with the lease6 table. For details,
-- see constants defined in src/lib/dhcp/dhcp/pkt.h for detailed explanation.
-- -----------------------------------------------------
-- Table `lease_hwaddr_source`
-- -----------------------------------------------------
CREATE TABLE IF NOT EXISTS lease_hwaddr_source (
    hwaddr_source int,
    name varchar,
    PRIMARY KEY ((hwaddr_source))
);

INSERT INTO lease_hwaddr_source (hwaddr_source, name) VALUES (0, 'HWADDR_SOURCE_UNKNOWN');

-- Hardware address obtained from raw sockets
INSERT INTO lease_hwaddr_source (hwaddr_source, name) VALUES (1, 'HWADDR_SOURCE_RAW');

-- Hardware address converted from IPv6 link-local address with EUI-64
INSERT INTO lease_hwaddr_source (hwaddr_source, name) VALUES (2, 'HWADDR_SOURCE_IPV6_LINK_LOCAL');

-- Hardware address extracted from client-id (duid)
INSERT INTO lease_hwaddr_source (hwaddr_source, name) VALUES (4, 'HWADDR_SOURCE_DUID');

-- Hardware address extracted from client address relay option (RFC6939)
INSERT INTO lease_hwaddr_source (hwaddr_source, name) VALUES (8, 'HWADDR_SOURCE_CLIENT_ADDR_RELAY_OPTION');

-- Hardware address extracted from remote-id option (RFC4649)
INSERT INTO lease_hwaddr_source (hwaddr_source, name) VALUES (16, 'HWADDR_SOURCE_REMOTE_ID');

-- Hardware address extracted from subscriber-id option (RFC4580)
INSERT INTO lease_hwaddr_source (hwaddr_source, name) VALUES (32, 'HWADDR_SOURCE_SUBSCRIBER_ID');

-- Hardware address extracted from docsis options
INSERT INTO lease_hwaddr_source (hwaddr_source, name) VALUES (64, 'HWADDR_SOURCE_DOCSIS_CMTS');

INSERT INTO lease_hwaddr_source (hwaddr_source, name) VALUES (128, 'HWADDR_SOURCE_DOCSIS_MODEM');

-- Create table holding mapping of the lease states to their names.
-- This is not used in queries from the DHCP server but rather in
-- direct queries from the lease database management tools.
-- -----------------------------------------------------
-- Table `lease_state`
-- -----------------------------------------------------
CREATE TABLE IF NOT EXISTS lease_state (
    state int,
    name varchar,
    PRIMARY KEY ((state))
);

-- Insert currently defined state names.
INSERT INTO lease_state (state, name) VALUES (0, 'default');
INSERT INTO lease_state (state, name) VALUES (1, 'declined');
INSERT INTO lease_state (state, name) VALUES (2, 'expired-reclaimed');

-- Finally, the version of the schema.  We start at 1.0 during development.
-- This table is only modified during schema upgrades.  For historical reasons
-- (related to the names of the columns in the BIND 10 DNS database file), the
-- first column is called "version" and not "major".
-- -----------------------------------------------------
-- Table `schema_version`
-- -----------------------------------------------------
CREATE TABLE IF NOT EXISTS schema_version (
    version int,
    minor int,
    PRIMARY KEY ((version))
);

INSERT INTO schema_version (version, minor) VALUES (1, 0);

-- This line concludes database initialization to version 1.0.

-- This line starts database upgrade to version 2.0

-- -----------------------------------------------------
-- Table `host_reservations`
-- -----------------------------------------------------
CREATE TABLE IF NOT EXISTS host_reservations (
    id bigint,
    host_identifier blob,
    host_identifier_type int,
    host_ipv4_subnet_id int,
    host_ipv6_subnet_id int,
    host_ipv4_address int,
    host_ipv4_next_server int,
    host_ipv4_server_hostname text,
    host_ipv4_boot_file_name text,
    hostname text,
    user_context text,
    host_ipv4_client_classes text,
    host_ipv6_client_classes text,
    -- reservation
    reserved_ipv6_prefix_address text,
    reserved_ipv6_prefix_length int,
    reserved_ipv6_prefix_address_type int,
    iaid int,
    -- option
    option_universe int,
    option_code int,
    option_value blob,
    option_formatted_value text,
    option_space text,
    option_is_persistent boolean,
    option_client_class text,
    option_subnet_id int,
    option_user_context text,
    option_scope_id int,
    PRIMARY KEY ((id))
);

CREATE INDEX IF NOT EXISTS host_reservationsindex1 ON host_reservations (host_identifier);
CREATE INDEX IF NOT EXISTS host_reservationsindex2 ON host_reservations (host_identifier_type);
CREATE INDEX IF NOT EXISTS host_reservationsindex3 ON host_reservations (host_ipv4_subnet_id);
CREATE INDEX IF NOT EXISTS host_reservationsindex4 ON host_reservations (host_ipv6_subnet_id);
CREATE INDEX IF NOT EXISTS host_reservationsindex5 ON host_reservations (host_ipv4_address);
CREATE INDEX IF NOT EXISTS host_reservationsindex6 ON host_reservations (reserved_ipv6_prefix_address);
CREATE INDEX IF NOT EXISTS host_reservationsindex7 ON host_reservations (reserved_ipv6_prefix_length);

-- -----------------------------------------------------
-- Table `host_identifier_type`
-- -----------------------------------------------------

CREATE TABLE IF NOT EXISTS host_identifier_type (
    type int,
    name varchar,
    PRIMARY KEY ((type))
);

-- Insert currently defined type names.
INSERT INTO host_identifier_type (type, name) VALUES (0, 'hw-address');
INSERT INTO host_identifier_type (type, name) VALUES (1, 'duid');
INSERT INTO host_identifier_type (type, name) VALUES (2, 'circuit-id');
INSERT INTO host_identifier_type (type, name) VALUES (3, 'client-id');
INSERT INTO host_identifier_type (type, name) VALUES (4, 'flex-id');

-- -----------------------------------------------------
-- Table `dhcp_option_scope`
-- -----------------------------------------------------

CREATE TABLE IF NOT EXISTS dhcp_option_scope (
  scope_id int,
  scope_name varchar,
  PRIMARY KEY ((scope_id))
);

INSERT INTO dhcp_option_scope (scope_id, scope_name) VALUES (0, 'global');
INSERT INTO dhcp_option_scope (scope_id, scope_name) VALUES (1, 'subnet');
INSERT INTO dhcp_option_scope (scope_id, scope_name) VALUES (2, 'client-class');
INSERT INTO dhcp_option_scope (scope_id, scope_name) VALUES (3, 'host');

DELETE FROM schema_version WHERE version=1;
INSERT INTO schema_version (version, minor) VALUES(2, 0);

-- This line concludes database upgrade to version 2.0

-- This line starts database upgrade to version 3.0
<<<<<<< HEAD
ALTER TABLE host_reservations ADD auth_key text;
=======
>>>>>>> 65ac7114

-- Add a column holding leases for user context.
ALTER TABLE lease4 ADD user_context text;
ALTER TABLE lease6 ADD user_context text;

-- -----------------------------------------------------
-- Table `logs` (logs table is used by forensic logging hook library)
-- -----------------------------------------------------
CREATE TABLE IF NOT EXISTS logs (
    timeuuid timeuuid,  -- creation timeuuid, use dateOf() to get timestamp
    address varchar,    -- address or prefix
    log text,           -- the log itself
    PRIMARY KEY ((timeuuid))
);

-- Create search index for logs table
CREATE INDEX IF NOT EXISTS logsindex ON logs (address);

-- Cql requires primary keys in the WHERE here.
DELETE FROM schema_version WHERE version=2;
INSERT INTO schema_version (version, minor) VALUES(3, 0);

-- This line concludes database upgrade to version 3.0<|MERGE_RESOLUTION|>--- conflicted
+++ resolved
@@ -275,10 +275,7 @@
 -- This line concludes database upgrade to version 2.0
 
 -- This line starts database upgrade to version 3.0
-<<<<<<< HEAD
 ALTER TABLE host_reservations ADD auth_key text;
-=======
->>>>>>> 65ac7114
 
 -- Add a column holding leases for user context.
 ALTER TABLE lease4 ADD user_context text;
