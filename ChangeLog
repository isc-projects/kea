--- conflicted
+++ resolved
@@ -1,17 +1,16 @@
 3XX.	[func]		tomek
-<<<<<<< HEAD
 	libdhcp++: Interface detection in Linux implemented. libdhcp++
 	if now able to detect available network interfaces, its link-layer
 	addresses, flags and configured IPv4 and IPv6 addresses.
 	(Trac #1237, git TBD)
-=======
+
+3XX.	[func]		tomek
 	libdhcp++: Transmission and reception of DHCPv4 packets is now
 	implemented. Low-level hacks are not implemented for transmission
 	to hosts that don't have IPv4 address yet, so currently the code
 	is usable for communication with relays only, not hosts on the
 	same link.
 	(Trac #1239, #1240, git TBD)
->>>>>>> a5e6dbf2
 
 349.	[bug]		dvv
 	resolver: If an upstream server responds with FORMERR to an EDNS query,
