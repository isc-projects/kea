<<<<<<< HEAD
827.	[build]		jiri, tomek
	Deprecated AC_PROG_LIBTOOL macro replaced by LT_INIT.
	(Trac #3525, git 6c0aacf29fae1d0501ca69ff6324df8d4fc8c7ee)

826.	[bug]		jiri, tomek
	Compilation fix for Red Hat running on armv7.
	(Trac #3526, git eac5a80472dcb78b538c2ed34cc0534f801e5145)

825.	[bug]		jiri, tomek
	Example JSON configuration files permission fix.
	(Trac #3524, git 822a39ba33870f70787a1f666aed772e06d04d79)

824.	[bug]		marcin
	Kea deamons report configuration summary when the configuration is
	applied successfully.
	(Trac #3477, git f39d208024f720f72c931016cfa50a54e80f8c61)
=======
8xx.	[build]		jreed
	The configure script no longer requires pkg-config.
	(Trac #3511, git tbd)
>>>>>>> 99a5a2db

823.	[build]		tomek
	query_cmp tool removed from the source code.
	(Trac #3509, git f61c800059bd5e5c74e435d7dd97ae561d29151a)

822.	[build]		tomek
	'host' program was removed from examples.
	(Trac #3421, git aeea893fb1c52d20258929a62a59ae2e7bd12e3d)

821.	[bug]		marcin
	DHCP servers no longer log an error when Interface Manager fails to
	receive a packet as a result of signal being received.
	(Trac #3478, git d80c83aef8e103dd483234429d35aeb66149e0b9)

820.	[bug]		marcin
	Corrected the IfaceMgrTest.detectIfaces unit test which reported
	false positives for specific network configurations.
	(Trac #3517, git 9affa1b2210f5cc9d7a99724e5d5c8979409cefd)

Kea 0.9beta1 released on August 13, 2014

819.	[build]		marcin
	Renamed variables in the configure.ac so as their names do not
	refer to BIND10 project. As a result of renaming the B10_CXXFLAGS
	to KEA_CXXFLAGS in configure.ac all dependent Makefiles had to
	be updated in the tree. The AX_BOOST_FOR_BIND10 macro has been
	renamed to AX_BOOST_FOR_KEA.
	(Trac #3507, git 6616b1c0ad0a78e11bca9395fafb8efdba8d8b9c)

818.	[func]		tomek
	DHCPv4, DHCPv6 and DDNS components now report their versions.
	(Trac #3508, git 3f46c74ffa0ea1197e1fa62cb2f6580931be35f3)

817.	[bug]		marcin
	DHCPv4 and DHCPv6 servers will log an error during an attempt to
	open socket on the interface which is down or not configured.
	(Trac #3487, git fadc776914aa858ce637aab1513ab3d87631f612)

816.	[doc]		tomek
	AUTHORS file rewritten.
	(Trac #3469, git 6ef55abaa1ef79e09ad332c0da28dee7bfed70fe)

815.	[func]		tomek
	Pool definitions in DHCPv4 and DHCPv6 are now lists of
	structures. This makes adding new per-pool parameters easier in
	the future.
	(Trac #3464, git 4bd0c0eda9d86608f8802d28bd360239fe88e905)

814.	[func,doc]		tomek
	It is now possible to specify logging parameters in a
	configuration file for DHCPv4, DHCPv6 and DHCP-DDNS components.
	(Trac #3427, git 23285903645c36fc35c6866a74c50c74089cd255)

813.	[func]		tomek
	Functions, methods and variables referring to BIND10 were renamed
	to Kea. In particular, system variables (B10_LOGGER_ROOT,
	B10_LOCKFILE_DIR_FROM_BUILD etc.) were renamed. B10_ prefix was
	replaced with KEA_.
	(Trac #3417, git 1db8988de6af435fa388dc9c7f909c4a004a01d0)

812.	[doc]		tomek
	DHCPv6 and DDNS sections in Kea Administrator Reference Manual
	has been updated. Usage of keactl has been documented.
	(Trac #3468, git 3945fc6211bcadb9bece7147039a6b50ebcf936b)
	(Trac #3466, git fa9570d19c73cbe7effc75589b7eb855c411f6a3)

811.	[doc]		tmark
	Added documentation of message protocol between DHCP servers and the
	DHCP-DDNS process.
	(Trac #3505, git 6d9aed2f8fe181714e8260493c6cc06e13d0edd0)

810.	[func]		stephen
	perfdhcp is now installed in sbin as it requires root privilege
	to run. The perfdhcp source has been moved to the directory
	src/bin/perfdhcp.
	(Trac #3481, git d101aed6156a993476fa1164f0b0ec8395f5886c)

809.	[func]		stephen
	sockcreator is no longer built or installed.  The code is being
	retained in the repository for the moment, but may be deleted at
	some point in the future.
	(Trac #3480, git 2a55a469dde8fcc053b49e287c30d0906baa91b4)

808.	[func]		stephen
	Reduced number of startup and shutdown messages in the
	DHCP-DDNS process by making some of them debug messages.
	(Trac #3479, git bca0bae285de9ce904c0afd21af777dac2edb4e6)

807.	[func]		marcin
	DHCPv6 server responds to Confirm messages from clients.
	(Trac #3269, git 4f43c309a994e30c07f5aa27057552fb195ec284)

806.	[func]		marcin
	DHCPv4 server processes Requested IP Address option (50).
	(Trac #3320, git ad411a177a32bbe6a93f4baf813d985558c99e2f)

805.	[func]		stephen
	Changed all occurrences of "BIND 10" in message files to "Kea".
	(Trac #3416, git e88090b57a75424920d9b96efbf50e3554048828)

804.	[func]		marcin
	DHCPv4 server supports DHCPINFORM messages from the clients.
	(Trac #3390, git 77f8577b1dbb52bdc6deb8bed3eef6ce7abc33fd)

803.	[func]		marcin
	DHCPv4 server supports responding to directly connected clients on
	FreeBSD, NetBSD and OpenBSD using Berkeley Packet Filtering. This
	also resolves the problem reported in #3438 that the server doesn't
	pick the correct interface to respond to the client and the client
	never gets the response from the server.
	(Trac #2893, git 9fba39d93b9ece950c4294230984d6315dfa11f6)

802.	[doc]		tomek, marcin
	Developer's Guide updated to Change BIND 10 references to Kea.
	Documentation for Keactrl added.
	(Trac #3396, git 271450edbc63e9022f877c9aa3d1dc290708f151)
	(Trac #3466, git fa9570d19c73cbe7effc75589b7eb855c411f6a3)

801.	[build]		fdupont
	Detect all OS X versions more recent than 10.9 (where
	pthread_cond_destroy() doesn't work as documented,
	which makes some of unit tests to fail).
	(Trac #3473, git d620ef6659598bcc1f4c30241e845348770e264e)

800.	[bug]		marcin
	DHCPv6 server is now usable on FreeBSD, NetBSD and OpenBSD systems.
	It can receive messages sent to ff02::1:2 multicast address. Also,
	fixed the bug whereby the DHCPv6 server failed to bind the socket
	to global unicast address on BSD systems due to invalid scope id
	setting.
	(Trac #3437, git f4c2fe2fc37a37f1510e138e1f6c4ccd757e1f06)

799.	[func]		tmark
	Configuration parsing for all Kea servers has been enhanced to include
	the location of the error within the configuration file presented as
	file name, line number, and column within the configuration file.
	(Trac #3436, git b927deb2b4579f93ba74d4be8f5a3a4eaa3c6422)
	(Trac #3409, git 777dbdb29a641f7d8661f9cc2c22f1cb9fe7eb14)

798.	[build]		tomek
	JSON configuration backend is now the default. BUNDY backend
	is now deprecated after #3413 removed the BIND10/Bundy framework.
	(Trac #3476, git 727b65f2c62bbd7dc599b2e7956167e2b3c34098)

797.	[build]		tomek
	Removed a lot of remaining BIND10 framework: bind10, bindctl,
	cfgmgr, cmdctl, msgq, stats, sysinfo, tests, usermgr from src/bin
	directory, also src/lib/python directory. Python3 is not
	required anymore, unless documentation generation is enabled.
	(Trac #3413, git d7b297ac475193f687d07b0489ac74585d4f3814)

796.	[doc]		tomek
	User's Guide renamed to Kea Administrator Reference Manual,
	removed sections specific to BIND10/Bundy framework, rewritten
	general and DHCPv4 specific examples.
	(Trac #3418, git 73e6019d83760f0500890240e2e187dcd5e1e14c)

795.	[func]		marcin
	Added support to keactrl to start, stop, reconfigure and gather
	status of the DHCP-DDNS server.
	(Trac #3465, git 6bc61470c9ccee001fe282d0f879bcddac0b8721)

794.	[func]		fdupont
	cryptolink: add OpenSSL crypto backend as an alternative to Botan
	by specifying --with-openssl[=PATH] on the "configure" command
	line. Add hash support to the cryptolink API and use it in DHCP
	DDNS, removing the Botan dependency.
	(Trac #2406, git 4b4110dd68706b4171fc6d8a6f4f2a9cd820edac)

793.	[func]		tmark
	DHCP-DDNS: Implemented dynamic reconfiguration of the server,
	triggered when the SIGHUP signal is received by the server's
	process. Also, server performs a graceful shut down when SIGINT
	or SIGTERM signal is received.
	(Trac #3407, git f1a224df1e46098748ba60205be09ada4600515f)

792.	[func]		marcin
	Implemented keactrl script used to start, stop, reconfigure Kea
	servers and get their status and configuration data. This script
	is installed only if the JSON configuration backend is in use.
	(Trac #3422, git e1d164c7a9a54a7aacea88c8c57cd2826e06012b)

791.	[func]		tmark
	DHCP-DDNS: Now supports configure.ac parameter: --with-kea-config.
	It allows selecting configuration backend and accepts one of two
	values: BUNDY, which uses Bundy (former BIND10) framework as Kea
	0.8 did, or JSON, which reads configuration from a JSON file.
	(Trac #3401, git 8e69209caafc81041229f3d9601599f3d98fc86e)

790.	[func]		marcin
	DHCPv4 server: Implemented dynamic reconfiguration of the server,
	triggered when the SIGHUP signal is received by the server's
	process. Also, server performs a graceful shut down when SIGINT
	or SIGTERM signal is received.
	(Trac #3405, git dd0270bd91cf8fc958b8b388950d343d311ee99e)

789.	[bug]		marcin
	DHCPv4 server sends Renewal Time (58) and Rebinding Time (59)
	options to the client when the appropriate timers are set
	in the configuration. Previously, the timers were ignored.
	(Trac #3336, git b3c8a079889411182ade517c85aa4fe5d6b8719a)

788.	[func]		tomek
	DHCPv4 server: New parameter added to configure.ac: --with-kea-config.
	It allows selecting configuration backend and accepts one of two
	values: BUNDY, which uses Bundy (former BIND10) framework as Kea
	0.8 did, or JSON, which reads configuration from a JSON file.
	(Trac #3399, git 6e4dd3ae58c091ba0fd64c87fa8d7c268210f99b)

787.	[func]		marcin
	DHCPv6 server: Implemented dynamic reconfiguration of the server,
	triggered when the SIGHUP signal is received by the server's
	process. Also, server performs a graceful shut down when SIGINT
	or SIGTERM signal is received.
	(Trac #3406, git 3be60fa6ac521aecae6ae92d26dc03792bc76903)

786.	[func]		tmark
	DHCP-DDNS now supports DDNS updates with TSIG.  Please refer to the
	Kea Guide for details. Prior to this TSIG keys could be defined but
	were not used.
	(Trac #3432, git 80fea12a53d1e832d4e7b710ca6ea613300f73ea)

785.	[bug]		marcin
	DHCPv6 server avoids collisions between prefixes that are allocated
	as a result of receiving hints from the clients. Previously the
	whole prefix (including bits beyond the prefix length) was used to
	search existing leases in the lease database. If not found, the
	new lease was crated for the prefix sent by the client. If another
	client sent the same prefix but with different non-significant bits
	the prefix was allocated. This led to prefix collisions. Currently,
	server ignores bits beyond the prefix length when searching for
	existing leases.
	(Trac #3246, git 50de7df4195195e981ae9c8c6f1b4100047d5bb5)

784.	[func]		tmark
	DHCP_DDNS's configuration was changed. The unused parameter,
	"interface" was deleted.  Three new parameters, "ncr_protocol",
	"ncr_format", and "dns_server_timeout" were added.  Please refer to
	Kea Guide for details.
	(Trac #3268,    git bd60252e679f19b062f61926647f661ab169f21c)

783.	[func]*		tomek
	DHCPv6 server: New parameter added to configure: --with-kea-config.
	It allows selecting configuration backend and accepts one of two
	values: BUNDY, which uses Bundy (former BIND10 framework as Kea
	0.8 did, or JSON, which reads configuration from a JSON file.
	(Trac #3400, git 7e9fdfa644b81f72bfa5300b7ddcdb9754400769)

782.	[func]		tmark
	Added sender-ip, sender-port, and max-queue-size parameters to
	the dhcp-ddns configuration section of both b10-dhcp4 and b10-dhcp6.
	(Trac #3328,    git 8d8d0b5eedaab20bf1008dfb3a6913eb006a6e73)

781.	[func]		marcin
	libkea-dhcpsrv: the Memfile lease storage backend returns leases
	of a specified type. Previously, it ignored the lease type parameter
	and returned all leases for a particular client. Thanks to David
	Carlier for helping to implement this ticket.
	(Trac #3148, git d2f0edf473716cd747a21d6917e89ba55c148d8e)

780.	[func]		marcin
	libkea-cc: JSON parser stores information about the position
	of the data element values in the JSON string. The position
	comprises the line number and the offset within this line where
	the specific value resides. This functionality is intended to
	be used for error logging during configuration parsing.
	(Trac #3408, git 115a52a6713340fc589f6f95d73d242931239405)

779.	[doc]		tmark
	Added a section to the developer's guide for Kea's DHCP-DDNS
	component, D2.
	(Trac #3158,    git  7be263c7372b1401a8b4288742854f96b5bec0d6)

bind10-1.2.0 (kea 0.8) released on April 17, 2014

bind10-1.2.0rc1 released on April 8, 2014

778.	[func]*		marcin
	libdhcpsrv: the Memfile lease storage backend now writes
	leases into a CSV file. Configuration parsers for b10-dhcp4
	and b10-dhcp6 use the new configuration parameters to
	control the location of the lease file. It is possible to
	disable lease writes to disk using configuration for testing
	purposes.
	(Trac #3360, git 09e6e71abf8bc693e389ebd262fd149b43c1f1d4)

777.	[func]		tmark
	If b10-dhcp-ddns is configured to listen on an address other than
	loopback, it will issue a log message warning the user that this is
	insecure and is supported for testing purposes only.
	(Trac #3383,    git  652aa4de2fa82fdf3de569d01d9f4aa618fc1972)

776.	[func]		tomek
	b10-dhcp4 and b10-dhcp6 now support using PostgreSQL as the backend
	for storing lease data.  This backend is enabled by specifying
	--with-dhcp-pgsql on the "configure" command line. Without this
	switch the PostgreSQL backend is not compiled leaving BIND 10 able to
	be built on systems without PostgreSQL installed.  Thanks to David
	Carlier who contributed the initial patches for this work.
	(Trac #3080,    git  1aae8b1fab3008e62c4f085948b1abadad512447)

775.	[func]		marcin
	b10-dhcp4, b10-dhcp6: added a new parameter to subnet configuration.
	This parameter allows subnet ids to be set to arbitrary values or
	automatically generated values. Generated subnet ids are renumbered
	each time one or more subnets are removed.  Setting the ids to
	specific values prevents this renumbering.
	(Trac #3281, git d90e9a0642fbb16a4e664160b4812f61fb81f1aa)

774.	[doc]		marcin
	Updated information in the BIND 10 Guide about the standards supported
	by Kea and its current limitations.
	(Trac #3258, git ff52b86206e3a256a02ca6d5cde55040550ba86a)

773.	[doc]		tmark
	Added sections to the BIND 10 guide on configuring and using the
	DHCP-DDNS feature of Kea.  Chapter 19, describes the new DHCP-DDNS
	server and its configuration. Additions to chapters 17 and 18
	describe configuring the DHCP servers to work with the new server.
	(Trac #3283, git 806eea955c61eba2d7268958a740a8e8ea63bdaf)

772.	[bug]		tmark
	b10-dhcp4 and b10-dhcp6 now both correctly support DDNS updates
	when honoring client requested delegation. When DDNS is enabled,
	and the client's FQDN indicates they will do the forward updates,
	the servers will now post a DDNS update request to b10-dhcp-ddns
	for the reverse updates. Prior to this the servers were posting no
	DDNS update requests when honoring client delegation.
	(Trac #3352, git b1a0f405463723d539b2e6ed2dcdd692d7796b88)

771.	[bug]		tmark
	Ticket #3339 (entry 760) was reverted to fix regression
	where components added through bindctl, could not be removed.
	(Trac #3374, git c641e2d0569df3ca3e5a93beaf0ecf39db07e402)

770.	[bug]		tmark
	Configuration parsing in b10-dhcp6 and b10-dhcp4 for the "dhcp-ddns"
	section of their configurations now supplies hard-coded default values
	rather than those from their spec files.  This is a temporary solution
	to circumvent an issue in the configuration libraries which causes
	map-items to behave incorrectly.
	(Trac #3358, git 983d8acec3a7ccb1ffef662eac7518aed5f99381)

769.	[func]		marcin
	b10-dhcp6: Implemented support for Rebind message.
	(Trac #3232, git 3649413932857470558a6f19e0b0e181b3fc0fda)

768.	[bug]		tmark
	b10-dhcp-ddns now treats a DNS server response code of
	NXRRSET as a successful outcome when processing a request
	to remove DNS data.  This corrects a defect in which
	b10-dhcp-ddns would incorrectly fail a request to remove
	DNS data when the DNS server's response was NXRRSET.
	(Trac #3362, git da3b0d4f364d069ffdb47723545798ac589fae42)

767.	[func]		tomek
	Unit-tests for all DHCP database backends are now shared.
	This improves test coverage for memfile and any future
	backends that may appear.
	(Trac #3359, git 3d6c11630ada9d0681a813cf026f6bb16aabb9fa)

bind10-1.2.0beta1 released on March 6, 2014

766.	[func]		muks
	--disable-dns and --disable-dhcp configure arguments have been
	added to conditionally disable the DNS or DHCP components
	respectively. This facility can be used to do a DNS or DHCP-only
	build of BIND 10. DNS and DHCP components are both enabled by
	default.
	(Trac #2367, git 81a689b61b1c4abf8a1a4fcbe41cfc96fd11792a)

765.	[bug]		tomek
	b10-dhcp4: Fixed a minor bug in eRouter1.0 class processing. The
	server no longer sets giaddr field.
	(Trac #3353, git 23c22e9b1141c699f361d45c309e737dfecf6f3f)

764.	[bug]		tomek
	b10-dhcp4: Fixed a bug caused client classification to not work
	properly.
	(Trac #3343, git 1801400ac874380e7a565d373b4bae96a49e21f7)

763.	[func]		tmark
	b10-dhcp-ddns may now be configured to disable DNS updates in
	in a given direction by simply not defining any domains for that
	direction in its configuration.  This allows it to be configured to
	support either forward DNS or reverse DNS only.  Prior to this if
	a request was received that could not be matched to servers in a
	given direction it was failed immediately.
	(Trac #3341, git 01f26bce1d9faaddb8be59802f73891ea065b200)

762.	[func]		tmark
	If configured to do so, b10-dhcp6 will now create DHCP-DDNS update
	requests and send them to b10-dhcp-ddns for processing.
	(Trac# 3329, git 239956696465a13196a2b6bc0f3a61aed21a5de8)

761.	[doc]		stephen, jreed
	Added "man" page for perfdhcp.
	(Trac #2307, git ff2f538912c205fbdb1408ee613c09b90de53514)

760.	[bug]		tmark
	When merging a map of configuration elements into another, elements
	that are themselves maps will be merged. In particular, this
	corrects a defect which caused a configuration commit error to
	occur when using bindctl to modify a single a parameter in
	dhcp-ddns portion of b10-dhcp4 configuration.
	(Trac# 3339, git 3ae0d93d89f3277a566eeb045191a43b2dd9d9b1)

759.	[func]		tomek
	b10-dhcp4, b10-dhcp6: IP address of the relay agent can now be
	specified for both IPv4 and IPv6 subnets. That information allows
	the server to properly handle a case where relay agent address
	does not match subnet.  This is mostly useful in shared subnets
	and cable networks.
	(Trac #3322, git 5de565baea42c9096dff78ed5fbd05982a174469)

758.	[bug]		tmark
	b10-dhcp4 now correctly handles DHO_HOST_OPTION.  This corrects
	a bug where the server would fail to recognize the option in the
	DHCP request and then skip generating the appropriate DHCP-DDNS
	update request.
	(Trac #2426, git 985d66cba7665a71e17ef70c5d22c767abaad1b6)

757.	[func]		tmark
	b10-dhcp6 now parses parameters which support DHCP-DDNS updates
	via the DHCP-DDNS module, b10-dhcp-ddns.  These parameters are
	part of new configuration element, dhcp-ddns, defined in
	dhcp4.spec. These parameters influence when and how DDNS updates
	requests are created but communicating them to b10-dhcp-ddns is
	not yet supported.  That will be provided under separate ticket,
	Trac #3222.
	(Trac# 3034, git 22c667a66536ff3e3741bc67025d824644ed4e7d)

756.	[bug]		marcin
	b10-dhcp6: server parses DHCPv6 Vendor Class option. Previously
	the server failed to parse Vendor Class option having empty opaque
	data field because of the invalid definition in libdhcp++. The
	DHCPv6 Vendor Class option and DHCPv4 V-I Vendor Class option is
	now represented by the new OptionVendorClass. The b10-dhcp4 is
	affected by this change such that it uses new class to parse the
	DHCPv4 V-I Vendor Class option.
	(Trac #3316, git 1e61d7db5b8dc76682aa568cd62bfae0eeff46e3)

755.	[func]		muks
	Add support for the CAA RR type (RFC 6844).
	(Trac #2512, git 39162608985e5c904448f308951c73bb9c32da8f)

754.	[func]		muks
	Add support for the TLSA RR type (RFC 6698).
	(Trac #2185, git a168170430f6927f28597b2a6debebe31cf39b13)

753.	[func]		muks
	libdns++: the unknown/generic (RFC 3597) RDATA class now uses the
	generic lexer in constructors from text.
	(Trac #2426, git 0770d2df84e5608371db3a47e0456eb2a340b5f4)

752.	[func]		tmark
	If configured to do so, b10-dhcp4 will now create DHCP-DDNS update
	requests and send them to b10-dhcp-ddns for processing.
	(Trac# 3329, git 4546dd186782eec5cfcb4ddb61b0a3aa5c700751)

751.	[func]		muks
	The BIND 10 zone loader now supports the $GENERATE directive (a
	BIND 9 extension).
	(Trac #2430, git b05064f681231fe7f8571253c5786f4ff0f2ca03)

750.	[func]		tomek
	b10-dhcp4, b10-dhcp6: Simple client classification has been
	implemented. Incoming packets can be assigned to zero or more
	client classes. It is possible to restrict subnet usage to a given
	client class. User's Guide and Developer's Guide has been updated.
	(Trac #3274, git 1791d19899b92a6ee411199f664bdfc690ec08b2)

749.	[bug]		tmark
	b10-dhcp-ddns now sets the TTL value in RRs that add A, AAAA, or
	PTR DNS entries to the lease length provided in instigating
	NameChangeRequest.  This corrected a bug in which the TTL was
	always set to 0.
	(Trac# 3299, git dbacf27ece77f3d857da793341c6bd31ef1ea239)

748.	[bug]		marcin
	b10-dhcp4 server picks a subnet, to assign address for a directly
	connected client, using IP address of the interface on which the
	client's message has been received. If the message is received on
	the interface for which there is no suitable subnet, the message
	is discarded. Also, the subnet for renewing client which unicasts
	its request, is selected using ciaddr.
	(Trac #3242, git 9e571cc217d6b1a2fd6fdae1565fcc6fde6d08b1)

747.	[bug]		marcin
	libdhcpsrv: server configuration mechanism allows creating definitions
	for standard options for which Kea doesn't provide a definition yet.
	Without this, the server administrator couldn't configure options for
	which a definition didn't exist.
	(Trac# 3309, git 16a6ed6e48a6a950670c4874a2e81b1faf287d99)

746.	[func]		tomek
	IOAddress no longer exposes underlying asio objects. The getAddress()
	method has been removed and replaced with several convenience methods.
	(Trac #1485, git ecdb62db16b3f3d447db4a9d2a4079d5260431f0)

745.	[bug]*		muks
	b10-auth now returns rcode=REFUSED for all questions with
	qtype=RRSIG (i.e., where RRSIGs are queried directly). This is
	because RRSIGs are meaningless without being bundled alongside the
	RRs they cover.
	(Trac #2226, git 68d24e65c9c3dfee38adfbe1c93367b0083f9a58)

744.	[func]		marcin
	b10-dhcp6: Refactored the code which is processing Client FQDN
	option.  The major user-visible change is that server generates
	DDNS NameChangeRequest for the first IPv6 address (instead of all)
	acquired by a client. Also, the server generates fully qualified
	domain name from acquired IPv6 address, if the client sends an
	empty name in Client FQDN option.
	(Trac# 3295, git aa1c94a54114e848c64771fde308fc9ac0c00fd0)

743.	[func]		tmark
	b10-dhcp4 now responds with changes in DDNS behavior based upon
	configuration parameters specified through its dhcp-ddns configuration
	element. The parameters now supported are override-no-update,
	override-client-update, replace-client-name, generated-prefix, and
	qualifying-suffix.
	(Trac# 3282, git 42b1f1e4c4f5aa48b7588233402876f5012c043c)

742.	[func]		muks
	The authoritative server now includes the datasource configuration
	when logging some errors with the
	AUTH_DATASRC_CLIENTS_BUILDER_RECONFIGURE_ERROR message ID.
	(Trac #2756, git 31872754f36c840b4ec0b412a86afe9f38be86e0)

741.	[bug]		shane
	Remove hard-coded (and unnecessary) TSIG key from error message.
	This also prevents a crash if the TSIG name is missing.
	(Trac #3099, git 0ba8bbabe09756a4627e80aacdbb5050407faaac)

740.	[func]		muks
	When displaying messages about mismatched configuration data types
	in entered values (between the supplied value type and expected
	schema type), bindctl now includes both the supplied and expected
	configuration data types in the returned error. The user has more
	information on what caused the error now.
	(Trac #3239, git 84d5eda2a6ae0d737aef68d56023fc33fef623e6)

739.	[bug]		muks
	Various minor updates were made to the SSHFP RDATA parser. Mainly,
	the SSHFP constructor no longer throws an isc::BadValue exception.
	generic::SSHFP::getFingerprintLen() was also renamed to
	getFingerprintLength().
	(Trac #3287, git 2f26d781704618c6007ba896ad3d9e0c107d04b0)

738.	[bug]		muks
	b10-auth now correctly processes NXDOMAIN results in the root zone
	when using a SQLite3 data source.
	(Trac #2951, git 13685cc4580660eaf5b041b683a2d2f31fd24de3)

737.	[func]		muks
	b10-auth now additionally logs the source address and port when
	DNS messages with unsupported opcodes are received.
	(Trac #1516, git 71611831f6d1aaaea09143d4837eddbd1d67fbf4)

736.	[bug]		wlodek
	b10-dhcp6 is now capable to determine if a received
	message is addressed to it, using server identifier option.
	The messages with non-matching server identifier are dropped.
	(Trac #2892, git 3bd69e9b4ab9be231f7c966fd62b95a4e1595901)

735.	[doc]		stephen
	Expanded Developer's Guide to include chapter on logging.
	(Trac #2566, git a08d702839d9df6cddefeccab1e7e657377145de)

734.	[bug]		marcin
	libdhcp++: fixed a bug which caused an error when setting boolean
	values for an option. Also, bind10-guide has been updated with the
	examples how to set the boolean values for an option.
	(Trac# 3292, git 7c4c0514ede3cffc52d8c2874cdbdb74ced5f4ac)

733.	[bug]		marcin
	libdhcp++: a function which opens IPv6/UDPv6 sockets for the
	DHCPv6 server, gracefully handles errors to bind socket to
	a multicast address.
	(Trac #3288, git 76ace0c46a5fe0e53a29dad093b817ad6c891f1b)

732.	[func]		tomek
	b10-dhcp4, b10-dhcp6: Support for simplified client classification
	added. Incoming packets are now assigned to a client class based
	on the content of the packet's user class option (DHCPv4) or vendor
	class option (DHCPv6). Two classes (docsis3.0 and eRouter1.0) have
	class specific behavior in b10-dhcp4. See DHCPv4 Client
	Classification and DHCPv6 Client Classification in BIND10
	Developer's Guide for details.  This is a first ticket in a series
	of planned at least three tickets.
	(Trac #3203, git afea612c23143f81a4201e39ba793bc837c5c9f1)

731.	[func]		tmark
	b10-dhcp4 now parses parameters which support DHCP-DDNS updates
	via the DHCP-DDNS module, b10-dhcp-ddns.  These parameters are
	part of new configuration element, dhcp-ddns, defined in
	dhcp4.spec.  The parameters parse, store and retrieve but do not
	yet govern behavior.  That will be provided under separate ticket.
	(Trac# 3033, git 0ba859834503f2b9b908cd7bc572e0286ca9201f)

730.	[bug]		tomek
	b10-dhcp4, b10-dhcp6: Both servers used to unnecessarily increase
	subnet-id values after reconfiguration. The subnet-ids are now reset
	to 1 every time a server is reconfigured.
	(Trac #3234, git 31e416087685a6dadc3047fdbb0927bbf60095aa)

729.	[bug]		marcin
	b10-dhcp4 discards DHCPv4 messages carrying server identifiers
	which don't match server identifiers used by the server.
	(Trac #3279, git 805d2b269c6bf3e7be68c13f1da1709d8150a666)

728.	[func]		marcin
	b10-dhcp6: If server fails to open a socket on one interface it
	will log a warning and continue to open sockets on other interfaces.
	The warning message is communicated from the libdhcp++ via the
	error handler function supplied by the DHCPv6 server.
	(Trac #3252, git af5eada1bba906697ee92df3fcc25cc0e3979221)

727.	[func]		muks
	RRset::setName() has now been removed.
	(Trac #2335, git c918027a387da8514acf7e125fd52c8378113662)

726.	[bug]*		muks
	Don't print trailing newlines in Question::toText() output by
	default.  This fixes some logging that were split with a line
	feed.  It is possible to get the old behavior by passing
	toText(true).  Message::toText() output is unchanged.
	(Trac #571, git 7286499d5206c6d2aa8a59a5247c3841a772a43e)

725.	[func]		tmark
	b10-dhcp-ddns D2UpdateMgr now uses the newly implemented
	NameAddTransaction and NameRemoveTransaction classes.  This allows
	it to conduct actual DNS update exchanges based upon queued
	NameChangeRequests.
	(Trac# 3089, git 9ff948a169e1c1f3ad9e1bad1568375590a3ef42)

724.	[bug]		marcin
	b10-dhcp4: Different server identifiers are used for the packets
	being sent through different interfaces. The server uses IPv4 address
	assigned to the particular interface as a server identifier. This
	guarantees that the unicast packet sent by a relay or a client, to
	the address being a server identifier, will reach the server.
	(Trac #3231, git c7a229f15089670d2bfde6e9f0530c30ce6f8cf8)

723.	[bug]		marcin
	libdhcp++: Implemented unit tests for the IfaceMgr's routine
	which opens IPv6 sockets on detected interfaces. The IfaceMgr
	logic performing low level operations on sockets has been
	moved to a separate class. By providing a custom implementation
	of this class, the unit tests may use fake interfaces with
	custom configuration and thus cover wide range of test
	scenarios for the function.
	(Trac #3251, git 21d2f7ec425f8461b545687104cd76a42da61b2e)

722.	[bug]		muks
	b10-cmdctl now prints a more operator-friendly message when the
	address+port that b10-cmdctl listens on is already in use.
	(Trac #3227, git 5ec35e37dbb46f66ff0f6a9d9a6a87a393b37934)

721.	[func]		tmark
	Updates the user_chk example hooks shared library with callouts
	for packet receive and packet send.  Decision outcome now includes
	the lease or prefix assigned.  The user registry now supports a
	default user entry.
	(Trac #3207, git 34fddf2e75b80d9e517a8f9c3321aa4878cda795)

720.	[func]		tmark
	Added the initial implementation of the class, NameAddTransaction,
	to b10-dhcp-ddns.  This class provides a state machine which
	implements the logic required to remove forward and reverse DNS
	entries as described in RFC 4703, section 5.5. This includes the
	ability to construct the necessary DNS requests.
	(Trac# 3088, git ca58ac00fce4cb5f46e534d7ffadb2db4e4ffaf3)

719.	[func]		tomek
	b10-dhcp4: Support for sending back client-id (RFC6842) has been
	added now. Also a configuration parameter (echo-client-id) has
	been added, so it is possible to enable backward compatibility
	("echo-client-id false").
	(Trac #3210, git 88a4858db206dfcd53a227562198f308f7779a72)

718.	[func]		dclink, tomek
	libdhcp++: Interface detection implemented for FreeBSD, NetBSD,
	OpenBSD, Mac OS X and Solaris 11. Thanks to David Carlier for
	contributing a patch.
	(Trac #2246, git d8045b5e1580a1d0b89a232fd61c10d25a95e769)

717.	[bug]		marcin
	Fixed the bug which incorrectly treated DHCPv4 option codes 224-254 as
	standard options, barring them from being used as custom options.
	(Trac #2772, git c6158690c389d75686545459618ae0bf16f2cdb8)

716.	[func]		marcin
	perfdhcp: added support for sending DHCPv6 Release messages
	at the specified rate and measure performance. The orphan
	messages counters are not displayed for individual exchanges
	anymore. The following ticket: #3261 has been submitted to
	implement global orphan counting for all exchange types.
	(Trac #3181, git 684524bc130080e4fa31b65edfd14d58eec37e50)

715.	[bug]		marcin
	libdhcp++: Used the CMSG_SPACE instead of CMSG_LEN macro to calculate
	msg_controllen field of the DHCPv6 message. Use of CMSG_LEN causes
	sendmsg failures on OpenBSD due to the bug kernel/6080 on OpenBSD.
	(Trac #1824, git 39c9499d001a98c8d2f5792563c28a5eb2cc5fcb)

714.	[doc]		tomek
	BIND10 Contributor's Guide added.
	(Trac #3109, git 016bfae00460b4f88adbfd07ed26759eb294ef10)

713.	[func]		tmark
	Added DNS update request construction to d2::NameAddTransaction
	in b10-dhcp-ddns.  The class now generates all DNS update
	request variations needed to fulfill it's state machine in
	compliance with RFC 4703, sections 5.3 and 5.4.
	(Trac# 3241, git dceca9554cb9410dd8d12371b68198b797cb6cfb)

712.	[func]		marcin, dclink
	b10-dhcp4: If server fails to open a socket on one interface it
	will log a warning and continue to open sockets on other interfaces.
	The warning message is communicated from the libdhcp++ via the
	error handler function supplied by the DHCPv4 server. Thanks to
	David Carlier for providing a patch.
	(Trac #2765, git f49c4b8942cdbafb85414a1925ff6ca1d381f498)

711.	[func]		tmark
	Added the initial implementation of the class, NameAddTransaction,
	to b10-dhcp-ddns.  This class provides the state model logic
	described in the DHCP_DDNS design to add or replace forward and
	reverse DNS entries for a given FQDN.  It does not yet construct
	the actual DNS update requests, this will be added under Trac#
	3241.
	(Trac# 3087, git 8f99da735a9f39d514c40d0a295f751dc8edfbcd)

710.	[build]		jinmei
	Fixed various build time issues for MacOS X 10.9.  Those include
	some general fixes and improvements:
	- (libdns++) masterLoad() functions now use the generic MasterLoader
	  class as backend, eliminating the restrictions of the previous
	  versions.
	- (libcc) fixed a minor portability bug in the JSON parser.  Although
	  the only known affected system is OS X 10.9 at the moment, that
	  could potentially cause disruption on other existing and future
	  systems.
	Other notes:
	- if built with googletest, gtest 1.7 (and possibly higher) is
	  required.
	- many older versions of Boost don't work.  A known workable version
	  is 1.54.
	(Trac #3213, git d4e570f097fe0eb9009b177a4af285cde0c636cc)

709.	[bug]		marcin
	b10-dhcp6: Server crashed when the client sent FQDN option and did
	not request FQDN option to be returned.
	(Trac #3220, git 0f1ed4205a46eb42ef728ba6b0955c9af384e0be)

708.	[bug]		dclink, marcin
	libdhcpsrv: Fixed a bug in Memfile lease database backend which
	caused DHCPv4 server crashes when leases with NULL client id
	were present. Thanks to David Carlier for submitting the patch.
	(Trac #2940, git a232f3d7d92ebcfb7793dc6b67914299c45c715b)

707.	[bug]		muks
	Using very large numbers (out of bounds) in config values caused
	BIND 10 to throw an exception. This has been fixed in a patch
	contributed by David Carlier.
	(Trac #3114, git 9bd776e36b7f53a6ee2e4d5a2ea79722ba5fe13b)

706.	[func]		marcin
	b10-dhcp4: Server processes the DHCPv4 Client FQDN and Host Name
	options sent by a client and generates the response. As a result
	of processing, the server generates NameChangeRequests which
	represent changes to DNS mappings for a particular lease (addition
	or removal of DNS mappings).
	Currently all generated NameChangeRequests are dropped. Sending
	them to b10-dhcp-ddns will be implemented with the future tickets.
	(Trac #3035, git f617e6af8cdf068320d14626ecbe14a73a6da22)

705.	[bug]*		kean
	When commands are piped into bindctl, no longer attempt to query the
	user name and password if no default user name and password file is
	present, or it contains no valid entries.
	(Trac #264, git 4921d7de6b5623c7e85d2baf8bc978686877345b)

704.	[func]		naokikambe
	New statistics items related to IP sockets added into b10-xfrin:
	open, openfail, close, connfail, conn, senderr, and recverr.
	Their values can be obtained by invoking "Stats show Xfrin" via
	bindctl while b10-xfrin is running.
	(Trac #2300, git 4655c110afa0ec6f5669bf53245bffe6b30ece4b)

703.	[bug]		kean
	A bug in b10-msgq was fixed where it would remove the socket file if
	there was an existing copy of b10-msgq running. It now correctly
	detects and reports this without removing the socket file.
	(Trac #433, git c18a49b0435c656669e6f87ef65d44dc98e0e726)

702.	[func]		marcin
	perfdhcp: support for sending DHCPv6 Renew messages at the specified
	rate and measure performance.
	(Trac #3183, git 66f2939830926f4337623b159210103b5a8e2434)

701.	[bug]		tomek
	libdhcp++: Incoming DHCPv6 IAPREFIX option is now parsed properly.
	(Trac #3211, git ed43618a2c7b2387d76f99a5a4b1a3e05ac70f5e)

700.	[func]		tomek, marcin
	b10-dhcp4, b10-dhcp6: Support for vendor options has been added. It
	is now possible to configure vendor options. Server is able to
	parse some CableLabs vendor options and send configured	vendor
	options	in response. The support is not complete.
	(Trac #3194, git 243ded15bbed0d35e230d00f4e3ee42c3609616c)

699.	[bug]		marcin
	libdhcp++: Options with defined suboptions are now handled properly.
	In particular, Relay Agent Info options is now echoed back properly.
	(Trac #3102, git 6f6251bbd761809634aa470f36480d046b4d2a20)

698.	[bug]		muks
	A bug was fixed in the interaction between b10-init and b10-msgq
	that caused BIND 10 failures after repeated start/stop of
	components.
	(Trac #3094, git ed672a898d28d6249ff0c96df12384b0aee403c8

697.	[func]		tmark
	Implements "user_check" hooks shared library which supports subnet
	selection based upon the contents of a list of known DHCP lease users
	(i.e. clients).  Adds the following subdirectories to the bind10 src
	directory for maintaining hooks shared libraries:
	bind10/src/hooks - base directory for hooks shared libraries;
	bind10/src/hooks/dhcp - base directory for all hooks libs
	pertaining to DHCP (Kea);
	bind10/src/hooks/dhcp/user_check - directory containing the
	user_check hooks library.
	(Trac #3186, git f36aab92c85498f8511fbbe19fad5e3f787aef68)

696.	[func]		tomek
	b10-dhcp4: It is now possible to specify value of siaddr field
	in DHCPv4 responses. It is used to point out to the next
	server in the boot process (that typically is TFTP server).
	(Trac #3191, git 541922b5300904a5de2eaeddc3666fc4b654ffba)

695.	[func]		tomek
	b10-dhcp6 is now able to listen on global IPv6 unicast addresses.
	(Trac #3195, git 72e601f2a57ab70b25d50877c8e49242739d1c9f)

694.	[bug]		tomek
	b10-dhcp6 now handles exceptions better when processing initial
	configuration. In particular, errors with socket binding do not
	prevent b10-dhcp6 from establishing configuration session anymore.
	(Trac #3195, git 72e601f2a57ab70b25d50877c8e49242739d1c9f)

693.	[bug]		tomek
	b10-dhcp6 now handles IPv6 interface enabling correctly.
	(Trac #3195, git 72e601f2a57ab70b25d50877c8e49242739d1c9f)

692.	[bug]		marcin
	b10-dhcp4: Fix a bug whereby the Parameter Request List was not parsed
	by the server and requested DHCPv4 options were not returned to the
	client. Options are not sent back to the client if server failed to
	assign a lease.
	(Trac #3200, git 50d91e4c069c6de13680bfaaee3c56b68d6e4ab1)

691.	[bug]		marcin
	libdhcp++: Created definitions for standard DHCPv4 options:
	tftp-server-name (66) and boot-file-name (67). Also, fixed definition
	of DHCPv4 option time-offset (2).
	(Trac #3199, git 6e171110c4dd9ae3b1be828b9516efc65c33460b)

690.	[bug]		tomek
	b10-dhcp4: Relay Agent Info option is now echoed back in
	DHCPv4 responses.
	(Trac #3184, git 287389c049518bff66bdf6a5a49bb8768be02d8e)

689.	[func]*		marcin
	b10-dhcp4 and b10-dhcp6 install callback functions which parse options
	in the received DHCP packets.
	(Trac #3180, git f73fba3cde9421acbeb9486c615900b0af58fa25)

688.	[func]		tomek
	b10-dhcp6: Prefix Delegation support is now extended to
	Renew and Release messages.
	(Trac #3153, #3154, git 3207932815f58045acea84ae092e0a5aa7c4bfd7)

687.	[func]		tomek
	b10-dhcp6: Prefix Delegation (IA_PD and IAPREFIX options) is now
	supported in Solicit and Request messages.
	(Trac #3152, git a0e73dd74658f2deb22fad2c7a1f56d122aa9021)

686.	[bug]		tomek
	b10-dhcp6 now sends back relayed traffic to proper port.
	(Trac #3177, git 6b33de4bea92eecb64b6c673bf1b8ae51f8edcf1)

685.	[func]		tomek
	libdhcpsrv: Allocation Engine is now able to handle IPv6 prefixes.
	This will be used in Prefix Delegation.
	(Trac #3171, git 7d1431b4c887f0c7ee1b26b9b82d3d3b8464b34f)

684.	[func]		muks, vorner
	API support to delete zone data has been added. With this,
	DomainTree and RdataSet which form the central zone data
	structures of b10-auth allow deletion of names and RR data
	respectively.
	(Trac #2750, git d3dbe8e1643358d4f88cdbb7a16a32fd384b85b1)
	(Trac #2751, git 7430591b4ae4c7052cab86ed17d0221db3b524a8)

683.	[bug]		stephen
	Modifications to fix problems running unit tests if they
	are statically linked.  This includes provision of an
	initialization function that must be called by user-written
	hooks libraries if they are loaded by a statically-linked
	image.
	(Trac #3113, git 3d19eee4dbfabc7cf7ae528351ee9e3a334cae92)

682.	[func]		naokikambe
	New statistics items added into b10-xfrin : ixfr_running,
	axfr_running, and soa_in_progress.  Their values can be
	obtained by invoking "Stats show Xfrin" via bindctl when
	b10-xfrin is running.
	(Trac #2274, git ca691626a2be16f08754177bb27983a9f4984702)

681.	[func]		tmark
	Added support for prefix delegation configuration to b10-dhcp6
	subnets.
	(Trac# 3151, git 79a22be33825bafa1a0cdfa24d5cb751ab1ae2d3)

680.	[func]		marcin
	perfdhcp: Added support for requesting IPv6 prefixes using IA_PD
	option being sent to the server.
	(Trac #3173, git 4cc844f7cc82c8bd749296a2709ef67af8d9ba87)

679.	[func]		tmark
	b10-dhcp-ddns: Finite state machine logic was refactored
	into its own class, StateModel.
	(Trac# 3156, git 6e9227b1b15448e834d1f60dd655e5633ff9745c)

678.	[func]		tmark
	MySQL backend used by b10-dhcp6 now uses lease type as a
	filtering parameter in all IPv6 lease queries.
	(Trac# 3147, git 65b6372b783cb1361fd56efe2b3247bfdbdc47ea)

677.	[func]		tomek
	libdhcpsrv: CfgMgr is now able to store IA, TA and PD pools in
	Subnet6 structures.
	(Trac #3150, git e6f0e89162bac0adae3ce3141437a282d5183162)

676.	[bug]		muks
	We now also allow the short name ("hmac-md5"), along with the long
	name ("hmac-md5.sig-alg.reg.int") that was allowed before for
	HMAC-MD5, so that it is more convenient to configure TSIG keys
	using it.
	(Trac #2762, git c543008573eba65567e9c189824322954c6dd43b)

675.	[func]		vorner
	If there's an exception not handled in a Python BIND10 component,
	it is now stored in a temporary file and properly logged, instead
	of dumping to stderr.
	(Trac #3095, git 18cf54ed89dee1dd1847053c5210f0ca220590c2)

674.	[func]		tomek
	Preparatory work for prefix delegation in LeaseMgr. getLease6()
	renamed to getLeases6(). It now can return more than one lease.
	(Trac #3146, git 05a05d810be754e7a4d8ca181550867febf6dcc6)

673.	[func]		tomek
	libdhcp: Added support for IA_PD and IAPREFIX options. New class
	for IAPREFIX (Option6_IAPrefix) has been added.
	(Trac #3145, git 3a844e85ecc3067ccd1c01841f4a61366cb278f4)

672.	[func]		tmark
	Added b10-dhcp-ddns transaction base class, NameChangeTransaction.
	This class provides the common structure and methods to implement
	the state models described in the DHCP_DDNS design, plus
	integration with DNSClient and its callback mechanism for
	asynchronous IO with the DNS servers.
	(Trac #3086, git 079b862c9eb21056fdf957e560b8fe7b218441b6)

671.	[func]		dclink, tomek
	The memfile backend now supports getLease4(hwaddr) and
	getLease4(client-id) methods. Thanks to David Carlier for
	contributing a patch.
	(Trac #2592, git a11683be53db2f9f8f9b71c1d1c163511e0319b3)

670.	[func]		marcin
	libdhcpsrv: Added support to MySQL lease database backend to
	store FQDN data for the lease.
	(Trac #3084, git 79b7d8ee017b57a81cec5099bc028e1494d7e2e9)

669.	[func]		tmark
	Added main process event loop to D2Process which is the primary
	application object in b10-dhcp-ddns. This allows DHCP-DDNS
	to queue requests received from clients for processing while
	listening for command control events.
	(Trac #3075 git e2f9d2e4c1b36f01eb5bfa2c4f8d55cf139c7e02)

668.	[func]		marcin
	libdhcpsrv: Implemented changes to lease allocation engine to
	propagate information about client's FQDN.
	(Trac #3083, git 37af28303d1cd61f675faea969cd1159df65bf9d)

667.	[func]		tomek
	Additional hooks (buffer4_receive, lease4_renew,
	lease4_release, buffer4_send) added to the DHCPv4 server.
	(Trac #2983, git fd47f18f898695b98623a63a0a1c68d2e4b37568)

666.	[func]		vorner
	The CmdCtl's command "print_settings" was removed. It served no real
	purpose and was just experimental leftover from early development.
	(Trac #3028, git 0d22246092ad4822d48f5a52af5f644f5ae2f5e2)

665.	[doc]		stephen
	Added the "Hook's Maintenance Guide" to the BIND 10 developer
	documentation.
	(Trac #3063, git 5d1ee7b7470fc644b798ac47db1811c829f5ac24)

664.	[bug]		tmark
	Corrects a bug in Hooks processing that was improperly
	creating a new callout handle on every call, rather
	than maintaining it throughout the context of the
	packet being processed.
	(Trac #3062, git 28684bcfe5e54ad0421d75d4445a04b75358ce77)

663.	[func]		marcin
	b10-dhcp6: Server processes the DHCPv6 Client FQDN Option
	sent by a client and generates the response. The DHCPv6 Client
	FQDN Option is represented by the new class in the libdhcp++.
	As a result of FQDN Option processing, the server generates
	NameChangeRequests which represent changes to DNS mappings for
	a particular lease (addition or removal of DNS mappings).
	Currently all generated NameChangeRequests are dropped. Sending
	them to b10-dhcp-ddns will be implemented with the future tickets.
	(Trac #3036, git 209f3964b9f12afbf36f3fa6b62964e03049ec6e)

662.	[func]		marcin
	libdhcp++: Implemented an Option4ClientFqdn class which represents
	DHCPv4 Client FQDN Option (code 81) defined in RFC4702. This class
	supports the domain name encoding in canonical FQDN format as well
	as in deprecated ASCII format.
	(Trac# 3082, git 1b434debfbf4a43070eb480fa0975a6eff6429d4)

661.	[func]		stephen
	Copy additional header files to the BIND 10 installation directory
	to allow the building of DHCP hooks libraries against an installed
	version of BIND 10.
	(Trac #3092, git e9beef0b435ba108af9e5979476bd2928808b342)

660.	[func]		fujiwara
	src/lib/cc: Integer size of C++ CC library is changed to int64_t.
	b10-auth: The size of statistics counters is changed to uint64_t.
	b10-auth sends lower 63 bit of counter values to b10-stats.
	(Trac #3015,  git e5b3471d579937f19e446f8a380464e0fc059567
	 and Trac #3016, git ffbcf9833ebd2f1952664cc0498608b988628d53)

659.	[func]		stephen
	Added capability to configure the hooks libraries for the
	b10-dhcp4 and b10-dhcp6 servers through the BIND 10
	configuration mechanism.
	(Trac #2981, git aff6b06b2490fe4fa6568e7575a9a9105cfd7fae)

658.	[func]*		vorner
	The resolver, being experimental, is no longer installed by default.
	If you really want to use it, even when it is known to be buggy, use
	the ./configure --enable-experimental-resolver option.
	(Trac #3064, git f5f07c976d2d42bdf80fea4433202ecf1f260648)

657.	[bug]		vorner
	Due to various problems with older versions of boost and
	shared memory, the server rejects to compile with combination
	of boost < 1.48 and shared memory enabled. Most users don't
	need shared memory, admins of large servers are asked to
	upgrade boost.
	(Trac #3025, git 598e458c7af7d5bb81131112396e4c5845060ecd)

656.	[func]		tomek
	Additional hooks (buffer6_receive, lease6_renew,
	lease6_release, buffer6_send) added to the DHCPv6 server.
	(Trac #2984, git 540dd0449121094a56f294c500c2ed811f6016b6)

655.	[func]		tmark
	Added D2UpdateMgr class to b10-dhcp-ddns. This class is
	the b10-dhcp-ddns task master, instantiating and supervising
	transactions that carry out the DNS updates needed to
	fulfill the requests (NameChangeRequests) received from
	b10-dhcp-ddns clients (e.g. DHCP servers).
	(Trac #3059 git d72675617d6b60e3eb6160305738771f015849ba)

654.	[bug]		stephen
	Always clear "skip" flag before calling any callouts on a hook.
	(Trac# 3050, git ff0b9b45869b1d9a4b99e785fbce421e184c2e93)

653.	[func]		tmark
	Added initial implementation of D2QueueMgr to
	b10-dhcp-ddns.  This class manages the receipt and
	queueing of requests received by b10-dhcp-ddns from
	its clients (e.g. DHCP servers)
	(Trac# 3052, git a970f6c5255e000c053a2dc47926cea7cec2761c)

652.	[doc]		stephen
	Added the "Hook Developer's Guide" to the BIND 10 developer
	documentation.
	(Trac# 2982, git 26a805c7e49a9ec85ee825f179cda41a2358f4c6)

651.	[bug]		muks
	A race condition when creating cmdctl certificates caused corruption
	of these certificates in rare cases. This has now been fixed.
	(Trac# 2962, git 09f557d871faef090ed444ebeee7f13e142184a0)

650.	[func]		muks
	The DomainTree rebalancing code has been updated to be more
	understandable. This ChangeLog entry is made just to make a note
	of this change. The change should not cause any observable
	difference whatsoever.
	(Trac# 2811, git 7c0bad1643af13dedf9356e9fb3a51264b7481de)

649.	[func]		muks
	The default b10-xfrout also_notify port has been changed from
	0 to 53.
	(Trac# 2925, git 8acbf043daf590a9f2ad003e715cd4ffb0b3f979)

648.	[func]		tmark
	Moved classes pertaining to sending and receiving
	NameChangeRequests from src/bin/d2 into their own library,
	libdhcp_ddns, in src/lib/dhcp_ddns.  This allows the
	classes to be shared between DHDCP-DDNS and its clients,
	such as the DHCP servers.
	(Trac# 3065, git 3d39bccaf3f0565152ef73ec3e2cd03e77572c56)

647.	[func]		tmark
	Added initial implementation of classes for sending
	and receiving NameChangeRequests between DHCP-DDNS
	and its clients such as DHCP. This includes both
	abstract classes and a derivation which traffics
	requests across UDP sockets.
	(Trac #3008, git b54530b4539cec4476986442e72c047dddba7b48)

646.	[func]		stephen
	Extended the hooks framework to add a "validate libraries" function.
	This will be used to check libraries specified during BIND 10
	configuration.
	(Trac #3054, git 0f845ed94f462dee85b67f056656b2a197878b04)

645.	[func]		tomek
	Added initial set of hooks (pkt4_receive, subnet4_select,
	lease4_select, pkt4_send) to the DHCPv4 server.
	(Trac #2994, git be65cfba939a6a7abd3c93931ce35c33d3e8247b)

644.	[func]		marcin
	b10-dhcp4, b10-dhcp6: Implemented selection of the interfaces
	that server listens on, using Configuration Manager. It is
	possible to specify interface names explicitly or use asterisk
	to specify that server should listen on all available interfaces.
	Sockets are reopened according to the new configuration as
	soon as it is committed.
	(Trac #1555, git f48a3bff3fbbd15584d788a264d5966154394f04)

643.	[bug]		muks
	When running some unittests as root that depended on insufficient
	file permissions, the tests used to fail because the root user
	could still access such files. Such tests are now skipped when
	they are run as the root user.
	(Trac #3056, git 92ebabdbcf6168666b03d7f7fbb31f899be39322)

642.	[func]		tomek
	Added initial set of hooks (pkt6_receive, subnet6_select,
	lease6_select, pkt6_send) to the DHCPv6 server.
	(Trac #2995, git d6de376f97313ba40fef989e4a437d184fdf70cc)

641.	[func]		stephen
	Added the hooks framework. This allows shared libraries of
	user-written functions to be loaded at run-time and the
	functions called during packet processing.
	(Trac #2980, git 82c997a72890a12af135ace5b9ee100e41c5534e)

640.	[func]		marcin
	b10-dhcp-ddns: Implemented DNSClient class which implements
	asynchronous DNS updates using UDP. The TCP and TSIG support
	will be	implemented at later time. Nevertheless, class API
	accommodates the use of TCP and TSIG.
	(Trac #2977, git 5a67a8982baa1fd6b796c063eeb13850c633702c)

639.	[bug]		muks
	Added workaround for build failure on Fedora 19 between GCC 4.8.x
	and boost versions less than 1.54. Fedora 19 currently ships
	boost-1.53.
	(Trac #3039, git 4ef6830ed357ceb859ebb3e5e821a064bd8797bb)

638.	[bug]*		naokikambe
	Per-zone statistics counters are distinguished by zone class,
	e.g. IN, CH, and HS. A class name is added onto a zone name in
	structure of per-zone statistics.
	(Trac #2884, git c0153581c3533ef045a92e68e0464aab00947cbb)

637.	[func]		tmark
	Added initial implementation of NameChangeRequest,
	which embodies DNS update requests sent to DHCP-DDNS
	by its clients.
	(trac3007 git f33bdd59c6a8c8ea883f11578b463277d01c2b70)

636.	[func]		tmark
	Added the initial implementation of configuration parsing for
	DHCP-DDNS.
	(Trac #2957, git c04fb71fa44c2a458aac57ae54eeb1711c017a49)

635.	[func]		marcin
	b10-dhcp-ddns: Implemented DNS Update message construction.
	(Trac #2796, git eac5e751473e238dee1ebf16491634a1fbea25e2)

634.	[bug]		muks
	When processing DDNS updates, we now check the zone more
	thoroughly with the received zone data updates to check if it is
	valid.  If the zone fails validation, we reply with SERVFAIL
	rcode. So, while previously we may have allowed more zone data
	cases without checking which resulted in invalid zones, such
	update requests are now rejected.
	(Trac #2759, git d8991bf8ed720a316f7506c1dd9db7de5c57ad4d)

633.	[func]		jinmei
	b10-memmgr: a new BIND 10 module that manages shared memory
	segments for DNS zone data.  At this point it's runnable but does
	nothing really meaningful for end users; it was added to the
	master branch for further development.
	(Trac #2854, git d05d7aa36d0f8f87b94dba114134b50ca37eabff)

632.	[bug]		marcin
	perfdhcp: Fixed a bug in whereby the application was sporadically
	crashing when timed out packets were garbage collected.
	(Trac #2979, git 6d42b333f446eccc9d0204bcc04df38fed0c31db)

631.	[bug]		muks
	Applied a patch by Tomas Hozza to fix a couple of compile errors
	on Fedora 19 development release.
	(Trac #3001, git 6e42b90971b377261c72d51c38bf4a8dc336664a)

630.	[bug]		muks
	If there is a problem loading the backend module for a type of
	data source, b10-auth would not serve any zones. This behaviour
	has been changed now so that it serves zones from all other usable
	data sources that were configured.
	(Trac #2947, git 9a3ddf1e2bfa2546bfcc7df6d9b11bfbdb5cf35f)

629.	[func]		stephen
	Added first part of the hooks framework.
	(Trac #2794, git d2b107586db7c2deaecba212c891d231d7e54a07)

628.	[func]		y-aharen
	b10-auth: A new statistics item 'qryrecursion' has been introduced.
	The counter is for the number of queries (OpCode=Query) with Recursion
	Desired (RD) bit on.
	(Trac #2796, git 3d291f42cdb186682983aa833a1a67cb9e6a8434)

627.	[func]		tmark
	Logger name for DHCP-DDNS has been changed from "d2_logger" to
	"dhcpddns".  In addition, its log messages now use two suffixes,
	DCTL_ for logs the emanate from the underlying base classes, and
	DHCP_DDNS_ for logs which emanate from DHCP-DDNS specific code
	(Trac #2978, git 5aec5fb20b0486574226f89bd877267cb9116921)

626.	[func]		tmark
	Created the initial implementation of DHCP-DDNS service
	controller class, D2Controller, and the abstract class from
	which it derives, DControllerBase. D2Controller manages the
	lifecycle and BIND10 integration of the DHCP-DDNS application
	process, D2Process. Also note, module name is now
	b10-dhcp-ddns.
	(Trac #2956, git a41cac582e46213c120b19928e4162535ba5fe76)

625.	[bug]*		jinmei
	b10-xfrin/b10-loadzone: b10-xfrin now refers to the unified
	"data_sources" module configuration instead of almost-deprecated
	the Auth/database_file configuration (Note: zonemgr still uses the
	latter, so a secondary server would still need it for the moment).
	Due to this change, b10-xfrin does not auto-generate an initial
	zone for the very first transfer anymore; b10-loadzone has been
	extended with a new -e option for the initial setup.
	(Trac #2946, git 8191aec04c5279c199909f00f0a0b2b8f7bede94)

624.	[bug]		jinmei
	logging: prevented multiple BIND 10 processes from generating
	multiple small log files when they dumped logs to files and try
	to roll over them simultaneously.  This fix relies on a feature of
	underling logging library (log4cplus) version 1.1.0 or higher,
	so the problem can still happen if BIND 10 is built with an older
	version of log4cplus. (But this is expected to happen rarely in
	any case unless a verbose debug level is specified).
	(Trac #1622, git 5da8f8131b1224c99603852e1574b2a1adace236)

623.	[func]		tmark
	Created the initial, bare-bones implementation of DHCP-DDNS
	service process class, D2Process, and the abstract class
	from which it derives, DProcessBase. D2Process will provide
	the DHCP-DDNS specific event loop and business logic.
	(Trac #2955, git dbe4772246039a1257b6492936fda2a8600cd245)

622.	[func]*		jinmei
	b10-xfrin now has tighter control on the choice of IXFR or AXFR
	through zones/request_ixfr configuration item.  It includes
	the new "IXFR only" behavior for some special cases.  b10-xfrin
	now also uses AXFR whenever necessary, so it is now safe to try
	IXFR by default and it's made the default.  The previous
	use_ixfr configuration item was deprecated and triggers startup
	failure if specified; configuration using use_ixfr should be
	updated.
	(Trac #2911, git 8118f8e4e9c0ad3e7b690bbce265a163e4f8767a)

621.	[func]		team
	libdns++: All Rdata classes now use the generic lexer in
	constructors from text. This means that the name fields in such
	RRs in a zone file can now be non-absolute (the origin name in that
	context will be used), e.g., when loaded by b10-loadzone. Note
	that the existing string constructors for these Rdata classes also
	use the generic lexer, and they now expect an absolute name (with
	the trailing '.') in the name fields.
	(Trac #2522, git ea97070cf6b41299351fc29af66fa39c6465d56a)
	(Trac #2521, git c6603decaadcd33ccf9aee4a7b22447acec4b7f6)
	(See also ChangeLog 594, 564, 545)

620.	[bug]		jinmei
	b10-auth now returns SERVFAIL to queries for a zone that is
	configured to be loaded in-memory but isn't due to load time
	errors (missing zone file or errors in the zone file, etc).
	Such zones were previously treated as non existent and would
	result in REFUSED or unintentional match against less specific
	zones.  The revised behavior is also compatible with BIND 9.
	(Trac #2905, git 56ee9810fdfb5f86bd6948e6bf26545ac714edd8)

619.	[bug]		jinmei
	b10-xfrout now uses blocking send for xfr response messages
	to prevent abrupt termination of the stream due to a slower
	client or narrower network bandwidth.
	(Trac #2934, git bde0e94518469557c8b455ccbecc079a38382afd)

618.	[func]*		marcin
	b10-dhcp4: Added the ability for the server to respond to a
	directly connected client which does not yet have an IP address.
	On Linux, the server will unicast the response to the client's
	hardware address and the 'yiaddr' (the client's new IP
	address). Sending a response to the unicast address prevents other
	(not interested) hosts from receiving the server response. This
	capability is not yet implemented on non-Linux Operating Systems
	where, in all cases, the server responds to the broadcast
	address. The logic conforms to section 4.1 of RFC 2131.
	(Trac #2902, git c2d40e3d425f1e51647be6a717c4a97d7ca3c29c)

617.	[bug]		marcin
	b10-dhcp4: Fixed a bug whereby the domain-name option was encoded
	as FQDN (using technique described in RFC1035) instead of a string.
	Also, created new class which represents an option carrying a single
	string value. This class is now used for all standard options of
	this kind.
	(Trac #2786, git 96b1a7eb31b16bf9b270ad3d82873c0bd86a3530)

616.	[doc]		stephen
	Added description to the DHCP "Database Back-Ends" section of the
	BIND 10 Developer's Guide about how to set up a MySQL database for
	testing the DHCP MySQL backend.
	(Trac #2653, git da3579feea036aa2b7d094b1c260a80a69d2f9aa)

615.	[bug]		jinmei
	b10-auth: Avoid referencing to a freed object when authoritative
	server addresses are reconfigured.  It caused a crash on a busy
	server during initial startup time, and the same crash could also
	happen if listen_on parameters are reconfigured at run time.
	(Trac #2946, git d5f2a0d0954acd8bc33aabb220fab31652394fcd)

614.	[func]		tmark
	b10-d2: Initial DHCP-DDNS (a.k.a. D2) module implemented.
	Currently it does nothing useful, except for providing the
	skeleton implementation to be expanded in the future.
	(Trac #2954, git 392c5ec5d15cd8c809bc9c6096b9f2bfe7b8c66a)

613.	[func]		jinmei
	datasrc: Error handling in loading zones into memory is now more
	consistent and convenient: data source configuration does not fail
	due to zones configured to be loaded into memory but not available
	in the data source, just like the case of missing zone file for
	the MasterFiles type of data source.  Also, zones that aren't
	loaded into memory due to errors can now be reloaded for b10-auth
	using the bindctl Auth loadzone command after fixing the error,
	without reconfiguring the entire data source.
	(Trac #2851, git a3d4fe8a32003534150ed076ea0bbf80e1fcc43c)

612.	[func]		tomek
	b10-dhcp6: Support for relayed DHCPv6 traffic has been added.
	(Trac #2898, git c3f6b67fa16a07f7f7ede24dd85feaa7c157e1cb)

611.	[func]		naokikambe
	Added Xfrin statistics items such as the number of successful
	transfers.  These are per-zone type counters.  Their values can be
	obtained with zone names by invoking "Stats show Xfrin" via bindctl
	while Xfrin is running.
	(Trac #2252, git e1a0ea8ef5c51b9b25afa111fbfe9347afbe5413)

bind10-1.1.0beta2 released on May 10, 2013

610.	[bug]		muks
	When the sqlite3 program is not available on the system (in
	PATH), we no longer attempt to run some tests which depend
	on it.
	(Trac #1909, git f85b274b85b57a094d33ca06dfbe12ae67bb47df)

609.	[bug]		jinmei
	Handled some rare error cases in DNS server classes correctly.
	This fix specifically solves occasional crash of b10-auth due to
	errors caused by TCP DNS clients.  Also, as a result of cleanups
	with the fix, b10-auth should now be a little bit faster in
	handling UDP queries: in some local experiments it ran about 5%
	faster.
	(Trac #2903, git 6d3e0f4b36a754248f8a03a29e2c36aef644cdcc)

608.	[bug]		jinmei
	b10-cmdctl: fixed a hangup problem on receiving the shutdown
	command from bindctl.  Note, however, that cmdctl is defined as
	a "needed" module by default, so shutting down cmdctl would cause
	shutdown of the entire BIND 10 system anyway, and is therefore
	still not very useful in practice.
	(Trac #2712, git fa392e8eb391a17d30550d4b290c975710651d98)

607.	[bug]		jinmei
	Worked around some unit test regressions on FreeBSD 9.1 due to
	a binary compatibility issue between standard and system
	libraries (http://www.freebsd.org/cgi/query-pr.cgi?pr=175453).
	While not all tests still pass, main BIND 10 programs should
	generally work correctly.  Still, there can be odd run time
	behavior such as abrupt crash instead of graceful shutdown
	when some fatal event happens, so it's generally discouraged to
	use BIND 10 on FreeBSD 9.1 RELEASE.  According to the above
	bug report for FreeBSD, it seems upgrading or downgrading the
	FreeBSD version will solve this problem.
	(Trac #2887, git 69dfb4544d9ded3c10cffbbfd573ae05fdeb771f)

606.	[bug]		jinmei
	b10-xfrout now correctly stops sending notify requests once it
	receives a valid response.  It previously handled it as if the
	requests are timed out and resent it a few times in a short
	period.
	(Trac #2879, git 4c45f29f28ae766a9f7dc3142859f1d0000284e1)

605.	[bug]		tmark
	Modified perfdhcp to calculate the times displayed for packet sent
	and received as time elapsed since perfdhcp process start time.
	Previously these were times since the start of the epoch.
	However the large numbers involved caused loss of precision
	in the calculation of the test statistics.
	(Trac #2785, git e9556924dcd1cf285dc358c47d65ed7c413e02cf)

604.	[func]		marcin
	libdhcp++: abstracted methods which open sockets and send/receive
	DHCP4 packets to a separate class. Other classes will be derived
	from it to implement OS-specific methods of DHCPv4 packets filtering.
	The primary purpose for this change is to add support for Direct
	DHCPv4 response to a client which doesn't have an address yet on
	different OSes.
	(Trac #991, git 33ffc9a750cd3fb34158ef676aab6b05df0302e2)

603.	[func]		tmark
	The directory in which the b10-dhcp4 and b10-dhcp6 server id files has
	been changed from the local state directory (set by the "configure"
	--localstatedir switch) to the "bind10" subdirectory of it. After an
	upgrade, server id files in the former location will be orphaned and
	should be manually removed.
	(Trac #2770, git a622140d411b3f07a68a1451e19df36118a80650)

602.	[bug]		tmark
	Perfdhcp will now exit gracefully if the command line argument for
	IP version (-4 or -6) does not match the command line argument
	given for the server. Prior to this perfdhcp would core when given
	an IP version of -6 but a valid IPv4 address for server.
	(Trac #2784, git 96b66c0c79dccf9a0206a45916b9b23fe9b94f74)

601.	[bug]*		jinmei, vorner
	The "delete record" interface of the database based data source
	was extended so that the parameter includes reversed name in
	addition to the actual name.  This may help the underlying
	accessor implementation if reversed names are more convenient
	for the delete operation.  This was the case for the SQLite3
	accessor implementation, and it now performs delete operations
	much faster.  At a higher level, this means IXFR and DDNS Updates
	to the sqlite3 database are no longer so slow on large zones as
	they were before.
	(Trac #2877, git 33bd949ac7288c61ed0a664b7329b50b36d180e5)

600.	[bug]		tmark
	Changed mysql_lease_mgr to set the SQL mode option to STRICT. This
	causes mysql it to treat invalid input data as an error. Rather than
	"successfully" inserting a too large value by truncating it, the
	insert will fail, and the lease manager will throw an exception.
	Also, attempts to create a HWAddr (hardware address) object with
	too long an array of data now throw an exception.
	(Trac #2387, git cac02e9290600407bd6f3071c6654c1216278616)

599.	[func]		tomek
	libdhcp++: Pkt6 class is now able to parse and build relayed DHCPv6
	messages.
	(Trac #2827, git 29c3f7f4e82d7e85f0f5fb692345fd55092796b4)

bind10-1.1.0beta1 released on April 4, 2013

598.	[func]*		jinmei
	The separate "static" data source is now deprecated as it can be
	served in the more generic "MasterFiles" type of data source.
	This means existing configuration may not work after an update.
	If "config show data_sources/classes/CH[0]" on bindctl contains a
	"static" type of data source, you'll need to update it as follows:
	> config set data_sources/classes/CH[0]/type MasterFiles
	> config set data_sources/classes/CH[0]/params {"BIND": =>
	  "<the value of current data_sources/classes/CH[0]/params>"}
	> config set data_sources/classes/CH[0]/cache-enable true
	> config commit
	(Same for CH[1], CH[2], IN[0], etc, if applicable, although it
	should be very unlikely in practice.  Also note: '=>' above
	indicates the next line is actually part of the command.  Do
	not type in this "arrow").
	(Part of Trac #2833, git 0363b4187fe3c1a148ad424af39e12846610d2d7)

597.	[func]		tmark
	b10-dhcp6: Added unit tests for handling requests when no
	IPv6 subnets are configured/defined. Testing these conditions
	was overlooked during implementation of Trac #2719.
	(Trac #2721, git ce7f53b2de60e2411483b4aa31c714763a36da64)

596.	[bug]		jinmei
	Added special handling for the case where b10-auth receives a
	NOTIFY message, but zonemgr isn't running. Previously this was
	logged as a communications problem at the ERROR level, resulting
	in increasing noise when zonemgr is intentionally stopped. Other
	than the log level there is no change in externally visible
	behavior.
	(Trac #2562, git 119eed9938b17cbad3a74c823aa9eddb7cd337c2)

595.	[bug]		tomek
	All DHCP components now gracefully refuse to handle too short
	DUIDs and client-id.
	(Trac #2723, git a043d8ecda6aff57922fe98a33c7c3f6155d5d64)

594.	[func]		muks, pselkirk
	libdns++: the NSEC, DS, DLV, and AFSDB Rdata classes now use the
	generic lexer in constructors from text.  This means that the name
	fields in such RRs in a zone file can now be non-absolute (the
	origin name in that context will be used), e.g., when loaded by
	b10-loadzone.
	(Trac #2386, git dc0f34afb1eccc574421a802557198e6cd2363fa)
	(Trac #2391, git 1450d8d486cba3bee8be46e8001d66898edd370c)

593.	[func]		jelte
	Address + port output and logs is now consistent according to our
	coding guidelines, e.g. <address>:<port> in the case of IPv4, and
	[<address>]:<port> in the case of IPv6, instead of <address>#<port>
	(Trac #1086, git bcefe1e95cdd61ee4a09b20522c3c56b315a1acc)

592.	[bug]		jinmei
	b10-auth and zonemgr now handle some uncommon NOTIFY messages more
	gracefully: auth immediately returns a NOTAUTH response if the
	server does not have authority for the zone (the behavior
	compatible with BIND 9) without bothering zonemgr; zonemgr now
	simply skips retransfer if the specified zone is not in its
	secondary zone list, instead of producing noisy error logs.
	(Trac #1938, git 89d7de8e2f809aef2184b450e7dee1bfec98ad14)

591.	[func]		vorner
	Ported the remaining tests from the old shell/perl based system to
	lettuce. Make target `systest' is now gone. Currently, the lettuce
	tests are in git only, not part of the release tarball.
	(Trac #2624, git df1c5d5232a2ab551cd98b77ae388ad568a683ad)

590.	[bug]		tmark
	Modified "include" statements in DHCP MySQL lease manager code to
	fix build problems if MySQL is installed in a non-standard location.
	(Trac #2825, git 4813e06cf4e0a9d9f453890557b639715e081eca)

589.	[bug]		jelte
	b10-cmdctl now automatically re-reads the user accounts file when
	it is updated.
	(Trac #2710, git 16e8be506f32de668699e6954f5de60ca9d14ddf)

588.	[bug]*		jreed
	b10-xfrout: Log message id XFROUT_QUERY_QUOTA_EXCCEEDED
	changed to XFROUT_QUERY_QUOTA_EXCEEDED.
	(git be41be890f1349ae4c870a887f7acd99ba1eaac5)

587.	[bug]		jelte
	When used from python, the dynamic datasource factory now
	explicitly loads the logging messages dictionary, so that correct
	logging messages does not depend on incidental earlier import
	statements. Also, the sqlite3-specific log messages have been moved
	from the general datasource library to the sqlite3 datasource
	(which also explicitly loads its messages).
	(Trac #2746, git 1c004d95a8b715500af448683e4a07e9b66ea926)

586.	[func]		marcin
	libdhcp++: Removed unnecessary calls to the function which
	validates option definitions used to create instances of options
	being decoded in the received packets. Eliminating these calls
	lowered the CPU utilization by the server by approximately 10%.
	Also, added the composite search indexes on the container used to
	store DHCP leases by Memfile backend. This resulted in the
	significant performance rise when using this backend to store
	leases.
	(Trac #2701, git b96a30b26a045cfaa8ad579b0a8bf84f5ed4e73f)

585.	[func]		jinmei, muks
	The zone data loader now accepts RRs in any order during load.
	Before it used to reject adding non-consecutive RRsets. It
	expected records for a single owner name and its type to be
	grouped together. These restrictions are now removed.  It now also
	suppresses any duplicate RRs in the zone file when loading them
	into memory.
	(Trac #2440, git 232307060189c47285121f696d4efb206f632432)
	(Trac #2441, git 0860ae366d73314446d4886a093f4e86e94863d4)

584.	[bug]		jinmei
	Fixed build failure with Boost 1.53 (and probably higher) in the
	internal utility library.  Note that with -Werror it may still
	fail, but it's due to a Boost bug that is reportedly fixed in their
	development trunk.  See https://svn.boost.org/trac/boost/ticket/8080
	Until the fix is available in a released Boost version you may need
	to specify the --without-werror configure option to build BIND 10.
	(Trac #2764, git ca1da8aa5de24358d7d4e7e9a4625347457118cf)

583.	[func]*		jelte
	b10-cmdctl-usermgr has been updated and its options and arguments
	have changed; it now defaults to the same accounts file as
	b10-cmdctl defaults to. It can now be used to remove users from the
	accounts file as well, and it now accepts command-line arguments to
	specify the username and password to add or remove, in which case
	it will not prompt for them.
	Note that using a password on the command line is not recommended,
	as this can be viewed by other users.
	(Trac #2713, git 9925af3b3f4daa47ba8c2eb66f556b01ed6f0502)

582.	[func]		naokikambe
	New statistics items related unixdomain sockets added into Xfrout :
	open, openfail, close, bindfail, acceptfail, accept, senderr, and
	recverr.  Their values can be obtained by invoking "Stats show Xfrout"
	via bindctl while Xfrout is running.
	(Trac #2225, git 6df60554683165adacc2d1c3d29aa42a0c9141a1)

581.	[func]*		y-aharen
	Added statistics items in b10-auth based on
	http://bind10.isc.org/wiki/StatisticsItems. Qtype counters are
	dropped as it requires further spec design discussion.
	(Trac #2154, Trac #2155,
	             git 61d7c3959eb991b22bc1c0ef8f4ecb96b65d9325)
	(Trac #2157, git e653adac032f871cbd66cd500c37407a56d14589)

bind10-1.0.0-rc released on February 14, 2013

580.	[func]*		muks
	There is no longer a default user account. The old default account
	with username 'root' has been removed. In a fresh installation of
	BIND 10, the administrator has to configure a user account using
	the b10-cmdctl-usermgr program.
	(Trac #2641, git 54e8f4061f92c2f9e5b8564240937515efa6d934)

579.	[bug]		jinmei
	libdatasrc/b10-auth: corrected some corner cases in query handling
	of in-memory data source that led to the following invalid/odd
	responses from b10-auth:
	- duplicate RRs in answer and additional for type ANY query
	- incorrect NSEC for no error, no data (NXRRSET) response that
	  matches a wildcard
	(Trac #2585, git abe78fae4ba3aca5eb01806dd4e05607b1241745)

578.	[bug]		jinmei
	b10-auth now returns closest encloser NSEC3 proof to queries for
	an empty non terminal derived from an Opt-Out NSEC3 RR, as clarified
	in errata 3441 for RFC5155.  Previously it regarded such case as
	broken zone and returned SERVFAIL.
	(Trac #2659, git 24c235cb1b379c6472772d340e21577c3460b742)

577.	[func]		muks
	Added an SQLite3 index on records(rname, rdtype). This decreases
	insert performance by ~28% and adds about ~20% to the file size,
	but increases zone iteration performance. As it introduces a new
	index, a database upgrade would be required.
	(Trac #1756, git 9b3c959af13111af1fa248c5010aa33ee7e307ee)

576.	[bug]		tmark, tomek
	b10-dhcp6: Fixed bug when the server aborts operation when
	receiving renew and there are no IPv6 subnets configured.
	(Trac #2719, git 3132b8b19495470bbfd0f2ba0fe7da443926034b)

575.	[bug]		marcin
	b10-dhcp6: Fixed the bug whereby the subnet for the incoming
	packet was selected using only its source address. The subnet
	is now selected using either source address or the name of the
	server's interface on which the packet has been received.
	(Trac #2704, git 1cbacf19a28bdae50bb9bd3767bca0147fde37ed)

574.	[func]		tmark
	b10-dhcp4, b10-dhcp6: Composite key indexes were added to the lease
	tables to reduce lease search time. The lease4 table now has two
	additional indexes: a) hwaddr/subnet_id and b) client_id/subnet_id.
	The lease6 now has the one additional index: iaid/subnet_id/duid.
	Adding these indexes significantly improves lease acquisition
	performance.
	(Trac #2699, #2703, git 54bbed5fcbe237c5a49b515ae4c55148723406ce)

573.	[bug]		stephen
	Fixed problem whereby the DHCP server crashed if it ran out of
	addresses.  Such a condition now causes a packet to be returned
	to the client refusing the allocation of an address.
	(Trac #2681, git 87ce14cdb121b37afb5b1931af51bed7f6323dd6)

572.	[bug]		marcin
	perfdhcp: Fixed bug where the command line switches used to
	run the perfdhcp where printed as ASCII codes.
	(Trac #2700, git b8d6b949eb7f4705e32fbdfd7694ca2e6a6a5cdc)

571.	[build]		jinmei
	The ./configure script can now handle output from python-config
	--ldflags that contains a space after -L switches.  This fixes
	failure reported on some Solaris environments.
	(Trac #2661, git e6f86f2f5eec8e6003c13d36804a767a840d96d6)

570.	[bug]		tmark, marcin, tomek
	b10-dhcp4: Address renewal now works properly for DHCPv4 clients
	that do not send client ID.
	(Trac #2702, git daf2abe68ce9c111334a15c14e440730f3a085e2)

569.	[bug]		tomek
	b10-dhcp4: Fix bug whereby a DHCP packet without a client ID
	could crash the MySQL lease database backend.
	(Trac #2697, git b5e2be95d21ed750ad7cf5e15de2058aa8bc45f4)

568.	[func]		muks
	Various message IDs have been renamed to remove the word 'ERROR'
	from them when they are not logged at ERROR severity level.
	(Trac #2672, git 660a0d164feaf055677f375977f7ed327ead893e)

567.	[doc]		marcin, stephen, tomek
	Update DHCP sections of the BIND 10 guide.
	(Trac #2657, git 1d0c2004865d1bf322bf78d13630d992e39179fd)

566.	[func]*		jinmei
	libdns++/Python isc.dns: In Python isc.dns, function style
	constants for RRType, RRClass, Rcode and Opcode were deprecated
	and replaced with straightforward object constants, e.g., from
	RRType.AAAA() to RRType.AAAA.  This is a backward incompatible
	change (see the Trac ticket for a conversion script if needed).
	Also, these constants are now more consistent between C++
	and Python, and RRType constants for all currently standardized
	types are now supported (even if Rdata for these are not yet
	available).
	(Trac #1866 and #2409, git e5005185351cf73d4a611407c2cfcd163f80e428)

565.	[func]*		jelte
	The main initializer script (formerly known as either 'bind10',
	'boss', or 'bob'), has been renamed to b10-init (and Init in
	configuration). Configuring which components are run is henceforth
	done through '/Init/components', and the sbin/bind10 script is now
	simply a shellscript that runs b10-init. Existing configuration is
	automatically updated. NOTE: once configuration with this update
	has been saved (by committing any new change with bindctl), you
	cannot run older versions of BIND 10 anymore with this configuration.
	(Trac #1901, git bae3798603affdb276f370c1ac6b33b011a5ed4f)

564.	[func]		muks
	libdns++: the CNAME, DNAME, MX, NS, PTR and SRV Rdata classes now
	use the generic lexer in constructors from text.  This means that
	the name fields in such RRs in a zone file can now be non-absolute
	(the origin name in that context will be used), e.g., when loaded
	by b10-loadzone. One additional change to the libdns++ API is that
	the existing string constructors for these Rdata classes also use
	the generic lexer, and they now expect an absolute name (with the
	trailing '.') in the name fields.
	(Trac #2390, git a01569277cda3f78b1171bbf79f15ecf502e81e2)
	(Trac #2656, git 5a0d055137287f81e23fbeedd35236fee274596d)

563.	[build]		jinmei
	Added --disable-rpath configure option to avoid embedding library
	paths to binaries.  Patch from Adam Tkac.
	(Trac #2667, git 1c50c5a6ee7e9675e3ab154f2c7f975ef519fca2)

562.	[func]*		vorner
	The b10-xfrin now performs basic sanity check on just received
	zone. It'll reject severely broken zones (such as missing NS
	records).
	(Trac #2439, git 44699b4b18162581cd1dd39be5fb76ca536012e6)

561.	[bug]		kambe, jelte
	b10-stats-httpd no longer dumps request information to the console,
	but uses the bind10 logging system. Additionally, the logging
	identifiers have been changed from STATHTTPD_* to STATSHTTPD_*
	(Trac #1897, git 93716b025a4755a8a2cbf250a9e4187741dbc9bb)

560.	[bug]		jinmei
	b10-auth now sets the TTL of SOA RR for negative responses to
	the minimum of the RR TTL and the minimum TTL of the SOA RDATA
	as specified in RFC2308; previously the RR TTL was always used.
	The ZoneFinder class was extended partly for implementing this
	and partly for allowing further optimization.
	(Trac #2309 and #2635, git ee17e979fcde48b59d91c74ac368244169065f3b)

559.	[bug]		jelte
	b10-cmdctl no longer aborts on basic file issues with its https
	certificate or private key file. It performs additional checks, and
	provides better error logs if these fail. Additionally, bindctl
	provides a better error report if it is unable to connect over
	https connection. This issue could occur if BIND 10 was installed
	with root privileges but then started as a normal user.
	(Trac #2595, git 09b1a2f927483b407d70e98f5982f424cc872149)

558.	[func]		marcin
	b10-dhcp4: server now adds configured options to its
	responses to a client when client requests them.
	A few basic options: Routers, Domain Name, Domain
	Name Servers and Subnet Mask are added regardless
	if client requested them or not.
	(Trac #2591, git aeec2dc1b9c511d17971ac63138576c37e7c5164)

557.	[doc]		stephen
	Update DHCP sections of the BIND 10 guide.
	(Trac #2642, git e5faeb5fa84b7218fde486347359504cf692510e)

556.	[bug]		marcin
	Fixed DHCP servers configuration whereby the servers did not
	receive a configuration stored in the database on their startup.
	Also, the configuration handler function now uses full configuration
	instead of partial to configure the server. This guarantees that
	dependencies between various configuration parameters are
	fulfilled.
	(Trac #2637, git 91aa998226f1f91a232f2be59a53c9568c4ece77)

555.	[func]		marcin
	The encapsulated option space name can be specified for
	a DHCP option. It comprises sub-options being sent within
	an option that encapsulates this option space.
	(Trac #2314, git 27e6119093723a1e46a239ec245a8b4b10677635)

554.	[func]		jinmei
	b10-loadzone: improved completion log message and intermediate
	reports: It now logs the precise number of loaded RRs on
	completion, and intermediate reports show additional information
	such as the estimated progress in percentage and estimated time
	to complete.
	(Trac #2574, git 5b8a824054313bdecb8988b46e55cb2e94cb2d6c)

553.	[func]		stephen
	Values of the parameters to access the DHCP server lease database
	can now be set through the BIND 10 configuration mechanism.
	(Trac #2559, git 6c6f405188cc02d2358e114c33daff58edabd52a)

552.	[bug]		shane
	Build on Raspberry PI.
	The main issue was use of char for reading from input streams,
	which is incorrect, as EOF is returned as an int -1, which would
	then get cast into a char -1.
	A number of other minor issues were also fixed.
	(Trac #2571, git 525333e187cc4bbbbde288105c9582c1024caa4a)

551.	[bug]		shane
	Kill msgq if we cannot connect to it on startup.
	When the boss process was unable to connect to the msgq, it would
	exit. However, it would leave the msgq process running. This has
	been fixed, and the msgq is now stopped in this case.
	(Trac #2608, git 016925ef2437e0396127e135c937d3a55539d224)

550.	[func]		tomek
	b10-dhcp4: The DHCPv4 server now generates a server identifier
	the first time it is run. The identifier is preserved in a file
	across server restarts.
	b10-dhcp6: The server identifier is now preserved in a file across
	server restarts.
	(Trac #2597, git fa342a994de5dbefe32996be7eebe58f6304cff7)

549.	[func]		tomek
	b10-dhcp6: It is now possible to specify that a configured subnet
	is reachable locally over specified interface (see "interface"
	parameter in Subnet6 configuration).
	(Trac #2596, git a70f6172194a976b514cd7d67ce097bbca3c2798)

548.	[func]		vorner
	The message queue daemon now appears on the bus. This has two
	effects, one is it obeys logging configuration and logs to the
	correct place like the rest of the modules. The other is it
	appears in bindctl as module (but it doesn't have any commands or
	configuration yet).
	(Trac #2582, git ced31d8c5a0f2ca930b976d3caecfc24fc04634e)

547.	[func]*		vorner
	The b10-loadzone now performs more thorough sanity check on the
	loaded data.  Some of the checks are now fatal and zone failing
	them will be rejected.
	(Trac #2436, git 48d999f1cb59f308f9f30ba2639521d2a5a85baa)

546.	[func]		marcin
	DHCP option definitions can be now created using the
	Configuration Manager. The option definition specifies
	the option code, name and the types of the data being
	carried by the option.  The Configuration Manager
	reports an error on attempt to override standard DHCP
	option definition.
	(Trac #2317, git 71e25eb81e58a695cf3bad465c4254b13a50696e)

545.	[func]		jinmei
	libdns++: the SOA Rdata class now uses the generic lexer in
	constructors from text.  This means that the MNAME and RNAME of an
	SOA RR in a zone file can now be non absolute (the origin name
	in that context will be used), e.g., when loaded by b10-loadzone.
	(Trac #2500, git 019ca218027a218921519f205139b96025df2bb5)

544.	[func]		tomek
	b10-dhcp4: Allocation engine support for IPv4 added. Currently
	supported operations are server selection (Discover/Offer),
	address assignment (Request/Ack), address renewal (Request/Ack),
	and address release (Release). Expired leases can be reused.
	Some options (e.g. Router Option) are still hardcoded, so the
	DHCPv4 server is not yet usable, although its address allocation
	is operational.
	(Trac #2320, git 60606cabb1c9584700b1f642bf2af21a35c64573)

543.	[func]*		jelte
	When calling getFullConfig() as a module, , the configuration is now
	returned as properly-structured JSON.  Previously, the structure had
	been flattened, with all data being labelled by fully-qualified
	element names.
	(Trac #2619, git bed3c88c25ea8f7e951317775e99ebce3340ca22)

542.	[func]		marcin
	Created OptionSpace and OptionSpace6 classes to represent DHCP
	option spaces. The option spaces are used to group instances
	and definitions of options having unique codes. A special type
	of option space is the so-called "vendor specific option space"
	which groups sub-options sent within Vendor Encapsulated Options.
	The new classes are not used yet but they will be used once
	the creation of option spaces by configuration manager is
	implemented.
	(Trac #2313, git 37a27e19be874725ea3d560065e5591a845daa89)

541.	[func]		marcin
	Added routines to search for configured DHCP options and their
	definitions using name of the option space they belong to.
	New routines are called internally from the DHCPv4 and DHCPv6
	servers code.
	(Trac #2315, git 741fe7bc96c70df35d9a79016b0aa1488e9b3ac8)

540.	[func]		marcin
	DHCP Option values can be now specified using a string of
	tokens separated with comma sign. Subsequent tokens are used
	to set values for corresponding data fields in a particular
	DHCP option. The format of the token matches the data type
	of the corresponding option field: e.g. "192.168.2.1" for IPv4
	address, "5" for integer value etc.
	(Trac #2545, git 792c129a0785c73dd28fd96a8f1439fe6534a3f1)

539.	[func]		stephen
	Add logging to the DHCP server library.
	(Trac #2524, git b55b8b6686cc80eed41793c53d1779f4de3e9e3c)

538.	[bug]		muks
	Added escaping of special characters (double-quotes, semicolon,
	backslash, etc.) in text-like RRType's toText() implementation.
	Without this change, some TXT and SPF RDATA were incorrectly
	stored in SQLite3 datasource as they were not escaped.
	(Trac #2535, git f516fc484544b7e08475947d6945bc87636d4115)

537.	[func]		tomek
	b10-dhcp6: Support for RELEASE message has been added. Clients
	are now able to release their non-temporary IPv6 addresses.
	(Trac #2326, git 0974318566abe08d0702ddd185156842c6642424)

536.	[build]		jinmei
	Detect a build issue on FreeBSD with g++ 4.2 and Boost installed via
	FreeBSD ports at ./configure time.  This seems to be a bug of
	FreeBSD	ports setup and has been reported to the maintainer:
	http://www.freebsd.org/cgi/query-pr.cgi?pr=174753
	Until it's fixed, you need to build BIND 10 for FreeBSD that has
	this problem with specifying --without-werror, with clang++
	(development version), or with manually extracted Boost header
	files (no compiled Boost library is necessary).
	(Trac #1991, git 6b045bcd1f9613e3835551cdebd2616ea8319a36)

535.	[bug]		jelte
	The log4cplus internal logging mechanism has been disabled, and no
	output from the log4cplus library itself should be printed to
	stderr anymore. This output can be enabled by using the
	compile-time option --enable-debug.
	(Trac #1081, git db55f102b30e76b72b134cbd77bd183cd01f95c0)

534.	[func]*		vorner
	The b10-msgq now uses the same logging format as the rest
	of the system. However, it still doesn't obey the common
	configuration, as due to technical issues it is not able
	to read it yet.
	(git 9e6e821c0a33aab0cd0e70e51059d9a2761f76bb)

bind10-1.0.0-beta released on December 20, 2012

533.	[build]*		jreed
	Changed the package name in configure.ac from bind10-devel
	to bind10. This means the default sub-directories for
	etc, include, libexec, share, share/doc, and var are changed.
	If upgrading from a previous version, you may need to move
	and update your configurations or change references for the
	old locations.
	(git bf53fbd4e92ae835280d49fbfdeeebd33e0ce3f2)

532.	[func]		marcin
	Implemented configuration of DHCPv4 option values using
	the configuration manager. In order to set values for the
	data fields carried by a particular option, the user
	specifies a string of hexadecimal digits that is converted
	to binary data and stored in the option buffer. A more
	user-friendly way of specifying option content is planned.
	(Trac #2544, git fed1aab5a0f813c41637807f8c0c5f8830d71942)

531.	[func]		tomek
	b10-dhcp6: Added support for expired leases. Leases for IPv6
	addresses that are past their valid lifetime may be recycled, i.e.
	relocated to other clients if needed.
	(Trac #2327, git 62a23854f619349d319d02c3a385d9bc55442d5e)

530.	[func]*		team
	b10-loadzone was fully overhauled.  It now uses C++-based zone
	parser and loader library, performing stricter checks, having
	more complete support for master file formats, producing more
	helpful logs, is more extendible for various types of data
	sources, and yet much faster than the old version.  In
	functionality the new version should be generally backwards
	compatible to the old version, but there are some
	incompatibilities: name fields of RDATA (in NS, SOA, etc) must
	be absolute for now; due to the stricter checks some input that was
	(incorrectly) accepted by the old version may now be rejected;
	command line options and arguments are not compatible.
	(Trac #2380, git 689b015753a9e219bc90af0a0b818ada26cc5968)

529.	[func]*		team
	The in-memory data source now uses a more complete master
	file parser to load textual zone files.  As of this change
	it supports multi-line RR representation and more complete
	support for escaped and quoted strings.  It also produces
	more helpful log messages when there is an error in the zone
	file.  It will be enhanced as more specific tasks in the
	#2368 meta ticket are completed.  The new parser is generally
	backward compatible to the previous one, but due to the
	tighter checks some input that has been accepted so far
	could now be rejected, so it's advisable to check if you
	use textual zone files directly loaded to memory.
	(Trac #2470, git c4cf36691115c15440b65cac16f1c7fcccc69521)

528.	[func]		marcin
	Implemented definitions for DHCPv4 option definitions identified
	by option codes: 1 to 63, 77, 81-82, 90-92, 118-119, 124-125.
	These definitions are now used by the DHCPv4 server to parse
	options received from a client.
	(Trac #2526, git 50a73567e8067fdbe4405b7ece5b08948ef87f98)

527.	[bug]		jelte
	Fixed a bug in the synchronous UDP server code where unexpected
	errors from ASIO or the system libraries could cause b10-auth to
	stop. In asynchronous mode these errors would be ignored
	completely. Both types have been updated to report the problem with
	an ERROR log message, drop the packet, and continue service.
	(Trac #2494, git db92f30af10e6688a7dc117b254cb821e54a6d95)

526.	[bug]		stephen
	Miscellaneous fixes to DHCP code including rationalisation of
	some methods in LeaseMgr and resolving some Doxygen/cppcheck
	issues.
	(Trac #2546, git 0140368ed066c722e5d11d7f9cf1c01462cf7e13)

525.	[func]		tomek
	b10-dhcp4: DHCPv4 server is now able to parse configuration. It
	is possible to specify IPv4 subnets with dynamic pools within
	them. Although configuration is accepted, it is not used yet. This
	will be implemented shortly.
	(Trac #2270, git de29c07129d41c96ee0d5eebdd30a1ea7fb9ac8a)

524.	[func]		tomek
	b10-dhcp6 is now able to handle RENEW messages. Leases are
	renewed and REPLY responses are sent back to clients.
	(Trac #2325, git 7f6c9d057cc0a7a10f41ce7da9c8565b9ee85246)

523.	[bug]		muks
	Fixed a problem in inmem NSEC3 lookup (for, instance when using a
	zone with no non-apex names) which caused exceptions when the zone
	origin was not added as an explicit NSEC3 record.
	(Trac #2503, git 6fe86386be0e7598633fe35999112c1a6e3b0370)

522.	[func]*		jelte
	Configuration of TSIG keys for b10-xfrin has changed; instead of
	specifying the full TSIG key (<name>:<base64>:<algo>) it now expects
	just the name, and uses the global TSIG Key Ring like all the other
	components (configuration list /tsig_keys/keys).
	Note: this is not automatically updated, so if you use TSIG in
	xfrin, you need to update your configuration.
	(Trac #1351, git e65b7b36f60f14b7abe083da411e6934cdfbae7a)

521.	[func]		marcin
	Implemented definitions for DHCPv6 standard options identified
	by codes up to 48. These definitions are now used by the DHCPv6
	server to create instances of options being sent to a client.
	(Trac #2491, git 0a4faa07777189ed9c25211987a1a9b574015a95)

520.	[func]		jelte
	The system no longer prints initial log messages to stdout
	regardless of what logging configuration is present, but it
	temporarily stores any log messages until the configuration is
	processed. If there is no specific configuration, or if the
	configuration cannot be accessed, it will still fall back to stdout.
	Note that there are still a few instances where output is printed,
	these shall be addressed separately.
	Note also that, currently, in case it falls back to stdout (such as
	when it cannot connect to b10-cfgmgr), all log messages are always
	printed (including debug messages), regardless of whether -v was
	used. This shall also be addressed in a future change.
	(Trac #2445, git 74a0abe5a6d10b28e4a3e360e87b129c232dea68)

519.	[bug]		muks
	Fixed a problem in inmem NSEC lookup which caused returning an
	incorrect NSEC record or (in rare cases) assert failures
	when a non-existent domain was queried, which was a sub-domain of
	a domain that existed.
	(Trac #2504, git 835553eb309d100b062051f7ef18422d2e8e3ae4)

518.	[func]		stephen
	Extend DHCP MySQL backend to handle IPv4 addresses.
	(Trac #2404, git ce7db48d3ff5d5aad12b1da5e67ae60073cb2607)

517.	[func]		stephen
	Added IOAddress::toBytes() to get byte representation of address.
	Also added convenience methods for V4/V6 address determination.
	(Trac #2396, git c23f87e8ac3ea781b38d688f8f7b58539f85e35a)

516.	[bug]		marcin
	Fixed 'make distcheck' failure when running perfdhcp unit tests.
	The unit tests used to read files from the folder specified
	with the path relative to current folder, thus when the test was
	run from a different folder the files could not be found.
	(Trac #2479, git 4e8325e1b309f1d388a3055ec1e1df98c377f383)

515.	[bug]		jinmei
	The in-memory data source now accepts an RRSIG provided without
	a covered RRset in loading.  A subsequent query for its owner name
	of the covered type would generally result in NXRRSET; if the
	covered RRset is of type NSEC3, the corresponding NSEC3 processing
	would result in SERVFAIL.
	(Trac #2420, git 6744c100953f6def5500bcb4bfc330b9ffba0f5f)

514.	[bug]		jelte
	b10-msgq now handles socket errors more gracefully when sending data
	to clients. It no longer exits with 'broken pipe' errors, and is
	also better at resending data on temporary error codes from send().
	(Trac #2398, git 9f6b45ee210a253dca608848a58c824ff5e0d234)

513.	[func]		marcin
	Implemented the OptionCustom class for DHCPv4 and DHCPv6.
	This class represents an option which has a defined
	structure: a set of data fields of specific types and order.
	It is used to represent those options that can't be
	represented by any other specialized class.
	(Trac #2312, git 28d885b457dda970d9aecc5de018ec1120143a10)

512.	[func]		jelte
	Added a new tool b10-certgen, to check and update the self-signed
	SSL certificate used by b10-cmdctl. The original certificate
	provided has been removed, and a fresh one is generated upon first
	build. See the b10-certgen manpage for information on how to update
	existing installed certificates.
	(Trac #1044, git 510773dd9057ccf6caa8241e74a7a0b34ca971ab)

511.	[bug]		stephen
	Fixed a race condition in the DHCP tests whereby the test program
	spawned a subprocess and attempted to read (without waiting) from
	the interconnecting pipe before the subprocess had written
	anything.  The lack of output was being interpreted as a test
	failure.
	(Trac #2410, git f53e65cdceeb8e6da4723730e4ed0a17e4646579)

510.	[func]		marcin
	DHCP option instances can be created using a collection of strings.
	Each string represents a value of a particular data field within
	an option. The data field values, given as strings, are validated
	against the actual types of option fields specified in the options
	definitions.
	(Trac #2490, git 56cfd6612fcaeae9acec4a94e1e5f1a88142c44d)

509.	[func]		muks
	Log messages now include the pid of the process that logged the
	message.
	(Trac #1745, git fc8bbf3d438e8154e7c2bdd322145a7f7854dc6a)

508.	[bug]		stephen
	Split the DHCP library into two directories, each with its own
	Makefile.  This properly solves the problem whereby a "make"
	operation with multiple threads could fail because of the
	dependencies between two libraries in the same directory.
	(Trac #2475, git 834fa9e8f5097c6fd06845620f68547a97da8ff8)

bind10-devel-20121115 released on November 15, 2012

507.	[doc]		jelte
	Added a chapter about the use of the bindctl command tool to
	to the BIND 10 guide.
	(Trac #2305, git c4b0294b5bf4a9d32fb18ab62ca572f492788d72)

506.	[security]		jinmei
	Fixed a use-after-free case in handling DNAME record with the
	in-memory data source.  This could lead to a crash of b10-auth
	if it serves a zone containing a DNAME RR from the in-memory
	data source.  This bug was introduced at bind10-devel-20120927.
	(Trac #2471, git 2b1793ac78f972ddb1ae2fd092a7f539902223ff)

505.	[bug]		jelte
	Fixed a bug in b10-xfrin where a wrong call was made during the
	final check of a TSIG-signed transfer, incorrectly rejecting the
	transfer.
	(Trac #2464, git eac81c0cbebee72f6478bdb5cda915f5470d08e1)

504.	[bug]*		naokikambe
	Fixed an XML format viewed from b10-stats-httpd. Regarding
	per-zone counters as zones of Xfrout, a part of the item
	values wasn't an exact XML format. A zone name can be
	specified in URI as
	/bind10/statistics/xml/Xfrout/zones/example.org/xfrreqdone.
	XSD and XSL formats are also changed to constant ones due
	to these changes.
	(Trac #2298, git 512d2d46f3cb431bcdbf8d90af27bff8874ba075)

503.	[func]		Stephen
	Add initial version of a MySQL backend for the DHCP code.  This
	implements the basic IPv6 lease access functions - add lease, delete
	lease and update lease.  The backend is enabled by specifying
	--with-dhcp-mysql on the "configure" command line: without this
	switch, the MySQL code is not compiled, so leaving BIND 10 able to
	be built on systems without MySQL installed.
	(Trac #2342, git c7defffb89bd0f3fdd7ad2437c78950bcb86ad37)

502.	[func]		vorner
	TTLs can be specified with units as well as number of seconds now.
	This allows specifications like "1D3H".
	(Trac #2384, git 44c321c37e17347f33ced9d0868af0c891ff422b)

501.	[func]		tomek
	Added DHCPv6 allocation engine, now used in the processing of DHCPv6
	messages.
	(Trac #2414, git b3526430f02aa3dc3273612524d23137b8f1fe87)

500.	[bug]		jinmei
	Corrected the autoconf example in the examples directory so it can
	use the configured path to Boost to check availability of the BIND 10
	library.  Previously the sample configure script could fail if
	Boost is installed in an uncommon place.  Also, it now provides a
	helper m4 function and example usage for embedding the library
	path to executable (using linker options like -Wl,-R) to help
	minimize post-build hassles.
	(Trac #2356, git 36514ddc884c02a063e166d44319467ce6fb1d8f)

499.	[func]		team
	The b10-auth 'loadzone' command now uses the internal thread
	introduced in 495 to (re)load a zone in the background, so that
	query processing isn't blocked while loading a zone.
	(Trac #2213, git 686594e391c645279cc4a95e0e0020d1c01fba7e)

498.	[func]		marcin
	Implemented DHCPv6 option values configuration using configuration
	manager. In order to set values for data fields carried by the
	particular option, user specifies the string of hexadecimal digits
	that is in turn converted to binary data and stored into option
	buffer. More user friendly way of option content specification is
	planned.
	(Trac #2318, git e75c686cd9c14f4d6c2a242a0a0853314704fee9)

497.	[bug]		jinmei
	Fixed several issues in isc-sysinfo:
	- make sure it doesn't report a negative value for free memory
	  size (this happened on FreeBSD, but can possibly occur on other
	  BSD variants)
	- correctly identifies the SMP support in kernel on FreeBSD
	- print more human readable uptime as well as the time in seconds
	(Trac #2297, git 59a449f506948e2371ffa87dcd19059388bd1657)

496.	[func]		tomek
	DHCPv6 Allocation Engine implemented. It allows address allocation
	from the configured subnets/pools. It currently features a single
	allocator: IterativeAllocator, which assigns addresses iteratively.
	Other allocators (hashed, random) are planned.
	(Trac #2324, git 8aa188a10298e3a55b725db36502a99d2a8d638a)

495.	[func]		team
	b10-auth now handles reconfiguration of data sources in
	background using a separate thread.  This means even if the new
	configuration includes a large amount of data to be loaded into
	memory (very large zones and/or a very large number of zones),
	the reconfiguration doesn't block query handling.
	(Multiple Trac tickets up to #2211)

494.	[bug]		jinmei
	Fixed a problem that shutting down BIND 10 kept some of the
	processes alive.  It was two-fold: when the main bind10 process
	started as a root, started b10-sockcreator with the privilege, and
	then dropped the privilege, the bind10 process cannot kill the
	sockcreator via signal any more (when it has to), but it kept
	sending the signal and didn't stop.  Also, when running on Python
	3.1 (or older), the sockcreator had some additional file
	descriptor open, which prevented it from exiting even after the
	bind10 process terminated.  Now the bind10 process simply gives up
	killing a subprocess if it fails due to lack of permission, and it
	makes sure the socket creator is spawned without any unnecessary
	FDs open.
	(Trac #1858, git 405d85c8a0042ba807a3a123611ff383c4081ee1)

493.	[build]		jinmei
	Fixed build failure with newer versions of clang++.  These
	versions are stricter regarding "unused variable" and "unused
	(driver) arguments" warnings, and cause fatal build error
	with -Werror.  The affected versions of clang++ include Apple's
	customized version 4.1 included in Xcode 4.5.1.  So this fix
	will solve build errors for Mac OS X that uses newer versions of
	Xcode.
	(Trac #2340, git 55be177fc4f7537143ab6ef5a728bd44bdf9d783,
	3e2a372012e633d017a97029d13894e743199741 and commits before it
	with [2340] in the commit log)

492.	[func]		tomek
	libdhcpsrv: The DHCP Configuration Manager is now able to store
	information about IPv4 subnets and pools. It is still not possible
	to configure that information. Such capability will be implemented
	in a near future.
	(Trac #2237, git a78e560343b41f0f692c7903c938b2b2b24bf56b)

491.	[func]		tomek
	b10-dhcp6: Configuration for DHCPv6 has been implemented.
	Currently it is possible to configure IPv6 subnets and pools
	within those subnets, global and per subnet values of renew,
	rebind, preferred and valid lifetimes. Configured parameters
	are accepted, but are not used yet by the allocation engine yet.
	(Trac #2269, git 028bed9014b15facf1a29d3d4a822c9d14fc6411)

490.	[func]		tomek
	libdhcpsrv: An abstract API for lease database has been
	implemented. It offers a common interface to all concrete
	database backends.
	(Trac #2140, git df196f7609757253c4f2f918cd91012bb3af1163)

489.	[func]		muks
	The isc::dns::RRsetList class has been removed. It was now unused
	inside the BIND 10 codebase, and the interface was considered
	prone to misuse.
	(Trac #2266, git 532ac3d0054f6a11b91ee369964f3a84dabc6040)

488.	[build]		jinmei
	On configure, changed the search order for Python executable.
	It first tries more specific file names such as "python3.2" before
	more generic "python3".  This will prevent configure failure on
	Mac OS X that installs Python3 via recent versions of Homebrew.
	(Trac #2339, git 88db890d8d1c64de49be87f03c24a2021bcf63da)

487.	[bug]		jinmei
	The bind10 process now terminates a component (subprocess) by the
	"config remove Boss/components" bindctl command even if the
	process crashes immediately before the command is sent to bind10.
	Previously this led to an inconsistent state between the
	configuration and an internal component list of bind10, and bind10
	kept trying to restart the component.  A known specific case of
	this problem is that b10-ddns could keep failing (due to lack of
	dependency modules) and the administrator couldn't stop the
	restart via bindctl.
	(Trac #2244, git 7565788d06f216ab254008ffdfae16678bcd00e5)

486.	[bug]*		jinmei
	All public header files for libb10-dns++ are now installed.
	Template configure.ac and utility AC macros for external projects
	using the library are provided under the "examples" directory.
	The src/bin/host was moved as part of the examples (and not
	installed with other BIND 10 programs any more).
	(Trac #1870, git 4973e638d354d8b56dcadf71123ef23c15662021)

485.	[bug]		jelte
	Several bugs have been fixed in bindctl; tab-completion now works
	within configuration lists, the problem where sometimes the
	completion added a part twice has been solved, and it no longer
	suggests the confusing value 'argument' as a completion-hint for
	configuration items. Additionally, bindctl no longer crashes upon
	input like 'config remove Boss'.
	(Trac #2254, git 9047de5e8f973e12e536f7180738e6b515439448)

484.	[func]		tomek
	A new library (libb10-dhcpsrv) has been created. At present, it
	only holds the code for the DHCP Configuration Manager. Currently
	this object only supports basic configuration storage for the DHCPv6
	server, but that capability will be expanded.
	(Trac #2238, git 6f29861b92742da34be9ae76968e82222b5bfd7d)

bind10-devel-20120927 released on September 27, 2012

483.	[func]		marcin
	libdhcp++: Added new parameter to define sub-second timeout
	for DHCP packet reception. The total timeout is now specified
	by two parameters:  first specifies integral number of
	seconds, second (which defaults to 0) specifies fractional
	seconds with microsecond resolution.
	(Trac #2231, git 15560cac16e4c52129322e3cb1787e0f47cf7850)

482.	[func]		team
	Memory footprint of the in-memory data source has been
	substantially improved.  For example, b10-auth now requires much
	less memory than BIND 9 named for loading and serving the same
	zone in-memory.  This is a transparent change in terms of user
	operation; there's no need to update or change the configuration
	to enable this feature.
	Notes: multiple instances of b10-auth still make separate copies
	of the memory image.  Also, loading zones in memory still suspends
	query processing, so manual reloading or reloading after incoming
	transfer may cause service disruption for huge zones.
	(Multiple Trac tickets, Summarized in Trac #2101)

481.	[bug]		vorner
	The abbreviated form of IP addresses in ACLs is accepted
	(eg. "from": ["127.0.0.1", "::1"] now works).
	(Trac #2191, git 48b6e91386b46eed383126ad98dddfafc9f7e75e)

480.	[doc]		vorner
	Added documentation about global TSIG key ring to the Guide.
	(Trac #2189, git 52177bb31f5fb8e134aecb9fd039c368684ad2df)

479.	[func]		marcin
	Refactored perfdhcp tool to C++, added missing unit tests and removed
	the old code. The new code uses libdhcp++ (src/lib/dhcp) for DHCP
	packet management, network interface management and packet
	transmission.
	(Trac #1954, git 8d56105742f3043ed4b561f26241f3e4331f51dc)
	(Trac #1955, git 6f914bb2c388eb4dd3e5c55297f8988ab9529b3f)
	(Trac #1956, git 6f914bb2c388eb4dd3e5c55297f8988ab9529b3f)
	(Trac #1957, git 7fca81716ad3a755bf5744e88c3adeef15b04450)
	(Trac #1958, git 94e17184270cda58f55e6da62e845695117fede3)
	(Trac #1959, git a8cf043db8f44604c7773e047a9dc2861e58462a)
	(Trac #1960, git 6c192e5c0903f349b4d80cf2bb6cd964040ae7da)

478.	[func]		naokikambe
	New statistics items added into b10-xfrout: ixfr_running and
	axfr_running.  Their values can be obtained by invoking "Stats show
	Xfrout" via bindctl while b10-xfrout is running.
	(Trac #2222, git 91311bdbfea95f65c5e8bd8294ba08fac12405f1)

477.	[bug]		jelte
	Fixed a problem with b10-msgq on OSX when using a custom Python
	installation, that offers an unreliable select.poll() interface.
	(Trac #2190, git e0ffa11d49ab949ee5a4ffe7682b0e6906667baa)

476.	[bug]		vorner
	The Xfrin now accepts transfers with some TSIG signatures omitted, as
	allowed per RFC2845, section 4.4. This solves a compatibility
	issues with Knot and NSD.
	(Trac #1357, git 7ca65cb9ec528118f370142d7e7b792fcc31c9cf)

475.	[func]		naokikambe
	Added Xfrout statistics counters: notifyoutv4, notifyoutv6,
	xfrrej, and xfrreqdone. These are per-zone type counters.
	The value of these counters can be seen with zone name by
	invoking "Stats show Xfrout" via bindctl.
	(Trac #2158, git e68c127fed52e6034ab5309ddd506da03c37a08a)

474.	[func]		stephen
	DHCP servers now use the BIND 10 logging system for messages.
	(Trac #1545, git de69a92613b36bd3944cb061e1b7c611c3c85506)

473.	[bug]		jelte
	TCP connections now time out in b10-auth if no (or not all) query
	data is sent by the client. The timeout value defaults to 5000
	milliseconds, but is configurable in Auth/tcp_recv_timeout.
	(Trac #357, git cdf3f04442f8f131542bd1d4a2228a9d0bed12ff)

472.	[build]		jreed
	All generated documentation is removed from the git repository.
	The ./configure --enable-man option is removed. A new option
	-enable-generate-docs is added; it checks for required
	documentation building dependencies. Dummy documentation is
	built and installed if not used. Distributed tarballs will
	contain the generated documentation.
	(Trac #1687, git 2d4063b1a354f5048ca9dfb195e8e169650f43d0)

471.	[bug]		vorner
	Fixed a problem when b10-loadzone tried to tread semicolon
	in string data as start of comment, which caused invalid
	data being loaded.
	(Trac #2188, git 12efec3477feb62d7cbe36bdcfbfc7aa28a36f57)

470.	[func]		naokikambe
	The stats module now supports partial statistics updates. Each
	module can return only statistics data which have been updated since
	the last time it sent them to the stats module. The purpose of partial
	updates is to reduce the amount of statistics data sent through the
	message queue.
	(Trac #2179, git d659abdd9f3f369a29830831297f64484ac7b051)

469.	[bug]		jelte
	libdatasrc: the data source client list class now ignores zone
	content problems (such as out-of-zone data) in MasterFiles type
	zones, instead of aborting the entire configuration.  It only logs
	an error, and all other zones and datasources are still loaded. The
	error log message has been improved to include the zone origin and
	source file name.  As a result of this change, b10-auth no longer
	exits upon encountering such errors during startup.
	(Trac #2178, git a75ed413e8a1c8e3702beea4811a46a1bf519bbd)

468.	[func]*		naokikambe, fujiwara
	b10-stats polls the bind10 and b10-auth with new 'getstats' command
	to retrieve statistics data.  The "poll-interval" parameter in
	b10-stats is for configuring the polling interval.  All statistics
	data collected once are preserved while b10-stats is running.
	The "sendstats" command was removed from bind10 and b10-auth. The
	"statistics-interval" configuration item was removed from b10-auth.
	(Trac #2136, git dcb5ce50b4b4e50d28247d5f8b5cb8d90bda942a)
	(Trac #2137, git d53bb65a43f6027b15a6edc08c137951e3ce5e0e)
	(Trac #2138, git b34e3313460eebc9c272ca8c1beb27297c195150)

bind10-devel-20120816 released on August 16, 2012

467.	[bug]		jelte
	For configurations, allow named sets to contain lists of items.
	(Trac #2114, git 712637513505f7afb8434292ca2a98c3517dffd3)

466.	[func]		jelte
	Allow bindctl to add and remove items to and from lists
	and dicts for items of type "any". This is for easier
	configurations.
	(Trac #2184, git ad2d728d1496a9ff59d622077850eed0638b54eb)

465.	[doc]		vorner
	Improved documentation about ACLs in the Guide.
	(Trac #2066, git 76f733925b3f3560cfc2ee96d2a19905b623bfc3)

464.	[func]		jelte, muks
	libdns++: The LabelSequence class has been extended with some new
	methods.  These are mainly intended for internal development, but
	the class is public, so interested users may want to look into the
	extensions.
	(Trac #2052, git 57c61f2^..dbef0e2)
	(Trac #2053, git 1fc2b06b57a008ec602daa2dac79939b3cc6b65d)
	(Trac #2086, git 3fac7d5579c5f51b8e952b50db510b45bfa986f3)
	(Trac #2087, git 49ad6346f574d00cfbd1d12905915fd0dd6a0bac)
	(Trac #2148, git 285c2845ca96e7ef89f9158f1dea8cda147b6566)

463.	[func]		jinmei
	Python isc.dns: the Name, RRType and RRClass classes are now
	hashable.  So, for example, objects of these classes can be used
	as a dictionary key.
	(Trac #1883, git 93ec40dd0a1df963c676037cc60c066c748b3030)

462.	[build]		jreed
	BIND 10 now compiles against googletest-1.6.0 versions that are
	installed on the system as source code. For such versions, use the
	--with-gtest-source configure switch.
	(Trac #1999, git 6a26d459a40d7eed8ebcff01835377b3394a78de)

461.	[bug]		muks
	We now set g+w and g+s permissions (mode 02770) during
	installation for the BIND 10 local state directory
	($prefix/var/bind10-devel/) so that permissions to files
	and sub-directories created in that directory are inherited.
	(Trac #2171, git ab4d20907abdb3ce972172463dcc73405b3dee79)

460.	[bug]		muks
	SSHFP's algorithm and fingerprint type checks have been relaxed
	such that they will accept any values in [0,255]. This is so that
	future algorithm and fingerprint types are accommodated.
	(Trac #2124, git 49e6644811a7ad09e1326f20dd73ab43116dfd21)

459.	[func]		tomek
	b10-dhcp6: DHCPv6 server component is now integrated into
	BIND 10 framework. It can be started from BIND 10 (using bindctl)
	and can receive commands. The only supported command for now
	is 'Dhcp6 shutdown'.
	b10-dhcp4: Command line-switch '-s' to disable msgq was added.
	b10-dhcp6: Command line-switch '-s' to disable msgq was added.
	(Trac #1708, git e0d7c52a71414f4de1361b09d3c70431c96daa3f)

458.	[build]*		jinmei
	BIND 10 now relies on Boost offset_ptr, which caused some new
	portability issues.  Such issues are detected at ./configure time.
	If ./configure stops due to this, try the following workaround:
	- If it's about the use of mutable for a reference with clang++,
	  upgrade Boost version to 1.44 or higher, or try a different
	  compiler (e.g. g++ generally seems to be free from this issue)
	- If it's about the use of "variadic templates", specify
	  --without-werror so the warning won't be promoted to an error.
	  Specifying BOOST_NO_USER_CONFIG in CXXFLAGS may also work
	  (which would be the case if Boost is installed via pkgsrc)
	(Trac #2147, git 30061d1139aad8716e97d6b620c259752fd0a3cd)

457.	[build]*		muks
	BIND 10 library names now have a "b10-" prefix. This is to avoid
	clashes with other similarly named libraries on the system.
	(Trac #2071, git ac20a00c28069804edc0a36050995df52f601efb)

456.	[build]		muks
	BIND 10 now compiles against log4cplus-1.1.0 (RC releases)
	also.  Note: some older versions of log4cplus don't work any more;
	known oldest workable version is 1.0.4.  Thanks to John Lumby for
	sending a patch.
	(Trac #2169, git 7d7e5269d57451191c0aef1b127d292d3615fe2c)

455.	[func]*		vorner
	The server now uses newer API for data sources. This would be an
	internal change, however, the data sources are now configured
	differently. Please, migrate your configuration to the top-level
	"data_sources" module.  Also the bind10 -n and --no-cache
	and b10-auth -n options are removed.
	(Trac #1976, git 0d4685b3e7603585afde1b587cbfefdfaf6a1bb3)

454.	[bug]		jelte
	b10-cfgmgr now loads its configuration check plugins directly from
	the plugin search path, as opposed to importing them from the
	general python system module path list; this prevents naming
	conflicts with real python modules.
	(Trac #2119, git 2f68d7ac5c3c7cc88a3663191113eece32d46a3d)

453.	[bug]		jelte
	b10-auth no longer tries to send DDNS UPDATE messages to b10-ddns if
	b10-ddns is not running. Sending an UPDATE to BIND 10 that is not
	configured to run DDNS will now result in a response with rcode
	NOTIMP instead of SERVFAIL.
	(Trac #1986, git bd6b0a5ed3481f78fb4e5cb0b18c7b6e5920f9f8)

452.	[func]		muks, jelte
	isc-sysinfo: An initial implementation of the isc-sysinfo
	tool is now available for Linux, OpenBSD, FreeBSD, and Mac
	OS X. It gathers and outputs system information which can
	be used by future tech support staff. This includes a
	generic Python "sysinfo" module.
	(Trac #2062, #2121, #2122, #2172,
	git 144e80212746f8d55e6a59edcf689fec9f32ae95)

451.	[bug]		muks, jinmei
	libdatasrc: the database-based data source now correctly returns
	glue records on (not under) a zone cut, such as in the case where
	the NS name of an NS record is identical to its owner name. (Note:
	libdatasrc itself doesn't judge what kind of record type can be a
	"glue"; it's the caller's responsibility.)
	(Trac #1771, git 483f1075942965f0340291e7ff7dae7806df22af)

450.	[func]		tomek
	b10-dhcp4: DHCPv4 server component is now integrated into
	BIND 10 framework. It can be started from BIND 10 (using bindctl)
	and can receive commands. The only supported command for now
	is 'Dhcp4 shutdown'.
	(Trac #1651, git 7e16a5a50d3311e63d10a224ec6ebcab5f25f62c)

bind10-devel-20120621 released on June 21, 2012

449.	[bug]		muks
	b10-xfin: fixed a bug where xfrin sent the wrong notification
	message to zonemgr on successful zone transfer. This also
	solves other reported problems such as too frequent attempts
	of zone refreshing (see Trac #1786 and #1834).
	(Trac #2023, git b5fbf8a408a047a2552e89ef435a609f5df58d8c)

448.	[func]		team
	b10-ddns is now functional and handles dynamic update requests
	per RFC 2136.  See BIND 10 guide for configuration and operation
	details.
	(Multiple Trac tickets)

447.	[bug]		jinmei
	Fixed a bug in b10-xfrout where a helper thread could fall into
	an infinite loop if b10-auth stops while the thread is waiting for
	forwarded requests from b10-auth.
	(Trac #988 and #1833, git 95a03bbefb559615f3f6e529d408b749964d390a)

446.	[bug]		muks
	A number of warnings reported by Python about unclosed file and
	socket objects were fixed. Some related code was also made safer.
	(Trac #1828, git 464682a2180c672f1ed12d8a56fd0a5ab3eb96ed)

445.	[bug]*		jinmei
	The pre-install check for older SQLite3 DB now refers to the DB
	file with the prefix of DESTDIR.  This ensures that 'make install'
	with specific DESTDIR works regardless of the version of the DB
	file installed in the default path.
	(Trac #1982, git 380b3e8ec02ef45555c0113ee19329fe80539f71)

444.	[bug]		jinmei
	libdatasrc: fixed ZoneFinder for database-based data sources so
	that it handles type DS query correctly, i.e., treating it as
	authoritative data even on a delegation point.
	(Trac #1912, git 7130da883f823ce837c10cbf6e216a15e1996e5d)

443.	[func]*		muks
	The logger now uses a lockfile named `logger_lockfile' that is
	created in the local state directory to mutually separate
	individual logging operations from various processes. This is
	done so that log messages from different processes don't mix
	together in the middle of lines. The `logger_lockfile` is created
	with file permission mode 0660. BIND 10's local state directory
	should be writable and perhaps have g+s mode bit so that the
	`logger_lockfile` can be opened by a group of processes.
	(Trac #1704, git ad8d445dd0ba208107eb239405166c5c2070bd8b)

442.	[func]		tomek
	b10-dhcp4, b10-dhcp6: Both DHCP servers now accept -p parameter
	that can be used to specify listening port number. This capability
	is useful only for testing purposes.
	(Trac #1503, git e60af9fa16a6094d2204f27c40a648fae313bdae)

441.	[func]		tomek
	libdhcp++: Stub interface detection (support for interfaces.txt
	file) was removed.
	(Trac #1281, git 900fc8b420789a8c636bcf20fdaffc60bc1041e0)

bind10-devel-20120517 released on May 17, 2012

440.	[func]		muks
	bindctl: improved some error messages so they will be more
	helpful.  Those include the one when the zone name is unspecified
	or the name is invalid in the b10-auth configuration.
	(Trac #1627, git 1a4d0ae65b2c1012611f4c15c5e7a29d65339104)

439.	[func]		team
	The in-memory data source can now load zones from the
	sqlite3 data source, so that zones stored in the database
	(and updated for example by xfrin) can be served from memory.
	(Trac #1789, #1790, #1792, #1793, #1911,
	git 93f11d2a96ce4dba9308889bdb9be6be4a765b27)

438.	[bug]		naokikambe
	b10-stats-httpd now sends the system a notification that
	it is shutting down if it encounters a fatal error during
	startup.
	(Trac #1852, git a475ef271d4606f791e5ed88d9b8eb8ed8c90ce6)

437.	[build]		jinmei
	Building BIND 10 may fail on MacOS if Python has been
	installed via Homebrew unless --without-werror is specified.
	The configure script now includes a URL that explains this
	issue when it detects failure that is possibly because of
	this problem.
	(Trac #1907, git 0d03b06138e080cc0391fb912a5a5e75f0f97cec)

436.	[bug]		jelte
	The --config-file option now works correctly with relative paths if
	--data-path is not given.
	(Trac #1889, git ce7d1aef2ca88084e4dacef97132337dd3e50d6c)

435.	[func]		team
	The in-memory datasource now supports NSEC-signed zones.
	(Trac #1802-#1810, git 2f9aa4a553a05aa1d9eac06f1140d78f0c99408b)

434.	[func]		tomek
	libdhcp++: Linux interface detection refactored. The code is
	now cleaner. Tests better support certain versions of ifconfig.
	(Trac #1528, git 221f5649496821d19a40863e53e72685524b9ab2)

433.	[func]		tomek
	libdhcp++: Option6 and Pkt6 now follow the same design as
	options and packet for DHCPv4. General code refactoring after
	end of 2011 year release.
	(Trac #1540, git a40b6c665617125eeb8716b12d92d806f0342396)

432.	[bug]*		muks
	BIND 10 now installs its header files in a BIND 10 specific
	sub-directory in the install prefix.
	(Trac #1930, git fcf2f08db9ebc2198236bfa25cf73286821cba6b)

431.	[func]*		muks
	BIND 10 no longer starts b10-stats-httpd by default.
	(Trac #1885, git 5c8bbd7ab648b6b7c48e366e7510dedca5386f6c)

430.	[bug]		jelte
	When displaying configuration data, bindctl no longer treats
	optional list items as an error, but shows them as an empty list.
	(Trac #1520, git 0f18039bc751a8f498c1f832196e2ecc7b997b2a)

429.	[func]		jelte
	Added an 'execute' component to bindctl, which executes either a set
	of commands from a file or a built-in set of commands. Currently,
	only 'init_authoritative_server' is provided as a built-in set, but
	it is expected that more will be added later.
	(Trac #1843, git 551657702a4197ef302c567b5c0eaf2fded3e121)

428.	[bug]		marcin
	perfdhcp: bind to local address to allow reception of
	replies from IPv6 DHCP servers.
	(Trac #1908, git 597e059afaa4a89e767f8f10d2a4d78223af3940)

427.	[bug]		jinmei
	libdatasrc, b10-xfrin: the zone updater for database-based data
	sources now correctly distinguishes NSEC3-related RRs (NSEC3 and
	NSEC3-covering RRSIG) from others, and the SQLite3 implementation
	now manipulates them in the separate table for the NSEC3 namespace.
	As a result b10-xfrin now correctly updates NSEC3-signed zones by
	inbound zone transfers.
	(Trac #1781, #1788, #1891,
	git 672f129700dae33b701bb02069cf276238d66be3)

426.	[bug]		vorner
	The NSEC3 records are now included when transferring a
	signed zone out.
	(Trac #1782, git 36efa7d10ecc4efd39d2ce4dfffa0cbdeffa74b0)

425.	[func]*		muks
	Don't autostart b10-auth, b10-xfrin, b10-xfrout and b10-zonemgr in
	the default configuration.
	(Trac #1818, git 31de885ba0409f54d9a1615eff5a4b03ed420393)

424.	[bug]		jelte
	Fixed a bug in bindctl where in some cases, configuration settings
	in a named set could disappear, if a child element is modified.
	(Trac #1491, git 00a36e752802df3cc683023d256687bf222e256a)

423.	[bug]		jinmei
	The database based zone iterator now correctly resets mixed TTLs
	of the same RRset (when that happens) to the lowest one.  The
	previous implementation could miss lower ones if it appears in a
	later part of the RRset.
	(part of Trac #1791, git f1f0bc00441057e7050241415ee0367a09c35032)

422.	[bug]		jinmei
	The database based zone iterator now separates RRSIGs of the same
	name and type but for different covered types.
	(part of Trac #1791, git b4466188150a50872bc3c426242bc7bba4c5f38d)

421.	[build]		jinmei
	Made sure BIND 10 can be built with clang++ 3.1.  (It failed on
	MacOS 10.7 using Xcode 4.3, but it's more likely to be a matter of
	clang version.)
	(Trac #1773, git ceaa247d89ac7d97594572bc17f005144c5efb8d)

420.	[bug]*		jinmei, stephen
	Updated the DB schema used in the SQLite3 data source so it can
	use SQL indices more effectively.  The previous schema had several
	issues in this sense and could be very slow for some queries on a
	very large zone (especially for negative answers).  This change
	requires a major version up of the schema; use b10-dbutil to
	upgrade existing database files.  Note: 'make install' will fail
	unless old DB files installed in the standard location have been
	upgraded.
	(Trac #324, git 8644866497053f91ada4e99abe444d7876ed00ff)

419.	[bug]		jelte
	JSON handler has been improved; escaping now works correctly
	(including quotes in strings), and it now rejects more types of
	malformed input.
	(Trac #1626, git 3b09268518e4e90032218083bcfebf7821be7bd5)

418.	[bug]		vorner
	Fixed crash in bindctl when config unset was called.
	(Trac #1715, git 098da24dddad497810aa2787f54126488bb1095c)

417.	[bug]		jelte
	The notify-out code now looks up notify targets in their correct
	zones (and no longer just in the zone that the notify is about).
	(Trac #1535, git 66300a3c4769a48b765f70e2d0dbf8bbb714435b)

416.	[func]*		jelte
	The implementations of ZoneFinder::find() now throw an OutOfZone
	exception when the name argument is not in or below the zone this
	zonefinder contains.
	(Trac #1535, git 66300a3c4769a48b765f70e2d0dbf8bbb714435b)

bind10-devel-20120329 released on March 29, 2012

415.	[doc]		jinmei, jreed
	BIND 10 Guide updated to now describe the in-memory data source
	configurations for b10-auth.
	(Trac #1732, git 434d8db8dfcd23a87b8e798e5702e91f0bbbdcf6)

414.	[bug]		jinmei
	b10-auth now correctly handles delegation from an unsigned zone
	(defined in the in-memory data source) when the query has DNSSEC
	DO bit on.  It previously returned SERVFAIL.
	(Trac #1836, git 78bb8f4b9676d6345f3fdd1e5cc89039806a9aba)

413.	[func]		stephen, jelte
	Created a new tool b10-dbutil, that can check and upgrade database
	schemas, to be used when incompatible changes are introduced in the
	backend database schema. Currently it only supports sqlite3 databases.
	Note: there's no schema change that requires this utility as of
	the March 29th release.  While running it shouldn't break
	an existing database file, it should be even more advisable not to
	run it at the moment.
	(Trac #963, git 49ba2cf8ac63246f389ab5e8ea3b3d081dba9adf)

412.	[func]		jelte
	Added a command-line option '--clear-config' to bind10, which causes
	the system to create a backup of the existing configuration database
	file, and start out with a clean default configuration. This can be
	used if the configuration file is corrupted to the point where it
	cannot be read anymore, and BIND 10 refuses to start. The name of
	the backup file can be found in the logs (CFGMGR_RENAMED_CONFIG_FILE).
	(Trac #1443, git 52b36c921ee59ec69deefb6123cbdb1b91dc3bc7)

411.	[func]		muks
	Add a -i/--no-kill command-line argument to bind10, which stops
	it from sending SIGTERM and SIGKILL to other b10 processes when
	they're shutting down.
	(Trac #1819, git 774554f46b20ca5ec2ef6c6d5e608114f14e2102)

410.	[bug]		jinmei
	Python CC library now ensures write operations transmit all given
	data (unless an error happens).  Previously it didn't check the
	size of transmitted data, which could result in partial write on
	some systems (notably on OpenBSD) and subsequently cause system
	hang up or other broken state.  This fix specifically solves start
	up failure on OpenBSD.
	(Trac #1829, git 5e5a33213b60d89e146cd5e47d65f3f9833a9297)

409.	[bug]		jelte
	Fixed a parser bug in bindctl that could make bindctl crash. Also
	improved 'command help' output; argument order is now shown
	correctly, and parameter descriptions are shown as well.
	(Trac #1172, git bec26c6137c9b0a59a3a8ca0f55a17cfcb8a23de)

408.	[bug]		stephen, jinmei
	b10-auth now filters out duplicate RRsets when building a
	response message using the new query handling logic.  It's
	currently only used with the in-memory data source, but will
	also be used for others soon.
	(Trac #1688, git b77baca56ffb1b9016698c00ae0a1496d603d197)

407.	[build]		haikuo
	Remove "--enable-boost-threads" switch in configure command. This
	thread lock mechanism is useless for bind10 and causes performance
	hits.
	(Trac #1680, git 9c4d0cadf4adc802cc41a2610dc2c30b25aad728)

406.	[bug]		muks
	On platforms such as OpenBSD where pselect() is not available,
	make a wrapper around select() in perfdhcp.
	(Trac #1639, git 6ea0b1d62e7b8b6596209291aa6c8b34b8e73191)

405.	[bug]		jinmei
	Make sure disabling Boost threads if the default configuration is
	to disable it for the system.  This fixes a crash and hang up
	problem on OpenBSD, where the use of Boost thread could be
	different in different program files depending on the order of
	including various header files, and could introduce inconsistent
	states between a library and a program.  Explicitly forcing the
	original default throughout the BIND 10 build environment will
	prevent this from happening.
	(Trac #1727, git 23f9c3670b544c5f8105958ff148aeba050bc1b4)

404.	[bug]		naokikambe
	The statistic counters are now properly accumulated across multiple
	instances of b10-auth (if there are multiple instances), instead of
	providing result for random instance.
	(Trac #1751, git 3285353a660e881ec2b645e1bc10d94e5020f357)

403.	[build]*		jelte
	The configure option for botan (--with-botan=PATH) is replaced by
	--with-botan-config=PATH, which takes a full path to a botan-config
	script, instead of the botan 'install' directory. Also, if not
	provided, configure will try out config scripts and pkg-config
	options until it finds one that works.
	(Trac #1640, git 582bcd66dbd8d39f48aef952902f797260280637)

402.	[func]		jelte
	b10-xfrout now has a visible command to send out notifies for
	a given zone, callable from bindctl. Xfrout notify <zone> [class]
	(Trac #1321, git 0bb258f8610620191d75cfd5d2308b6fc558c280)

401.	[func]*		jinmei
	libdns++: updated the internal implementation of the
	MessageRenderer class.  This is mostly a transparent change, but
	the new version now doesn't allow changing compression mode in the
	middle of rendering (which shouldn't be an issue in practice).
	On the other hand, name compression performance was significantly
	improved: depending on the number of names, micro benchmark tests
	showed the new version is several times faster than the previous
	version .
	(Trac #1603, git 9a2a86f3f47b60ff017ce1a040941d0c145cfe16)

400.	[bug]		stephen
	Fix crash on Max OS X 10.7 by altering logging so as not to allocate
	heap storage in the static initialization of logging objects.
	(Trac #1698, git a8e53be7039ad50d8587c0972244029ff3533b6e)

399.	[func]		muks
	Add support for the SSHFP RR type (RFC 4255).
	(Trac #1136, git ea5ac57d508a17611cfae9d9ea1c238f59d52c51)

398.	[func]		jelte
	The b10-xfrin module now logs more information on successful
	incoming transfers. In the case of IXFR, it logs the number of
	changesets, and the total number of added and deleted resource
	records. For AXFR (or AXFR-style IXFR), it logs the number of
	resource records. In both cases, the number of overhead DNS
	messages, runtime, amount of wire data, and transfer speed are logged.
	(Trac #1280, git 2b01d944b6a137f95d47673ea8367315289c205d)

397.	[func]		muks
	The boss process now gives more helpful description when a
	sub-process exits due to a signal.
	(Trac #1673, git 1cd0d0e4fc9324bbe7f8593478e2396d06337b1e)

396.	[func]*		jinmei
	libdatasrc: change the return type of ZoneFinder::find() so it can
	contain more context of the search, which can be used for
	optimizing post find() processing.  A new method getAdditional()
	is added to it for finding additional RRsets based on the result
	of find().  External behavior shouldn't change.  The query
	handling code of b10-auth now uses the new interface.
	(Trac #1607, git 2e940ea65d5b9f371c26352afd9e66719c38a6b9)

395.	[bug]		jelte
	The log message compiler now errors (resulting in build failures) if
	duplicate log message identifiers are found in a single message file.
	Renamed one duplicate that was found (RESOLVER_SHUTDOWN, renamed to
	RESOLVER_SHUTDOWN_RECEIVED).
	(Trac #1093, git f537c7e12fb7b25801408f93132ed33410edae76)
	(Trac #1741, git b8960ab85c717fe70ad282e0052ac0858c5b57f7)

394.	[bug]		jelte
	b10-auth now catches any exceptions during response building; if any
	datasource either throws an exception or causes an exception to be
	thrown, the message processing code will now catch it, log a debug
	message, and return a SERVFAIL response.
	(Trac #1612, git b5740c6b3962a55e46325b3c8b14c9d64cf0d845)

393.	[func]		jelte
	Introduced a new class LabelSequence in libdns++, which provides
	lightweight accessor functionality to the Name class, for more
	efficient comparison of parts of names.
	(Trac #1602, git b33929ed5df7c8f482d095e96e667d4a03180c78)

392.	[func]*		jinmei
	libdns++: revised the (Abstract)MessageRenderer class so that it
	has a default internal buffer and the buffer can be temporarily
	switched.  The constructor interface was modified, and a new
	method setBuffer() was added.
	(Trac #1697, git 9cabc799f2bf9a3579dae7f1f5d5467c8bb1aa40)

391.	[bug]*		vorner
	The long time unused configuration options of Xfrout "log_name",
	"log_file", "log_severity", "log_version" and "log_max_bytes" were
	removed, as they had no effect (Xfrout uses the global logging
	framework).  However, if you have them set, you need to remove
	them from the configuration file or the configuration will be
	rejected.
	(Trac #1090, git ef1eba02e4cf550e48e7318702cff6d67c1ec82e)

bind10-devel-20120301 released on March 1, 2012

390.	[bug]		vorner
	The UDP IPv6 packets are now correctly fragmented for maximum
	guaranteed MTU, so they won't get lost because being too large
	for some hop.
	(Trac #1534, git ff013364643f9bfa736b2d23fec39ac35872d6ad)

389.	[func]*		vorner
	Xfrout now uses the global TSIG keyring, instead of its own. This
	means the keys need to be set only once (in tsig_keys/keys).
	However, the old configuration of Xfrout/tsig_keys need to be
	removed for Xfrout to work.
	(Trac #1643, git 5a7953933a49a0ddd4ee1feaddc908cd2285522d)

388.	[func]		jreed
	Use prefix "sockcreator-" for the private temporary directory
	used for b10-sockcreator communication.
	(git b98523c1260637cb33436964dc18e9763622a242)

387.	[build]		muks
	Accept a --without-werror configure switch so that some builders can
	disable the use of -Werror in CFLAGS when building.
	(Trac #1671, git 8684a411d7718a71ad9fb616f56b26436c4f03e5)

386.	[bug]		jelte
	Upon initial sqlite3 database creation, the 'diffs' table is now
	always created. This already happened most of the time, but there
	are a few cases where it was skipped, resulting in potential errors
	in xfrout later.
	(Trac #1717, git 30d7686cb6e2fa64866c983e0cfb7b8fabedc7a2)

385.	[bug]		jinmei
	libdns++: masterLoad() didn't accept comments placed at the end of
	an RR.  Due to this the in-memory data source cannot load a master
	file for a signed zone even if it's preprocessed with BIND 9's
	named-compilezone.
	Note: this fix is considered temporary and still only accepts some
	limited form of such comments.  The main purpose is to allow the
	in-memory data source to load any signed or unsigned zone files as
	long as they are at least normalized with named-compilezone.
	(Trac #1667, git 6f771b28eea25c693fe93a0e2379af924464a562)

384.	[func]		jinmei, jelte, vorner, haikuo, kevin
	b10-auth now supports NSEC3-signed zones in the in-memory data
	source.
	(Trac #1580, #1581, #1582, #1583, #1584, #1585, #1587, and
	other related changes to the in-memory data source)

383.	[build]		jinmei
	Fixed build failure on MacOS 10.7 (Lion) due to the use of
	IPV6_PKTINFO; the OS requires a special definition to make it
	visible to the compiler.
	(Trac #1633, git 19ba70c7cc3da462c70e8c4f74b321b8daad0100)

382.	[func]		jelte
	b10-auth now also experimentally supports statistics counters of
	the rcode responses it sends. The counters can be shown as
	rcode.<code name>, where code name is the lowercase textual
	representation of the rcode (e.g. "noerror", "formerr", etc.).
	Same note applies as for opcodes, see changelog entry 364.
	(Trac #1613, git e98da500d7b02e11347431a74f2efce5a7d622aa)

381.	[bug]		jinmei
	b10-auth: honor the DNSSEC DO bit in the new query handler.
	(Trac #1695, git 61f4da5053c6a79fbc162fb16f195cdf8f94df64)

380.	[bug]		jinmei
	libdns++: miscellaneous bug fixes for the NSECPARAM RDATA
	implementation, including incorrect handling for empty salt and
	incorrect comparison logic.
	(Trac #1638, git 966c129cc3c538841421f1e554167d33ef9bdf25)

379.	[bug]		jelte
	Configuration commands in bindctl now check for list indices if
	the 'identifier' argument points to a child element of a list
	item. Previously, it was possible to 'get' non-existent values
	by leaving out the index, e.g. "config show Auth/listen_on/port,
	which should be config show Auth/listen_on[<index>]/port, since
	Auth/listen_on is a list. The command without an index will now
	show an error. It is still possible to show/set the entire list
	("config show Auth/listen_on").
	(Trac #1649, git 003ca8597c8d0eb558b1819dbee203fda346ba77)

378.	[func]		vorner
	It is possible to start authoritative server or resolver in multiple
	instances, to use more than one core. Configuration is described in
	the guide.
	(Trac #1596, git 17f7af0d8a42a0a67a2aade5bc269533efeb840a)

377.	[bug]		jinmei
	libdns++: miscellaneous bug fixes for the NSEC and NSEC3 RDATA
	implementation, including a crash in NSEC3::toText() for some RR
	types, incorrect handling of empty NSEC3 salt, and incorrect
	comparison logic in NSEC3::compare().
	(Trac #1641, git 28ba8bd71ae4d100cb250fd8d99d80a17a6323a2)

376.	[bug]		jinmei, vorner
	The new query handling module of b10-auth did not handle type DS
	query correctly: It didn't look for it in the parent zone, and
	it incorrectly returned a DS from the child zone if it
	happened to exist there.  Both were corrected, and it now also
	handles the case of having authority for the child and a grand
	ancestor.
	(Trac #1570, git 2858b2098a10a8cc2d34bf87463ace0629d3670e)

375.	[func]		jelte
	Modules now inform the system when they are stopping. As a result,
	they are removed from the 'active modules' list in bindctl, which
	can then inform the user directly when it tries to send them a
	command or configuration update.  Previously this would result
	in a 'not responding' error instead of 'not running'.
	(Trac #640, git 17e78fa1bb1227340aa9815e91ed5c50d174425d)

374.	[func]*		stephen
	Alter RRsetPtr and ConstRRsetPtr to point to AbstractRRset (instead
	of RRset) to allow for specialised implementations of RRsets in
	data sources.
	(Trac #1604, git 3071211d2c537150a691120b0a5ce2b18d010239)

373.	[bug]		jinmei
	libdatasrc: the in-memory data source incorrectly rejected loading
	a zone containing a CNAME RR with RRSIG and/or NSEC.
	(Trac #1551, git 76f823d42af55ce3f30a0d741fc9297c211d8b38)

372.	[func]		vorner
	When the allocation of a socket fails for a different reason than the
	socket not being provided by the OS, the b10-auth and b10-resolver
	abort, as the system might be in inconsistent state after such error.
	(Trac #1543, git 49ac4659f15c443e483922bf9c4f2de982bae25d)

371.	[bug]		jelte
	The new query handling module of b10-auth (currently only used with
	the in-memory data source) now correctly includes the DS record (or
	the denial of its existence if NSEC is used) when returning a
	delegation from a signed zone.
	(Trac #1573, git bd7a3ac98177573263950303d4b2ea7400781d0f)

370.	[func]		jinmei
	libdns++: a new class NSEC3Hash was introduced as a utility for
	calculating NSEC3 hashes for various purposes.  Python binding was
	provided, too.  Also fixed a small bug in the NSEC3PARAM RDATA
	implementation that empty salt in text representation was
	rejected.
	(Trac #1575, git 2c421b58e810028b303d328e4e2f5b74ea124839)

369.	[func]		vorner
	The SocketRequestor provides more information about what error
	happened when it throws, by using subclasses of the original
	exception. This way a user not interested in the difference can
	still use the original exception, while it can be recognized if
	necessary.
	(Trac #1542, git 2080e0316a339fa3cadea00e10b1ec4bc322ada0)

368.	[func]*		jinmei
	libdatasrc: the interface of ZoneFinder() was changed: WILDCARD
	related result codes were deprecated and removed, and the
	corresponding information is now provided via a separate accessor
	method on FindResult.  Other separate FindResult methods will
	also tell the caller whether the zone is signed with NSEC or NSEC3
	(when necessary and applicable).
	(Trac #1611, git c175c9c06034b4118e0dfdbccd532c2ebd4ba7e8)

367.	[bug]		jinmei
	libdatasrc: in-memory data source could incorrectly reject to load
	zones containing RRSIG records.  For example, it didn't allow
	RRSIG that covers a CNAME RR.  This fix also makes sure find()
	will return RRsets with RRSIGs if they are signed.
	(Trac #1614, git e8241ea5a4adea1b42a60ee7f2c5cfb87301734c)

366.	[bug]		vorner
	Fixed problem where a directory named "io" conflicted with the python3
	standard module "io" and caused the installation to fail.  The
	offending directory has been renamed to "cio".
	(Trac #1561, git d81cf24b9e37773ba9a0d5061c779834ff7d62b9)

365.	[bug]		jinmei
	libdatasrc: in-memory datasource incorrectly returned delegation
	for DS lookups.
	(Trac #1571, git d22e90b5ef94880183cd652e112399b3efb9bd67)

364.	[func]		jinmei
	b10-auth experimentally supports statistics counters of incoming
	requests per opcode.  The counters can be (e.g.) shown as
	opcode.<code name> in the output of the bindctl "Stats show"
	command, where <code name> is lower-cased textual representation
	of opcodes ("query", "notify", etc).
	Note: This is an experimental attempt of supporting more
	statistics counters for b10-auth, and the interface and output may
	change in future versions.
	(Trac #1399, git 07206ec76e2834de35f2e1304a274865f8f8c1a5)

bind10-devel-20120119 released on January 19, 2012

363.	[func]		jelte
	Added dummy DDNS module b10-ddns. Currently it does not
	provide any functionality, but it is a skeleton implementation
	that will be expanded later.
	(Trac #1451, git b0d0bf39fbdc29a7879315f9b8e6d602ef3afb1b)

362.	[func]*		vorner
	Due to the socket creator changes, b10-auth and b10-resolver
	are no longer needed to start as root. They are started as
	the user they should be running, so they no longer have
	the -u flag for switching the user after initialization.
	Note: this change broke backward compatibility to boss component
	configuration.  If your b10-config.db contains "setuid" for
	Boss.components, you'll need to remove that entry by hand before
	starting BIND 10.
	(Trac #1508, #1509, #1510,
	git edc5b3c12eb45437361484c843794416ad86bb00)

361.	[func]		vorner, jelte, jinmei
	The socket creator is now used to provide sockets. It means you can
	reconfigure the ports and addresses at runtime even when the rest
	of the bind10 runs as non root user.
	(Trac #805, #1522, git 1830215f884e3b5efda52bd4dbb120bdca863a6a)

360.	[bug]		vorner
	Fixed problem where bindctl crashed when a duplicate non-string
	item was added  to a list.  This error is now properly reported.
	(Trac #1515, git a3cf5322a73e8a97b388c6f8025b92957e5d8986)

359.	[bug]		kevin
	Corrected SOA serial check in xfrout.  It now compares the SOA
	serial of an IXFR query with that of the server based serial
	number arithmetic, and replies with a single SOA record of the
	server's current version if the former is equal to or newer
	than the latter.
	(Trac #1462, git ceeb87f6d539c413ebdc66e4cf718e7eb8559c45)

358.	[bug]		jinmei
	b10-resolver ignored default configuration parameters if listen_on
	failed (this can easily happen especially for a test environment
	where the run time user doesn't have root privilege), and even if
	listen_on was updated later the resolver wouldn't work correctly
	unless it's fully restarted (for example, all queries would be
	rejected due to an empty ACL).
	(Trac #1424, git 2cba8cb83cde4f34842898a848c0b1182bc20597)

357.	[bug]		jinmei
	ZoneFinder::find() for database based data sources didn't
	correctly identify out-of-zone query name and could return a
	confusing result such as NXRRSET.  It now returns NXDOMAIN with an
	empty RRset.  Note: we should rather throw an exception in such a
	case, which should be revisited later (see Trac #1536).
	(Trac #1430, git b35797ba1a49c78246abc8f2387901f9690b328d)

356.	[doc]		tomek
	BIND 10 Guide updated. It now describes DHCPv4 and DHCPv6
	components, including their overview, usage, supported standard
	and limitations. libdhcp++ is also described.
	(Trac #1367, git 3758ab360efe1cdf616636b76f2e0fb41f2a62a0)

355.	[bug]		jinmei
	Python xfrin.diff module incorrectly combined RRSIGs of different
	type covered, possibly merging different TTLs.  As a result a
	secondary server could store different RRSIGs than those at the
	primary server if it gets these records via IXFR.
	(Trac #1502, git 57b06f8cb6681f591fa63f25a053eb6f422896ef)

354.	[func]		tomek
	dhcp4: Support for DISCOVER and OFFER implemented. b10-dhcp4 is
	now able to offer hardcoded leases to DHCPv4 clients.
	dhcp6: Code refactored to use the same approach as dhcp4.
	(Trac #1230, git aac05f566c49daad4d3de35550cfaff31c124513)

353.	[func]		tomek
	libdhcp++: Interface detection in Linux implemented. libdhcp++
	is now able (on Linux systems) to detect available network
	interfaces, its link-layer addresses, flags and configured
	IPv4 and IPv6 addresses. Interface detection on other
	systems is planned.
	(Trac #1237, git 8a040737426aece7cc92a795f2b712d7c3407513)

352.	[func]		tomek
	libdhcp++: Transmission and reception of DHCPv4 packets is now
	implemented. Low-level hacks are not implemented for transmission
	to hosts that don't have IPv4 address yet, so currently the code
	is usable for communication with relays only, not hosts on the
	same link.
	(Trac #1239, #1240, git f382050248b5b7ed1881b086d89be2d9dd8fe385)

351.	[func]		fdupont
	Alpha version of DHCP benchmarking tool added.  "perfdhcp" is able to
	test both IPv4 and IPv6 servers: it can time the four-packet exchange
	(DORA and SARR) as well as time the initial two-packet exchange (DO
	and SA).  More information can be obtained by invoking the utility
	(in tests/tools/perfdhcp) with the "-h" flag.
	(Trac #1450, git 85083a76107ba2236732b45524ce7018eefbaf90)

350.	[func]*		vorner
	The target parameter of ZoneFinder::find is no longer present, as the
	interface was awkward. To get all the RRsets of a single domain, use
	the new findAll method (the same applies to python version, the method
	is named find_all).
	(Trac #1483, #1484, git 0020456f8d118c9f3fd6fc585757c822b79a96f6)

349.	[bug]		dvv
	resolver: If an upstream server responds with FORMERR to an EDNS
	query, try querying it without EDNS.
	(Trac #1386, git 99ad0292af284a246fff20b3702fbd7902c45418)

348.	[bug]		stephen
	By default the logging output stream is now flushed after each write.
	This fixes a problem seen on some systems where the log output from
	different processes was jumbled up.  Flushing can be disabled by
	setting the appropriate option in the logging configuration.
	(Trac #1405, git 2f0aa20b44604b671e6bde78815db39381e563bf)

347.	[bug]		jelte
	Fixed a bug where adding Zonemgr/secondary_zones without explicitly
	setting the class value of the added zone resulted in a cryptic
	error in bindctl ("Error: class"). It will now correctly default to
	IN if not set. This also adds better checks on the name and class
	values, and better errors if they are bad.
	(Trac #1414, git 7b122af8489acf0f28f935a19eca2c5509a3677f)

346.	[build]*		jreed
	Renamed libdhcp to libdhcp++.
	(Trac #1446, git d394e64f4c44f16027b1e62b4ac34e054b49221d)

345.	[func]		tomek
	dhcp4: Dummy DHCPv4 component implemented. Currently it does
	nothing useful, except providing skeleton implementation that can
	be expanded in the future.
	(Trac #992, git d6e33479365c8f8f62ef2b9aa5548efe6b194601)

344.	[func]		y-aharen
	src/lib/statistics: Added statistics counter library for entire server
	items and per zone items. Also, modified b10-auth to use it. It is
	also intended to use in the other modules such as b10-resolver.
	(Trac #510, git afddaf4c5718c2a0cc31f2eee79c4e0cc625499f)

343.	[func]		jelte
	Added IXFR-out system tests, based on the first two test sets of
	http://bind10.isc.org/wiki/IxfrSystemTests.
	(Trac #1314, git 1655bed624866a766311a01214597db01b4c7cec)

342.	[bug]		stephen
	In the resolver, a FORMERR received from an upstream nameserver
	now results in a SERVFAIL being returned as a response to the original
	query.  Additional debug messages added to distinguish between
	different errors in packets received from upstream nameservers.
	(Trac #1383, git 9b2b249d23576c999a65d8c338e008cabe45f0c9)

341.	[func]		tomek
	libdhcp++: Support for handling both IPv4 and IPv6 added.
	Also added support for binding IPv4 sockets.
	(Trac #1238, git 86a4ce45115dab4d3978c36dd2dbe07edcac02ac)

340.	[build]		jelte
	Fixed several linker issues related to recent gcc versions, botan
	and gtest.
	(Trac #1442, git 91fb141bfb3aadfdf96f13e157a26636f6e9f9e3)

339.	[bug]		jinmei
	libxfr, used by b10-auth to share TCP sockets with b10-xfrout,
	incorrectly propagated ASIO specific exceptions to the application
	if the given file name was too long.  This could lead to
	unexpected shut down of b10-auth.
	(Trac #1387, git a5e9d9176e9c60ef20c0f5ef59eeb6838ed47ab2)

338.	[bug]		jinmei
	b10-xfrin didn't check SOA serials of SOA and IXFR responses,
	which resulted in unnecessary transfer or unexpected IXFR
	timeouts (these issues were not overlooked but deferred to be
	fixed until #1278 was completed).  Validation on responses to SOA
	queries were tightened, too.
	(Trac #1299, git 6ff03bb9d631023175df99248e8cc0cda586c30a)

337.	[func]		tomek
	libdhcp++: Support for DHCPv4 option that can store a single
	address or a list of IPv4 addresses added. Support for END option
	added.
	(Trac #1350, git cc20ff993da1ddb1c6e8a98370438b45a2be9e0a)

336.	[func]		jelte
	libdns++ (and its python wrapper) now includes a class Serial, for
	SOA SERIAL comparison and addition. Operations on instances of this
	class follow the specification from RFC 1982.
	Rdata::SOA::getSerial() now returns values of this type (and not
	uint32_t).
	(Trac #1278, git 2ae72d76c74f61a67590722c73ebbf631388acbd)

335.	[bug]*		jelte
	The DataSourceClientContainer class that dynamically loads
	datasource backend libraries no longer provides just a .so file name
	to its call to dlopen(), but passes it an absolute path. This means
	that it is no longer an system implementation detail that depends on
	[DY]LD_LIBRARY_PATH which file is chosen, should there be multiple
	options (for instance, when test-running a new build while a
	different version is installed).
	These loadable libraries are also no longer installed in the default
	library path, but in a subdirectory of the libexec directory of the
	target ($prefix/libexec/[version]/backends).
	This also removes the need to handle b10-xfin and b10-xfrout as
	'special' hardcoded components, and they are now started as regular
	components as dictated by the configuration of the boss process.
	(Trac #1292, git 83ce13c2d85068a1bec015361e4ef8c35590a5d0)

334.	[bug]		jinmei
	b10-xfrout could potentially create an overflow response message
	(exceeding the 64KB max) or could create unnecessarily small
	messages.  The former was actually unlikely to happen due to the
	effect of name compression, and the latter was marginal and at least
	shouldn't cause an interoperability problem, but these were still
	potential problems and were fixed.
	(Trac #1389, git 3fdce88046bdad392bd89ea656ec4ac3c858ca2f)

333.	[bug]		dvv
	Solaris needs "-z now" to force non-lazy binding and prevent
	g++ static initialization code from deadlocking.
	(Trac #1439, git c789138250b33b6b08262425a08a2a0469d90433)

332.	[bug]		vorner
	C++ exceptions in the isc.dns.Rdata wrapper are now converted
	to python ones instead of just aborting the interpreter.
	(Trac #1407, git 5b64e839be2906b8950f5b1e42a3fadd72fca033)

bind10-devel-20111128 released on November 28, 2011

331.	[bug]		shane
	Fixed a bug in data source library where a zone with more labels
	than an out-of-bailiwick name server would cause an exception to
	be raised.
	(Trac #1430, git 81f62344db074bc5eea3aaf3682122fdec6451ad)

330.	[bug]		jelte
	Fixed a bug in b10-auth where it would sometimes fail because it
	tried to check for queued msgq messages before the session was
	fully running.
	(git c35d0dde3e835fc5f0a78fcfcc8b76c74bc727ca)

329.	[doc]		vorner, jreed
	Document the bind10 run control configuration in guide and
	manual page.
	(Trac #1341, git c1171699a2b501321ab54207ad26e5da2b092d63)

328.	[func]		jelte
	b10-auth now passes IXFR requests on to b10-xfrout, and no longer
	responds to them with NOTIMPL.
	(Trac #1390, git ab3f90da16d31fc6833d869686e07729d9b8c135)

327.	[func]		jinmei
	b10-xfrout now supports IXFR.  (Right now there is no user
	configurable parameter about this feature; b10-xfrout will
	always respond to IXFR requests according to RFC1995).
	(Trac #1371 and #1372, git 80c131f5b0763753d199b0fb9b51f10990bcd92b)

326.	[build]*		jinmei
	Added a check script for the SQLite3 schema version.  It will be
	run at the beginning of 'make install', and if it detects an old
	version of schema, installation will stop.  You'll then need to
	upgrade the database file by following the error message.
	(Trac #1404, git a435f3ac50667bcb76dca44b7b5d152f45432b57)

325.	[func]		jinmei
	Python isc.datasrc: added interfaces for difference management:
	DataSourceClient.get_updater() now has the 'journaling' parameter
	to enable storing diffs to the data source, and a new class
	ZoneJournalReader was introduced to retrieve them, which can be
	created by the new DataSourceClient.get_journal_reader() method.
	(Trac #1333, git 3e19362bc1ba7dc67a87768e2b172c48b32417f5,
	git 39def1d39c9543fc485eceaa5d390062edb97676)

324.	[bug]		jinmei
	Fixed reference leak in the isc.log Python module.  Most of all
	BIND 10 Python programs had memory leak (even though the pace of
	leak may be slow) due to this bug.
	(Trac #1359, git 164d651a0e4c1059c71f56b52ea87ac72b7f6c77)

323.	[bug]		jinmei
	b10-xfrout incorrectly skipped adding TSIG RRs to some
	intermediate responses (when TSIG is to be used for the
	responses).  While RFC2845 optionally allows to skip intermediate
	TSIGs (as long as the digest for the skipped part was included
	in a later TSIG), the underlying TSIG API doesn't support this
	mode of signing.
	(Trac #1370, git 76fb414ea5257b639ba58ee336fae9a68998b30d)

322.	[func]		jinmei
	datasrc: Added C++ API for retrieving difference of two versions
	of a zone.  A new ZoneJournalReader class was introduced for this
	purpose, and a corresponding factory method was added to
	DataSourceClient.
	(Trac #1332, git c1138d13b2692fa3a4f2ae1454052c866d24e654)

321.	[func]*		jinmei
	b10-xfrin now installs IXFR differences into the underlying data
	source (if it supports journaling) so that the stored differences
	can be used for subsequent IXFR-out transactions.
	Note: this is a backward incompatibility change for older sqlite3
	database files.  They need to be upgraded to have a "diffs" table.
	(Trac #1376, git 1219d81b49e51adece77dc57b5902fa1c6be1407)

320.	[func]*		vorner
	The --brittle switch was removed from the bind10 executable.
	It didn't work after change #316 (Trac #213) and the same
	effect can be accomplished by declaring all components as core.
	(Trac #1340, git f9224368908dd7ba16875b0d36329cf1161193f0)

319.	[func]		naokikambe
	b10-stats-httpd was updated. In addition of the access to all
	statistics items of all modules, the specified item or the items
	of the specified module name can be accessed.  For example, the
	URI requested by using the feature is showed as
	"/bind10/statistics/xml/Auth" or
	"/bind10/statistics/xml/Auth/queries.tcp". The list of all possible
	module names and all possible item names can be showed in the
	root document, whose URI is "/bind10/statistics/xml".  This change
	is not only for the XML documents but also is for the XSD and
	XSL documents.
	(Trac #917, git b34bf286c064d44746ec0b79e38a6177d01e6956)

318.	[func]		stephen
	Add C++ API for accessing zone difference information in
	database-based data sources.
	(Trac #1330, git 78770f52c7f1e7268d99e8bfa8c61e889813bb33)

317.	[func]		vorner
	datasrc: the getUpdater method of DataSourceClient supports an
	optional 'journaling' parameter to indicate the generated updater
	to store diffs.  The database based derived class implements this
	extension.
	(Trac #1331, git 713160c9bed3d991a00b2ea5e7e3e7714d79625d)

316.	[func]*		vorner
	The configuration of what parts of the system run is more
	flexible now.  Everything that should run must have an
	entry in Boss/components.
	(Trac #213, git 08e1873a3593b4fa06754654d22d99771aa388a6)

315.	[func]		tomek
	libdhcp: Support for DHCPv4 packet manipulation is now implemented.
	All fixed fields are now supported. Generic support for DHCPv4
	options is available (both parsing and assembly). There is no code
	that uses this new functionality yet, so it is not usable directly
	at this time. This code will be used by upcoming b10-dhcp4 daemon.
	(Trac #1228, git 31d5a4f66b18cca838ca1182b9f13034066427a7)

314.	[bug]		jelte
	b10-xfrin would previously initiate incoming transfers upon
	receiving NOTIFY messages from any address (if the zone was
	known to b10-xfrin, and using the configured address). It now
	only starts a transfer if the source address from the NOTIFY
	packet matches the configured master address and port. This was
	really already fixed in release bind10-devel-20111014, but there
	were some deferred cleanups to add.
	(Trac #1298, git 1177bfe30e17a76bea6b6447e14ae9be9e1ca8c2)

313.	[func]		jinmei
	datasrc: Added C++ API for adding zone differences to database
	based data sources.  It's intended to be used for the support for
	IXFR-in and dynamic update (so they can subsequently be retrieved
	for IXFR-out).  The addRecordDiff method of the DatabaseAccessor
	defines the interface, and a concrete implementation for SQLite3
	was provided.
	(Trac #1329, git 1aa233fab1d74dc776899df61181806679d14013)

312.	[func]		jelte
	Added an initial framework for doing system tests using the
	cucumber-based BDD tool Lettuce. A number of general steps are
	included,  for instance running bind10 with specific
	configurations, sending queries, and inspecting query answers. A
	few very basic tests are included as well.
	(Trac #1290, git 6b75c128bcdcefd85c18ccb6def59e9acedd4437)

311.	[bug]		jelte
	Fixed a bug in bindctl where tab-completion for names that
	contain a hyphen resulted in unexpected behaviour, such as
	appending the already-typed part again.
	(Trac #1345, git f80ab7879cc29f875c40dde6b44e3796ac98d6da)

310.	[bug]		jelte
	Fixed a bug where bindctl could not set a value that is optional
	and has no default, resulting in the error that the setting
	itself was unknown. bindctl now correctly sees the setting and
	is able to set it.
	(Trac #1344, git 0e776c32330aee466073771600390ce74b959b38)

309.	[bug]		jelte
	Fixed a bug in bindctl where the removal of elements from a set
	with default values was not stored, unless the set had been
	modified in another way already.
	(Trac #1343, git 25c802dd1c30580b94345e83eeb6a168ab329a33)

308.	[build]		jelte
	The configure script will now use pkg-config for finding
	information about the Botan library. If pkg-config is unavailable,
	or unaware of Botan, it will fall back to botan-config. It will
	also use botan-config when a specific botan library directory is
	given using the '--with-botan=' flag
	(Trac #1194, git dc491833cf75ac1481ba1475795b0f266545013d)

307.	[func]		vorner
	When zone transfer in fails with IXFR, it is retried with AXFR
	automatically.
	(Trac #1279, git cd3588c9020d0310f949bfd053c4d3a4bd84ef88)

306.	[bug]		stephen
	Boss process now waits for the configuration manager to initialize
	itself before continuing with startup.  This fixes a race condition
	whereby the Boss could start the configuration manager and then
	immediately start components that depended on that component being
	fully initialized.
	(Trac #1271, git 607cbae949553adac7e2a684fa25bda804658f61)

305.	[bug]		jinmei
	Python isc.dns, isc.datasrc, xfrin, xfrout: fixed reference leak
	in Message.get_question(), Message.get_section(),
	RRset.get_rdata(), and DataSourceClient.get_updater().
	The leak caused severe memory leak in b10-xfrin, and (although no
	one reported it) should have caused less visible leak in
	b10-xfrout.  b10-xfrin had its own leak, which was also fixed.
	(Trac #1028, git a72886e643864bb6f86ab47b115a55e0c7f7fcad)

304.	[bug]		jelte
	The run_bind10.sh test script now no longer runs processes from
	an installed version of BIND 10, but will correctly use the
	build tree paths.
	(Trac #1246, git 1d43b46ab58077daaaf5cae3c6aa3e0eb76eb5d8)

303.	[bug]		jinmei
	Changed the installation path for the UNIX domain file used
	for the communication between b10-auth and b10-xfrout to a
	"@PACKAGE@" subdirectory (e.g. from /usr/local/var to
	/usr/local/var/bind10-devel).  This should be transparent change
	because this file is automatically created and cleaned up, but
	if the old file somehow remains, it can now be safely removed.
	(Trac #869, git 96e22f4284307b1d5f15e03837559711bb4f580c)

302.	[bug]		jelte
	msgq no longer crashes if the remote end is closed while msgq
	tries to send data. It will now simply drop the message and close
	the connection itself.
	(Trac #1180, git 6e68b97b050e40e073f736d84b62b3e193dd870a)

301.	[func]		stephen
	Add system test for IXFR over TCP.
	(Trac #1213, git 68ee3818bcbecebf3e6789e81ea79d551a4ff3e8)

300.	[func]*		tomek
	libdhcp: DHCP packet library was implemented. Currently it handles
	packet reception, option parsing, option generation and output
	packet building. Generic and specialized classes for several
	DHCPv6 options (IA_NA, IAADDR, address-list) are available. A
	simple code was added that leverages libdhcp. It is a skeleton
	DHCPv6 server. It receives incoming SOLICIT and REQUEST messages
	and responds with proper ADVERTISE and REPLY. Note that since
	LeaseManager is not implemented, server assigns the same
	hardcoded lease for every client. This change removes existing
	DHCPv6 echo server as it was only a proof of concept code.
	(Trac #1186, git 67ea6de047d4dbd63c25fe7f03f5d5cc2452ad7d)

299.	[build]		jreed
	Do not install the libfake_session, libtestutils, or libbench
	libraries. They are used by tests within the source tree.
	Convert all test-related makefiles to build test code at
	regular make time to better work with test-driven development.
	This reverts some of #1901. (The tests are ran using "make
	check".)
	(Trac #1286, git cee641fd3d12341d6bfce5a6fbd913e3aebc1e8e)

bind10-devel-20111014 released on October 14, 2011

298.	[doc]		jreed
	Shorten README. Include plain text format of the Guide.
	(git d1897d3, git 337198f)

297.	[func]		dvv
	Implement the SPF rrtype according to RFC4408.
	(Trac #1140, git 146934075349f94ee27f23bf9ff01711b94e369e)

296.	[build]		jreed
	Do not install the unittest libraries. At this time, they
	are not useful without source tree (and they may or may
	not have googletest support). Also, convert several makefiles
	to build tests at "check" time and not build time.
	(Trac #1091, git 2adf4a90ad79754d52126e7988769580d20501c3)

295.	[bug]		jinmei
	__init__.py for isc.dns was installed in the wrong directory,
	which would now make xfrin fail to start.  It was also bad
	in that it replaced any existing __init__.py in th public
	site-packages directory.  After applying this fix You may want to
	check if the wrong init file is in the wrong place, in which
	case it should be removed.
	(Trac #1285, git af3b17472694f58b3d6a56d0baf64601b0f6a6a1)

294.	[func]		jelte, jinmei, vorner
	b10-xfrin now supports incoming IXFR.  See BIND 10 Guide for
	how to configure it and operational notes.
	(Trac #1212, multiple git merges)

293.	[func]*		tomek
	b10-dhcp6: Implemented DHCPv6 echo server. It joins DHCPv6
	multicast groups and listens to incoming DHCPv6 client messages.
	Received messages are then echoed back to clients. This
	functionality is limited, but it can be used to test out client
	resiliency to unexpected messages. Note that network interface
	detection routines are not implemented yet, so interface name
	and its address must be specified in interfaces.txt.
	(Trac #878, git 3b1a604abf5709bfda7271fa94213f7d823de69d)

292.	[func]		dvv
	Implement the DLV rrtype according to RFC4431.
	(Trac #1144, git d267c0511a07c41cd92e3b0b9ee9bf693743a7cf)

291.	[func]		naokikambe
	Statistics items are specified by each module's spec file.
	Stats module can read these through the config manager. Stats
	module and stats httpd report statistics data and statistics
	schema by each module via both bindctl and HTTP/XML.
	(Trac #928, #929, #930, #1175,
	git 054699635affd9c9ecbe7a108d880829f3ba229e)

290.	[func]		jinmei
	libdns++/pydnspp: added an option parameter to the "from wire"
	methods of the Message class.  One option is defined,
	PRESERVE_ORDER, which specifies the parser to handle each RR
	separately, preserving the order, and constructs RRsets in the
	message sections so that each RRset contains only one RR.
	(Trac #1258, git c874cb056e2a5e656165f3c160e1b34ccfe8b302)

289.	[func]*		jinmei
	b10-xfrout: ACLs for xfrout can now be configured per zone basis.
	A per zone ACL is part of a more general zone configuration.  A
	quick example for configuring an ACL for zone "example.com" that
	rejects any transfer request for that zone is as follows:
	> config add Xfrout/zone_config
	> config set Xfrout/zone_config[0]/origin "example.com"
	> config add Xfrout/zone_config[0]/transfer_acl
	> config set Xfrout/zone_config[0]/transfer_acl[0] {"action": "REJECT"}
	The previous global ACL (query_acl) was renamed to transfer_acl,
	which now works as the default ACL.  Note: backward compatibility
	is not provided, so an existing configuration using query_acl
	needs to be updated by hand.
	Note: the per zone configuration framework is a temporary
	workaround.  It will eventually be redesigned as a system wide
	configuration.
	(Trac #1165, git 698176eccd5d55759fe9448b2c249717c932ac31)

288.	[bug]		stephen
	Fixed problem whereby the order in which component files appeared in
	rdataclass.cc was system dependent, leading to problems on some
	systems where data types were used before the header file in which
	they were declared was included.
	(Trac #1202, git 4a605525cda67bea8c43ca8b3eae6e6749797450)

287.	[bug]*		jinmei
	Python script files for log messages (xxx_messages.py) should have
	been installed under the "isc" package.  This fix itself should
	be a transparent change without affecting existing configurations
	or other operational practices, but you may want to clean up the
	python files from the common directly (such as "site-packages").
	(Trac #1101, git 0eb576518f81c3758c7dbaa2522bd8302b1836b3)

286.	[func]		ocean
	libdns++: Implement the HINFO rrtype support according to RFC1034,
	and RFC1035.
	(Trac #1112, git 12d62d54d33fbb1572a1aa3089b0d547d02924aa)

285.	[bug]		jelte
	sqlite3 data source: fixed a race condition on initial startup,
	when the database has not been initialized yet, and multiple
	processes are trying to do so, resulting in one of them failing.
	(Trac #326, git 5de6f9658f745e05361242042afd518b444d7466)

284.	[bug]		jerry
	b10-zonemgr: zonemgr will not terminate on empty zones, it will
	log a warning and try to do zone transfer for them.
	(Trac #1153, git 0a39659638fc68f60b95b102968d7d0ad75443ea)

283.	[bug]		zhanglikun
	Make stats and boss processes wait for answer messages from each
	other in block mode to avoid orphan answer messages, add an internal
	command "getstats" to boss process for getting statistics data from
	boss.
	(Trac #519, git 67d8e93028e014f644868fede3570abb28e5fb43)

282.	[func]		ocean
	libdns++: Implement the NAPTR rrtype according to RFC2915,
	RFC2168 and RFC3403.
	(Trac #1130, git 01d8d0f13289ecdf9996d6d5d26ac0d43e30549c)

bind10-devel-20110819 released on August 19, 2011

281.	[func]		jelte
	Added a new type for configuration data: "named set". This allows for
	similar configuration as the current "list" type, but with strings
	instead of indices as identifiers. The intended use is for instance
	/foo/zones/example.org/bar instead of /foo/zones[2]/bar. Currently
	this new type is not in use yet.
	(Trac #926, git 06aeefc4787c82db7f5443651f099c5af47bd4d6)

280.	[func]		jerry
	libdns++: Implement the MINFO rrtype according to RFC1035.
	(Trac #1113, git 7a9a19d6431df02d48a7bc9de44f08d9450d3a37)

279.	[func]		jerry
	libdns++: Implement the AFSDB rrtype according to RFC1183.
	(Trac #1114, git ce052cd92cd128ea3db5a8f154bd151956c2920c)

278.	[doc]		jelte
	Add logging configuration documentation to the guide.
	(Trac #1011, git 2cc500af0929c1f268aeb6f8480bc428af70f4c4)

277.	[func]		jerry
	libdns++: Implement the SRV rrtype according to RFC2782.
	(Trac #1128, git 5fd94aa027828c50e63ae1073d9d6708e0a9c223)

276.	[func]		stephen
	Although the top-level loggers are named after the program (e.g.
	b10-auth, b10-resolver), allow the logger configuration to omit the
	"b10-" prefix and use just the module name.
	(Trac #1003, git a01cd4ac5a68a1749593600c0f338620511cae2d)

275.	[func]		jinmei
	Added support for TSIG key matching in ACLs.  The xfrout ACL can
	now refer to TSIG key names using the "key" attribute.  For
	example, the following specifies an ACL that allows zone transfer
	if and only if the request is signed with a TSIG of a key name
	"key.example":
	> config set Xfrout/query_acl[0] {"action": "ACCEPT", \
	                                  "key": "key.example"}
	(Trac #1104, git 9b2e89cabb6191db86f88ee717f7abc4171fa979)

274.	[bug]		naokikambe
	add unittests for functions xml_handler, xsd_handler and xsl_handler
	respectively to make sure their behaviors are correct, regardless of
	whether type which xml.etree.ElementTree.tostring() after Python3.2
	returns is str or byte.
	(Trac #1021, git 486bf91e0ecc5fbecfe637e1e75ebe373d42509b)

273.	[func]		vorner
	It is possible to specify ACL for the xfrout module. It is in the ACL
	configuration key and has the usual ACL syntax. It currently supports
	only the source address. Default ACL accepts everything.
	(Trac #772, git 50070c824270d5da1db0b716db73b726d458e9f7)

272.	[func]		jinmei
	libdns++/pydnspp: TSIG signing now handles truncated DNS messages
	(i.e. with TC bit on) with TSIG correctly.
	(Trac #910, 8e00f359e81c3cb03c5075710ead0f87f87e3220)

271.	[func]		stephen
	Default logging for unit tests changed to severity DEBUG (level 99)
	with the output routed to /dev/null.  This can be altered by setting
	the B10_LOGGER_XXX environment variables.
	(Trac #1024, git 72a0beb8dfe85b303f546d09986461886fe7a3d8)

270.	[func]		jinmei
	Added python bindings for ACLs using the DNS request as the
	context.  They are accessible via the isc.acl.dns module.
	(Trac #983, git c24553e21fe01121a42e2136d0a1230d75812b27)

269.	[bug]		y-aharen
	Modified IntervalTimerTest not to rely on the accuracy of the timer.
	This fix addresses occasional failure of build tests.
	(Trac #1016, git 090c4c5abac33b2b28d7bdcf3039005a014f9c5b)

268.	[func]		stephen
	Add environment variable to allow redirection of logging output during
	unit tests.
	(Trac #1071, git 05164f9d61006869233b498d248486b4307ea8b6)

bind10-devel-20110705 released on July 05, 2011

267.	[func]		tomek
	Added a dummy module for DHCP6. This module does not actually
	do anything at this point, and BIND 10 has no option for
	starting it yet. It is included as a base for further
	development.
	(Trac #990, git 4a590df96a1b1d373e87f1f56edaceccb95f267d)

266.	[func]		Multiple developers
        Convert various error messages, debugging and other output
        to the new logging interface, including for b10-resolver,
        the resolver library, the CC library, b10-auth, b10-cfgmgr,
        b10-xfrin, and b10-xfrout. This includes a lot of new
        documentation describing the new log messages.
        (Trac #738, #739, #742, #746, #759, #761, #762)

265.	[func]*		jinmei
	b10-resolver: Introduced ACL on incoming queries.  By default the
	resolver accepts queries from ::1 and 127.0.0.1 and rejects all
	others.  The ACL can be configured with bindctl via the
	"Resolver/query_acl" parameter.  For example, to accept queries
	from 192.0.2.0/24 (in addition to the default list), do this:
	> config add Resolver/query_acl
	> config set Resolver/query_acl[2]/action "ACCEPT"
	> config set Resolver/query_acl[2]/from "192.0.2.0/24"
	> config commit
	(Trac #999, git e0744372924442ec75809d3964e917680c57a2ce,
	also based on other ACL related work done by stephen and vorner)

264.	[bug]		jerry
	b10-xfrout: fixed a busy loop in its notify-out subthread.  Due to
	the loop, the thread previously woke up every 0.5 seconds throughout
	most of the lifetime of b10-xfrout, wasting the corresponding CPU
	time.
	(Trac #1001, git fb993ba8c52dca4a3a261e319ed095e5af8db15a)

263.	[func]		jelte
	Logging configuration can now also accept a * as a first-level
	name (e.g. '*', or '*.cache'), indicating that every module
	should use that configuration, unless overridden by an explicit
	logging configuration for that module
	(Trac #1004, git 0fad7d4a8557741f953eda9fed1d351a3d9dc5ef)

262.	[func]		stephen
	Add some initial documentation about the logging framework.
	Provide BIND 10 Messages Manual in HTML and DocBook? XML formats.
	This provides all the log message descriptions in a single document.
	A developer tool, tools/system_messages.py (available in git repo),
	was written to generate this.
	(Trac #1012, git 502100d7b9cd9d2300e78826a3bddd024ef38a74)

261.	[func]		stephen
	Add new-style logging messages to b10-auth.
	(Trac #738, git c021505a1a0d6ecb15a8fd1592b94baff6d115f4)

260.	[func]		stephen
	Remove comma between message identification and the message
	text in the new-style logging messages.
	(Trac #1031, git 1c7930a7ba19706d388e4f8dcf2a55a886b74cd2)

259.	[bug]		stephen
	Logging now correctly initialized in b10-auth.  Also, fixed
	bug whereby querying for "version.bind txt ch" would cause
	b10-auth to crash if BIND 10 was started with the "-v" switch.
	(Trac #1022, #1023, git 926a65fa08617be677a93e9e388df0f229b01067)

258.	[build]		jelte
	Now builds and runs with Python 3.2
	(Trac #710, git dae1d2e24f993e1eef9ab429326652f40a006dfb)

257.	[bug]		y-aharen
	Fixed a bug an instance of IntervalTimerImpl may be destructed
	while deadline_timer is holding the handler. This fix addresses
	occasional failure of IntervalTimerTest.destructIntervalTimer.
	(Trac #957, git e59c215e14b5718f62699ec32514453b983ff603)

256.	[bug]		jerry
	src/bin/xfrin: update xfrin to check TSIG before other part of
	incoming message.
	(Trac #955, git 261450e93af0b0406178e9ef121f81e721e0855c)

255.	[func]		zhang likun
	src/lib/cache:  remove empty code in lib/cache and the corresponding
	suppression rule in	src/cppcheck-suppress.lst.
	(Trac #639, git 4f714bac4547d0a025afd314c309ca5cb603e212)

254.	[bug]		jinmei
	b10-xfrout: failed to send notifies over IPv6 correctly.
	(Trac #964, git 3255c92714737bb461fb67012376788530f16e40)

253.	[func]		jelte
	Add configuration options for logging through the virtual module
	Logging.
	(Trac #736, git 9fa2a95177265905408c51d13c96e752b14a0824)

252.	[func]		stephen
	Add syslog as destination for logging.
	(Trac #976, git 31a30f5485859fd3df2839fc309d836e3206546e)

251.	[bug]*		jinmei
	Make sure bindctl private files are non readable to anyone except
	the owner or users in the same group.  Note that if BIND 10 is run
	with changing the user, this change means that the file owner or
	group will have to be adjusted.  Also note that this change is
	only effective for a fresh install; if these files already exist,
	their permissions must be adjusted by hand (if necessary).
	(Trac #870, git 461fc3cb6ebabc9f3fa5213749956467a14ebfd4)

250.	[bug]		ocean
	src/lib/util/encode, in some conditions, the DecodeNormalizer's
	iterator may reach the end() and when later being dereferenced
	it will cause crash on some platform.
	(Trac #838, git 83e33ec80c0c6485d8b116b13045b3488071770f)

249.	[func]		jerry
	xfrout: add support for TSIG verification.
	(Trac #816, git 3b2040e2af2f8139c1c319a2cbc429035d93f217)

248.	[func]		stephen
	Add file and stderr as destinations for logging.
	(Trac #555, git 38b3546867425bd64dbc5920111a843a3330646b)

247.	[func]		jelte
	Upstream queries from the resolver now set EDNS0 buffer size.
	(Trac #834, git 48e10c2530fe52c9bde6197db07674a851aa0f5d)

246.	[func]		stephen
	Implement logging using log4cplus (http://log4cplus.sourceforge.net)
	(Trac #899, git 31d3f525dc01638aecae460cb4bc2040c9e4df10)

245.	[func]		vorner
	Authoritative server can now sign the answers using TSIG
	(configured in tsig_keys/keys, list of strings like
	"name:<base64-secret>:sha1-hmac"). It doesn't use them for
	ACL yet, only verifies them and signs if the request is signed.
	(Trac #875, git fe5e7003544e4e8f18efa7b466a65f336d8c8e4d)

244.	[func]		stephen
	In unit tests, allow the choice of whether unhandled exceptions are
	caught in the unit test program (and details printed) or allowed to
	propagate to the default exception handler.  See the bind10-dev thread
	https://lists.isc.org/pipermail/bind10-dev/2011-January/001867.html
	for more details.
	(Trac #542, git 1aa773d84cd6431aa1483eb34a7f4204949a610f)

243.	[func]*		feng
	Add optional hmac algorithm SHA224/384/512.
	(Trac #782, git 77d792c9d7c1a3f95d3e6a8b721ac79002cd7db1)

bind10-devel-20110519 released on May 19, 2011

242.	[func]		jinmei
	xfrin: added support for TSIG verify.  This change completes TSIG
	support in b10-xfrin.
	(Trac #914, git 78502c021478d97672232015b7df06a7d52e531b)

241.	[func]		jinmei
	pydnspp: added python extension for the TSIG API introduced in
	change 235.
	(Trac #905, git 081891b38f05f9a186814ab7d1cd5c572b8f777f)
	(Trac #915, git 0555ab65d0e43d03b2d40c95d833dd050eea6c23)

240.	[func]*		jelte
	Updated configuration options to Xfrin, so that you can specify
	a master address, port, and TSIG key per zone. Still only one per
	zone at this point, and TSIG keys are (currently) only specified
	by their full string representation. This replaces the
	Xfrin/master_addr, Xfrin/master_port, and short-lived
	Xfrin/tsig_key configurations with a Xfrin/zones list.
	(Trac #811, git 88504d121c5e08fff947b92e698a54d24d14c375)

239.	[bug]		jerry
	src/bin/xfrout: If a zone doesn't have notify slaves (only has
	one apex ns record - the primary master name server) will cause
	b10-xfrout uses 100% of CPU.
	(Trac #684, git d11b5e89203a5340d4e5ca51c4c02db17c33dc1f)

238.	[func]		zhang likun
	Implement the simplest forwarder, which pass everything through
	except QID, port number. The response will not be cached.
	(Trac #598_new, git 8e28187a582820857ef2dae9b13637a3881f13ba)

237.	[bug]		naokikambe
	Resolved that the stats module wasn't configurable in bindctl in
	spite of its having configuration items. The configuration part
	was removed from the original spec file "stats.spec" and was
	placed in a new spec file "stats-schema.spec". Because it means
	definitions of statistics items. The command part is still
	there. Thus stats module currently has no its own configuration,
	and the items in "stats-schema.spec" are neither visible nor
	configurable through bindctl. "stats-schema.spec" is shared with
	stats module and stats-httpd module, and maybe with other
	statistical modules in future. "stats.spec" has own configuration
	and commands of stats module, if it requires.
	(Trac #719, git a234b20dc6617392deb8a1e00eb0eed0ff353c0a)

236.	[func]		jelte
	C++ client side of configuration now uses BIND 10 logging system.
	It also has improved error handling when communicating with the
	rest of the system.
	(Trac #743, git 86632c12308c3ed099d75eb828f740c526dd7ec0)

235.	[func]		jinmei
	libdns++: added support for TSIG signing and verification.  It can
	be done using a newly introduced TSIGContext class.
	Note: we temporarily disabled support for truncated signature
	and modified some part of the code introduced in #226 accordingly.
	We plan to fix this pretty soon.
	(Trac #812, git ebe0c4b1e66d359227bdd1bd47395fee7b957f14)
	(Trac #871, git 7c54055c0e47c7a0e36fcfab4b47ff180c0ca8c8)
	(Trac #813, git ffa2f0672084c1f16e5784cdcdd55822f119feaa)
	(Trac #893, git 5aaa6c0f628ed7c2093ecdbac93a2c8cf6c94349)

234.	[func]		jerry
	src/bin/xfrin: update xfrin to use TSIG. Currently it only supports
	sending a signed TSIG request or SOA request.
	(Trac #815, git a892818fb13a1839c82104523cb6cb359c970e88)

233.	[func]		stephen
	Added new-style logging statements to the NSAS code.
	(Trac #745, git ceef68cd1223ae14d8412adbe18af2812ade8c2d)

232.	[func]		stephen
	To facilitate the writing of extended descriptions in
	message files, altered the message file format.  The message
	is now flagged with a "%" as the first non-blank character
	in the line and the lines in the extended description are
	no longer preceded by a "+".
	(Trac #900, git b395258c708b49a5da8d0cffcb48d83294354ba3)

231.	[func]*		vorner
	The logging interface changed slightly. We use
	logger.foo(MESSAGE_ID).arg(bar); instead of logger.foo(MESSAGE_ID,
	bar); internally. The message definitions use '%1,%2,...'
	instead of '%s,%d', which allows us to cope better with
	mismatched placeholders and allows reordering of them in
	case of translation.
	(Trac #901, git 4903410e45670b30d7283f5d69dc28c2069237d6)

230.	[bug]		naokikambe
	Removed too repeated verbose messages in two cases of:
	 - when auth sends statistics data to stats
	 - when stats receives statistics data from other modules
	(Trac #620, git 0ecb807011196eac01f281d40bc7c9d44565b364)

229.	[doc]		jreed
	Add manual page for b10-host.
	(git a437d4e26b81bb07181ff35a625c540703eee845)

228.	[func]*		jreed
	The host tool is renamed to b10-host. While the utility is
	a work in progress, it is expected to now be shipped with
	tarballs. Its initial goal was to be a host(1) clone,
	rewritten in C++ from scratch and using BIND 10's libdns++.
	It now supports the -a (any), -c class, -d (verbose) switches
	and has improved output.
	(Trac #872, git d846851699d5c76937533adf9ff9d948dfd593ca)

227.	[build]		jreed
	Add missing libdns++ rdata files for the distribution (this
	fixes distcheck error). Change three generated libdns++
	headers to "nodist" so they aren't included in the distribution
	(they were mistakenly included in last tarball).

226.	[func]*		jelte
	Introduced an API for cryptographic operations. Currently it only
	supports HMAC, intended for use with TSIG. The current
	implementation uses Botan as the backend library.
	This introduces a new dependency, on Botan.  Currently only Botan
	1.8.x works; older or newer versions don't.
	(Trac #781, git 9df42279a47eb617f586144dce8cce680598558a)

225.	[func]		naokikambe
	Added the HTTP/XML interface (b10-stats-httpd) to the
	statistics feature in BIND 10. b10-stats-httpd is a standalone
	HTTP server and it requests statistics data to the stats
	daemon (b10-stats) and sends it to HTTP clients in XML
	format. Items of the data collected via b10-stats-httpd
	are almost equivalent to ones which are collected via
	bindctl. Since it also can send XSL (Extensible Stylesheet
	Language) document and XSD (XML Schema definition) document,
	XML document is human-friendly to view through web browsers
	and its data types are strictly defined.
	(Trac #547, git 1cbd51919237a6e65983be46e4f5a63d1877b1d3)

224.	[bug]		jinmei
	b10-auth, src/lib/datasrc: inconsistency between the hot spot
	cache and actual data source could cause a crash while query
	processing.  The crash could happen, e.g., when an sqlite3 DB file
	is being updated after a zone transfer while b10-auth handles a
	query using the corresponding sqlite3 data source.
	(Trac #851, git 2463b96680bb3e9a76e50c38a4d7f1d38d810643)

223.	[bug]		feng
	If ip address or port isn't usable for name server, name
	server process won't exist and give end user chance to
	reconfigure them.
	(Trac #775, git 572ac2cf62e18f7eb69d670b890e2a3443bfd6e7)

222.	[bug]*		jerry
	src/lib/zonemgr: Fix a bug that xfrin not checking for new
	copy of zone on startup.  Imposes some random jitters to
	avoid many zones need to do refresh at the same time. This
	removed the Zonemgr/jitter_scope setting and introduced
	Zonemgr/refresh_jitter and Zonemgr/reload_jitter.
	(Trac #387, git 1241ddcffa16285d0a7bb01d6a8526e19fbb70cb)

221.	[func]*		jerry
	src/lib/util: Create C++ utility library.
	(Trac #749, git 084d1285d038d31067f8cdbb058d626acf03566d)

220.	[func]		stephen
	Added the 'badpacket' program for testing; it sends a set of
	(potentially) bad packets to a nameserver and prints the responses.
	(Trac #703, git 1b666838b6c0fe265522b30971e878d9f0d21fde)

219.	[func]		ocean
	src/lib: move some dns related code out of asiolink library to
	asiodns library
	(Trac #751, git 262ac6c6fc61224d54705ed4c700dadb606fcb1c)

218.	[func]		jinmei
	src/lib/dns: added support for RP RDATA.
	(Trac #806, git 4e47d5f6b692c63c907af6681a75024450884a88)

217.	[bug]		jerry
	src/lib/dns/python: Use a signed version of larger size of
	integer and perform more strict range checks with
	PyArg_ParseTuple() in case of overflows.
	(Trac #363, git ce281e646be9f0f273229d94ccd75bf7e08d17cf)

216.	[func]		vorner
	The BIND10_XFROUT_SOCKET_FILE environment variable can be
	used to specify which socket should be used for communication
	between b10-auth and b10-xfrout. Mostly for testing reasons.
	(Trac #615, git 28b01ad5bf72472c824a7b8fc4a8dc394e22e462)

215.	[func]		vorner
	A new process, b10-sockcreator, is added, which will create
	sockets for the rest of the system.  It is the only part
	which will need to keep the root privileges. However, only
	the process exists, nothing can talk to it yet.
	(Trac #366, git b509cbb77d31e388df68dfe52709d6edef93df3f)

214.	[func]*		vorner
	Zone manager no longer thinks it is secondary master for
	all zones in the database. They are listed in
	Zonemgr/secondary_zones configuration variable (in the form
	[{"name": "example.com", "class": "IN"}]).
	(Trac #670, git 7c1e4d5e1e28e556b1d10a8df8d9486971a3f052)

213.	[bug]		naokikambe
	Solved incorrect datetime of "bind10.boot_time" and also
	added a new command "sendstats" for Bob. This command is
	to send statistics data to the stats daemon immediately.
	The solved problem is that statistics data doesn't surely
	reach to the daemon because Bob sent statistics data to
	the daemon while it is starting. So the daemon invokes the
	command for Bob after it starts up. This command is also
	useful for resending statistics data via bindctl manually.
	(Trac #521, git 1c269cbdc76f5dc2baeb43387c4d7ccc6dc863d2)

212.	[bug]		naokikambe
	Fixed that the ModuleCCSession object may group_unsubscribe in the
	closed CC session in being deleted.
	(Trac #698, git 0355bddc92f6df66ef50b920edd6ec3b27920d61)

211.	[func]		shane
	Implement "--brittle" option, which causes the server to exit
	if any of BIND 10's processes dies.
	(Trac #788, git 88c0d241fe05e5ea91b10f046f307177cc2f5bc5)

210.	[bug]		jerry
	src/bin/auth: fixed a bug where type ANY queries don't provide
	additional glue records for ANSWER section.
	(Trac #699, git 510924ebc57def8085cc0e5413deda990b2abeee)

bind10-devel-20110322 released on March 22, 2011

209.	[func]		jelte
	Resolver now uses the NSAS when looking for a nameserver to
	query for any specific zone. This also includes keeping track of
	the RTT for that nameserver.
	(Trac #495, git 76022a7e9f3ff339f0f9f10049aa85e5784d72c5)

208.	[bug]*		jelte
	Resolver now answers REFUSED on queries that are not for class IN.
	This includes the various CH TXT queries, which will be added
	later.
	(git 012f9e78dc611c72ea213f9bd6743172e1a2ca20)

207.	[func]		jelte
	Resolver now starts listening on localhost:53 if no configuration
	is set.
	(Trac #471, git 1960b5becbba05570b9c7adf5129e64338659f07)

206.	[func]		shane
	Add the ability to list the running BIND 10 processes using the
	command channel. To try this, use "Boss show_processes".
	(Trac #648, git 451bbb67c2b5d544db2f7deca4315165245d2b3b)

205.	[bug]		jinmei
	b10-auth, src/lib/datasrc: fixed a bug where b10-auth could return
	an empty additional section for delegation even if some glue is
	crucial when it fails to find some other glue records in its data
	source.
	(Trac #646, git 6070acd1c5b2f7a61574eda4035b93b40aab3e2b)

204.	[bug]		jinmei
	b10-auth, src/lib/datasrc: class ANY queries were not handled
	correctly in the generic data source (mainly for sqlite3).  It
	could crash b10-auth in the worst case, and could result in
	incorrect responses in some other cases.
	(Trac #80, git c65637dd41c8d94399bd3e3cee965b694b633339)

203.	[bug]		zhang likun
	Fix resolver cache memory leak: when cache is destructed, rrset
	and message entries in it are not destructed properly.
	(Trac #643, git aba4c4067da0dc63c97c6356dc3137651755ffce)

202.	[func]		vorner
	It is possible to specify a different directory where we look for
	configuration files (by -p) and different configuration file to
	use (-c).  Also, it is possible to specify the port on which
	cmdctl should listen (--cmdctl-port).
	(Trac #615, git 5514dd78f2d61a222f3069fc94723ca33fb3200b)

201.	[bug]		jerry
	src/bin/bindctl: bindctl doesn't show traceback on shutdown.
	(Trac #588, git 662e99ef050d98e86614c4443326568a0b5be437)

200.	[bug]		Jelte
	Fixed a bug where incoming TCP connections were not closed.
	(Trac #589, git 1d88daaa24e8b1ab27f28be876f40a144241e93b)

199.	[func]		ocean
	Cache negative responses (NXDOMAIN/NODATA) from authoritative
	server for recursive resolver.
	(Trac #493, git f8fb852bc6aef292555063590c361f01cf29e5ca)

198.	[bug]		jinmei
	b10-auth, src/lib/datasrc: fixed a bug where hot spot cache failed
	to reuse cached SOA for negative responses.  Due to this bug
	b10-auth returned SERVFAIL when it was expected to return a
	negative response immediately after a specific SOA query for
	the zone.
	(Trac #626, git 721a53160c15e8218f6798309befe940b9597ba0)

197.	[bug]		zhang likun
	Remove expired message and rrset entries when looking up them
	in cache, touch or remove the rrset entry in cache properly
	when doing lookup or update.
	(Trac #661, git 9efbe64fe3ff22bb5fba46de409ae058f199c8a7)

196.	[bug]		jinmei
	b10-auth, src/lib/datasrc: the backend of the in-memory data
	source could not handle the root name.  As a result b10-auth could
	not work as a root server when using the in-memory data source.
	(Trac #683, git 420ec42bd913fb83da37b26b75faae49c7957c46)

195.	[func]		stephen
	Resolver will now re-try a query over TCP if a response to a UDP
	query has the TC bit set.
	(Trac #499, git 4c05048ba059b79efeab53498737abe94d37ee07)

194.	[bug]		vorner
	Solved a 100% CPU usage problem after switching addresses in b10-auth
	(and possibly, but unconfirmed, in b10-resolver). It was caused by
	repeated reads/accepts on closed socket (the bug was in the code for a
	long time, recent changes made it show).
	(Trac #657, git e0863720a874d75923ea66adcfbf5b2948efb10a)

193.	[func]*		jreed
	Listen on the IPv6 (::) and IPv4 (0.0.0.0) wildcard addresses
	for b10-auth. This returns to previous behavior prior to
	change #184. Document the listen_on configuration in manual.
	(Trac #649, git 65a77d8fde64d464c75917a1ab9b6b3f02640ca6)

192.	[func]*		jreed
	Listen on standard domain port 53 for b10-auth and
	b10-resolver.
	(Trac #617, #618, git 137a6934a14cf0c5b5c065e910b8b364beb0973f)

191.	[func]		jinmei
	Imported system test framework of BIND 9.  It can be run by
	'make systest' at the top source directory.  Notes: currently it
	doesn't work when built in a separate tree.  It also requires
	perl, an inherited dependency from the original framework.
	Also, mainly for the purpose of tests, a new option "--pid-file"
	was added to BoB, with which the boss process will dump its PID
	to the specified file.
	(Trac #606, git 6ac000df85625f5921e8895a1aafff5e4be3ba9c)

190.	[func]		jelte
	Resolver now sets random qids on outgoing queries using
	the boost::mt19937 prng.
	(Trac #583, git 5222b51a047d8f2352bc9f92fd022baf1681ed81)

189.	[bug]		jreed
	Do not install the log message compiler.
	(Trac #634, git eb6441aca464980d00e3ff827cbf4195c5a7afc5)

188.	[bug]		zhang likun
	Make the rrset trust level ranking algorithm used by
	isc::cache::MessageEntry::getRRsetTrustLevel() follow RFC2181
	section 5.4.1.
	(Trac #595 git 19197b5bc9f2955bd6a8ca48a2d04472ed696e81)

187.	[bug]		zhang likun
	Fix the assert error in class isc::cache::RRsetCache by adding the
	check for empty pointer and test case for it.
	(Trac #638, git 54e61304131965c4a1d88c9151f8697dcbb3ce12)

186.	[bug]		jelte
	b10-resolver could stop with an assertion failure on certain kinds
	of messages (there was a problem in error message creation). This
	fixes that.
	(Trac #607, git 25a5f4ec755bc09b54410fcdff22691283147f32)

185.	[bug]		vorner
	Tests use port from private range (53210), lowering chance of
	a conflict with something else (eg. running bind 10).
	(Trac #523, git 301da7d26d41e64d87c0cf72727f3347aa61fb40)

184.	[func]*		vorner
	Listening address and port configuration of b10-auth is the same as
	for b10-resolver now. That means, it is configured through bindctl
	at runtime, in the Auth/listen_on list, not through command line
	arguments.
	(Trac #575, #576, git f06ce638877acf6f8e1994962bf2dbfbab029edf)

183.	[bug]		jerry
	src/bin/xfrout: Enable parallel sessions between xfrout server and
	multi-Auth. The session needs to be created only on the first time
	or if an error occur.
	(Trac #419, git 1d60afb59e9606f312caef352ecb2fe488c4e751)

182.	[func]		jinmei
	Support cppcheck for static code check on C++ code.  If cppcheck
	is available, 'make cppcheck' on the top source directory will run
	the checker and should cleanly complete with an exit code of 0
	(at least with cppcheck 1.47).
	Note: the suppression list isn't included in the final
	distributions.  It should be created by hand or retrieved from
	the git repository.
	(Trac #613, git b973f67520682b63ef38b1451d309be9f4f4b218)

181.	[func]		feng
	Add stop interface into dns server, so we can stop each running
	server individually. With it, user can reconfigure her running server
	with different ip address or port.
	(Trac #388, git 6df94e2db856c1adc020f658cc77da5edc967555)

180.	[build]		jreed
	Fix custom DESTDIR for make install. Patch from Jan Engelhardt.
	(Trac #629, git 5ac67ede03892a5eacf42ce3ace1e4e376164c9f)

bind10-devel-20110224 released on February 24, 2011

179.	[func]		vorner
	It is possible to start and stop resolver and authoritative
	server without restart of the whole system. Change of the
	configuration (Boss/start_auth and Boss/start_resolver) is
	enough.
	(Trac #565, git 0ac0b4602fa30852b0d86cc3c0b4730deb1a58fe)

178.	[func]		jelte
	Resolver now makes (limited) use of the cache
	(Trac #491, git 8b41f77f0099ddc7ca7d34d39ad8c39bb1a8363c)

177.	[func]		stephen
	The upstream fetch code in asiolink is now protocol agnostic to
	allow for the addition of fallback to TCP if a fetch response
	indicates truncation.
	(Trac #554, git 9739cbce2eaffc7e80640db58a8513295cf684de)

176.	[func]		likun
	src/lib/cache: Rename one interface: from lookupClosestRRset()
	to lookupDeepestNS(), and remove one parameter of it.
	(Trac #492, git ecbfb7cf929d62a018dd4cdc7a841add3d5a35ae)

175.	[bug]		jerry
	src/bin/xfrout: Xfrout use the case-sensitive mode to compress
	names in an AXFR massage.
	(Trac #253, git 004e382616150f8a2362e94d3458b59bb2710182)

174.	[bug]*		jinmei
	src/lib/dns: revised dnssectime functions so that they don't rely
	on the time_t type (whose size varies on different systems, which
	can lead to subtle bugs like some form of "year 2038 problem").
	Also handled 32-bit wrap around issues more explicitly, with more
	detailed tests.  The function API has been changed, but the effect
	should be minimal because these functions are mostly private.
	(Trac #61, git 09ece8cdd41c0f025e8b897b4883885d88d4ba5d)

173.	[bug]		jerry
	python/isc/notify: A notify_out test fails without network
	connectivity, encapsulate the socket behavior using a mock
	socket class to fix it.
	(Trac #346, git 319debfb957641f311102739a15059f8453c54ce)

172.	[func]		jelte
	Improved the bindctl cli in various ways, mainly concerning
	list and map item addressing, the correct display of actual values,
	and internal help.
	(Trac #384, git e5fb3bc1ed5f3c0aec6eb40a16c63f3d0fc6a7b2)

171.	[func]		vorner
	b10-auth, src/lib/datasrc: in memory data source now works as a
	complete data source for authoritative DNS servers and b10-auth
	uses it.  It still misses major features, however, including
	DNSSEC support and zone transfer.
	(Last Trac #553, but many more,
	git 6f031a09a248e7684723c000f3e8cc981dcdb349)

170.	[bug]		jinmei
	Tightened validity checks in the NSEC3 constructors, both "from
	"text" and "from wire".  Specifically, wire data containing
	invalid type bitmaps or invalid lengths of salt or hash is now
	correctly rejected.
	(Trac #117, git 9c690982f24fef19c747a72f43c4298333a58f48)

169.	[func]		jelte
	Added a basic implementation for a resolver cache (though not
	used yet).
	(Trac #449, git 8aa3b2246ae095bbe7f855fd11656ae3bdb98986)

168.	[bug]		vorner
	Boss no longer has the -f argument, which was undocumented and
	stayed as a relict of previous versions, currently causing only
	strange behaviour.
	(Trac #572, git 17f237478961005707d649a661cc72a4a0d612d4)

167.	[bug]		naokikambe
	Fixed failure of termination of msgq_test.py with python3
	coverage (3.3.1).
	(Trac #573, git 0e6a18e12f61cc482e07078776234f32605312e5)

166.	[func]		jelte
	The resolver now sends back a SERVFAIL when there is a client
	timeout (timeout_client config setting), but it will not stop
	resolving (until there is a lookup timeout or a result).
	(Trac #497 and #489, git af0e5cd93bebb27cb5c4457f7759d12c8bf953a6)

165.	[func]		jelte
	The resolver now handles CNAMEs, it will follow them, and include
	them in the answer. The maximum length of CNAME chains that is
	supported is 16.
	(Trac #497, git af0e5cd93bebb27cb5c4457f7759d12c8bf953a6)

164.	[bug]		y-aharen
	IntervalTimer: Modified the interface to accept interval in
	milliseconds. It shortens the time of the tests of IntervalTimer.
	(Trac #452, git c9f6acc81e24c4b8f0eb351123dc7b43f64e0914)

163.	[func]		vorner
	The pimpl design pattern is used in UDPServer, with a shared
	pointer. This makes it smaller to copy (which is done a lot as a
	side effect of being coroutine) and speeds applications of this
	class (notably b10-auth) up by around 10%.
	(Trac #537, git 94cb95b1d508541201fc064302ba836164d3cbe6)

162.	[func]		stephen
	Added C++ logging, allowing logging at different severities.
	Code specifies the message to be logged via a symbol, and the
	logging code picks up the message from an in-built dictionary.
	The contents of the dictionary can be replaced at run-time by
	locale-specific messages.  A message compiler program is provided
	to create message header files and supply the default messages.
	(Trac #438, git 7b1606cea7af15dc71f5ec1d70d958b00aa98af7)

161.	[func]		stephen
	Added ResponseScrubber class to examine response from
	a server and to remove out-of-bailiwick RRsets.  Also
	does cross-section checks to ensure consistency.
	(Trac #496, git b9296ca023cc9e76cda48a7eeebb0119166592c5)

160.	[func]		jelte
	Updated the resolver to take 3 different timeout values;
	timeout_query for outstanding queries we sent while resolving
	timeout_client for sending an answer back to the client
	timeout_lookup for stopping the resolving
	(currently 2 and 3 have the same final effect)
	(Trac #489, git 578ea7f4ba94dc0d8a3d39231dad2be118e125a2)

159.	[func]		smann
	The resolver now has a configurable set of root servers to start
	resolving at (called root_addresses). By default these are not
	(yet) filled in. If empty, a hardcoded address for f-root will be
	used right now.
	(Trac #483, git a07e078b4feeb01949133fc88c9939254c38aa7c)

158.	[func]		jelte
	The Resolver module will now do (very limited) resolving, if not
	set to forwarding mode (i.e. if the configuration option
	forward_addresses is left empty). It only supports referrals that
	contain glue addresses at this point, and does no other processing
	of authoritative answers.
	(Trac #484, git 7b84de4c0e11f4a070e038ca4f093486e55622af)

157.	[bug]		vorner
	One frozen process no longer freezes the whole b10-msgq. It caused the
	whole system to stop working.
	(Trac #420, git 93697f58e4d912fa87bc7f9a591c1febc9e0d139)

156.	[func]		stephen
	Added ResponseClassifier class to examine response from
	a server and classify it into one of several categories.
	(Trac #487, git 18491370576e7438c7893f8551bbb8647001be9c)

bind10-devel-20110120 released on January 20, 2011

155.	[doc]		jreed
	Miscellaneous documentation improvements for man pages and
	the guide, including auth, resolver, stats, xfrout, and
	zonemgr.  (git c14c4741b754a1eb226d3bdc3a7abbc4c5d727c0)

154.	[bug]		jinmei
	b10-xfrin/b10-zonemgr: Fixed a bug where these programs didn't
	receive command responses from CC sessions.  Eventually the
	receive buffer became full, and many other components that rely
	on CC channels would stall (as noted in #420 and #513).  This is
	an urgent care fix due to the severity of the problem; we'll need
	to revisit it for cleaner fix later.
	(Trac #516, git 62c72fcdf4617e4841e901408f1e7961255b8194)

153.	[bug]		jelte
	b10-cfgmgr: Fixed a bug where configuration updates sometimes
	lost previous settings in the configuration manager.
	(Trac #427, git 2df894155657754151e0860e2ca9cdbed7317c70)

152.	[func]*		jinmei
	b10-auth: Added new configuration variable "statistics-interval"
	to allow the user to change the timer interval for periodic
	statistics updates.  The update can also be disabled by setting
	the value to 0.  Disabling statistics updates will also work as
	a temporary workaround of a known issue that b10-auth can block in
	sending statistics and stop responding to queries as a result.
	(Trac #513, git 285c5ee3d5582ed6df02d1aa00387f92a74e3695)

151.	[bug]		smann
	lib/log/dummylog.h:
	lib/log/dummylog.cc: Modify dlog so that it takes an optional
	2nd argument of type bool (true or false). This flag, if
	set, will cause the message to be printed whether or not
	-v is chosen.
        (Trac #432, git 880220478c3e8702d56d761b1e0b21b77d08ee5a)

150.	[bug]		jelte
	b10-cfgmgr: No longer save the configuration on exit. Configuration
	is already saved if it is changed successfully, so writing it on
	exit (and hence, when nothing has changed too) is unnecessary and
	may even cause problems.
	(Trac #435, git fd7baa38c08d54d5b5f84930c1684c436d2776dc)

149.	[bug]		jelte
	bindctl: Check if the user session has disappeared (either by a
	timeout or by a server restart), and reauthenticate if so. This
	fixes the 'cmdctl not running' problem.
        (Trac #431, git b929be82fec5f92e115d8985552f84b4fdd385b9)

148.	[func]		jelte
	bindctl: Command results are now pretty-printed (i.e. printed in
	a more readable form). Empty results are no longer printed at all
	(used to print '{}'), and the message
	'send the command to cmd-ctrl' has also been removed.
	(git 3954c628c13ec90722a2d8816f52a380e0065bae)

147.	[bug]		jinmei
	python/isc/config: Fixed a bug that importing custom configuration
	(in b10-config.db) of a remote module didn't work.
	(Trac #478, git ea4a481003d80caf2bff8d0187790efd526d72ca)

146.	[func]		jelte
	Command arguments were not validated internally against their
	specifications. This change fixes that (on the C++ side, Python
	side depends on an as yet planned addition). Note: this is only
	an added internal check, the cli already checks format.
	(Trac #473, git 5474eba181cb2fdd80e2b2200e072cd0a13a4e52)

145.	[func]*		jinmei
	b10-auth: added a new command 'loadzone' for (re)loading a
	specific zone.  The command syntax is generic but it is currently
	only feasible for class IN in memory data source.  To reload a
	zone "example.com" via bindctl, execute the command as follows:
	> Auth loadzone origin = example.com
	(Trac #467 git 4f7e1f46da1046de527ab129a88f6aad3dba7562
	from 1d7d3918661ba1c6a8b1e40d8fcbc5640a84df12)

144.	[build]		jinmei
	Introduced a workaround for clang++ build on FreeBSD (and probably
	some other OSes).  If building BIND 10 fails with clang++ due to
	a link error about "__dso_handle", try again from the configure
	script with CXX_LIBTOOL_LDFLAGS=-L/usr/lib (the path actually
	doesn't matter; the important part is the -L flag).  This
	workaround is not automatically enabled as it's difficult to
	detect the need for it dynamically, and must be enabled via the
	variable by hand.
	(Trac #474, git cfde436fbd7ddf3f49cbbd153999656e8ca2a298)

143.	[build]		jinmei
	Fixed build problems with clang++ in unit tests due to recent
	changes.  No behavior change. (Trac #448, svn r4133)

142.	[func]		jinmei
	b10-auth: updated query benchmark so that it can test in memory
	data source.  Also fixed a bug that the output buffer isn't
	cleared after query processing, resulting in misleading results
	or program crash.  This is a regression due to change #135.
	(Trac #465, svn r4103)

141.	[bug]		jinmei
	b10-auth: Fixed a bug that the authoritative server includes
	trailing garbage data in responses.  This is a regression due to
	change #135. (Trac #462, svn r4081)

140.	[func]		y-aharen
	src/bin/auth: Added a feature to count queries and send counter
	values to statistics periodically. To support it, added wrapping
	class of asio::deadline_timer to use as interval timer.
	The counters can be seen using the "Stats show" command from
	bindctl.  The result would look like:
	  ... "auth.queries.tcp": 1, "auth.queries.udp": 1 ...
	Using the "Auth sendstats" command you can make b10-auth send the
	counters to b10-stats immediately.
	(Trac #347, svn r4026)

139.	[build]		jreed
	Introduced configure option and make targets for generating
	Python code coverage report. This adds new make targets:
	report-python-coverage and clean-python-coverage. The C++
	code coverage targets were renamed to clean-cpp-coverage
	and report-cpp-coverage. (Trac #362, svn r4023)

138.	[func]*		jinmei
	b10-auth: added a configuration interface to support in memory
	data sources.  For example, the following command to bindctl
	will configure a memory data source containing the "example.com"
	zone with the zone file named "example.com.zone":
	> config set Auth/datasources/ [{"type": "memory", "zones": \
	 [{"origin": "example.com", "file": "example.com.zone"}]}]
	By default, the memory data source is disabled; it must be
	configured explicitly.  To disable it again, specify a null list
	for Auth/datasources:
	> config set Auth/datasources/ []
	Notes: it's currently for class IN only.  The zone files are not
	actually loaded into memory yet (which will soon be implemented).
	This is an experimental feature and the syntax may change in
	future versions.
	(Trac #446, svn r3998)

137.	[bug]		jreed
	Fix run_*.sh scripts that are used for development testing
	so they use a msgq socket file in the build tree.
	(Trac #226, svn r3989)

136.	[bug]		jelte
	bindctl (and the configuration manager in general) now no longer
	accepts 'unknown' data; i.e. data for modules that it does not know
	about, or configuration items that are not specified in the .spec
	files.
	(Trac #202, svn r3967)

135.	[func]		each
	Add b10-resolver. This is an example recursive server that
	currently does forwarding only and no caching.
	(Trac #327, svn r3903)

134.	[func]		vorner
	b10-resolver supports timeouts and retries in forwarder mode.
	(Trac #401, svn r3660)

133.	[func]		vorner
	New temporary logging function available in isc::log. It is used by
	b10-resolver.
	(Trac #393, r3602)

132.	[func]		vorner
	The b10-resolver is configured through config manager.
	It has "listen_on" and "forward_addresses" options.
	(Trac #389, r3448)

131.	[func]		jerry
	src/lib/datasrc: Introduced two template classes RBTree and RBNode
	to provide the generic map with domain name as key and anything as
	the value. Because of some unresolved design issue, the new classes
	are only intended to be used by memory zone and zone table.
	(Trac #397, svn r3890)

130.	[func]		jerry
	src/lib/datasrc: Introduced a new class MemoryDataSrc to provide
	the general interface for memory data source.  For the initial
	implementation, we don't make it a derived class of AbstractDataSrc
	because the interface is so different (we'll eventually
	consider this as part of the generalization work).
	(Trac #422, svn r3866)

129.	[func]		jinmei
	src/lib/dns: Added new functions masterLoad() for loading master
	zone files.  The initial implementation can only parse a limited
	form of master files, but BIND 9's named-compilezone can convert
	any valid zone file into the acceptable form.
	(Trac #423, svn r3857)

128.	[build]		vorner
	Test for query name = '.', type = DS to authoritative nameserver
	for root zone was added.
	(Trac #85, svn r3836)

127.	[bug]		stephen
	During normal operation process termination and resurrection messages
	are now output regardless of the state of the verbose flag.
	(Trac #229, svn r3828)

126.	[func]		ocean
	The Nameserver Address Store (NSAS) component has been added. It takes
	care of choosing an IP address of a nameserver when a zone needs to be
	contacted.
	(Trac #356, Trac #408, svn r3823)

bind10-devel-20101201 released on December 01, 2010

125.	[func]		jelte
	Added support for addressing individual list items in bindctl
	configuration commands; If you have an element that is a list, you
	can use foo[X]		integer
	(starting at 0)
	(Trac #405, svn r3739)

124.	[bug]		jreed
	Fix some wrong version reporting. Now also show the version
	for the component and BIND 10 suite. (Trac #302, svn r3696)

123.	[bug]		jelte
	src/bin/bindctl printed values had the form of python literals
	(e.g. 'True'), while the input requires valid JSON (e.g. 'true').
	Output changed to JSON format for consistency. (svn r3694)

122.	[func]		stephen
	src/bin/bind10: Added configuration options to Boss to determine
	whether to start the authoritative server, recursive server (or
	both). A dummy program has been provided for test purposes.
	(Trac #412, svn r3676)

121.	[func]		jinmei
	src/lib/dns: Added support for TSIG RDATA.  At this moment this is
	not much of real use, however, because no protocol support was
	added yet.  It will soon be added. (Trac #372, svn r3649)

120.	[func]		jinmei
	src/lib/dns: introduced two new classes, TSIGKey and TSIGKeyRing,
	to manage TSIG keys. (Trac #381, svn r3622)

119.	[bug]		jinmei
	The master file parser of the python datasrc module incorrectly
	regarded a domain name beginning with a decimal number as a TTL
	specification.  This confused b10-loadzone and had it reject to
	load a zone file that contains such a name.
	Note: this fix is incomplete and the loadzone would still be
	confused if the owner name is a syntactically indistinguishable
	from a TTL specification.  This is part of a more general issue
	and will be addressed in Trac #413. (Trac #411, svn r3599)

118.	[func]		jinmei
	src/lib/dns: changed the interface of
	AbstractRRset::getRdataIterator() so that the internal
	cursor would point to the first RDATA automatically.  This
	will be a more intuitive and less error prone behavior.
	This is a backward compatible change. (Trac #410, r3595)

117.	[func]		jinmei
	src/lib/datasrc: added new zone and zone table classes for the
	support of in memory data source.  This is an intermediate step to
	the bigger feature, and is not yet actually usable in practice.
	(Trac #399, svn r3590)

116.	[bug]		jerry
	src/bin/xfrout: Xfrout and Auth will communicate by long tcp
	connection, Auth needs to make a new connection only on the first
	time or if an error occurred.
	(Trac #299, svn r3482)

115.	[func]*		jinmei
	src/lib/dns: Changed DNS message flags and section names from
	separate classes to simpler enums, considering the balance between
	type safety and usability.  API has been changed accordingly.
	More documentation and tests were provided with these changes.
	(Trac #358, r3439)

114.	[build]		jinmei
	Supported clang++.  Note: Boost >= 1.44 is required.
	(Trac #365, svn r3383)

113.	[func]*		zhanglikun
	Folder name 'utils'(the folder in /src/lib/python/isc/) has been
	renamed	to 'util'. Programs that used 'import isc.utils.process'
	now need to use 'import isc.util.process'. The folder
	/src/lib/python/isc/Util is removed since it isn't used by any
	program. (Trac #364, r3382)

112.	[func]		zhang likun
	Add one mixin class to override the naive serve_forever() provided
	in python library socketserver. Instead of polling for shutdown
	every poll_interval seconds, one socketpair is used to wake up
	the waiting server. (Trac #352, svn r3366)

111.	[bug]*		Vaner
	Make sure process xfrin/xfrout/zonemgr/cmdctl can be stopped
	properly when user enter "ctrl+c" or 'Boss shutdown' command
	through bindctl.  The ZonemgrRefresh.run_timer and
	NotifyOut.dispatcher spawn a thread themselves.
	(Trac #335, svn r3273)

110.	[func]		Vaner
	Added isc.net.check module to check ip addresses and ports for
	correctness and isc.net.addr to hold IP address. The bind10, xfrin
	and cmdctl programs are modified to use it.
	(Trac #353, svn r3240)

109.	[func]		naokikambe
	Added the initial version of the stats module for the statistics
	feature of BIND 10, which supports the restricted features and
	items and reports via bindctl command. (Trac #191, r3218)
	Added the document of the stats module, which is about how stats
	module collects the data (Trac #170, [wiki:StatsModule])

108.	[func]		jerry
	src/bin/zonemgr: Provide customizable configurations for
	lowerbound_refresh, lowerbound_retry, max_transfer_timeout and
	jitter_scope. (Trac #340, r3205)

107.	[func]		likun
	Remove the parameter 'db_file' for command 'retransfer' of
	xfrin module. xfrin.spec will not be generated by script.
	(Trac #329, r3171)

106.	[bug]		likun
	When xfrin can't connect with one zone's master, it should tell
	the bad news to zonemgr, so that zonemgr can reset the timer for
	that zone. (Trac #329, r3170)

105.	[bug]		Vaner
	Python processes: they no longer take 100% CPU while idle
	due to a busy loop in reading command session in a nonblocking way.
	(Trac #349, svn r3153), (Trac #382, svn r3294)

104.	[bug]		jerry
	bin/zonemgr: zonemgr should be attempting to refresh expired zones.
	(Trac #336, r3139)

103.	[bug]		jerry
	lib/python/isc/log: Fixed an issue with python logging,
	python log shouldn't die with OSError. (Trac #267, r3137)

102.	[build]		jinmei
	Disable threads in ASIO to minimize build time dependency.
	(Trac #345, r3100)

101.	[func]		jinmei
	src/lib/dns: Completed Opcode and Rcode implementation with more
	tests and documentation.  API is mostly the same but the
	validation was a bit tightened. (Trac #351, svn r3056)

100.	[func]		Vaner
	Python processes: support naming of python processes so
	they're not all called python3.
	(Trac #322, svn r3052)

99.	[func]*		jinmei
	Introduced a separate EDNS class to encapsulate EDNS related
	information more cleanly.  The related APIs are changed a bit,
	although it won't affect most of higher level applications.
	(Trac #311, svn r3020)

98.	[build]		jinmei
	The ./configure script now tries to search some common include
	paths for boost header files to minimize the need for explicit
	configuration with --with-boost-include. (Trac #323, svn r3006)

97.	[func]		jinmei
	Added a micro benchmark test for query processing of b10-auth.
	(Trac #308, svn r2982)

96.	[bug]		jinmei
	Fixed two small issues with configure: Do not set CXXFLAGS so that
	it can be customized; Make sure --disable-static works.
	(Trac #325, r2976)

bind10-devel-20100917 released on September 17, 2010

95.	[doc]		jreed
	Add b10-zonemgr manual page. Update other docs to introduce
	this secondary manager. (Trac #341, svn r2951)

95.	[bug]		jreed
	bin/xfrout and bin/zonemgr: Fixed some stderr output.
	(Trac #342, svn r2949)

94.	[bug]		jelte
	bin/xfrout:  Fixed a problem in xfrout where only 2 or 3 RRs
	were used per DNS message in the xfrout stream.
	(Trac #334, r2931)

93.	[bug]		jinmei
	lib/datasrc: A DS query could crash the library (and therefore,
	e.g. the authoritative server) if some RR of the same apex name
	is stored in the hot spot cache. (Trac #307, svn r2923)

92.	[func]*		jelte
	libdns_python (the python wrappers for libdns++) has been renamed
	to pydnspp (Python DNS++). Programs and libraries that used
	'import libdns_python' now need to use 'import pydnspp'.
	(Trac #314, r2902)

91.	[func]*		jinmei
	lib/cc: Use const pointers and const member functions for the API
	as much as possible for safer operations.  Basically this does not
	change the observable behavior, but some of the API were changed
	in a backward incompatible manner.  This change also involves more
	copies, but at this moment the overhead is deemed acceptable.
	(Trac #310, r2803)

90.	[build]		jinmei
	(Darwin/Mac OS X specific) Specify DYLD_LIBRARY_PATH for tests and
	experimental run under the source tree.  Without this loadable
	python modules refer to installation paths, which may confuse the
	operation due to version mismatch or even trigger run time errors
	due to missing libraries. (Trac #313, r2782)

89.	[build]		jinmei
	Generate b10-config.db for tests at build time so that the source
	tree does not have to be writable. (Trac #315, r2776)

88.	[func]		jelte
	Blocking reads on the msgq command channel now have a timeout
	(defaults to 4 seconds, modifiable as needed by modules).
	Because of this, modules will no longer block indefinitely
	if they are waiting for a message that is not sent for whatever
	reason. (Trac #296, r2761)

87.	[func]		zhanglikun
	lib/python/isc/notifyout: Add the feature of notify-out, when
	zone axfr/ixfr finishing, the server will notify its slaves.
	(Trac #289, svn r2737)

86.	[func]		jerry
	bin/zonemgr: Added zone manager module. The zone manager is one
	of the co-operating processes of BIND 10, which keeps track of
	timers and other information necessary for BIND 10 to act as a
	slave. (Trac #215, svn r2737)

85.	[build]*		jinmei
	Build programs using dynamic link by default.  A new configure
	option --enable-static-link is provided to force static link for
	executable programs.  Statically linked programs can be run on a
	debugger more easily and would be convenient for developers.
	(Trac #309, svn r2723)

bind10-devel-20100812 released on August 12, 2010

84.	[bug]		jinmei, jerry
	This is a quick fix patch for the issue: AXFR fails half the
	time because of connection problems. xfrout client will make
	a new connection every time. (Trac #299, svn r2697)

83.	[build]*		jreed
	The configure --with-boost-lib option is removed. It was not
	used since the build included ASIO. (svn r2684)

82.	[func]		jinmei
	bin/auth: Added -u option to change the effective process user
	of the authoritative server after invocation.  The same option to
	the boss process will be propagated to b10-auth, too.
	(Trac #268, svn r2675)

81.	[func]		jinmei
	Added a C++ framework for micro benchmark tests.  A supplemental
	library functions to build query data for the tests were also
	provided. (Trac #241, svn r2664)

80.	[bug]		jelte
	bindctl no longer accepts configuration changes for unknown or
	non-running modules (for the latter, this is until we have a
	way to verify those options, at which point it'll be allowed
	again).
	(Trac #99, r2657)

79.	[func]		feng, jinmei
	Refactored the ASIO link interfaces to move incoming XFR and
	NOTIFY processing to the auth server class.  Wrapper classes for
	ASIO specific concepts were also provided, so that other BIND 10
	modules can (eventually) use the interface without including the
	ASIO header file directly.  On top of these changes, AXFR and
	NOTIFY processing was massively improved in terms of message
	validation and protocol conformance.  Detailed tests were provided
	to confirm the behavior.
	Note: Right now, NOTIFY doesn't actually trigger subsequent zone
	transfer due to security reasons. (Trac #221, r2565)

78.	[bug]		jinmei
	lib/dns: Fixed miscellaneous bugs in the base32 (hex) and hex
	(base16) implementation, including incorrect padding handling,
	parser failure in decoding with a SunStudio build, missing
	validation on the length of encoded hex string.  Test cases were
	more detailed to identify these bugs and confirm the fix.  Also
	renamed the incorrect term of "base32" to "base32hex".  This
	changed the API, but they are not intended to be used outside
	libdns++, so we don't consider it a backward incompatible change.
	(Trac #256, r2549)

77.	[func]		zhanglikun
	Make error message be more friendly when running cmdctl and it's
	already running (listening on same port)(Trac #277, r2540)

76.	[bug]		jelte
	Fixed a bug in the handling of 'remote' config modules (i.e.
	modules that peek at the configuration of other modules), where
	they answered 'unknown command' to commands for those other
	modules. (Trac #278, r2506)

75.	[bug]		jinmei
	Fixed a bug in the sqlite3 data source where temporary strings
	could be referenced after destruction.  It caused various lookup
	failures with SunStudio build. (Trac #288, r2494)

74.	[func]*		jinmei
	Refactored the cc::Session class by introducing an abstract base
	class.  Test code can use their own derived mock class so that
	tests can be done without establishing a real CC session.  This
	change also modified some public APIs, mainly in the config
	module. (Trac #275, r2459)

73.	[bug]		jelte
	Fixed a bug where in bindctl, locally changed settings were
	reset when the list of running modules is updated. (Trac #285,
	r2452)

72.	[build]		jinmei
	Added -R when linking python wrapper modules to libpython when
	possible.  This helps build BIND 10 on platforms that install
	libpython whose path is unknown to run-time loader.  NetBSD is a
	known such platform. (Trac #148, r2427)

71.	[func]		each
	Add "-a" (address) option to bind10 to specify an address for
	the auth server to listen on.

70.	[func]		each
	Added a hot-spot cache to libdatasrc to speed up access to
	repeatedly-queried data and reduce the number of queries to
	the underlying database; this should substantially improve
	performance.  Also added a "-n" ("no cache") option to
	bind10 and b10-auth to disable the cache if needed.
	(Trac #192, svn r2383)

bind10-devel-20100701 released on July 1, 2010

69.	[func]*		jelte
	Added python wrappers for libdns++ (isc::dns), and libxfr. This
	removes the dependency on Boost.Python. The wrappers don't
	completely implement all functionality, but the high-level API
	is wrapped, and current modules use it now.
	(Trac #181, svn r2361)

68.	[func]		zhanglikun
	Add options -c (--certificate-chain) to bindctl. Override class
	HTTPSConnection to support server certificate validation.
	Add support to cmdctl.spec file, now there are three configurable
	items for cmdctl: 'key_file', 'cert_file' and 'accounts_file',
	all of them can be changed in runtime.
	(Trac #127, svn r2357)

67.	[func]		zhanglikun
	Make bindctl's command parser only do minimal check.
	Parameter value can be a sequence of non-space characters,
	or a string surrounded by quotation marks (these marks can
	be a part of the value string in escaped form). Make error
	message be more friendly. (If there is some error in
	parameter's value, the parameter name will be provided).
	Refactor function login_to_cmdctl() in class BindCmdInterpreter:
	avoid using Exception to catch all exceptions.
	(Trac #220, svn r2356)

66.	[bug]		each
	Check for duplicate RRsets before inserting data into a message
	section; this, among other things, will prevent multiple copies
	of the same CNAME from showing up when there's a loop. (Trac #69,
	svn r2350)

65.	[func]		shentingting
	Various loadzone improvements: allow optional comment for
	$TTL, allow optional origin and comment for $INCLUDE, allow
	optional comment for $ORIGIN, support BIND9 extension of
	time units for TTLs, and fix bug to not use class as part
	of label name when records don't have a label but do have
	a class.  Added verbose options to exactly what is happening
	with loadzone.  Added loadzone test suite of different file
	formats to load.
	(Trac #197, #199, #244, #161, #198, #174, #175, svn r2340)

64.	[func]		jerry
	Added python logging framework. It is for testing and
	experimenting with logging ideas. Currently, it supports
	three channels (file, syslog and stderr) and five levels
	(debug, info, warning, error and critical).
	(Trac #176, svn r2338)

63.	[func]		shane
	Added initial support for setuid(), using the "-u" flag. This will
	be replaced in the future, but for now provides a reasonable
	starting point.
	(Trac #180, svn r2330)

62.	[func]		jelte
	bin/xfrin: Use the database_file as configured in Auth to transfers
	bin/xfrout: Use the database_file as configured in Auth to transfers

61.	[bug]		jelte
	bin/auth: Enable b10-auth to be launched in source tree
	(i.e. use a zone database file relative to that)

60.	[build]		jinmei
	Supported SunStudio C++ compiler.  Note: gtest still doesn't work.
	(Trac #251, svn r2310)

59.	[bug]		jinmei
	lib/datasrc, bin/auth: The authoritative server could return a
	SERVFAIL with a partial answer if it finds a data source broken
	while looking for an answer.  This can happen, for example, if a
	zone that doesn't have an NS RR is configured and loaded as a
	sqlite3 data source. (Trac #249, r2286)

58.	[bug]		jinmei
	Worked around an interaction issue between ASIO and standard C++
	library headers.  Without this ASIO didn't work: sometimes the
	application crashes, sometimes it blocked in the ASIO module.
	(Trac #248, svn r2187, r2190)

57.	[func]		jinmei
	lib/datasrc: used a simpler version of Name::split (change 31) for
	better readability.  No behavior change. (Trac #200, svn r2159)

56.	[func]*		jinmei
	lib/dns: renamed the library name to libdns++ to avoid confusion
	with the same name of library of BIND 9.
	(Trac #190, svn r2153)

55.	[bug]		shane
	bin/xfrout: xfrout exception on Ctrl-C now no longer generates
	exception for 'Interrupted system call'
	(Trac #136, svn r2147)

54.	[bug]		zhanglikun
	bin/xfrout: Enable b10-xfrout can be launched in source
	code tree.
	(Trac #224, svn r2103)

53.	[bug]		zhanglikun
	bin/bindctl: Generate a unique session ID by using
	socket.gethostname() instead of socket.gethostbyname(),
	since the latter one could make bindctl	stall if its own
	host name can't be resolved.
	(Trac #228, svn r2096)

52.	[func]		zhanglikun
	bin/xfrout: When xfrout is launched, check whether the
	socket file is being used by one running xfrout process,
	if it is, exit from python.	If the file isn't a socket file
	or nobody is listening, it will be removed. If it can't
	be removed, exit from python.
	(Trac #151, svn r2091)

bind10-devel-20100602 released on June 2, 2010

51.	[build]		jelte
	lib/python: Add bind10_config.py module for paths and
	possibly other configure-time variables. Allow some components
	to find spec files in build tree when ran from source.
	(Trac #223)

50.	[bug]		zhanglikun
	bin/xfrin: a regression in xfrin: it can't communicate with
	a remote server. (Trac #218, svn r2038)

49.	[func]*		jelte
	Use unix domain sockets for msgq. For b10-msgq, the command
	line options --msgq-port and -m were removed. For bind10,
	the -msgq-port option was removed, and the -m command line
	option was changed to be a filename (instead of port number).
	(Trac #183, svn r2009)

48.	[func]		jelte
	bin/auth: Use asio's io_service for the msgq handling.
	(svn r2007)

47.	[func]		zhanglikun
	bin/cmdctl: Add value/type check for commands sent to
	cmdctl. (Trac #201, svn r1959)

46.	[func]		zhanglikun
	lib/cc: Fix real type data encoding/decoding. (Trac #193,
	svn r1959)

45.	[func]		zhanglikun
	bin/bind10: Pass verbose option to more modules. (Trac
	#205, svn r1957)

44.	[build]		jreed
	Install headers for libdns and libexception. (Trac #68,
	svn r1941)

43.	[func]		jelte
	lib/cc: Message queuing on cc channel. (Trac #58, svn r1870)

42.	[func]		jelte
	lib/python/isc/config:      Make temporary file with python
	tempfile module instead of manual with fixed name. (Trac
	#184, svn r1859)

41.	[func]		jelte
	Module descriptions in spec files. (Trac #90, svn r1856)

40.	[build]		jreed
	Report detected features and configure settings at end of
	configure output. (svn r1836)

39.	[func]*		each
	Renamed libauth to libdatasrc.

38.	[bug]		zhanglikun
	Send command 'shutdown' to Xfrin and Xfrout when boss receive SIGINT.
	Remove unused socket file when Xfrout process exits. Make sure Xfrout
	exit by itself when it receives SIGINT, instead of being killed by the
	signal SIGTERM or SIGKILL sent from boss.
	(Trac #135, #151, #134, svn r1797)

37.	[build]		jinmei
	Check for the availability of python-config. (Trac #159,
	svn r1794)

36.	[func]		shane
	bin/bind10:	Miscellaneous code cleanups and improvements.
	(Trac #40, svn r2012)

35.	[bug]		jinmei
	bin/bindctl: fixed a bug that it didn't accept IPv6 addresses as
	command arguments. (Trac #219, svn r2022)

34.	[bug]		jinmei
	bin/xfrin: fixed several small bugs with many additional unit
	tests.  Fixes include: IPv6 transport support, resource leak,
	and non IN class support. (Trac #185, svn r2000)

33.	[bug]		each
	bin/auth: output now prepended with "[b10-auth]" (Trac
	#109, svn r1985)

32.	[func]*		each
	bin/auth: removed custom query-processing code, changed
        boost::asio code to use plain asio instead, and added asio
        headers to the source tree.  This allows building without
        using an external boost library. (Trac #163, svn r1983)

31.	[func]		jinmei
	lib/dns: added a separate signature for Name::split() as a
	convenient wrapper for common usage. (Trac #49, svn r1903)

30.	[bug]		jinmei
	lib/dns: parameter validation of Name::split() was not sufficient,
	and invalid parameters could cause integer overflow and make the
	library crash. (Trac #177, svn r1806)

bind10-devel-20100421 released on April 21, 2010

29.	[build]		jreed
	Enable Python unit tests for "make check". (svn r1762)

28.	[bug]		jreed
	Fix msgq CC test so it can find its module. (svn r1751)

27.	[build]		jelte
	Add missing copyright license statements to various source
	files. (svn r1750)

26.	[func]		jelte
	Use PACKAGE_STRING (name + version) from config.h instead
	of hard-coded value in CH TXT version.bind replies (Trac
	#114, svn r1749)

25.	[func]*		jreed
	Renamed msgq to b10-msgq. (Trac #25, svn r1747, r1748)

24.	[func]		jinmei
	Support case-sensitive name compression in MessageRenderer.
	(Trac #142, svn r1704)

23.	[func]		jinmei
	Support a simple name with possible compression. (svn r1701)

22.	[func]		zhanglikun
	b10-xfrout for AXFR-out support added. (svn r1629, r1630)

21.	[bug]		zhanglikun
	Make log message more readable when xfrin failed. (svn
	r1697)

20.	[bug]		jinmei
	Keep stderr for child processes if -v is specified. (svn
	r1690, r1698)

19.	[bug]		jinmei
	Allow bind10 boss to pass environment variables from parent.
	(svn r1689)

18.	[bug]		jinmei
	Xfrin warn if bind10_dns load failed. (svn r1688)

17.	[bug]		jinmei
	Use sqlite3_ds.load() in xfrin module and catch Sqlite3DSError
	explicitly. (svn r1684)

16.	[func]*		zhanglikun
	Removed print_message and print_settings configuration
	commands from Xfrin. (Trac #136, svn r1682)

15.	[func]*		jinmei
	Changed zone loader/updater so trailing dot is not required.
	(svn r1681)

14.	[bug]		shane
	Change shutdown to actually SIGKILL properly. (svn r1675)

13.	[bug]		jinmei
	Don't ignore other RRs than SOA even if the second SOA is
	found. (svn r1674)

12.	[build]		jreed
	Fix tests and testdata so can be used from a read-only
	source directory.

11.	[build]		jreed
	Make sure python tests scripts are included in tarball.
	(svn r1648)

10.	[build]		jinmei
	Improve python detection for configure. (svn r1622)

9.	[build]		jinmei
	Automake the python binding of libdns. (svn r1617)

8.	[bug]		zhanglikun
	Fix log errors which may cause xfrin module to crash. (svn
	r1613)

7.	[func]		zhanglikun
	New API for inserting zone data to sqlite3 database for
	AXFR-in. (svn r1612, r1613)

6.	[bug]		jreed
	More code review, miscellaneous cleanups, style guidelines,
	and new and improved unit tests added.

5.	[doc]		jreed
	Manual page cleanups and improvements.

4.	[bug]		jinmei
	NSEC RDATA fixes for buffer overrun lookups, incorrect
	boundary checks, spec-non-conformant behaviors. (svn r1611)

3.	[bug]		jelte
	Remove a re-raise of an exception that should only have
	been included in an error answer on the cc channel. (svn
	r1601)

2.	[bug]		mgraff
	Removed unnecessary sleep() from ccsession.cc. (svn r1528)

1.	[build]*		jreed
	The configure --with-boostlib option changed to --with-boost-lib.

bind10-devel-20100319 released on March 19, 2010

For complete code revision history, see
	http://git.bind10.isc.org/cgi-bin/cgit.cgi/bind10
Specific git changesets can be accessed at:
	http://git.bind10.isc.org/cgi-bin/cgit.cgi/bind10/commit/?id=rrr
or after cloning the original git repository by executing:
	% git diff rrrr^ rrrr
Subversion changesets are not accessible any more.  The subversion
revision numbers will be replaced with corresponding git revisions.
Trac tickets can be accessed at: https://bind10.isc.org/ticket/nnn

LEGEND
[bug] general bug fix.  This is generally a backward compatible change,
	unless it's deemed to be impossible or very hard to keep
	compatibility to fix the bug.
[build] compilation and installation infrastructure change.
[doc] update to documentation. This shouldn't change run time behavior.
[func] new feature.  In some cases this may be a backward incompatible
	change, which would require a bump of major version.
[security] security hole fix. This is no different than a general bug
	fix except that it will be handled as confidential and will cause
	security patch releases.
*: Backward incompatible or operational change.<|MERGE_RESOLUTION|>--- conflicted
+++ resolved
@@ -1,4 +1,7 @@
-<<<<<<< HEAD
+828.	[build]		jreed
+	The configure script no longer requires pkg-config.
+	(Trac #3511, git 99a5a2db8c011b358873d485ac48f7c78ac6374c)
+
 827.	[build]		jiri, tomek
 	Deprecated AC_PROG_LIBTOOL macro replaced by LT_INIT.
 	(Trac #3525, git 6c0aacf29fae1d0501ca69ff6324df8d4fc8c7ee)
@@ -15,11 +18,6 @@
 	Kea deamons report configuration summary when the configuration is
 	applied successfully.
 	(Trac #3477, git f39d208024f720f72c931016cfa50a54e80f8c61)
-=======
-8xx.	[build]		jreed
-	The configure script no longer requires pkg-config.
-	(Trac #3511, git tbd)
->>>>>>> 99a5a2db
 
 823.	[build]		tomek
 	query_cmp tool removed from the source code.
