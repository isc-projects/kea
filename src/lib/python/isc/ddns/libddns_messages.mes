# Copyright (C) 2012  Internet Systems Consortium, Inc. ("ISC")
#
# Permission to use, copy, modify, and/or distribute this software for any
# purpose with or without fee is hereby granted, provided that the above
# copyright notice and this permission notice appear in all copies.
#
# THE SOFTWARE IS PROVIDED "AS IS" AND ISC DISCLAIMS ALL WARRANTIES WITH
# REGARD TO THIS SOFTWARE INCLUDING ALL IMPLIED WARRANTIES OF MERCHANTABILITY
# AND FITNESS.  IN NO EVENT SHALL ISC BE LIABLE FOR ANY SPECIAL, DIRECT,
# INDIRECT, OR CONSEQUENTIAL DAMAGES OR ANY DAMAGES WHATSOEVER RESULTING FROM
# LOSS OF USE, DATA OR PROFITS, WHETHER IN AN ACTION OF CONTRACT, NEGLIGENCE
# OR OTHER TORTIOUS ACTION, ARISING OUT OF OR IN CONNECTION WITH THE USE OR
# PERFORMANCE OF THIS SOFTWARE.

# No namespace declaration - these constants go in the global namespace
# of the libddns_messages python module.

% LIBDDNS_PREREQ_FORMERR update client %1 for zone %2: Format error in prerequisite (%3). Non-zero TTL.
The prerequisite with the given name, class and type is not well-formed.
The specific prerequisite is shown. In this case, it has a non-zero TTL value.
A FORMERR error response is sent to the client.

% LIBDDNS_PREREQ_FORMERR_ANY update client %1 for zone %2: Format error in prerequisite (%3). Non-zero TTL or rdata found.
The prerequisite with the given name, class and type is not well-formed.
The specific prerequisite is shown. In this case, it either has a non-zero
TTL value, or has rdata fields. A FORMERR error response is sent to the client.

% LIBDDNS_PREREQ_FORMERR_CLASS update client %1 for zone %2: Format error in prerequisite (%3). Bad class.
The prerequisite with the given name, class and type is not well-formed.
The specific prerequisite is shown. In this case, the class of the
prerequisite should either match the class of the zone in the Zone Section,
or it should be ANY or NONE, and it is not. A FORMERR error response is sent
to the client.

% LIBDDNS_PREREQ_FORMERR_NONE update client %1 for zone %2: Format error in prerequisite (%3). Non-zero TTL or rdata found.
The prerequisite with the given name, class and type is not well-formed.
The specific prerequisite is shown. In this case, it either has a non-zero
TTL value, or has rdata fields. A FORMERR error response is sent to the client.

% LIBDDNS_PREREQ_NAME_IN_USE_FAILED update client %1 for zone %2: 'Name is in use' prerequisite not satisfied (%3), rcode: %4
A DNS UPDATE prerequisite was not satisfied. The specific prerequisite that
was not satisfied is shown. The client is sent an error response with the
given rcode.
In this case, the specific prerequisite is 'Name is in use'. From RFC2136:
Name is in use.  At least one RR with a specified NAME (in
the zone and class specified by the Zone Section) must exist.
Note that this prerequisite is NOT satisfied by empty
nonterminals.

% LIBDDNS_PREREQ_NAME_NOT_IN_USE_FAILED update client %1 for zone %2: 'Name is not in use' (%3) prerequisite not satisfied, rcode: %4
A DNS UPDATE prerequisite was not satisfied. The specific prerequisite that
was not satisfied is shown. The client is sent an error response with the
given rcode.
In this case, the specific prerequisite is 'Name is not in use'.
From RFC2136:
Name is not in use.  No RR of any type is owned by a
specified NAME.  Note that this prerequisite IS satisfied by
empty nonterminals.

% LIBDDNS_PREREQ_NOTZONE update client %1 for zone %2: prerequisite not in zone (%3)
A DDNS UPDATE prerequisite has a name that does not appear to be inside
the zone specified in the Zone section of the UPDATE message.
The specific prerequisite is shown. A NOTZONE error response is sent to
the client.

% LIBDDNS_PREREQ_RRSET_DOES_NOT_EXIST_FAILED update client %1 for zone %2: 'RRset does not exist' (%3) prerequisite not satisfied, rcode: %4
A DNS UPDATE prerequisite was not satisfied. The specific prerequisite that
was not satisfied is shown. The client is sent an error response with the
given rcode.
In this case, the specific prerequisite is 'RRset does not exist'.
From RFC2136:
RRset does not exist.  No RRs with a specified NAME and TYPE
(in the zone and class denoted by the Zone Section) can exist.

% LIBDDNS_PREREQ_RRSET_EXISTS_FAILED update client %1 for zone %2: 'RRset exists (value independent)' (%3) prerequisite not satisfied, rcode: %4
A DNS UPDATE prerequisite was not satisfied. The specific prerequisite that
was not satisfied is shown. The client is sent an error response with the
given rcode.
In this case, the specific prerequisite is 'RRset exists (value independent)'.
From RFC2136:
RRset exists (value dependent).  A set of RRs with a
specified NAME and TYPE exists and has the same members
with the same RDATAs as the RRset specified here in this
Section.

% LIBDDNS_PREREQ_RRSET_EXISTS_VAL_FAILED update client %1 for zone %2: 'RRset exists (value dependent)' (%3) prerequisite not satisfied, rcode: %4
A DNS UPDATE prerequisite was not satisfied. The specific prerequisite that
was not satisfied is shown. The client is sent an error response with the
given rcode.
In this case, the specific prerequisite is 'RRset exists (value dependent)'.
From RFC2136:
RRset exists (value independent).  At least one RR with a
specified NAME and TYPE (in the zone and class specified by
the Zone Section) must exist.

<<<<<<< HEAD
% LIBDDNS_UPDATE_ADD_BAD_TYPE update client %1 for zone %2: update addition RR bad type: %3
The Update section of a DDNS update message contains a statement
that tries to add a record of an invalid type. Most likely the
record has an RRType that is considered a 'meta' type, which
cannot be zone content data. The specific record is shown.
A FORMERR response is sent back to the client.

% LIBDDNS_UPDATE_BAD_CLASS update client %1 for zone %2: bad class in update RR: %3
The Update section of a DDNS update message contains an RRset with
a bad class. The class of the update RRset must be either the same
as the class in the Zone Section, ANY, or NONE.
A FORMERR response is sent back to the client.

% LIBDDNS_UPDATE_DATASRC_ERROR error in datasource during DDNS update: %1
An error occured while committing the DDNS update changes to the
datasource. The specific error is printed. A SERVFAIL response is sent
back to the client.

% LIBDDNS_UPDATE_DELETE_BAD_TYPE update client %1 for zone %2: update deletion RR bad type: %3
The Update section of a DDNS update message contains a statement
that tries to delete an rrset of an invalid type. Most likely the
record has an RRType that is considered a 'meta' type, which
cannot be zone content data. The specific record is shown.
A FORMERR response is sent back to the client.

% LIBDDNS_UPDATE_DELETE_NONZERO_TTL update client %1 for zone %2: update deletion RR has non-zero TTL: %3
The Update section of a DDNS update message contains a 'delete rrset'
statement with a non-zero TTL. This is not allowed by the protocol.
A FORMERR response is sent back to the client.

% LIBDDNS_UPDATE_DELETE_RRSET_NOT_EMPTY update client %1 for zone %2: update deletion RR contains data %3
The Update section of a DDNS update message contains a 'delete rrset'
statement with a non-empty RRset. This is not allowed by the protocol.
A FORMERR response is sent back to the client.

% LIBDDNS_UPDATE_DELETE_RR_BAD_TYPE update client %1 for zone %2: update deletion RR bad type: %3
The Update section of a DDNS update message contains a statement
that tries to delete one or more rrs of an invalid type. Most
likely the records have an RRType that is considered a 'meta'
type, which cannot be zone content data. The specific record is
shown. A FORMERR response is sent back to the client.

% LIBDDNS_UPDATE_DELETE_RR_NONZERO_TTL update client %1 for zone %2: update deletion RR has non-zero TTL: %3
The Update section of a DDNS update message contains a 'delete rrs'
statement with a non-zero TTL. This is not allowed by the protocol.
A FORMERR response is sent back to the client.
=======
% LIBDDNS_UPDATE_APPROVED update client %1 for zone %2 approved
Debug message.  An update request was approved in terms of the zone's
update ACL.

% LIBDDNS_UPDATE_DENIED update client %1 for zone %2 denied
Informational message.  An update request was denied because it was
rejected by the zone's update ACL.  When this library is used by
b10-ddns, the server will respond to the request with an RCODE of
REFUSED as described in Section 3.3 of RFC2136.

% LIBDDNS_UPDATE_DROPPED update client %1 for zone %2 dropped
Informational message.  An update request was denied because it was
rejected by the zone's update ACL.  When this library is used by
b10-ddns, the server will then completely ignore the request; no
response will be sent.
>>>>>>> 91164ce5

% LIBDDNS_UPDATE_ERROR update client %1 for zone %2: %3
Debug message.  An error is found in processing a dynamic update
request.  This log message is used for general errors that are not
normally expected to happen.  So, in general, it would mean some
problem in the client implementation or an interoperability issue
with this implementation.  The client's address, the zone name and
class, and description of the error are logged.

% LIBDDNS_UPDATE_FORWARD_FAIL update client %1 for zone %2: update forwarding not supported
Debug message.  An update request is sent to a secondary server.  This
is not necessarily invalid, but this implementation does not yet
support update forwarding as specified in Section 6 of RFC2136 and it
will simply return a response with an RCODE of NOTIMP to the client.
The client's address and the zone name/class are logged.

% LIBDDNS_UPDATE_NOTAUTH update client %1 for zone %2: not authoritative for update zone
Debug message.  An update request was received for a zone for which
the receiving server doesn't have authority.  In theory this is an
unexpected event, but there are client implementations that could send
update requests carelessly, so it may not necessarily be so uncommon
in practice.  If possible, you may want to check the implementation or
configuration of those clients to suppress the requests.  As specified
in Section 3.1 of RFC2136, the receiving server will return a response
with an RCODE of NOTAUTH.

% LIBDDNS_UPDATE_NOTZONE update client %1 for zone %2: update RR out of zone %3
A DDNS UPDATE record has a name that does not appear to be inside
the zone specified in the Zone section of the UPDATE message.
The specific update record is shown. A NOTZONE error response is
sent to the client.

% LIBDDNS_UPDATE_PREREQUISITE_FAILED prerequisite failed in update client %1 for zone %2: result code %3
The handling of the prerequisite section (RFC2136 Section 3.2) found
that one of the prerequisites was not satisfied. The result code
should give more information on what prerequisite type failed.
If the result code is FORMERR, the prerequisite section was not well-formed.
An error response with the given result code is sent back to the client.

% LIBDDNS_UPDATE_UNCAUGHT_EXCEPTION update client %1 for zone %2: uncaught exception while processing update section: %1
An uncaught exception was encountered while processing the Update
section of a DDNS message. The specific exception is shown in the log message.
To make sure DDNS service is not interrupted, this problem is caught instead
of reraised; The update is aborted, and a SERVFAIL is sent back to the client.
This is most probably a bug in the DDNS code, but *could* be caused by
the data source.<|MERGE_RESOLUTION|>--- conflicted
+++ resolved
@@ -93,13 +93,16 @@
 specified NAME and TYPE (in the zone and class specified by
 the Zone Section) must exist.
 
-<<<<<<< HEAD
 % LIBDDNS_UPDATE_ADD_BAD_TYPE update client %1 for zone %2: update addition RR bad type: %3
 The Update section of a DDNS update message contains a statement
 that tries to add a record of an invalid type. Most likely the
 record has an RRType that is considered a 'meta' type, which
 cannot be zone content data. The specific record is shown.
 A FORMERR response is sent back to the client.
+
+% LIBDDNS_UPDATE_APPROVED update client %1 for zone %2 approved
+Debug message.  An update request was approved in terms of the zone's
+update ACL.
 
 % LIBDDNS_UPDATE_BAD_CLASS update client %1 for zone %2: bad class in update RR: %3
 The Update section of a DDNS update message contains an RRset with
@@ -140,10 +143,6 @@
 The Update section of a DDNS update message contains a 'delete rrs'
 statement with a non-zero TTL. This is not allowed by the protocol.
 A FORMERR response is sent back to the client.
-=======
-% LIBDDNS_UPDATE_APPROVED update client %1 for zone %2 approved
-Debug message.  An update request was approved in terms of the zone's
-update ACL.
 
 % LIBDDNS_UPDATE_DENIED update client %1 for zone %2 denied
 Informational message.  An update request was denied because it was
@@ -156,7 +155,6 @@
 rejected by the zone's update ACL.  When this library is used by
 b10-ddns, the server will then completely ignore the request; no
 response will be sent.
->>>>>>> 91164ce5
 
 % LIBDDNS_UPDATE_ERROR update client %1 for zone %2: %3
 Debug message.  An error is found in processing a dynamic update
