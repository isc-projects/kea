// Copyright (C) 2010  Internet Systems Consortium, Inc. ("ISC")
//
// Permission to use, copy, modify, and/or distribute this software for any
// purpose with or without fee is hereby granted, provided that the above
// copyright notice and this permission notice appear in all copies.
//
// THE SOFTWARE IS PROVIDED "AS IS" AND ISC DISCLAIMS ALL WARRANTIES WITH
// REGARD TO THIS SOFTWARE INCLUDING ALL IMPLIED WARRANTIES OF MERCHANTABILITY
// AND FITNESS.  IN NO EVENT SHALL ISC BE LIABLE FOR ANY SPECIAL, DIRECT,
// INDIRECT, OR CONSEQUENTIAL DAMAGES OR ANY DAMAGES WHATSOEVER RESULTING FROM
// LOSS OF USE, DATA OR PROFITS, WHETHER IN AN ACTION OF CONTRACT, NEGLIGENCE
// OR OTHER TORTIOUS ACTION, ARISING OUT OF OR IN CONNECTION WITH THE USE OR
// PERFORMANCE OF THIS SOFTWARE.

#ifndef ZONE_H
#define ZONE_H 1

#include <dns/name.h>
#include <dns/rrset.h>
#include <dns/rrtype.h>
#include <dns/rrset_collection_base.h>

#include <datasrc/exceptions.h>
#include <datasrc/result.h>
#include <datasrc/rrset_collection_base.h>

#include <utility>
#include <vector>

namespace isc {
namespace datasrc {

/// \brief Out of zone exception
///
/// This is thrown when a method is called for a name or RRset which
/// is not in or below the zone.
class OutOfZone : public ZoneException {
public:
    OutOfZone(const char* file, size_t line, const char* what) :
        ZoneException(file, line, what) {}
};

/// \brief The base class to search a zone for RRsets
///
/// The \c ZoneFinder class is an abstract base class for representing
/// an object that performs DNS lookups in a specific zone accessible via
/// a data source.  In general, different types of data sources (in-memory,
/// database-based, etc) define their own derived classes of \c ZoneFinder,
/// implementing ways to retrieve the required data through the common
/// interfaces declared in the base class.  Each concrete \c ZoneFinder
/// object is therefore (conceptually) associated with a specific zone
/// of one specific data source instance.
///
/// The origin name and the RR class of the associated zone are available
/// via the \c getOrigin() and \c getClass() methods, respectively.
///
/// The most important method of this class is \c find(), which performs
/// the lookup for a given domain and type.  See the description of the
/// method for details.
///
/// \note It's not clear whether we should request that a zone finder form a
/// "transaction", that is, whether to ensure the finder is not susceptible
/// to changes made by someone else than the creator of the finder.  If we
/// don't request that, for example, two different lookup results for the
/// same name and type can be different if other threads or programs make
/// updates to the zone between the lookups.  We should revisit this point
/// as we gain more experiences.
class ZoneFinder {
public:
    /// Result codes of the \c find() method.
    ///
    /// Note: the codes are tentative.  We may need more, or we may find
    /// some of them unnecessary as we implement more details.
    ///
    /// See the description of \c find() for further details of how
    /// these results should be interpreted.
    enum Result {
        SUCCESS,                ///< An exact match is found.
        DELEGATION,             ///< The search encounters a zone cut.
        NXDOMAIN, ///< There is no domain name that matches the search name
        NXRRSET,  ///< There is a matching name but no RRset of the search type
        CNAME,    ///< The search encounters and returns a CNAME RR
        DNAME    ///< The search encounters and returns a DNAME RR
    };

    /// Special attribute flags on the result of the \c find() method
    ///
    /// The flag values defined here are intended to signal to the caller
    /// that it may need special handling on the result.  This is particularly
    /// of concern when DNSSEC is requested.  For example, for negative
    /// responses the caller would want to know whether the zone is signed
    /// with NSEC or NSEC3 so that it can subsequently provide necessary
    /// proof of the result.
    ///
    /// The caller is generally expected to get access to the information
    /// via read-only getter methods of \c FindContext so that it won't rely
    /// on specific details of the representation of the flags.  So these
    /// definitions are basically only meaningful for data source
    /// implementations.
    enum FindResultFlags {
        RESULT_DEFAULT = 0,       ///< The default flags
        RESULT_WILDCARD = 1,      ///< find() resulted in a wildcard match
        RESULT_NSEC_SIGNED = 2,   ///< The zone is signed with NSEC RRs
        RESULT_NSEC3_SIGNED = 4   ///< The zone is signed with NSEC3 RRs
    };

    /// Find options.
    ///
    /// The option values are used as a parameter for \c find().
    /// These are values of a bitmask type.  Bitwise operations can be
    /// performed on these values to express compound options.
    enum FindOptions {
        FIND_DEFAULT = 0,       ///< The default options
        FIND_GLUE_OK = 1,       ///< Allow search under a zone cut
        FIND_DNSSEC = 2,        ///< Require DNSSEC data in the answer
                                ///< (RRSIG, NSEC, etc.). The implementation
                                ///< is allowed to include it even if it is
                                ///< not set.
        NO_WILDCARD = 4         ///< Do not try wildcard matching.
    };

protected:
    /// \brief A convenient tuple representing a set of find() results.
    ///
    /// This helper structure is specifically expected to be used as an input
    /// for the construct of the \c Context class object used by derived
    /// ZoneFinder implementations.  This is therefore defined as protected.
    struct ResultContext {
        ResultContext(Result code_param,
                      isc::dns::ConstRRsetPtr rrset_param,
                      FindResultFlags flags_param = RESULT_DEFAULT) :
            code(code_param), rrset(rrset_param), flags(flags_param)
        {}
        const Result code;
        const isc::dns::ConstRRsetPtr rrset;
        const FindResultFlags flags;
    };

public:
    /// \brief A helper function to strip RRSIGs when FIND_DNSSEC is not
    /// requested.
    static isc::dns::ConstRRsetPtr
    stripRRsigs(isc::dns::ConstRRsetPtr rp, const FindOptions options);

    /// \brief Context of the result of a find() call.
    ///
    /// This class encapsulates results and (possibly) associated context
    /// of a call to the \c find() method.   The public member variables of
    /// this class represent the result of the call.  They are a
    /// straightforward tuple of the result code and a pointer (and
    /// optionally special flags) to the found RRset.
    ///
    /// These member variables will be initialized on construction and never
    /// change, so for convenience we allow the applications to refer to some
    /// of the members directly.  For some others we provide read-only accessor
    /// methods to hide specific representation.
    ///
    /// Another role of this class is to provide the interface to some common
    /// processing logic that may be necessary using the result of \c find().
    /// Specifically, it's expected to be used in the context of DNS query
    /// handling, where the caller would need to look into the data source
    /// again based on the \c find() result.  For example, it would need to
    /// get A and/or AAAA records for some of the answer or authority RRs.
    ///
    /// This class defines (a set of) method(s) that can be commonly used
    /// for such purposes for any type of data source (as long as it conforms
    /// to the public \c find() interface).  In some cases, a specific data
    /// source implementation may want to (and can) optimize the processing
    /// exploiting its internal data structure and the knowledge of the context
    /// of the precedent \c find() call.  Such a data source implementation
    /// can define a derived class of the base Context and override the
    /// specific virtual method.
    ///
    /// This base class defines these common protected methods along with
    /// some helper pure virtual methods that would be necessary for the
    /// common methods.  If a derived class wants to use the common version
    /// of the protected method, it needs to provide expected result through
    /// their implementation of the pure virtual methods.
    ///
    /// This class object is generally expected to be associated with the
    /// ZoneFinder that originally performed the \c find() call, and expects
    /// the finder is valid throughout the lifetime of this object.  It's
    /// caller's responsibility to ensure that assumption.
    class Context {
    public:
        /// \brief The constructor.
        ///
        /// \param options The find options specified for the find() call.
        /// \param result The result of the find() call.
        Context(FindOptions options, const ResultContext& result) :
            code(result.code), rrset(result.rrset),
            flags_(result.flags), options_(options)
        {}

        /// \brief The destructor.
        virtual ~Context() {}

        const Result code;
        const isc::dns::ConstRRsetPtr rrset;

        /// Return true iff find() results in a wildcard match.
        bool isWildcard() const { return ((flags_ & RESULT_WILDCARD) != 0); }

        /// Return true when the underlying zone is signed with NSEC.
        ///
        /// The \c find() implementation allows this to return false if
        /// \c FIND_DNSSEC isn't specified regardless of whether the zone
        /// is signed or which of NSEC/NSEC3 is used.
        ///
        /// When this is returned, the implementation of find() must ensure
        /// that \c rrset be a valid NSEC RRset as described in \c find()
        /// documentation.
        bool isNSECSigned() const {
            return ((flags_ & RESULT_NSEC_SIGNED) != 0);
        }

        /// Return true when the underlying zone is signed with NSEC3.
        ///
        /// The \c find() implementation allows this to return false if
        /// \c FIND_DNSSEC isn't specified regardless of whether the zone
        /// is signed or which of NSEC/NSEC3 is used.
        bool isNSEC3Signed() const {
            return ((flags_ & RESULT_NSEC3_SIGNED) != 0);
        }

        /// \brief Find and return additional RRsets corresponding to the
        ///        result of \c find().
        ///
        /// If this context is based on a normal find() call that resulted
        /// in SUCCESS or DELEGATION, it examines the returned RRset (in many
        /// cases NS, sometimes MX or others), searches the data source for
        /// specified type of additional RRs for each RDATA of the RRset
        /// (e.g., A or AAAA for the name server addresses), and stores the
        /// result in the given vector.  The vector may not be empty; this
        /// method appends any found RRsets to it, without touching existing
        /// elements.
        ///
        /// If this context is based on a findAll() call that resulted in
        /// SUCCESS, it performs the same process for each RRset returned in
        /// the \c findAll() call.
        ///
        /// The caller specifies desired RR types of the additional RRsets
        /// in \c requested_types.  Normally it consists of A and/or AAAA
        /// types, but other types can be specified.
        ///
        /// This method is meaningful only when the precedent find()/findAll()
        /// call resulted in SUCCESS or DELEGATION.  Otherwise this method
        /// does nothing.
        ///
        /// \note The additional RRsets returned via method are limited to
        /// ones contained in the zone which the corresponding find/findAll
        /// call searched (possibly including glues under a zone cut where
        /// they are applicable).  If the caller needs to get out-of-zone
        /// additional RRsets, it needs to explicitly finds them by
        /// identifying the corresponding zone and calls \c find() for it.
        ///
        /// \param requested_types A vector of RR types for desired additional
        ///  RRsets.
        /// \param result A vector to which any found additional RRsets are
        /// to be inserted.
        void getAdditional(
            const std::vector<isc::dns::RRType>& requested_types,
            std::vector<isc::dns::ConstRRsetPtr>& result)
        {
            // Perform common checks, and delegate the process to the default
            // or specialized implementation.
            if (code != SUCCESS && code != DELEGATION) {
                return;
            }

            getAdditionalImpl(requested_types, result);
        }

    protected:
        /// \brief Return the \c ZoneFinder that created this \c Context.
        ///
        /// A derived class implementation can return NULL if it defines
        /// other protected methods that require a non NULL result from
        /// this method.  Otherwise it must return a valid, non NULL pointer
        /// to the \c ZoneFinder object.
        ///
        /// When returning non NULL, the ownership of the pointed object
        /// was not transferred to the caller; it cannot be assumed to be
        /// valid after the originating \c Context object is destroyed.
        /// Also, the caller must not try to delete the returned object.
        virtual ZoneFinder* getFinder() = 0;

        /// \brief Return a vector of RRsets corresponding to findAll() result.
        ///
        /// This method returns a set of RRsets that correspond to the
        /// returned RRsets to a prior \c findAll() call.
        ///
        /// A derived class implementation can return NULL if it defines
        /// other protected methods that require a non NULL result from
        /// this method.  Otherwise it must return a valid, non NULL pointer
        /// to a vector that correspond to the expected set of RRsets.
        ///
        /// When returning non NULL, the ownership of the pointed object
        /// was not transferred to the caller; it cannot be assumed to be
        /// valid after the originating \c Context object is destroyed.
        /// Also, the caller must not try to delete the returned object.
        virtual const std::vector<isc::dns::ConstRRsetPtr>*
        getAllRRsets() const = 0;

        /// \brief Actual implementation of getAdditional().
        ///
        /// This base class defines a default implementation that can be
        /// used for any type of data sources.  A data source implementation
        /// can override it.
        ///
        /// The default version of this implementation requires both
        /// \c getFinder() and \c getAllRRsets() return valid results.
        virtual void getAdditionalImpl(
            const std::vector<isc::dns::RRType>& requested_types,
            std::vector<isc::dns::ConstRRsetPtr>& result);

    private:
        const FindResultFlags flags_;
    protected:
        const FindOptions options_;
    };

    /// \brief Generic ZoneFinder context that works for all implementations.
    ///
    /// This is a concrete derived class of \c ZoneFinder::Context that
    /// only use the generic (default) versions of the protected methods
    /// and therefore work for any data source implementation.
    ///
    /// A data source implementation can use this class to create a
    /// \c Context object as a return value of \c find() or \c findAll()
    /// method if it doesn't have to optimize specific protected methods.
    class GenericContext : public Context {
    public:
        /// \brief The constructor for the normal find call.
        ///
        /// This constructor is expected to be called from the \c find()
        /// method when it constructs the return value.
        ///
        /// \param finder The ZoneFinder on which find() is called.
        /// \param options See the \c Context class.
        /// \param result See the \c Context class.
        GenericContext(ZoneFinder& finder, FindOptions options,
                       const ResultContext& result) :
            Context(options, result), finder_(finder)
        {}

        /// \brief The constructor for the normal findAll call.
        ///
        /// This constructor is expected to be called from the \c findAll()
        /// method when it constructs the return value.
        ///
        /// It copies the vector that is to be returned to the caller of
        /// \c findAll() for possible subsequent use.  Note that it cannot
        /// simply hold a reference to the vector because the caller may
        /// alter it after the \c findAll() call.
        ///
        /// \param finder The ZoneFinder on which findAll() is called.
        /// \param options See the \c Context class.
        /// \param result See the \c Context class.
        /// \param all_set Reference to the vector given by the caller of
        ///       \c findAll(), storing the RRsets to be returned.
        GenericContext(ZoneFinder& finder, FindOptions options,
                       const ResultContext& result,
                       const std::vector<isc::dns::ConstRRsetPtr>& all_set) :
            Context(options, result), finder_(finder), all_set_(all_set)
        {}

    protected:
        virtual ZoneFinder* getFinder() { return (&finder_); }
        virtual const std::vector<isc::dns::ConstRRsetPtr>*
        getAllRRsets() const {
            return (&all_set_);
        }

    private:
        ZoneFinder& finder_;
        std::vector<isc::dns::ConstRRsetPtr> all_set_;
    };

    ///
    /// \name Constructors and Destructor.
    ///
    //@{
protected:
    /// The default constructor.
    ///
    /// This is intentionally defined as \c protected as this base class should
    /// never be instantiated (except as part of a derived class).
    ZoneFinder() {}
public:
    /// The destructor.
    virtual ~ZoneFinder() {}
    //@}

    ///
    /// \name Getter Methods
    ///
    /// These methods should never throw an exception.
    //@{
    /// Return the origin name of the zone.
    virtual isc::dns::Name getOrigin() const = 0;

    /// Return the RR class of the zone.
    virtual isc::dns::RRClass getClass() const = 0;
    //@}

    ///
    /// \name Search Methods
    ///
    //@{
    /// Search the zone for a given pair of domain name and RR type.
    ///
    /// Each derived version of this method searches the underlying backend
    /// for the data that best matches the given name and type.
    /// This method is expected to be "intelligent", and identifies the
    /// best possible answer for the search key.  Specifically,
    ///
    /// - If the search name belongs under a zone cut, it returns the code
    ///   of \c DELEGATION and the NS RRset at the zone cut.
    /// - If there is no matching name, it returns the code of \c NXDOMAIN.
    /// - If there is a matching name but no RRset of the search type, it
    ///   returns the code of \c NXRRSET.  This case includes the search name
    ///   matches an empty node of the zone.
    /// - If there is a CNAME RR of the searched name but there is no
    ///   RR of the searched type of the name (so this type is different from
    ///   CNAME), it returns the code of \c CNAME and that CNAME RR.
    ///   Note that if the searched RR type is CNAME, it is considered
    ///   a successful match, and the code of \c SUCCESS will be returned.
    /// - If the search name matches a delegation point of DNAME, it returns
    ///   the code of \c DNAME and that DNAME RR.
    ///
    /// No RRset will be returned in the \c NXDOMAIN and \c NXRRSET cases
    /// (\c rrset member of \c FindContext will be NULL), unless DNSSEC data
    /// are required.  See below for the cases with DNSSEC.
    ///
    /// The returned \c FindContext object can also provide supplemental
    /// information about the search result via its methods returning a
    /// boolean value.  Such information may be useful for the caller if
    /// the caller wants to collect additional DNSSEC proofs based on the
    /// search result.
    ///
    /// The \c options parameter specifies customized behavior of the search.
    /// Their semantics is as follows (they are or bit-field):
    ///
    /// - \c FIND_GLUE_OK Allow search under a zone cut.  By default the search
    ///   will stop once it encounters a zone cut.  If this option is specified
    ///   it remembers information about the highest zone cut and continues
    ///   the search until it finds an exact match for the given name or it
    ///   detects there is no exact match.  If an exact match is found,
    ///   RRsets for that name are searched just like the normal case;
    ///   otherwise, if the search has encountered a zone cut, \c DELEGATION
    ///   with the information of the highest zone cut will be returned.
    ///   Note: the term "glue" in the DNS protocol standard may sometimes
    ///   cause confusion: some people use this term strictly for an address
    ///   record (type AAAA or A) for the name used in the RDATA of an NS RR;
    ///   some others seem to give it broader flexibility.  Nevertheless,
    ///   in this API the "GLUE OK" simply means the search by find() can
    ///   continue beyond a zone cut; the derived class implementation does
    ///   not have to, and should not, check whether the type is an address
    ///   record or whether the query name is pointed by some NS RR.
    ///   It's up to the caller with which definition of "glue" the search
    ///   result with this option should be used.
    /// - \c FIND_DNSSEC Request that DNSSEC data (like NSEC, RRSIGs) are
    ///   returned with the answer. It is allowed for the data source to
    ///   include them even when not requested.
    /// - \c NO_WILDCARD Do not try wildcard matching.  This option is of no
    ///   use for normal lookups; it's intended to be used to get a DNSSEC
    ///   proof of the non existence of any matching wildcard or non existence
    ///   of an exact match when a wildcard match is found.
    ///
    /// In general, \c name is expected to be included in the zone, that is,
    /// it should be equal to or a subdomain of the zone origin.  Otherwise
    /// this method will return \c NXDOMAIN with an empty RRset.  But such a
    /// case should rather be considered a caller's bug.
    ///
    /// \note For this reason it's probably better to throw an exception
    /// than returning \c NXDOMAIN.  This point should be revisited in a near
    /// future version.  In any case applications shouldn't call this method
    /// for an out-of-zone name.
    ///
    /// <b>DNSSEC considerations:</b>
    /// The result when DNSSEC data are required can be very complicated,
    /// especially if it involves negative result or wildcard match.
    /// Specifically, if an application calls this method for DNS query
    /// processing with DNSSEC data, and if the search result code is
    /// either \c NXDOMAIN or \c NXRRRSET, and/or \c isWildcard() returns
    /// true, then the application will need to find additional NSEC or
    /// NSEC3 records for supplemental proofs.  This method helps the
    /// application for such post search processing.
    ///
    /// First, it tells the application whether the zone is signed with
    /// NSEC or NSEC3 via the \c isNSEC(3)Signed() method.  Any sanely signed
    /// zone should be signed with either (and only one) of these two types
    /// of RRs; however, the application should expect that the zone could
    /// be broken and these methods could both return false.  But this method
    /// should ensure that not both of these methods return true.
    ///
    /// In case it's signed with NSEC3, there is no further information
    /// returned from this method.
    ///
    /// In case it's signed with NSEC, this method will possibly return
    /// a related NSEC RRset in the \c rrset member of \c FindContext.
    /// What kind of NSEC is returned depends on the result code
    /// (\c NXDOMAIN or \c NXRRSET) and on whether it's a wildcard match:
    ///
    /// - In case of NXDOMAIN, the returned NSEC covers the queried domain
    ///   that proves that the query name does not exist in the zone.  Note
    ///   that this does not necessarily prove it doesn't even match a
    ///   wildcard (even if the result of NXDOMAIN can only happen when
    ///   there's no matching wildcard either).  It is caller's
    ///   responsibility to provide a proof that there is no matching
    ///   wildcard if that proof is necessary.
    /// - In case of NXRRSET, we need to consider the following cases
    ///   referring to Section 3.1.3 of RFC4035:
    ///
    /// -# (Normal) no data: there is a matching non-wildcard name with a
    ///    different RR type.  This is the "No Data" case of the RFC.
    /// -# (Normal) empty non terminal: there is no matching (exact or
    ///    wildcard) name, but there is a subdomain with an RR of the query
    ///    name.  This is one case of "Name Error" of the RFC.
    /// -# Wildcard empty non terminal: similar to 2a, but the empty name
    ///    is a wildcard, and matches the query name by wildcard expansion.
    ///    This is a special case of "Name Error" of the RFC.
    /// -# Wildcard no data: there is no exact match name, but there is a
    ///    wildcard name that matches the query name with a different type
    ///    of RR.  This is the "Wildcard No Data" case of the RFC.
    ///
    /// In case 1, \c find() returns NSEC of the matching name.
    ///
    /// In case 2, \c find() will return NSEC for the interval where the
    /// empty nonterminal lives. The end of the interval is the subdomain
    /// causing existence of the empty nonterminal (if there's
    /// sub.x.example.com, and no record in x.example.com, then
    /// x.example.com exists implicitly - is the empty nonterminal and
    /// sub.x.example.com is the subdomain causing it).  Note that this NSEC
    /// proves not only the existence of empty non terminal name but also
    /// the non existence of possibly matching wildcard name, because
    /// there can be no better wildcard match than the exact matching empty
    /// name.
    ///
    /// In case 3, \c find() will return NSEC for the interval where the
    /// wildcard empty nonterminal lives.   Cases 2 and 3 are especially
    /// complicated and confusing.  See the examples below.
    ///
    /// In case 4, \c find() will return NSEC of the matching wildcard name.
    ///
    /// Examples: if zone "example.com" has the following record:
    /// \code
    /// a.example.com. NSEC a.b.example.com.
    /// \endcode
    /// a call to \c find() for "b.example.com." with the FIND_DNSSEC option
    /// will result in NXRRSET, and this NSEC will be returned.
    /// Likewise, if zone "example.org" has the following record,
    /// \code
    /// a.example.org. NSEC x.*.b.example.org.
    /// \endcode
    /// a call to \c find() for "y.b.example.org" with FIND_DNSSEC will
    /// result in NXRRSET and this NSEC; \c isWildcard() on the returned
    /// \c FindContext object will return true.
    ///
    /// \exception std::bad_alloc Memory allocation such as for constructing
    ///  the resulting RRset fails
    /// \throw OutOfZone The Name \c name is outside of the origin of the
    /// zone of this ZoneFinder.
    /// \exception DataSourceError Derived class specific exception, e.g.
    /// when encountering a bad zone configuration or database connection
    /// failure.  Although these are considered rare, exceptional events,
    /// it can happen under relatively usual conditions (unlike memory
    /// allocation failure).  So, in general, the application is expected
    /// to catch this exception, either specifically or as a result of
    /// catching a base exception class, and handle it gracefully.
    ///
    /// \param name The domain name to be searched for.
    /// \param type The RR type to be searched for.
    /// \param options The search options.
    /// \return A \c FindContext object enclosing the search result
    ///         (see above).
    virtual boost::shared_ptr<Context> find(const isc::dns::Name& name,
                                            const isc::dns::RRType& type,
                                            const FindOptions options
                                            = FIND_DEFAULT) = 0;

    ///
    /// \brief Finds all RRsets in the given name.
    ///
    /// This function works almost exactly in the same way as the find one. The
    /// only difference is, when the lookup is successful (eg. the code is
    /// SUCCESS), all the RRsets residing in the named node are
    /// copied into the \c target parameter and the rrset member of the result
    /// is NULL. All the other (unsuccessful) cases are handled the same,
    /// including returning delegations, NSEC/NSEC3 availability and NSEC
    /// proofs, wildcard information etc. The options parameter works the
    /// same way and it should conform to the same exception restrictions.
    ///
    /// \param name \see find, parameter name
    /// \param target the successfull result is returned through this
    /// \param options \see find, parameter options
    /// \return \see find and it's result
    virtual boost::shared_ptr<Context> findAll(
        const isc::dns::Name& name,
        std::vector<isc::dns::ConstRRsetPtr> &target,
        const FindOptions options = FIND_DEFAULT) = 0;

    /// A helper structure to represent the search result of \c findNSEC3().
    ///
    /// The idea is similar to that of \c FindContext, but \c findNSEC3() has
    /// special interface and semantics, we use a different structure to
    /// represent the result.
    struct FindNSEC3Result {
        FindNSEC3Result(bool param_matched, uint8_t param_closest_labels,
                        isc::dns::ConstRRsetPtr param_closest_proof,
                        isc::dns::ConstRRsetPtr param_next_proof) :
            matched(param_matched), closest_labels(param_closest_labels),
            closest_proof(param_closest_proof),
            next_proof(param_next_proof)
        {}

        /// true iff closest_proof is a matching NSEC3
        const bool matched;

        /// The number of labels of the identified closest encloser.
        const uint8_t closest_labels;

        /// Either the NSEC3 for the closest provable encloser of the given
        /// name or NSEC3 that covers the name
        const isc::dns::ConstRRsetPtr closest_proof;

        /// When non NULL, NSEC3 for the next closer name.
        const isc::dns::ConstRRsetPtr next_proof;
    };

    /// Search the zone for the NSEC3 RR(s) that prove existence or non
    /// existence of a give name.
    ///
    /// It searches the NSEC3 namespace of the zone (how that namespace is
    /// implemented can vary in specific data source implementation) for NSEC3
    /// RRs that match or cover the NSEC3 hash value for the given name.
    ///
    /// If \c recursive is false, it will first look for the NSEC3 that has
    /// a matching hash.  If it doesn't exist, it identifies the covering NSEC3
    /// for the hash.  In either case the search stops at that point and the
    /// found NSEC3 RR(set) will be returned in the closest_proof member of
    /// \c FindNSEC3Result.  \c matched is true or false depending on
    /// the found NSEC3 is a matched one or covering one.  \c next_proof
    /// is always NULL.  closest_labels must be equal to the number of
    /// labels of \c name (and therefore meaningless).
    ///
    /// If \c recursive is true, it will continue the search toward the zone
    /// apex (origin name) until it finds a provable encloser, that is,
    /// an ancestor of \c name that has a matching NSEC3.  This is the closest
    /// provable encloser of \c name as defined in RFC5155.  In this case,
    /// if the found encloser is not equal to \c name, the search should
    /// have seen a covering NSEC3 for the immediate child of the found
    /// encloser.  That child name is the next closer name as defined in
    /// RFC5155.  In this case, this method returns the NSEC3 for the
    /// closest encloser in \c closest_proof, and the NSEC3 for the next
    /// closer name in \c next_proof of \c FindNSEC3Result.  This set of
    /// NSEC3 RRs provide the closest encloser proof as defined in RFC5155.
    /// closest_labels will be set to the number of labels of the identified
    /// closest encloser.  This will be useful when the caller needs to
    /// construct the closest encloser name from the original \c name.
    /// If, on the other hand, the found closest name is equal to \c name,
    /// this method simply returns it in \c closest_proof.  \c next_proof
    /// is set to NULL.  In all cases \c matched is set to true.
    /// closest_labels will be set to the number of labels of \c name.
    ///
    /// When looking for NSEC3, this method retrieves NSEC3 parameters from
    /// the corresponding zone to calculate hash values.  Actual implementation
    /// of how to do this will differ in different data sources.  If the
    /// NSEC3 parameters are not available \c DataSourceError exception
    /// will be thrown.
    ///
    /// \note This implicitly means this method assumes the zone does not
    /// have more than one set of parameters.  This assumption should be
    /// reasonable in actual deployment and will help simplify the interface
    /// and implementation.  But if there's a real need for supporting
    /// multiple sets of parameters in a single zone, we will have to
    /// extend this method so that, e.g., the caller can specify the parameter
    /// set.
    ///
    /// In general, this method expects the zone is properly signed with NSEC3
    /// RRs.  Specifically, it assumes at least the apex node has a matching
    /// NSEC3 RR (so the search in the recursive mode must always succeed);
    /// it also assumes that it can retrieve NSEC parameters (iterations,
    /// algorithm, and salt) from the zone as noted above.  If these
    /// assumptions aren't met, \c DataSourceError exception will be thrown.
    ///
    /// \exception OutOfZone name is not a subdomain of the zone origin
    /// \exception DataSourceError Low-level or internal datasource errors
    /// happened, or the zone isn't properly signed with NSEC3
    /// (NSEC3 parameters cannot be found, no NSEC3s are available, etc).
    /// \exception std::bad_alloc The underlying implementation involves
    /// memory allocation and it fails
    ///
    /// \param name The name for which NSEC3 RRs are to be found.  It must
    /// be a subdomain of the zone.
    /// \param recursive Whether or not search should continue until it finds
    /// a provable encloser (see above).
    ///
    /// \return The search result and whether or not the closest_proof is
    /// a matching NSEC3, in the form of \c FindNSEC3Result object.
    virtual FindNSEC3Result
    findNSEC3(const isc::dns::Name& name, bool recursive) = 0;
    //@}
};

/// \brief Operator to combine FindOptions
///
/// We would need to manually static-cast the options if we put or
/// between them, which is undesired with bit-flag options. Therefore
/// we hide the cast here, which is the simplest solution and it still
/// provides reasonable level of type safety.
inline ZoneFinder::FindOptions operator |(ZoneFinder::FindOptions a,
                                          ZoneFinder::FindOptions b)
{
    return (static_cast<ZoneFinder::FindOptions>(static_cast<unsigned>(a) |
                                                 static_cast<unsigned>(b)));
}

/// \brief Operator to combine FindResultFlags
///
/// Similar to the same operator for \c FindOptions.  Refer to the description
/// of that function.
inline ZoneFinder::FindResultFlags operator |(
    ZoneFinder::FindResultFlags a,
    ZoneFinder::FindResultFlags b)
{
    return (static_cast<ZoneFinder::FindResultFlags>(
                static_cast<unsigned>(a) | static_cast<unsigned>(b)));
}

/// \brief A pointer-like type pointing to a \c ZoneFinder object.
typedef boost::shared_ptr<ZoneFinder> ZoneFinderPtr;

/// \brief A pointer-like type pointing to an immutable \c ZoneFinder object.
typedef boost::shared_ptr<const ZoneFinder> ConstZoneFinderPtr;

/// \brief A pointer-like type pointing to a \c ZoneFinder::Context object.
typedef boost::shared_ptr<ZoneFinder::Context> ZoneFinderContextPtr;

/// \brief A pointer-like type pointing to an immutable
/// \c ZoneFinder::Context object.
typedef boost::shared_ptr<ZoneFinder::Context> ConstZoneFinderContextPtr;

/// \brief A forward declaration
class RRsetCollectionBase;

/// The base class to make updates to a single zone.
///
/// On construction, each derived class object will start a "transaction"
/// for making updates to a specific zone (this means a constructor of
/// a derived class would normally take parameters to identify the zone
/// to be updated).  The underlying realization of a "transaction" will differ
/// for different derived classes; if it uses a general purpose database
/// as a backend, it will involve performing some form of "begin transaction"
/// statement for the database.
///
/// Updates (adding or deleting RRs) are made via \c addRRset() and
/// \c deleteRRset() methods.  Until the \c commit() method is called the
/// changes are local to the updater object.  For example, they won't be
/// visible via a \c ZoneFinder object except the one returned by the
/// updater's own \c getFinder() method.  The \c commit() completes the
/// transaction and makes the changes visible to others.
///
/// This class does not provide an explicit "rollback" interface.  If
/// something wrong or unexpected happens during the updates and the
/// caller wants to cancel the intermediate updates, the caller should
/// simply destruct the updater object without calling \c commit().
/// The destructor is supposed to perform the "rollback" operation,
/// depending on the internal details of the derived class.
///
/// \note This initial implementation provides a quite simple interface of
/// adding and deleting RRs (see the description of the related methods).
/// It may be revisited as we gain more experiences.
class ZoneUpdater {
protected:
    /// The default constructor.
    ///
    /// This is intentionally defined as protected to ensure that this base
    /// class is never instantiated directly.
    ZoneUpdater() {}

public:
    /// The destructor
    ///
    /// Each derived class implementation must ensure that if \c commit()
    /// has not been performed by the time of the call to it, then it
    /// "rollbacks" the updates made via the updater so far.
    virtual ~ZoneUpdater() {}

    /// Return a finder for the zone being updated.
    ///
    /// The returned finder provides the functionalities of \c ZoneFinder
    /// for the zone as updates are made via the updater.  That is, before
    /// making any update, the finder will be able to find all RRsets that
    /// exist in the zone at the time the updater is created.  If RRsets
    /// are added or deleted via \c addRRset() or \c deleteRRset(),
    /// this finder will find the added ones or miss the deleted ones
    /// respectively.
    ///
    /// The finder returned by this method is effective only while the updates
    /// are performed, i.e., from the construction of the corresponding
    /// updater until \c commit() is performed or the updater is destructed
    /// without commit.  The result of a subsequent call to this method (or
    /// the use of the result) after that is undefined.
    ///
    /// \return A reference to a \c ZoneFinder for the updated zone
    virtual ZoneFinder& getFinder() = 0;

    /// Return an RRsetCollection for the updater.
<<<<<<< HEAD
    ///
    /// This method returns an \c RRsetCollection for the updater,
    /// implementing the \c isc::datasrc::RRsetCollectionBase
    /// interface. Typically, the returned \c RRsetCollection is a
    /// singleton for its \c ZoneUpdater. The returned RRsetCollection
    /// object must not be used after its corresponding \c ZoneUpdater
    /// has been destroyed. The returned RRsetCollection object may be
    /// used to search RRsets from the ZoneUpdater. The actual
    /// \c RRsetCollection returned has a behavior dependent on the
    /// \c ZoneUpdater implementation.
    ///
    /// The behavior of the RRsetCollection is similar to the behavior
    /// of the \c Zonefinder returned by \c getFinder().
    /// Implementations of \c ZoneUpdater may not allow adding or
    /// deleting RRsets after \c getRRsetCollection() is called.
    /// Implementations of \c ZoneUpdater may disable a previously
    /// returned \c RRsetCollection after \c commit() is called. If an
    /// \c RRsetCollection is disabled, using methods such as \c find()
    /// and using its iterator would cause an exception to be
    /// thrown. See \c isc::datasrc::RRsetCollectionBase for details.
    virtual isc::datasrc::RRsetCollectionBase& getRRsetCollection() = 0;
=======
    virtual isc::dns::RRsetCollectionPtr getRRsetCollection() = 0;
>>>>>>> 1ba7dea2

    /// Add an RRset to a zone via the updater
    ///
    /// This may be revisited in a future version, but right now the intended
    /// behavior of this method is simple: It "naively" adds the specified
    /// RRset to the zone specified on creation of the updater.
    /// It performs minimum level of validation on the specified RRset:
    /// - Whether the RR class is identical to that for the zone to be updated
    /// - Whether the RRset is not empty, i.e., it has at least one RDATA
    /// - Whether the RRset is not associated with an RRSIG, i.e.,
    ///   whether \c getRRsig() on the RRset returns a NULL pointer.
    ///
    /// and otherwise does not check any oddity.  For example, it doesn't
    /// check whether the owner name of the specified RRset is a subdomain
    /// of the zone's origin; it doesn't care whether or not there is already
    /// an RRset of the same name and RR type in the zone, and if there is,
    /// whether any of the existing RRs have duplicate RDATA with the added
    /// ones.  If these conditions matter the calling application must examine
    /// the existing data beforehand using the \c ZoneFinder returned by
    /// \c getFinder().
    ///
    /// The validation requirement on the associated RRSIG is temporary.
    /// If we find it more reasonable and useful to allow adding a pair of
    /// RRset and its RRSIG RRset as we gain experiences with the interface,
    /// we may remove this restriction.  Until then we explicitly check it
    /// to prevent accidental misuse.
    ///
    /// Conceptually, on successful call to this method, the zone will have
    /// the specified RRset, and if there is already an RRset of the same
    /// name and RR type, these two sets will be "merged".  "Merged" means
    /// that a subsequent call to \c ZoneFinder::find() for the name and type
    /// will result in success and the returned RRset will contain all
    /// previously existing and newly added RDATAs with the TTL being the
    /// minimum of the two RRsets.  The underlying representation of the
    /// "merged" RRsets may vary depending on the characteristic of the
    /// underlying data source.  For example, if it uses a general purpose
    /// database that stores each RR of the same RRset separately, it may
    /// simply be a larger sets of RRs based on both the existing and added
    /// RRsets; the TTLs of the RRs may be different within the database, and
    /// there may even be duplicate RRs in different database rows.  As long
    /// as the RRset returned via \c ZoneFinder::find() conforms to the
    /// concept of "merge", the actual internal representation is up to the
    /// implementation.
    ///
    /// This method must not be called once commit() is performed.  If it
    /// calls after \c commit() the implementation must throw a
    /// \c DataSourceError exception.
    ///
    /// Implementations of \c ZoneUpdater may not allow adding or
    /// deleting RRsets after \c getRRsetCollection() is called. In this
    /// case, implementations throw an \c InvalidOperation exception.
    ///
    /// If journaling was requested when getting this updater, it will reject
    /// to add the RRset if the squence doesn't look like and IXFR (see
    /// DataSourceClient::getUpdater). In such case isc::BadValue is thrown.
    ///
    /// \todo As noted above we may have to revisit the design details as we
    /// gain experiences:
    ///
    /// - we may want to check (and maybe reject) if there is already a
    /// duplicate RR (that has the same RDATA).
    /// - we may want to check (and maybe reject) if there is already an
    /// RRset of the same name and RR type with different TTL
    /// - we may even want to check if there is already any RRset of the
    /// same name and RR type.
    /// - we may want to add an "options" parameter that can control the
    /// above points
    /// - we may want to have this method return a value containing the
    /// information on whether there's a duplicate, etc.
    ///
    /// \exception DataSourceError Called after \c commit(), RRset is invalid
    /// (see above), internal data source error
    /// \exception isc::BadValue Journaling is enabled and the current RRset
    ///   doesn't fit into the IXFR sequence (see above).
    /// \exception std::bad_alloc Resource allocation failure
    ///
    /// \param rrset The RRset to be added
    virtual void addRRset(const isc::dns::AbstractRRset& rrset) = 0;

    /// Delete an RRset from a zone via the updater
    ///
    /// Like \c addRRset(), the detailed semantics and behavior of this method
    /// may have to be revisited in a future version.  The following are
    /// based on the initial implementation decisions.
    ///
    /// On successful completion of this method, it will remove from the zone
    /// the RRs of the specified owner name and RR type that match one of
    /// the RDATAs of the specified RRset.  There are several points to be
    /// noted:
    /// - Existing RRs that don't match any of the specified RDATAs will
    ///   remain in the zone.
    /// - Any RRs of the specified RRset that doesn't exist in the zone will
    ///   simply be ignored; the implementation of this method is not supposed
    ///   to check that condition.
    /// - The TTL of the RRset is ignored; matching is only performed by
    ///   the owner name, RR type and RDATA
    ///
    /// Ignoring the TTL may not look sensible, but it's based on the
    /// observation that it will result in more intuitive result, especially
    /// when the underlying data source is a general purpose database.
    /// See also \c DatabaseAccessor::deleteRecordInZone() on this point.
    /// It also matches the dynamic update protocol (RFC2136), where TTLs
    /// are ignored when deleting RRs.
    ///
    /// \note Since the TTL is ignored, this method could take the RRset
    /// to be deleted as a tuple of name, RR type, and a list of RDATAs.
    /// But in practice, it's quite likely that the caller has the RRset
    /// in the form of the \c RRset object (e.g., extracted from a dynamic
    /// update request message), so this interface would rather be more
    /// convenient.  If it turns out not to be true we can change or extend
    /// the method signature.
    ///
    /// This method performs minimum level of validation on the specified
    /// RRset:
    /// - Whether the RR class is identical to that for the zone to be updated
    /// - Whether the RRset is not empty, i.e., it has at least one RDATA
    /// - Whether the RRset is not associated with an RRSIG, i.e.,
    ///   whether \c getRRsig() on the RRset returns a NULL pointer.
    ///
    /// This method must not be called once commit() is performed.  If it
    /// calls after \c commit() the implementation must throw a
    /// \c DataSourceError exception.
    ///
    /// Implementations of \c ZoneUpdater may not allow adding or
    /// deleting RRsets after \c getRRsetCollection() is called. In this
    /// case, implementations throw an \c InvalidOperation exception.
    ///
    /// If journaling was requested when getting this updater, it will reject
    /// to add the RRset if the squence doesn't look like and IXFR (see
    /// DataSourceClient::getUpdater). In such case isc::BadValue is thrown.
    ///
    /// \todo As noted above we may have to revisit the design details as we
    /// gain experiences:
    ///
    /// - we may want to check (and maybe reject) if some or all of the RRs
    ///   for the specified RRset don't exist in the zone
    /// - we may want to allow an option to "delete everything" for specified
    ///   name and/or specified name + RR type.
    /// - as mentioned above, we may want to include the TTL in matching the
    ///   deleted RRs
    /// - we may want to add an "options" parameter that can control the
    ///   above points
    /// - we may want to have this method return a value containing the
    ///   information on whether there's any RRs that are specified but don't
    ///   exit, the number of actually deleted RRs, etc.
    ///
    /// \exception DataSourceError Called after \c commit(), RRset is invalid
    /// (see above), internal data source error
    /// \exception isc::BadValue Journaling is enabled and the current RRset
    ///   doesn't fit into the IXFR sequence (see above).
    /// \exception std::bad_alloc Resource allocation failure
    ///
    /// \param rrset The RRset to be deleted
    virtual void deleteRRset(const isc::dns::AbstractRRset& rrset) = 0;

    /// Commit the updates made in the updater to the zone
    ///
    /// This method completes the "transaction" started at the creation
    /// of the updater.  After successful completion of this method, the
    /// updates will be visible outside the scope of the updater.
    /// The actual internal behavior will defer for different derived classes.
    /// For a derived class with a general purpose database as a backend,
    /// for example, this method would perform a "commit" statement for the
    /// database.
    ///
    /// This operation can only be performed at most once.  A duplicate call
    /// must result in a DatasourceError exception.
    ///
    /// \exception DataSourceError Duplicate call of the method,
    /// internal data source error
    /// \exception isc::BadValue Journaling is enabled and the update is not
    ///    complete IXFR sequence.
    virtual void commit() = 0;
};

/// \brief A pointer-like type pointing to a \c ZoneUpdater object.
typedef boost::shared_ptr<ZoneUpdater> ZoneUpdaterPtr;

/// The base class for retrieving differences between two versions of a zone.
///
/// On construction, each derived class object will internally set up
/// retrieving sequences of differences between two specific version of
/// a specific zone managed in a particular data source.  So the constructor
/// of a derived class would normally take parameters to identify the zone
/// and the two versions for which the differences should be retrieved.
/// See \c DataSourceClient::getJournalReader for more concrete details
/// used in this API.
///
/// Once constructed, an object of this class will act like an iterator
/// over the sequences.  Every time the \c getNextDiff() method is called
/// it returns one element of the differences in the form of an \c RRset
/// until it reaches the end of the entire sequences.
class ZoneJournalReader {
public:
    /// Result codes used by a factory method for \c ZoneJournalReader
    enum Result {
        SUCCESS, ///< A \c ZoneJournalReader object successfully created
        NO_SUCH_ZONE, ///< Specified zone does not exist in the data source
        NO_SUCH_VERSION ///< Specified versions do not exist in the diff storage
    };

protected:
    /// The default constructor.
    ///
    /// This is intentionally defined as protected to ensure that this base
    /// class is never instantiated directly.
    ZoneJournalReader() {}

public:
    /// The destructor
    virtual ~ZoneJournalReader() {}

    /// Return the next difference RR of difference sequences.
    ///
    /// In this API, the difference between two versions of a zone is
    /// conceptually represented as IXFR-style difference sequences:
    /// Each difference sequence is a sequence of RRs: an older version of
    /// SOA (to be deleted), zero or more other deleted RRs, the
    /// post-transaction SOA (to be added), and zero or more other
    /// added RRs.  (Note, however, that the underlying data source
    /// implementation may or may not represent the difference in
    /// straightforward realization of this concept.  The mapping between
    /// the conceptual difference and the actual implementation is hidden
    /// in each derived class).
    ///
    /// This method provides an application with a higher level interface
    /// to retrieve the difference along with the conceptual model: the
    /// \c ZoneJournalReader object iterates over the entire sequences
    /// from the beginning SOA (which is to be deleted) to one of the
    /// added RR of with the ending SOA, and each call to this method returns
    /// one RR in the form of an \c RRset that contains exactly one RDATA
    /// in the order of the sequences.
    ///
    /// Note that the ordering of the sequences specifies the semantics of
    /// each difference: add or delete.  For example, the first RR is to
    /// be deleted, and the last RR is to be added.  So the return value
    /// of this method does not explicitly indicate whether the RR is to be
    /// added or deleted.
    ///
    /// This method ensures the returned \c RRset represents an RR, that is,
    /// it contains exactly one RDATA.  However, it does not necessarily
    /// ensure that the resulting sequences are in the form of IXFR-style.
    /// For example, the first RR is supposed to be an SOA, and it should
    /// normally be the case, but this interface does not necessarily require
    /// the derived class implementation ensure this.  Normally the
    /// differences are expected to be stored using this API (via a
    /// \c ZoneUpdater object), and as long as that is the case and the
    /// underlying implementation follows the requirement of the API, the
    /// result of this method should be a valid IXFR-style sequences.
    /// So this API does not mandate the almost redundant check as part of
    /// the interface.  If the application needs to make it sure 100%, it
    /// must check the resulting sequence itself.
    ///
    /// Once the object reaches the end of the sequences, this method returns
    /// \c Null.  Any subsequent call will result in an exception of
    /// class \c InvalidOperation.
    ///
    /// \exception InvalidOperation The method is called beyond the end of
    /// the difference sequences.
    /// \exception DataSourceError Underlying data is broken and the RR
    /// cannot be created or other low level data source error.
    ///
    /// \return An \c RRset that contains one RDATA corresponding to the
    /// next difference in the sequences.
    virtual isc::dns::ConstRRsetPtr getNextDiff() = 0;
};

/// \brief A pointer-like type pointing to a \c ZoneUpdater object.
typedef boost::shared_ptr<ZoneJournalReader> ZoneJournalReaderPtr;

} // end of datasrc
} // end of isc

#endif  // ZONE_H

// Local Variables:
// mode: c++
// End:<|MERGE_RESOLUTION|>--- conflicted
+++ resolved
@@ -808,7 +808,6 @@
     virtual ZoneFinder& getFinder() = 0;
 
     /// Return an RRsetCollection for the updater.
-<<<<<<< HEAD
     ///
     /// This method returns an \c RRsetCollection for the updater,
     /// implementing the \c isc::datasrc::RRsetCollectionBase
@@ -830,9 +829,6 @@
     /// and using its iterator would cause an exception to be
     /// thrown. See \c isc::datasrc::RRsetCollectionBase for details.
     virtual isc::datasrc::RRsetCollectionBase& getRRsetCollection() = 0;
-=======
-    virtual isc::dns::RRsetCollectionPtr getRRsetCollection() = 0;
->>>>>>> 1ba7dea2
 
     /// Add an RRset to a zone via the updater
     ///
