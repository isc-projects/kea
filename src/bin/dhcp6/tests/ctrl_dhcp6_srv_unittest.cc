// Copyright (C) 2012-2017 Internet Systems Consortium, Inc. ("ISC")
//
// This Source Code Form is subject to the terms of the Mozilla Public
// License, v. 2.0. If a copy of the MPL was not distributed with this
// file, You can obtain one at http://mozilla.org/MPL/2.0/.

#include <config.h>

#include <asiolink/io_address.h>
#include <cc/command_interpreter.h>
#include <config/command_mgr.h>
#include <dhcpsrv/cfgmgr.h>
#include <dhcpsrv/lease.h>
#include <dhcpsrv/lease_mgr_factory.h>
#include <dhcp6/ctrl_dhcp6_srv.h>
#include <dhcp6/tests/dhcp6_test_utils.h>
#include <hooks/hooks_manager.h>
#include <log/logger_support.h>
#include <stats/stats_mgr.h>
#include <testutils/unix_control_client.h>
#include <testutils/io_utils.h>

#include "marker_file.h"
#include "test_libraries.h"

#include <boost/scoped_ptr.hpp>
#include <gtest/gtest.h>

#include <sys/select.h>
#include <sys/stat.h>
#include <sys/ioctl.h>
#include <cstdlib>

using namespace std;
using namespace isc::asiolink;
using namespace isc::config;
using namespace isc::data;
using namespace isc::dhcp;
using namespace isc::dhcp::test;
using namespace isc::hooks;
using namespace isc::stats;

namespace {



class NakedControlledDhcpv6Srv: public ControlledDhcpv6Srv {
    // "Naked" DHCPv6 server, exposes internal fields
public:
    NakedControlledDhcpv6Srv():ControlledDhcpv6Srv(DHCP6_SERVER_PORT + 10000) {
    }

    /// Expose internal methods for the sake of testing
    using Dhcpv6Srv::receivePacket;
};

class CtrlDhcpv6SrvTest : public BaseServerTest {
public:
    CtrlDhcpv6SrvTest()
        : BaseServerTest() {
        reset();
    }

    virtual ~CtrlDhcpv6SrvTest() {
        LeaseMgrFactory::destroy();
        StatsMgr::instance().removeAll();
        reset();
    };


    /// @brief Reset hooks data
    ///
    /// Resets the data for the hooks-related portion of the test by ensuring
    /// that no libraries are loaded and that any marker files are deleted.
    virtual void reset() {
        // Unload any previously-loaded libraries.
        HooksManager::unloadLibraries();

        // Get rid of any marker files.
        static_cast<void>(remove(LOAD_MARKER_FILE));
        static_cast<void>(remove(UNLOAD_MARKER_FILE));
        IfaceMgr::instance().deleteAllExternalSockets();
        CfgMgr::instance().clear();
    }

};

class CtrlChannelDhcpv6SrvTest : public CtrlDhcpv6SrvTest {
public:

    /// @brief Path to the UNIX socket being used to communicate with the server
    std::string socket_path_;

    /// @brief Pointer to the tested server object
    boost::shared_ptr<NakedControlledDhcpv6Srv> server_;

    /// @brief Default constructor
    ///
    /// Sets socket path to its default value.
    CtrlChannelDhcpv6SrvTest() {
        const char* env = getenv("KEA_SOCKET_TEST_DIR");
        if (env) {
            socket_path_ = string(env) + "/kea6.sock";
        } else {
            socket_path_ = string(TEST_DATA_BUILDDIR) + "/kea6.sock";
        }
        reset();
    }

    /// @brief Destructor
    ~CtrlChannelDhcpv6SrvTest() {
        server_.reset();
        reset();
    };

    void createUnixChannelServer() {
        static_cast<void>(::remove(socket_path_.c_str()));

        // Just a simple config. The important part here is the socket
        // location information.
        std::string header =
            "{"
            "    \"interfaces-config\": {"
            "        \"interfaces\": [ \"*\" ]"
            "    },"
            "    \"expired-leases-processing\": {"
            "         \"reclaim-timer-wait-time\": 60,"
            "         \"hold-reclaimed-time\": 500,"
            "         \"flush-reclaimed-timer-wait-time\": 60"
            "    },"
            "    \"rebind-timer\": 2000, "
            "    \"renew-timer\": 1000, "
            "    \"subnet6\": [ ],"
            "    \"valid-lifetime\": 4000,"
            "    \"control-socket\": {"
            "        \"socket-type\": \"unix\","
            "        \"socket-name\": \"";

        std::string footer =
            "\"    },"
            "    \"lease-database\": {"
            "       \"type\": \"memfile\", \"persist\": false }"
            "}";

        // Fill in the socket-name value with socket_path_  to
        // make the actual configuration text.
        std::string config_txt = header + socket_path_  + footer;

        ASSERT_NO_THROW(server_.reset(new NakedControlledDhcpv6Srv()));

<<<<<<< HEAD
        ConstElementPtr config;
        ASSERT_NO_THROW(config = parseDHCP6(config_txt));
=======
        ConstElementPtr config = Element::fromJSON(config_txt);

>>>>>>> 3ec8fb31
        ConstElementPtr answer = server_->processConfig(config);

        // Commit the configuration so any subsequent reconfigurations
        // will only close the command channel if its configuration has
        // changed.
        CfgMgr::instance().commit();

        ASSERT_TRUE(answer);

        int status = 0;
        ConstElementPtr txt = isc::config::parseAnswer(status, answer);
        // This should succeed. If not, print the error message.
        ASSERT_EQ(0, status) << txt->str();

        // Now check that the socket was indeed open.
        ASSERT_GT(isc::config::CommandMgr::instance().getControlSocketFD(), -1);
    }

    /// @brief Reset
    void reset() {
        CtrlDhcpv6SrvTest::reset();
        static_cast<void>(::remove(socket_path_.c_str()));
    }

    /// @brief Conducts a command/response exchange via UnixCommandSocket
    ///
    /// This method connects to the given server over the given socket path.
    /// If successful, it then sends the given command and retrieves the
    /// server's response.  Note that it calls the server's receivePacket()
    /// method where needed to cause the server to process IO events on
    /// control channel the control channel sockets.
    ///
    /// @param command the command text to execute in JSON form
    /// @param response variable into which the received response should be
    /// placed.
    void sendUnixCommand(const std::string& command, std::string& response) {
        response = "";
        boost::scoped_ptr<UnixControlClient> client;
        client.reset(new UnixControlClient());
        ASSERT_TRUE(client);

        // Connect and then call server's receivePacket() so it can
        // detect the control socket connect and call the  accept handler
        ASSERT_TRUE(client->connectToServer(socket_path_));
        ASSERT_NO_THROW(server_->receivePacket(0));

        // Send the command and then call server's receivePacket() so it can
        // detect the inbound data and call the read handler
        ASSERT_TRUE(client->sendCommand(command));
        ASSERT_NO_THROW(server_->receivePacket(0));

        // Read the response generated by the server. Note that getResponse
        // only fails if there an IO error or no response data was present.
        // It is not based on the response content.
        ASSERT_TRUE(client->getResponse(response));

        // Now disconnect and process the close event
        client->disconnectFromServer();
        ASSERT_NO_THROW(server_->receivePacket(0));
    }
};


TEST_F(CtrlDhcpv6SrvTest, commands) {

    boost::scoped_ptr<ControlledDhcpv6Srv> srv;
    ASSERT_NO_THROW(
        srv.reset(new ControlledDhcpv6Srv(DHCP6_SERVER_PORT + 10000))
    );

    // Use empty parameters list
    ElementPtr params(new isc::data::MapElement());
    int rcode = -1;

    // Case 1: send bogus command
    ConstElementPtr result = ControlledDhcpv6Srv::processCommand("blah", params);
    ConstElementPtr comment = isc::config::parseAnswer(rcode, result);
    EXPECT_EQ(1, rcode); // expect failure (no such command as blah)

    // Case 2: send shutdown command without any parameters
    result = ControlledDhcpv6Srv::processCommand("shutdown", params);
    comment = isc::config::parseAnswer(rcode, result);
    EXPECT_EQ(0, rcode); // expect success

    const pid_t pid(getpid());
    ConstElementPtr x(new isc::data::IntElement(pid));
    params->set("pid", x);

    // Case 3: send shutdown command with 1 parameter: pid
    result = ControlledDhcpv6Srv::processCommand("shutdown", params);
    comment = isc::config::parseAnswer(rcode, result);
    EXPECT_EQ(0, rcode); // Expect success
}

// Check that the "libreload" command will reload libraries
TEST_F(CtrlChannelDhcpv6SrvTest, libreload) {
    createUnixChannelServer();

    // Ensure no marker files to start with.
    ASSERT_FALSE(checkMarkerFileExists(LOAD_MARKER_FILE));
    ASSERT_FALSE(checkMarkerFileExists(UNLOAD_MARKER_FILE));

    // Load two libraries
    HookLibsCollection libraries;
    libraries.push_back(make_pair(CALLOUT_LIBRARY_1, ConstElementPtr()));
    libraries.push_back(make_pair(CALLOUT_LIBRARY_2, ConstElementPtr()));
    HooksManager::loadLibraries(libraries);

    // Check they are loaded.
    HookLibsCollection loaded_libraries =
        HooksManager::getLibraryInfo();
    ASSERT_TRUE(libraries == loaded_libraries);

    // ... which also included checking that the marker file created by the
    // load functions exists and holds the correct value (of "12" - the
    // first library appends "1" to the file, the second appends "2"). Also
    // check that the unload marker file does not yet exist.
    EXPECT_TRUE(checkMarkerFile(LOAD_MARKER_FILE, "12"));
    EXPECT_FALSE(checkMarkerFileExists(UNLOAD_MARKER_FILE));

    // Now execute the "libreload" command.  This should cause the libraries
    // to unload and to reload.
    std::string response;
    sendUnixCommand("{ \"command\": \"libreload\" }", response);
    EXPECT_EQ("{ \"result\": 0, "
              "\"text\": \"Hooks libraries successfully reloaded.\" }"
              , response);

    // Check that the libraries have unloaded and reloaded.  The libraries are
    // unloaded in the reverse order to which they are loaded.  When they load,
    // they should append information to the loading marker file.
    EXPECT_TRUE(checkMarkerFile(UNLOAD_MARKER_FILE, "21"));
    EXPECT_TRUE(checkMarkerFile(LOAD_MARKER_FILE, "1212"));
}

// Check that the "configReload" command will reload libraries
TEST_F(CtrlDhcpv6SrvTest, configReload) {

    // Sending commands for processing now requires a server that can process
    // them.
    boost::scoped_ptr<ControlledDhcpv6Srv> srv;
    ASSERT_NO_THROW(
        srv.reset(new ControlledDhcpv6Srv(0))
    );

    // Now execute the "config-reload" command.  This should cause the libraries
    // to unload and to reload.

    // Use empty parameters list
    // Prepare configuration file.
    string config_txt = "{ \"Dhcp6\": { \"interfaces-config\": {"
        "  \"interfaces\": [ \"*\" ]"
        "},"
        "\"preferred-lifetime\": 3000,"
        "\"rebind-timer\": 2000, "
        "\"renew-timer\": 1000, "
        "\"subnet6\": [ { "
        "    \"pools\": [ { \"pool\": \"2001:db8:1::/80\" } ],"
        "    \"subnet\": \"2001:db8:1::/64\" "
        " },"
        " {"
        "    \"pools\": [ { \"pool\": \"2001:db8:2::/80\" } ],"
        "    \"subnet\": \"2001:db8:2::/64\", "
        "    \"id\": 0"
        " },"
        " {"
        "    \"pools\": [ { \"pool\": \"2001:db8:3::/80\" } ],"
        "    \"subnet\": \"2001:db8:3::/64\" "
        " } ],"
        "\"valid-lifetime\": 4000 }}";

    ConstElementPtr config;
    ASSERT_NO_THROW(config = parseDHCP6(config_txt));

    // Make sure there are no subnets configured.
    CfgMgr::instance().clear();

    // Now send the command
    int rcode = -1;
    ConstElementPtr result =
        ControlledDhcpv6Srv::processCommand("config-reload", config);
    ConstElementPtr comment = isc::config::parseAnswer(rcode, result);
    EXPECT_EQ(0, rcode); // Expect success

    // Check that the config was indeed applied.
    const Subnet6Collection* subnets =
        CfgMgr::instance().getCurrentCfg()->getCfgSubnets6()->getAll();
    EXPECT_EQ(3, subnets->size());

    // Clean up after the test.
    CfgMgr::instance().clear();
}

// Check that the "set-config" command will replace current configuration
TEST_F(CtrlChannelDhcpv6SrvTest, set_config) {
    createUnixChannelServer();

    // Define strings to permutate the config arguments
    // (Note the line feeds makes errors easy to find)
    string set_config_txt = "{ \"command\": \"set-config\" \n";
    string args_txt = " \"arguments\": { \n";
    string dhcp6_cfg_txt =
        "    \"Dhcp6\": { \n"
        "        \"interfaces-config\": { \n"
        "            \"interfaces\": [\"*\"] \n"
        "        },   \n"
        "        \"preferred-lifetime\": 3000, \n"
        "        \"valid-lifetime\": 4000, \n"
        "        \"renew-timer\": 1000, \n"
        "        \"rebind-timer\": 2000, \n"
        "        \"lease-database\": { \n"
        "           \"type\": \"memfile\", \n"
        "           \"persist\":false, \n"
        "           \"lfc-interval\": 0  \n"
        "        }, \n"
        "        \"expired-leases-processing\": { \n"
        "            \"reclaim-timer-wait-time\": 0, \n"
        "            \"hold-reclaimed-time\": 0, \n"
        "            \"flush-reclaimed-timer-wait-time\": 0 \n"
        "        },"
        "        \"subnet6\": [ \n";
    string subnet1 =
        "               {\"subnet\": \"3002::/64\", \n"
        "                \"pools\": [{ \"pool\": \"3002::100-3002::200\" }]}\n";
    string subnet2 =
        "               {\"subnet\": \"3003::/64\", \n"
        "                \"pools\": [{ \"pool\": \"3003::100-3003::200\" }]}\n";
    string bad_subnet =
        "               {\"BOGUS\": \"3005::/64\", \n"
        "                \"pools\": [{ \"pool\": \"3005::100-3005::200\" }]}\n";
    string subnet_footer =
        "          ] \n";
    string control_socket_header =
        "       ,\"control-socket\": { \n"
        "       \"socket-type\": \"unix\", \n"
        "       \"socket-name\": \"";
    string control_socket_footer =
        "\"   \n} \n";
    string logger_txt =
        "    \"Logging\": { \n"
        "        \"loggers\": [ { \n"
        "            \"name\": \"kea\", \n"
        "            \"severity\": \"FATAL\", \n"
        "            \"output_options\": [{ \n"
        "                \"output\": \"/dev/null\" \n"
        "            }] \n"
        "        }] \n"
        "    } \n";

    std::ostringstream os;

    // Create a valid config with all the parts should parse
    os << set_config_txt << ","
        << args_txt
        << dhcp6_cfg_txt
        << subnet1
        << subnet_footer
        << control_socket_header
        << socket_path_
        << control_socket_footer
        << "}\n"                      // close dhcp6
        << ","
        << logger_txt
        << "}}";

    // Send the set-config command
    std::string response;
    sendUnixCommand(os.str(), response);

    // Verify the configuration was successful.
    EXPECT_EQ("{ \"result\": 0, \"text\": \"Configuration successful.\" }",
              response);

    // Check that the config was indeed applied.
    const Subnet6Collection* subnets =
        CfgMgr::instance().getCurrentCfg()->getCfgSubnets6()->getAll();
    EXPECT_EQ(1, subnets->size());

    // Create a config with malformed subnet that should fail to parse.
    os.str("");
    os << set_config_txt << ","
        << args_txt
        << dhcp6_cfg_txt
        << bad_subnet
        << subnet_footer
        << control_socket_header
        << socket_path_
        << control_socket_footer
        << "}\n"                      // close dhcp6
        "}}";

    // Send the set-config command
    sendUnixCommand(os.str(), response);

    // Should fail with a syntax error
    EXPECT_EQ("{ \"result\": 1, "
              "\"text\": \"unsupported parameter: BOGUS (<string>:21:26)\" }",
              response);

    // Check that the config was not lost
    subnets = CfgMgr::instance().getCurrentCfg()->getCfgSubnets6()->getAll();
    EXPECT_EQ(1, subnets->size());

    // Create a valid config with two subnets and no command channel.
    // It should succeed but client will not receive a the response
    os.str("");
    os << set_config_txt << ","
        << args_txt
        << dhcp6_cfg_txt
        << subnet1
        << ",\n"
        << subnet2
        << subnet_footer
        << "}\n"                      // close dhcp6
        << "}}";

    /* Verify the control channel socket exists */
    ASSERT_TRUE(fileExists(socket_path_));

    // Send the set-config command
    sendUnixCommand(os.str(), response);

    /* Verify the control channel socket no longer exists */
    EXPECT_FALSE(fileExists(socket_path_));

    // With no command channel, should still receive the response.
    EXPECT_EQ("{ \"result\": 0, \"text\": \"Configuration successful.\" }",
              response);

    // Check that the config was not lost
    subnets = CfgMgr::instance().getCurrentCfg()->getCfgSubnets6()->getAll();
    EXPECT_EQ(2, subnets->size());

    // Clean up after the test.
    CfgMgr::instance().clear();
}


typedef std::map<std::string, isc::data::ConstElementPtr> ElementMap;

// This test checks which commands are registered by the DHCPv4 server.
TEST_F(CtrlDhcpv6SrvTest, commandsRegistration) {

    ConstElementPtr list_cmds = createCommand("list-commands");
    ConstElementPtr answer;

    // By default the list should be empty (except the standard list-commands
    // supported by the CommandMgr itself)
    EXPECT_NO_THROW(answer = CommandMgr::instance().processCommand(list_cmds));
    ASSERT_TRUE(answer);
    ASSERT_TRUE(answer->get("arguments"));
    EXPECT_EQ("[ \"list-commands\" ]", answer->get("arguments")->str());

    // Created server should register several additional commands.
    boost::scoped_ptr<ControlledDhcpv6Srv> srv;
    ASSERT_NO_THROW(
        srv.reset(new ControlledDhcpv6Srv(0));
    );

    EXPECT_NO_THROW(answer = CommandMgr::instance().processCommand(list_cmds));
    ASSERT_TRUE(answer);

    ASSERT_TRUE(answer->get("arguments"));
    std::string command_list = answer->get("arguments")->str();

    EXPECT_TRUE(command_list.find("\"list-commands\"") != string::npos);
    EXPECT_TRUE(command_list.find("\"statistic-get\"") != string::npos);
    EXPECT_TRUE(command_list.find("\"statistic-get-all\"") != string::npos);
    EXPECT_TRUE(command_list.find("\"statistic-remove\"") != string::npos);
    EXPECT_TRUE(command_list.find("\"statistic-remove-all\"") != string::npos);
    EXPECT_TRUE(command_list.find("\"statistic-reset\"") != string::npos);
    EXPECT_TRUE(command_list.find("\"statistic-reset-all\"") != string::npos);

    // Ok, and now delete the server. It should deregister its commands.
    srv.reset();

    // The list should be (almost) empty again.
    EXPECT_NO_THROW(answer = CommandMgr::instance().processCommand(list_cmds));
    ASSERT_TRUE(answer);
    ASSERT_TRUE(answer->get("arguments"));
    EXPECT_EQ("[ \"list-commands\" ]", answer->get("arguments")->str());
}

// Tests that the server properly responds to invalid commands sent
// via ControlChannel
TEST_F(CtrlChannelDhcpv6SrvTest, controlChannelNegative) {
    createUnixChannelServer();
    std::string response;

    sendUnixCommand("{ \"command\": \"bogus\" }", response);
    EXPECT_EQ("{ \"result\": 1,"
              " \"text\": \"'bogus' command not supported.\" }", response);

    sendUnixCommand("utter nonsense", response);
    EXPECT_EQ("{ \"result\": 1, "
              "\"text\": \"error: unexpected character u in <string>:1:2\" }",
              response);
}

// Tests that the server properly responds to shtudown command sent
// via ControlChannel
TEST_F(CtrlChannelDhcpv6SrvTest, controlChannelShutdown) {
    createUnixChannelServer();
    std::string response;

    sendUnixCommand("{ \"command\": \"shutdown\" }", response);
    EXPECT_EQ("{ \"result\": 0, \"text\": \"Shutting down.\" }",response);
}

// This test verifies that the DHCP server immediately reclaims expired
// leases on leases-reclaim command
TEST_F(CtrlChannelDhcpv6SrvTest, controlLeasesReclaim) {
    createUnixChannelServer();

    // Create expired leases. Leases are expired by 40 seconds ago
    // (valid lifetime = 60, cltt = now - 100).
    DuidPtr duid0(new DUID(DUID::fromText("00:01:02:03:04:05:06").getDuid()));
    Lease6Ptr lease0(new Lease6(Lease::TYPE_NA, IOAddress("3000::1"),
                                duid0, 1, 50, 60, 10, 20, SubnetID(1)));
    lease0->cltt_ = time(NULL) - 100;
    DuidPtr duid1(new DUID(DUID::fromText("01:02:03:04:05:06:07").getDuid()));
    Lease6Ptr lease1(new Lease6(Lease::TYPE_NA, IOAddress("3000::2"),
                                duid1, 1, 50, 60, 10, 20, SubnetID(1)));
    lease1->cltt_ = time(NULL) - 100;

    // Add leases to the database.
    LeaseMgr& lease_mgr = LeaseMgrFactory::instance();
    ASSERT_NO_THROW(lease_mgr.addLease(lease0));
    ASSERT_NO_THROW(lease_mgr.addLease(lease1));

    // Make sure they have been added.
    ASSERT_TRUE(lease_mgr.getLease6(Lease::TYPE_NA, IOAddress("3000::1")));
    ASSERT_TRUE(lease_mgr.getLease6(Lease::TYPE_NA, IOAddress("3000::2")));

    // No arguments
    std::string response;
    sendUnixCommand("{ \"command\": \"leases-reclaim\" }", response);
    EXPECT_EQ("{ \"result\": 1, \"text\": "
              "\"Missing mandatory 'remove' parameter.\" }", response);

    // Bad argument name
    sendUnixCommand("{ \"command\": \"leases-reclaim\", "
                    "\"arguments\": { \"reclaim\": true } }", response);
    EXPECT_EQ("{ \"result\": 1, \"text\": "
              "\"Missing mandatory 'remove' parameter.\" }", response);

    // Bad remove argument type
    sendUnixCommand("{ \"command\": \"leases-reclaim\", "
                    "\"arguments\": { \"remove\": \"bogus\" } }", response);
    EXPECT_EQ("{ \"result\": 1, \"text\": "
              "\"'remove' parameter expected to be a boolean.\" }", response);

    // Send the command
    sendUnixCommand("{ \"command\": \"leases-reclaim\", "
                    "\"arguments\": { \"remove\": false } }", response);
    EXPECT_EQ("{ \"result\": 0, \"text\": "
              "\"Reclamation of expired leases is complete.\" }", response);

    // Leases should be reclaimed, but not removed
    ASSERT_NO_THROW(
        lease0 = lease_mgr.getLease6(Lease::TYPE_NA, IOAddress("3000::1"))
    );
    ASSERT_NO_THROW(
        lease1 = lease_mgr.getLease6(Lease::TYPE_NA, IOAddress("3000::2"))
    );
    ASSERT_TRUE(lease0);
    ASSERT_TRUE(lease1);
    EXPECT_TRUE(lease0->stateExpiredReclaimed());
    EXPECT_TRUE(lease1->stateExpiredReclaimed());
}

// This test verifies that the DHCP server immediately reclaims expired
// leases on leases-reclaim command with remove = true
TEST_F(CtrlChannelDhcpv6SrvTest, controlLeasesReclaimRemove) {
    createUnixChannelServer();

    // Create expired leases. Leases are expired by 40 seconds ago
    // (valid lifetime = 60, cltt = now - 100).
    DuidPtr duid0(new DUID(DUID::fromText("00:01:02:03:04:05:06").getDuid()));
    Lease6Ptr lease0(new Lease6(Lease::TYPE_NA, IOAddress("3000::1"),
                                duid0, 1, 50, 60, 10, 20, SubnetID(1)));
    lease0->cltt_ = time(NULL) - 100;
    DuidPtr duid1(new DUID(DUID::fromText("01:02:03:04:05:06:07").getDuid()));
    Lease6Ptr lease1(new Lease6(Lease::TYPE_NA, IOAddress("3000::2"),
                                duid1, 1, 50, 60, 10, 20, SubnetID(1)));
    lease1->cltt_ = time(NULL) - 100;

    // Add leases to the database.
    LeaseMgr& lease_mgr = LeaseMgrFactory::instance();
    ASSERT_NO_THROW(lease_mgr.addLease(lease0));
    ASSERT_NO_THROW(lease_mgr.addLease(lease1));

    // Make sure they have been added.
    ASSERT_TRUE(lease_mgr.getLease6(Lease::TYPE_NA, IOAddress("3000::1")));
    ASSERT_TRUE(lease_mgr.getLease6(Lease::TYPE_NA, IOAddress("3000::2")));

    // Send the command
    std::string response;
    sendUnixCommand("{ \"command\": \"leases-reclaim\", "
                    "\"arguments\": { \"remove\": true } }", response);
    EXPECT_EQ("{ \"result\": 0, \"text\": "
              "\"Reclamation of expired leases is complete.\" }", response);

    // Leases should have been removed.
    ASSERT_NO_THROW(
        lease0 = lease_mgr.getLease6(Lease::TYPE_NA, IOAddress("3000::1"))
    );
    ASSERT_NO_THROW(
        lease1 = lease_mgr.getLease6(Lease::TYPE_NA, IOAddress("3000::2"))
    );
    ASSERT_FALSE(lease0);
    ASSERT_FALSE(lease1);
}

// Tests that the server properly responds to statistics commands.  Note this
// is really only intended to verify that the appropriate Statistics handler
// is called based on the command.  It is not intended to be an exhaustive
// test of Dhcpv6 statistics.
TEST_F(CtrlChannelDhcpv6SrvTest, controlChannelStats) {
    createUnixChannelServer();
    std::string response;

    // Check statistic-get
    sendUnixCommand("{ \"command\" : \"statistic-get\", "
                    "  \"arguments\": {"
                    "  \"name\":\"bogus\" }}", response);
    EXPECT_EQ("{ \"arguments\": {  }, \"result\": 0 }", response);

    // Check statistic-get-all
    sendUnixCommand("{ \"command\" : \"statistic-get-all\", "
                    "  \"arguments\": {}}", response);
    EXPECT_EQ("{ \"arguments\": {  }, \"result\": 0 }", response);

    // Check statistic-reset
    sendUnixCommand("{ \"command\" : \"statistic-reset\", "
                    "  \"arguments\": {"
                    "  \"name\":\"bogus\" }}", response);
    EXPECT_EQ("{ \"result\": 1, \"text\": \"No 'bogus' statistic found\" }",
              response);

    // Check statistic-reset-all
    sendUnixCommand("{ \"command\" : \"statistic-reset-all\", "
                    "  \"arguments\": {}}", response);
    EXPECT_EQ("{ \"result\": 0, \"text\": "
              "\"All statistics reset to neutral values.\" }", response);

    // Check statistic-remove
    sendUnixCommand("{ \"command\" : \"statistic-remove\", "
                    "  \"arguments\": {"
                    "  \"name\":\"bogus\" }}", response);
    EXPECT_EQ("{ \"result\": 1, \"text\": \"No 'bogus' statistic found\" }",
              response);

    // Check statistic-remove-all
    sendUnixCommand("{ \"command\" : \"statistic-remove-all\", "
                    "  \"arguments\": {}}", response);
    EXPECT_EQ("{ \"result\": 0, \"text\": \"All statistics removed.\" }",
              response);
}

} // End of anonymous namespace<|MERGE_RESOLUTION|>--- conflicted
+++ resolved
@@ -148,13 +148,8 @@
 
         ASSERT_NO_THROW(server_.reset(new NakedControlledDhcpv6Srv()));
 
-<<<<<<< HEAD
         ConstElementPtr config;
         ASSERT_NO_THROW(config = parseDHCP6(config_txt));
-=======
-        ConstElementPtr config = Element::fromJSON(config_txt);
-
->>>>>>> 3ec8fb31
         ConstElementPtr answer = server_->processConfig(config);
 
         // Commit the configuration so any subsequent reconfigurations
@@ -327,7 +322,7 @@
         "\"valid-lifetime\": 4000 }}";
 
     ConstElementPtr config;
-    ASSERT_NO_THROW(config = parseDHCP6(config_txt));
+    ASSERT_NO_THROW(config = parseJSON(config_txt));
 
     // Make sure there are no subnets configured.
     CfgMgr::instance().clear();
