<<<<<<< HEAD
229.	[doc]		jreed
	Add manual page for b10-host.
	(git a437d4e26b81bb07181ff35a625c540703eee845)

228.	[func]*		jreed
	The host tool is renamed to b10-host. While the utility is
	a work in progress, it is expected to now be shipped with
	tarballs. Its initial goal was to be a host(1) clone,
	rewritten in C++ from scratch and using BIND 10's libdns++.
	It now supports the -a (any), -c class, -d (verbose) switches
	and has improved output.
	(Trac #872, git d846851699d5c76937533adf9ff9d948dfd593ca)
=======
XXX.	[bug]		naokikambe
	Removed too repeated verbose messages in two cases of:
	 - when auth sends statistics data to stats
	 - when stats receives statistics data from other modules
	(Trac#620, git xxxxxxxxxxxxxxxxxxxxxxxxxxxxxxxxxxxxxxxx)
>>>>>>> 5a4d6911

227.	[build]		jreed
	Add missing libdns++ rdata files for the distribution (this
	fixes distcheck error). Change three generated libdns++
	headers to "nodist" so they aren't included in the distribution
	(they were mistakenly included in last tarball).

226.	[func]*		jelte
	Introduced an API for cryptographic operations. Currently it only
	supports HMAC, intended for use with TSIG. The current
	implementation uses Botan as the backend library.
	This introduces a new dependency, on Botan.  Currently only Botan
	1.8.x works; older or newer versions don't.
	(Trac #781, git 9df42279a47eb617f586144dce8cce680598558a)

225.	[func]		naokikambe
	Added the HTTP/XML interface(b10-stats-httpd) to the
	statistics feature in BIND 10. b10-stats-httpd is a standalone
	HTTP server and it requests statistics data to the stats
	daemon(b10-stats) and sends it to HTTP clients in XML
	format. Items of the data collected via b10-stats-httpd
	are almost equivalent to ones which are collected via
	bindctl. Since it also can send XSL(Extensible Stylessheet
	Language) document and XSD(XML Schema definition) document,
	XML document is human-friendly to view through web browsers
	and its data types are strictly defined.
	(Trac #547, git 1cbd51919237a6e65983be46e4f5a63d1877b1d3)

224.	[bug]		jinmei
	b10-auth, src/lib/datasrc: inconsistency between the hot spot
	cache and actual data source could cause a crash while query
	processing.  The crash could happen, e.g., when an sqlite3 DB file
	is being updated after a zone transfer while b10-auth handles a
	query using the corresponding sqlite3 data source.
	(Trac #851, git 2463b96680bb3e9a76e50c38a4d7f1d38d810643)

223.	[bug]		feng
	If ip address or port isn't usable for name server, name
	server process won't exist and give end user chance to
	reconfigure them.
	(Trac #775, git 572ac2cf62e18f7eb69d670b890e2a3443bfd6e7)

222.	[bug]		jerry
	src/lib/zonemgr: Fix a bug that xfrin not checking for new copy of
	zone on startup.  Imposes some random jitters to avoid many zones
	need to do refresh at the same time.
	(Trac #387, svn 9140fab9bab5f6502bd15d391fd51ac078b0b89b)

221.	[func]*		jerry
	src/lib/util: Create C++ utility library.
	(Trac #749, git 084d1285d038d31067f8cdbb058d626acf03566d)

220.	[func]		stephen
	Added the 'badpacket' program for testing; it sends a set of
	(potentially) bad packets to a nameserver and prints the responses.
	(Trac #703, git 1b666838b6c0fe265522b30971e878d9f0d21fde)

219.	[func]		ocean
	src/lib: move some dns related code out of asiolink library to
	asiodns library
	(Trac #751, git 262ac6c6fc61224d54705ed4c700dadb606fcb1c)

218.	[func]		jinmei
	src/lib/dns: added support for RP RDATA.
	(Trac #806, git 4e47d5f6b692c63c907af6681a75024450884a88)

217.	[bug]		jerry
	src/lib/dns/python: Use a signed version of larger size of
	integer and perform more strict range checks with
	PyArg_ParseTuple() in case of overflows.
	(Trac #363, git ce281e646be9f0f273229d94ccd75bf7e08d17cf)

216.	[func]		vorner
	The BIND10_XFROUT_SOCKET_FILE environment variable can be
	used to specify which socket should be used for communication
	between b10-auth and b10-xfrout. Mostly for testing reasons.
	(Trac #615, git 28b01ad5bf72472c824a7b8fc4a8dc394e22e462)

215.	[func]		vorner
	A new process, b10-sockcreator, is added, which will create
	sockets for the rest of the system.  It is the only part
	which will need to keep the root privileges. However, only
	the process exists, nothing can talk to it yet.
	(Trac #366, git b509cbb77d31e388df68dfe52709d6edef93df3f)

214.	[func]*		vorner
	Zone manager no longer thinks it is secondary master for
	all zones in the database. They are listed in
	Zonemgr/secondary_zones configuration variable (in the form
	[{"name": "example.com", "class": "IN"}]).
	(Trac #670, git 7c1e4d5e1e28e556b1d10a8df8d9486971a3f052)

213.	[bug]		naokikambe
	Solved incorrect datetime of "bind10.boot_time" and also
	added a new command "sendstats" for Bob. This command is
	to send statistics data to the stats daemon immediately.
	The solved problem is that statistics data doesn't surely
	reach to the daemon because Bob sent statistics data to
	the daemon while it is starting. So the daemon invokes the
	command for Bob after it starts up. This command is also
	useful for resending statistics data via bindctl manually.
	(Trac #521, git 1c269cbdc76f5dc2baeb43387c4d7ccc6dc863d2)

212.	[bug]		naokikambe
	Fixed that the ModuleCCSession object may group_unsubscribe in the
	closed CC session in being deleted.
	(Trac #698, git 0355bddc92f6df66ef50b920edd6ec3b27920d61)

211.	[func]		shane
	Implement "--brittle" option, which causes the server to exit
	if any of BIND 10's processes dies.
	(Trac #788, git 88c0d241fe05e5ea91b10f046f307177cc2f5bc5)

210.	[bug]		jerry
	src/bin/auth: fixed a bug where type ANY queries don't provide
	additional glue records for ANSWER section.
	(Trac #699, git 510924ebc57def8085cc0e5413deda990b2abeee)

bind10-devel-20110322 released on March 22, 2011

209.	[func]		jelte
	Resolver now uses the NSAS when looking for a nameserver to
	query for any specific zone. This also includes keeping track of
	the RTT for that nameserver.
	(Trac #495, git 76022a7e9f3ff339f0f9f10049aa85e5784d72c5)

208.	[bug]*		jelte
	Resolver now answers REFUSED on queries that are not for class IN.
	This includes the various CH TXT queries, which will be added
	later.
	(git 012f9e78dc611c72ea213f9bd6743172e1a2ca20)

207.	[func]		jelte
	Resolver now starts listening on localhost:53 if no configuration
	is set.
	(Trac #471, git 1960b5becbba05570b9c7adf5129e64338659f07)

206.	[func]		shane
	Add the ability to list the running BIND 10 processes using the
	command channel. To try this, use "Boss show_processes".
	(Trac #648, git 451bbb67c2b5d544db2f7deca4315165245d2b3b)

205.	[bug]		jinmei
	b10-auth, src/lib/datasrc: fixed a bug where b10-auth could return
	an empty additional section for delegation even if some glue is
	crucial when it fails to find some other glue records in its data
	source.
	(Trac #646, git 6070acd1c5b2f7a61574eda4035b93b40aab3e2b)

204.	[bug]		jinmei
	b10-auth, src/lib/datasrc: class ANY queries were not handled
	correctly in the generic data source (mainly for sqlite3).  It
	could crash b10-auth in the worst case, and could result in
	incorrect responses in some other cases.
	(Trac #80, git c65637dd41c8d94399bd3e3cee965b694b633339)

203.	[bug]		zhang likun
	Fix resolver cache memory leak: when cache is destructed, rrset
	and message entries in it are not destructed properly.
	(Trac #643, git aba4c4067da0dc63c97c6356dc3137651755ffce)

202.	[func]		vorner
	It is possible to specify a different directory where we look for
	configuration files (by -p) and different configuration file to
	use (-c).  Also, it is possible to specify the port on which
	cmdctl should listen (--cmdctl-port).
	(Trac #615, git 5514dd78f2d61a222f3069fc94723ca33fb3200b)

201.	[bug]		jerry
	src/bin/bindctl: bindctl doesn't show traceback on shutdown.
	(Trac #588, git 662e99ef050d98e86614c4443326568a0b5be437)

200.	[bug]		Jelte
	Fixed a bug where incoming TCP connections were not closed.
	(Trac #589, git 1d88daaa24e8b1ab27f28be876f40a144241e93b)

199.	[func]		ocean
	Cache negative responses (NXDOMAIN/NODATA) from authoritative
	server for recursive resolver.
	(Trac #493, git f8fb852bc6aef292555063590c361f01cf29e5ca)

198.	[bug]		jinmei
	b10-auth, src/lib/datasrc: fixed a bug where hot spot cache failed
	to reuse cached SOA for negative responses.  Due to this bug
	b10-auth returned SERVFAIL when it was expected to return a
	negative response immediately after a specific SOA query for
	the zone.
	(Trac #626, git 721a53160c15e8218f6798309befe940b9597ba0)

197.	[bug]		zhang likun
	Remove expired message and rrset entries when looking up them
	in cache, touch or remove the rrset entry in cache properly
	when doing lookup or update.
	(Trac #661, git 9efbe64fe3ff22bb5fba46de409ae058f199c8a7)

196.	[bug]		jinmei
	b10-auth, src/lib/datasrc: the backend of the in-memory data
	source could not handle the root name.  As a result b10-auth could
	not work as a root server when using the in-memory data source.
	(Trac #683, git 420ec42bd913fb83da37b26b75faae49c7957c46)

195.	[func]		stephen
	Resolver will now re-try a query over TCP if a response to a UDP
	query has the TC bit set.
	(Trac #499, git 4c05048ba059b79efeab53498737abe94d37ee07)

194.	[bug]		vorner
	Solved a 100% CPU usage problem after switching addresses in b10-auth
	(and possibly, but unconfirmed, in b10-resolver). It was caused by
	repeated reads/accepts on closed socket (the bug was in the code for a
	long time, recent changes made it show).
	(Trac #657, git e0863720a874d75923ea66adcfbf5b2948efb10a)

193.	[func]*		jreed
	Listen on the IPv6 (::) and IPv4 (0.0.0.0) wildcard addresses
	for b10-auth. This returns to previous behavior prior to
	change #184. Document the listen_on configuration in manual.
	(Trac #649, git 65a77d8fde64d464c75917a1ab9b6b3f02640ca6)

192.	[func]*		jreed
	Listen on standard domain port 53 for b10-auth and
	b10-resolver.
	(Trac #617, #618, git 137a6934a14cf0c5b5c065e910b8b364beb0973f)

191.	[func]		jinmei
	Imported system test framework of BIND 9.  It can be run by
	'make systest' at the top source directory.  Notes: currently it
	doesn't work when built in a separate tree.  It also requires
	perl, an inherited dependency from the original framework.
	Also, mainly for the purpose of tests, a new option "--pid-file"
	was added to BoB, with which the boss process will dump its PID
	to the specified file.
	(Trac #606, git 6ac000df85625f5921e8895a1aafff5e4be3ba9c)

190.	[func]		jelte
	Resolver now sets random qids on outgoing queries using
	the boost::mt19937 prng.
	(Trac #583, git 5222b51a047d8f2352bc9f92fd022baf1681ed81)

189.	[bug]		jreed
	Do not install the log message compiler.
	(Trac #634, git eb6441aca464980d00e3ff827cbf4195c5a7afc5)

188.	[bug]		zhang likun
	Make the rrset trust level ranking algorithm used by
	isc::cache::MessageEntry::getRRsetTrustLevel() follow RFC2181
	section 5.4.1.
	(Trac #595 git 19197b5bc9f2955bd6a8ca48a2d04472ed696e81)

187.	[bug]		zhang likun
	Fix the assert error in class isc::cache::RRsetCache by adding the
	check for empty pointer and test case for it.
	(Trac #638, git 54e61304131965c4a1d88c9151f8697dcbb3ce12)

186.	[bug]		jelte
	b10-resolver could stop with an assertion failure on certain kinds
	of messages (there was a problem in error message creation). This
	fixes that.
	(Trac #607, git 25a5f4ec755bc09b54410fcdff22691283147f32)

185.	[bug]		vorner
	Tests use port from private range (53210), lowering chance of
	a conflict with something else (eg. running bind 10).
	(Trac #523, git 301da7d26d41e64d87c0cf72727f3347aa61fb40)

184.	[func]*		vorner
	Listening address and port configuration of b10-auth is the same as
	for b10-resolver now. That means, it is configured through bindctl
	at runtime, in the Auth/listen_on list, not through command line
	arguments.
	(Trac #575, #576, git f06ce638877acf6f8e1994962bf2dbfbab029edf)

183.	[bug]		jerry
	src/bin/xfrout: Enable parallel sessions between xfrout server and
	muti-Auth. The session needs to be created only on the first time
	or if an error occur.
	(Trac #419, git 1d60afb59e9606f312caef352ecb2fe488c4e751)

182.	[func]		jinmei
	Support cppcheck for static code check on C++ code.  If cppcheck
	is available, 'make cppcheck' on the top source directory will run
	the checker and should cleanly complete with an exit code of 0
	(at least with cppcheck 1.47).
	Note: the suppression list isn't included in the final
	distributions.  It should be created by hand or retrieved from
	the git repository.
	(Trac #613, git b973f67520682b63ef38b1451d309be9f4f4b218)

181.	[func]		feng
	Add stop interface into dns server, so we can stop each running
	server individually. With it, user can reconfigure her running server
	with different ip address or port.
	(Trac #388, git 6df94e2db856c1adc020f658cc77da5edc967555)

180.	[build]		jreed
	Fix custom DESTDIR for make install. Patch from Jan Engelhardt.
	(Trac #629, git 5ac67ede03892a5eacf42ce3ace1e4e376164c9f)

bind10-devel-20110224 released on February 24, 2011

179.	[func]		vorner
	It is possible to start and stop resolver and authoritative
	server without restart of the whole system. Change of the
	configuration (Boss/start_auth and Boss/start_resolver) is
	enough.
	(Trac #565, git 0ac0b4602fa30852b0d86cc3c0b4730deb1a58fe)

178.	[func]		jelte
	Resolver now makes (limited) use of the cache
	(Trac #491, git 8b41f77f0099ddc7ca7d34d39ad8c39bb1a8363c)

177.	[func]		stephen
	The upstream fetch code in asiolink is now protocol agnostic to
	allow for the addition of fallback to TCP if a fetch response
	indicates truncation.
	(Trac #554, git 9739cbce2eaffc7e80640db58a8513295cf684de)

176.	[func]		likun
	src/lib/cache: Rename one interface: from lookupClosestRRset()
	to lookupDeepestNS(), and remove one parameter of it.
	(Trac #492, git ecbfb7cf929d62a018dd4cdc7a841add3d5a35ae)

175.	[bug]		jerry
	src/bin/xfrout: Xfrout use the case-sensitive mode to compress
	names in an AXFR massage.
	(Trac #253, git 004e382616150f8a2362e94d3458b59bb2710182)

174.	[bug]*		jinmei
	src/lib/dns: revised dnssectime functions so that they don't rely
	on the time_t type (whose size varies on different systems, which
	can lead to subtle bugs like some form of "year 2038 problem").
	Also handled 32-bit wrap around issues more explicitly, with more
	detailed tests.  The function API has been changed, but the effect
	should be minimal because these functions are mostly private.
	(Trac #61, git 09ece8cdd41c0f025e8b897b4883885d88d4ba5d)

173.	[bug]		jerry
	python/isc/notify: A notify_out test fails without network
	connectivity, encapsulate the socket behavior using a mock
	socket class to fix it.
	(Trac #346, git 319debfb957641f311102739a15059f8453c54ce)

172.	[func]		jelte
	Improved the bindctl cli in various ways, mainly concerning
	list and map item addressing, the correct display of actual values,
	and internal help.
	(Trac #384, git e5fb3bc1ed5f3c0aec6eb40a16c63f3d0fc6a7b2)

171.	[func]		vorner
	b10-auth, src/lib/datasrc: in memory data source now works as a
	complete data source for authoritative DNS servers and b10-auth
	uses it.  It still misses major features, however, including
	DNSSEC support and zone transfer.
	(Last Trac #553, but many more,
	git 6f031a09a248e7684723c000f3e8cc981dcdb349)

170.	[bug]		jinmei
	Tightened validity checks in the NSEC3 constructors, both "from
	"text" and "from wire".  Specifically, wire data containing
	invalid type bitmaps or invalid lengths of salt or hash is now
	correctly rejected.
	(Trac #117, git 9c690982f24fef19c747a72f43c4298333a58f48)

169.	[func]		jelte
	Added a basic implementation for a resolver cache (though not
	used yet).
	(Trac #449, git 8aa3b2246ae095bbe7f855fd11656ae3bdb98986)

168.	[bug]		vorner
	Boss no longer has the -f argument, which was undocumented and
	stayed as a relict of previous versions, currently causing only
	strange behaviour.
	(Trac #572, git 17f237478961005707d649a661cc72a4a0d612d4)

167.	[bug]		naokikambe
	Fixed failure of termination of msgq_test.py with python3
	coverage (3.3.1).
	(Trac #573, git 0e6a18e12f61cc482e07078776234f32605312e5)

166.	[func]		jelte
	The resolver now sends back a SERVFAIL when there is a client
	timeout (timeout_client config setting), but it will not stop
	resolving (until there is a lookup timeout or a result).
	(Trac #497 and #489, git af0e5cd93bebb27cb5c4457f7759d12c8bf953a6)

165.	[func]		jelte
	The resolver now handles CNAMEs, it will follow them, and include
	them in the answer. The maximum length of CNAME chains that is
	supported is 16.
	(Trac #497, git af0e5cd93bebb27cb5c4457f7759d12c8bf953a6)

164.	[bug]		y-aharen
	IntervalTimer: Modified the interface to accept interval in
	milliseconds. It shortens the time of the tests of IntervalTimer.
	(Trac #452, git c9f6acc81e24c4b8f0eb351123dc7b43f64e0914)

163.	[func]		vorner
	The pimpl design pattern is used in UDPServer, with a shared
	pointer. This makes it smaller to copy (which is done a lot as a
	sideeffect of being coroutine) and speeds applications of this
	class (notably b10-auth) up by around 10%.
	(Trac #537, git 94cb95b1d508541201fc064302ba836164d3cbe6)

162.	[func]		stephen
	Added C++ logging, allowing logging at different severities.
	Code specifies the message to be logged via a symbol, and the
	logging code picks up the message from an in-built dictionary.
	The contents of the dictionary can be replaced at run-time by
	locale-specific messages.  A message compiler program is provided
	to create message header files and supply the default messages.
	(Trac #438, git 7b1606cea7af15dc71f5ec1d70d958b00aa98af7)

161.	[func]		stephen
	Added ResponseScrubber class to examine response from
	a server and to remove out-of-bailiwick RRsets.  Also
	does cross-section checks to ensure consistency.
	(Trac #496, git b9296ca023cc9e76cda48a7eeebb0119166592c5)

160.	[func]		jelte
  	Updated the resolver to take 3 different timeout values;
	timeout_query for outstanding queries we sent while resolving
	timeout_client for sending an answer back to the client
	timeout_lookup for stopping the resolving
	(currently 2 and 3 have the same final effect)
	(Trac #489, git 578ea7f4ba94dc0d8a3d39231dad2be118e125a2)

159.	[func]		smann
	The resolver now has a configurable set of root servers to start
	resolving at (called root_addresses). By default these are not
	(yet) filled in. If empty, a hardcoded address for f-root will be
	used right now.
	(Trac #483, git a07e078b4feeb01949133fc88c9939254c38aa7c)

158.	[func]		jelte
	The Resolver module will now do (very limited) resolving, if not
	set to forwarding mode (i.e. if the configuration option
	forward_addresses is left empty). It only supports referrals that
	contain glue addresses at this point, and does no other processing
	of authoritative answers.
	(Trac #484, git 7b84de4c0e11f4a070e038ca4f093486e55622af)

157.	[bug]		vorner
	One frozen process no longer freezes the whole b10-msgq. It caused the
	whole system to stop working.
	(Trac #420, git 93697f58e4d912fa87bc7f9a591c1febc9e0d139)

156.	[func]		stephen
	Added ResponseClassifier class to examine response from
	a server and classify it into one of several categories.
	(Trac #487, git 18491370576e7438c7893f8551bbb8647001be9c)

bind10-devel-20110120 released on January 20, 2011

155.	[doc]		jreed
	Miscellaneous documentation improvements for man pages and
	the guide, including auth, resolver, stats, xfrout, and
	zonemgr.  (git c14c4741b754a1eb226d3bdc3a7abbc4c5d727c0)

154.	[bug]		jinmei
	b10-xfrin/b10-zonemgr: Fixed a bug where these programs didn't
	receive command responses from CC sessions.  Eventually the
	receive buffer became full, and many other components that rely
	on CC channels would stall (as noted in #420 and #513).  This is
	an urgent care fix due to the severity of the problem; we'll need
	to revisit it for cleaner fix later.
	(Trac #516, git 62c72fcdf4617e4841e901408f1e7961255b8194)

153.	[bug]		jelte
	b10-cfgmgr: Fixed a bug where configuration updates sometimes
	lost previous settings in the configuration manager.
	(Trac #427, git 2df894155657754151e0860e2ca9cdbed7317c70)

152.	[func]*		jinmei
	b10-auth: Added new configuration variable "statistics-interval"
	to allow the user to change the timer interval for periodic
	statistics updates.  The update can also be disabled by setting
	the value to 0.  Disabling statistics updates will also work as
	a temporary workaround of a known issue that b10-auth can block in
	sending statistics and stop responding to queries as a result.
	(Trac #513, git 285c5ee3d5582ed6df02d1aa00387f92a74e3695)

151.	[bug]		smann
	lib/log/dummylog.h: 
	lib/log/dummylog.cc: Modify dlog so that it takes an optional
	2nd argument of type bool (true or false). This flag, if
	set, will cause the message to be printed whether or not
	-v is chosen.
        (Trac #432, git 880220478c3e8702d56d761b1e0b21b77d08ee5a)

150.	[bug]		jelte
	b10-cfgmgr: No longer save the configuration on exit. Configuration
	is already saved if it is changed successfully, so writing it on
	exit (and hence, when nothing has changed too) is unnecessary and
	may even cause problems.
	(Trac #435, git fd7baa38c08d54d5b5f84930c1684c436d2776dc)

149.	[bug]		jelte
	bindctl: Check if the user session has disappeared (either by a
	timeout or by a server restart), and reauthenticate if so. This
	fixes the 'cmdctl not running' problem.
        (Trac #431, git b929be82fec5f92e115d8985552f84b4fdd385b9)

148.	[func]		jelte
	bindctl: Command results are now pretty-printed (i.e. printed in
	a more readable form). Empty results are no longer printed at all
	(used to print '{}'), and the message
	'send the command to cmd-ctrl' has also been removed.
	(git 3954c628c13ec90722a2d8816f52a380e0065bae)

147.	[bug]		jinmei
	python/isc/config: Fixed a bug that importing custom configuration
	(in b10-config.db) of a remote module didn't work.
	(Trac #478, git ea4a481003d80caf2bff8d0187790efd526d72ca)

146.	[func]		jelte
	Command arguments were not validated internally against their
	specifications. This change fixes that (on the C++ side, Python
	side depends on an as yet planned addition). Note: this is only
	an added internal check, the cli already checks format.
	(Trac #473, git 5474eba181cb2fdd80e2b2200e072cd0a13a4e52)

145.	[func]*		jinmei
	b10-auth: added a new command 'loadzone' for (re)loading a
	specific zone.  The command syntax is generic but it is currently
	only feasible for class IN in memory data source.  To reload a
	zone "example.com" via bindctl, execute the command as follows:
	> Auth loadzone origin = example.com
	(Trac #467 git 4f7e1f46da1046de527ab129a88f6aad3dba7562
	from 1d7d3918661ba1c6a8b1e40d8fcbc5640a84df12)

144.	[build]		jinmei
	Introduced a workaround for clang++ build on FreeBSD (and probably
	some other OSes).  If building BIND 10 fails with clang++ due to
	a link error about "__dso_handle", try again from the configure
	script with CXX_LIBTOOL_LDFLAGS=-L/usr/lib (the path actually
	doesn't matter; the important part is the -L flag).  This
	workaround is not automatically enabled as it's difficult to
	detect the need for it dynamically, and must be enabled via the
	variable by hand.
	(Trac #474, git cfde436fbd7ddf3f49cbbd153999656e8ca2a298)

143.	[build]		jinmei
	Fixed build problems with clang++ in unit tests due to recent
	changes.  No behavior change. (Trac #448, svn r4133)

142.	[func]		jinmei
	b10-auth: updated query benchmark so that it can test in memory
	data source.  Also fixed a bug that the output buffer isn't
	cleared after query processing, resulting in misleading results
	or program crash.  This is a regression due to change #135.
	(Trac #465, svn r4103)

141.	[bug]		jinmei
	b10-auth: Fixed a bug that the authoritative server includes
	trailing garbage data in responses.  This is a regression due to
	change #135. (Trac #462, svn r4081)

140.	[func]		y-aharen
	src/bin/auth: Added a feature to count queries and send counter
	values to statistics periodically. To support it, added wrapping
	class of asio::deadline_timer to use as interval timer.
	The counters can be seen using the "Stats show" command from
	bindctl.  The result would look like:
	  ... "auth.queries.tcp": 1, "auth.queries.udp": 1 ...
	Using the "Auth sendstats" command you can make b10-auth send the
	counters to b10-stats immediately.
	(Trac #347, svn r4026)

139.	[build]		jreed
	Introduced configure option and make targets for generating
	Python code coverage report. This adds new make targets:
	report-python-coverage and clean-python-coverage. The C++
	code coverage targets were renamed to clean-cpp-coverage
	and report-cpp-coverage. (Trac #362, svn r4023)

138.	[func]*		jinmei
	b10-auth: added a configuration interface to support in memory
	data sources.  For example, the following command to bindctl
	will configure a memory data source containing the "example.com"
	zone with the zone file named "example.com.zone":
	> config set Auth/datasources/ [{"type": "memory", "zones": \
	 [{"origin": "example.com", "file": "example.com.zone"}]}]
	By default, the memory data source is disabled; it must be
	configured explicitly.  To disable it again, specify a null list
	for Auth/datasources:
	> config set Auth/datasources/ []
	Notes: it's currently for class IN only.  The zone files are not
	actually loaded into memory yet (which will soon be implemented).
	This is an experimental feature and the syntax may change in
	future versions.
	(Trac #446, svn r3998)

137.	[bug]		jreed
	Fix run_*.sh scripts that are used for development testing
	so they use a msgq socket file in the build tree.
	(Trac #226, svn r3989)

136.	[bug]		jelte
  	bindctl (and the configuration manager in general) now no longer
	accepts 'unknown' data; i.e. data for modules that it does not know
	about, or configuration items that are not specified in the .spec
	files.
	(Trac #202, svn r3967)

135.	[func]		each
	Add b10-resolver. This is an example recursive server that
	currently does forwarding only and no caching.
	(Trac #327, svn r3903)

134.	[func]		vorner
	b10-resolver supports timeouts and retries in forwarder mode.
	(Trac #401, svn r3660)

133.	[func]		vorner
	New temporary logging function available in isc::log. It is used by
	b10-resolver.
	(Trac #393, r3602)

132.	[func]		vorner
	The b10-resolver is configured through config manager.
	It has "listen_on" and "forward_addresses" options.
	(Trac #389, r3448)

131.	[func]		jerry
	src/lib/datasrc: Introduced two template classes RBTree and RBNode
	to provide the generic map with domain name as key and anything as
	the value. Because of some unresolved design issue, the new classes
	are only intended to be used by memory zone and zone table.
	(Trac #397, svn r3890)

130.	[func]		jerry
	src/lib/datasrc: Introduced a new class MemoryDataSrc to provide
	the general interface for memory data source.  For the initial
	implementation, we don't make it a derived class of AbstractDataSrc
	because the interface is so different (we'll eventually
	consider this as part of the generalization work).
	(Trac #422, svn r3866)

129.	[func]		jinmei
	src/lib/dns: Added new functions masterLoad() for loading master
	zone files.  The initial implementation can only parse a limited
	form of master files, but BIND 9's named-compilezone can convert
	any valid zone file into the acceptable form.
	(Trac #423, svn r3857)

128.	[build]		vorner
	Test for query name = '.', type = DS to authoritative nameserver
	for root zone was added.
	(Trac #85, svn r3836)

127.	[bug]		stephen
	During normal operation process termination and resurrection messages
	are now output regardless of the state of the verbose flag.
	(Trac #229, svn r3828)

126.	[func]		ocean
	The Nameserver Address Store (NSAS) component has been added. It takes
	care of choosing an IP address of a nameserver when a zone needs to be
	contacted.
	(Trac #356, Trac #408, svn r3823)

bind10-devel-20101201 released on December 01, 2010

125.	[func]		jelte
	Added support for addressing individual list items in bindctl
	configuration commands; If you have an element that is a list, you
	can use foo[X]		integer
	(starting at 0)
	(Trac #405, svn r3739)

124.	[bug]		jreed
	Fix some wrong version reporting. Now also show the version
	for the component and BIND 10 suite. (Trac #302, svn r3696)

123.	[bug]		jelte
	src/bin/bindctl printed values had the form of python literals
	(e.g. 'True'), while the input requires valid JSON (e.g. 'true').
	Output changed to JSON format for consistency. (svn r3694)

122.	[func]		stephen
	src/bin/bind10: Added configuration options to Boss to determine
	whether to start the authoritative server, recursive server (or
	both). A dummy program has been provided for test purposes.
	(Trac #412, svn r3676)

121.	[func]		jinmei
	src/lib/dns: Added support for TSIG RDATA.  At this moment this is
	not much of real use, however, because no protocol support was
	added yet.  It will soon be added. (Trac #372, svn r3649)

120.	[func]		jinmei
	src/lib/dns: introduced two new classes, TSIGKey and TSIGKeyRing,
	to manage TSIG keys. (Trac #381, svn r3622)

119.	[bug]		jinmei
	The master file parser of the python datasrc module incorrectly
	regarded a domain name beginning with a decimal number as a TTL
	specification.  This confused b10-loadzone and had it reject to
	load a zone file that contains such a name.
	Note: this fix is incomplete and the loadzone would still be
	confused if the owner name is a syntactically indistinguishable
	from a TTL specification.  This is part of a more general issue
	and will be addressed in Trac #413. (Trac #411, svn r3599)

118.	[func]		jinmei
	src/lib/dns: changed the interface of
	AbstractRRset::getRdataIterator() so that the internal
	cursor would point to the first RDATA automatically.  This
	will be a more intuitive and less error prone behavior.
	This is a backward compatible change. (Trac #410, r3595)

117.	[func]		jinmei
	src/lib/datasrc: added new zone and zone table classes for the
	support of in memory data source.  This is an intermediate step to
	the bigger feature, and is not yet actually usable in practice.
	(Trac #399, svn r3590)

116.	[bug]		jerry
	src/bin/xfrout: Xfrout and Auth will communicate by long tcp
	connection, Auth needs to make a new connection only on the first
	time or if an error occurred.
	(Trac #299, svn r3482)

115.	[func]*		jinmei
	src/lib/dns: Changed DNS message flags and section names from
	separate classes to simpler enums, considering the balance between
	type safety and usability.  API has been changed accordingly.
	More documentation and tests were provided with these changes.
	(Trac #358, r3439)

114.	[build]		jinmei
	Supported clang++.  Note: Boost >= 1.44 is required.
	(Trac #365, svn r3383)

113.	[func]*		zhanglikun
	Folder name 'utils'(the folder in /src/lib/python/isc/) has been
	renamed	to 'util'. Programs that used 'import isc.utils.process'
	now need to use 'import isc.util.process'. The folder
	/src/lib/python/isc/Util is removed since it isn't used by any
	program. (Trac #364, r3382)

112.	[func]		zhang likun
	Add one mixin class to override the naive serve_forever() provided
	in python library socketserver. Instead of polling for shutdown
	every poll_interval seconds, one socketpair is used to wake up
	the waiting server. (Trac #352, svn r3366)

111.	[bug]*		Vaner
	Make sure process xfrin/xfrout/zonemgr/cmdctl can be stopped
	properly when user enter "ctrl+c" or 'Boss shutdown' command
	through bindctl.  The ZonemgrRefresh.run_timer and
	NotifyOut.dispatcher spawn a thread themselves.
	(Trac #335, svn r3273)

110.	[func]		Vaner
	Added isc.net.check module to check ip addresses and ports for
	correctness and isc.net.addr to hold IP address. The bind10, xfrin
	and cmdctl programs are modified to use it.
	(Trac #353, svn r3240)

109.	[func]		naokikambe
	Added the initial version of the stats module for the statistics
	feature of BIND 10, which supports the restricted features and
	items and reports via bindctl command. (Trac #191, r3218)
	Added the document of the stats module, which is about how stats
	module collects the data (Trac #170, [wiki:StatsModule])

108.	[func]		jerry
	src/bin/zonemgr: Provide customizable configurations for
	lowerbound_refresh, lowerbound_retry, max_transfer_timeout and
	jitter_scope. (Trac #340, r3205)

107.	[func]		likun
	Remove the parameter 'db_file' for command 'retransfer' of
	xfrin module. xfrin.spec will not be generated by script.
	(Trac #329, r3171)

106.	[bug]		likun
	When xfrin can't connect with one zone's master, it should tell
	the bad news to zonemgr, so that zonemgr can reset the timer for
	that zone. (Trac #329, r3170)

105.	[bug]		Vaner
	Python processes: they no longer take 100% CPU while idle
	due to a busy loop in reading command session in a nonblocking way.
	(Trac #349, svn r3153), (Trac #382, svn r3294)

104.	[bug]		jerry
	bin/zonemgr: zonemgr should be attempting to refresh expired zones.
	(Trac #336, r3139)
 
103.	[bug]		jerry
	lib/python/isc/log: Fixed an issue with python logging,
	python log shouldn't die with OSError. (Trac #267, r3137)
 
102.	[build]		jinmei
	Disable threads in ASIO to minimize build time dependency.
	(Trac #345, r3100)

101.	[func]		jinmei
	src/lib/dns: Completed Opcode and Rcode implementation with more
	tests and documentation.  API is mostly the same but the
	validation was a bit tightened. (Trac #351, svn r3056)

100.	[func]		Vaner
	Python processes: support naming of python processes so
	they're not all called python3.
	(Trac #322, svn r3052)

99.	[func]*		jinmei
	Introduced a separate EDNS class to encapsulate EDNS related
	information more cleanly.  The related APIs are changed a bit,
	although it won't affect most of higher level applications.
	(Trac #311, svn r3020)

98.	[build]		jinmei
	The ./configure script now tries to search some common include
	paths for boost header files to minimize the need for explicit
	configuration with --with-boost-include. (Trac #323, svn r3006)

97.	[func]		jinmei
	Added a micro benchmark test for query processing of b10-auth.
	(Trac #308, svn r2982)

96.	[bug]		jinmei
	Fixed two small issues with configure: Do not set CXXFLAGS so that
	it can be customized; Make sure --disable-static works.
	(Trac #325, r2976)

bind10-devel-20100917 released on September 17, 2010 

95.	[doc]		jreed
	Add b10-zonemgr manual page. Update other docs to introduce
	this secondary manager. (Trac #341, svn r2951)

95.	[bug]		jreed
	bin/xfrout and bin/zonemgr: Fixed some stderr output.
	(Trac #342, svn r2949)

94.	[bug]		jelte
  	bin/xfrout:  Fixed a problem in xfrout where only 2 or 3 RRs
	were used per DNS message in the xfrout stream.
	(Trac #334, r2931)

93.	[bug]		jinmei
	lib/datasrc: A DS query could crash the library (and therefore,
	e.g. the authoritative server) if some RR of the same apex name
	is stored in the hot spot cache. (Trac #307, svn r2923)

92.	[func]*		jelte
	libdns_python (the python wrappers for libdns++) has been renamed
	to pydnspp (Python DNS++). Programs and libraries that used
	'import libdns_python' now need to use 'import pydnspp'.
	(Trac #314, r2902)

91.	[func]*		jinmei
	lib/cc: Use const pointers and const member functions for the API
	as much as possible for safer operations.  Basically this does not
	change the observable behavior, but some of the API were changed
	in a backward incompatible manner.  This change also involves more
	copies, but at this moment the overhead is deemed acceptable.
	(Trac #310, r2803)

90.	[build]		jinmei
	(Darwin/Mac OS X specific) Specify DYLD_LIBRARY_PATH for tests and
	experimental run under the source tree.  Without this loadable
	python modules refer to installation paths, which may confuse the
	operation due to version mismatch or even trigger run time errors
	due to missing libraries. (Trac #313, r2782)

89.	[build]		jinmei
	Generate b10-config.db for tests at build time so that the source
	tree does not have to be writable. (Trac #315, r2776)

88.	[func]		jelte
	Blocking reads on the msgq command channel now have a timeout
	(defaults to 4 seconds, modifiable as needed by modules).
	Because of this, modules will no longer block indefinitely
	if they are waiting for a message that is not sent for whatever
	reason. (Trac #296, r2761)

87.	[func]		zhanglikun
	lib/python/isc/notifyout: Add the feature of notify-out, when 
	zone axfr/ixfr finishing, the server will notify its slaves.
	(Trac #289, svn r2737)

86.	[func]		jerry
	bin/zonemgr: Added zone manager module. The zone manager is one 
	of the co-operating processes of BIND10, which keeps track of 
	timers and other information necessary for BIND10 to act as a 
	slave. (Trac #215, svn r2737)

85.	[build]*		jinmei
	Build programs using dynamic link by default.  A new configure
	option --enable-static-link is provided to force static link for
	executable programs.  Statically linked programs can be run on a
	debugger more easily and would be convenient for developers.
	(Trac #309, svn r2723)

bind10-devel-20100812 released on August 12, 2010

84.	[bug]		jinmei, jerry
	This is a quick fix patch for the issue: AXFR fails half the 
	time because of connection problems. xfrout client will make
	a new connection every time. (Trac #299, svn r2697)

83.	[build]*		jreed
	The configure --with-boost-lib option is removed. It was not
	used since the build included ASIO. (svn r2684)

82.	[func]		jinmei
	bin/auth: Added -u option to change the effective process user
	of the authoritative server after invocation.  The same option to
	the boss process will be propagated to b10-auth, too.
	(Trac #268, svn r2675)

81.	[func]		jinmei
	Added a C++ framework for micro benchmark tests.  A supplemental
	library functions to build query data for the tests were also
	provided. (Trac #241, svn r2664)

80.	[bug]		jelte
	bindctl no longer accepts configuration changes for unknown or
	non-running modules (for the latter, this is until we have a
	way to verify those options, at which point it'll be allowed
	again).
	(Trac #99, r2657)

79.	[func]		feng, jinmei
	Refactored the ASIO link interfaces to move incoming XFR and
	NOTIFY processing to the auth server class.  Wrapper classes for
	ASIO specific concepts were also provided, so that other BIND 10
	modules can (eventually) use the interface without including the
	ASIO header file directly.  On top of these changes, AXFR and
	NOTIFY processing was massively improved in terms of message
	validation and protocol conformance.  Detailed tests were provided
	to confirm the behavior.
	Note: Right now, NOTIFY doesn't actually trigger subsequent zone
	transfer due to security reasons. (Trac #221, r2565)

78.	[bug]		jinmei
	lib/dns: Fixed miscellaneous bugs in the base32 (hex) and hex
	(base16) implementation, including incorrect padding handling,
	parser failure in decoding with a SunStudio build, missing
	validation on the length of encoded hex string.  Test cases were
	more detailed to identify these bugs and confirm the fix.  Also
	renamed the incorrect term of "base32" to "base32hex".  This
	changed the API, but they are not intended to be used outside
	libdns++, so we don't consider it a backward incompatible change.
	(Trac #256, r2549)

77.	[func]		zhanglikun
	Make error message be more friendly when running cmdctl and it's 
	already running (listening on same port)(Trac #277, r2540)

76.	[bug]		jelte
	Fixed a bug in the handling of 'remote' config modules (i.e.
	modules that peek at the configuration of other modules), where
	they answered 'unknown command' to commands for those other
	modules. (Trac #278, r2506)

75.	[bug]		jinmei
	Fixed a bug in the sqlite3 data source where temporary strings
	could be referenced after destruction.  It caused various lookup
	failures with SunStudio build. (Trac #288, r2494)

74.	[func]*		jinmei
	Refactored the cc::Session class by introducing an abstract base
	class.  Test code can use their own derived mock class so that
	tests can be done without establishing a real CC session.  This
	change also modified some public APIs, mainly in the config
	module. (Trac #275, r2459)

73.	[bug]		jelte
  	Fixed a bug where in bindctl, locally changed settings were
	reset when the list of running modules is updated. (Trac #285,
	r2452)

72.	[build]		jinmei
	Added -R when linking python wrapper modules to libpython when
	possible.  This helps build BIND 10 on platforms that install
	libpython whose path is unknown to run-time loader.  NetBSD is a
	known such platform. (Trac #148, r2427)

71.	[func]		each
  	Add "-a" (address) option to bind10 to specify an address for
	the auth server to listen on.

70.	[func]		each
  	Added a hot-spot cache to libdatasrc to speed up access to
	repeatedly-queried data and reduce the number of queries to
	the underlying database; this should substantially improve
	performance.  Also added a "-n" ("no cache") option to
	bind10 and b10-auth to disable the cache if needed.
	(Trac #192, svn r2383)

bind10-devel-20100701 released on July 1, 2010

69.	[func]*		jelte
	Added python wrappers for libdns++ (isc::dns), and libxfr. This
	removes the dependency on Boost.Python. The wrappers don't
	completely implement all functionality, but the high-level API
	is wrapped, and current modules use it now.
	(Trac #181, svn r2361)

68.	[func]		zhanglikun
	Add options -c (--certificate-chain) to bindctl. Override class
	HTTPSConnection to support server certificate validation.
	Add support to cmdctl.spec file, now there are three configurable 
	items for cmdctl: 'key_file', 'cert_file' and 'accounts_file', 
	all of them can be changed in runtime.
	(Trac #127, svn r2357)

67.	[func]		zhanglikun
	Make bindctl's command parser only do minimal check.
	Parameter value can be a sequence of non-space characters,
	or a string surrounded by quotation marks (these marks can
	be a part of the value string in escaped form). Make error
	message be more friendly. (If there is some error in
	parameter's value, the parameter name will be provided).
	Refactor function login_to_cmdctl() in class BindCmdInterpreter:
	avoid using Exception to catch all exceptions.
	(Trac #220, svn r2356)

66.	[bug]		each
	Check for duplicate RRsets before inserting data into a message
	section; this, among other things, will prevent multiple copies
	of the same CNAME from showing up when there's a loop. (Trac #69,
	svn r2350)
    
65.	[func]		shentingting
	Various loadzone improvements: allow optional comment for
	$TTL, allow optional origin and comment for $INCLUDE, allow
	optional comment for $ORIGIN, support BIND9 extension of
	time units for TTLs, and fix bug to not use class as part
	of label name when records don't have a label but do have
	a class.  Added verbose options to exactly what is happening
	with loadzone.  Added loadzone test suite of different file
	formats to load.
	(Trac #197, #199, #244, #161, #198, #174, #175, svn r2340)

64.	[func]		jerry
	Added python logging framework. It is for testing and
	experimenting with logging ideas. Currently, it supports
	three channels (file, syslog and stderr) and five levels
	(debug, info, warning, error and critical).
	(Trac #176, svn r2338)

63.	[func]		shane
	Added initial support for setuid(), using the "-u" flag. This will
	be replaced in the future, but for now provides a reasonable 
	starting point.
	(Trac #180, svn r2330)

62.	[func]		jelte
	bin/xfrin: Use the database_file as configured in Auth to transfers
	bin/xfrout: Use the database_file as configured in Auth to transfers

61.	[bug]		jelte
	bin/auth: Enable b10-auth to be launched in source tree
	(i.e. use a zone database file relative to that)

60.	[build]		jinmei
	Supported SunStudio C++ compiler.  Note: gtest still doesn't work.
	(Trac #251, svn r2310)

59.	[bug]		jinmei
	lib/datasrc,bin/auth: The authoritative server could return a
	SERVFAIL with a partial answer if it finds a data source broken
	while looking for an answer.  This can happen, for example, if a
	zone that doesn't have an NS RR is configured and loaded as a
	sqlite3 data source. (Trac #249, r2286)

58.	[bug]		jinmei
	Worked around an interaction issue between ASIO and standard C++
	library headers.  Without this ASIO didn't work: sometimes the
	application crashes, sometimes it blocked in the ASIO module.
	(Trac #248, svn r2187, r2190)

57.	[func]		jinmei
	lib/datasrc: used a simpler version of Name::split (change 31) for
	better readability.  No behavior change. (Trac #200, svn r2159)

56.	[func]*		jinmei
	lib/dns: renamed the library name to libdns++ to avoid confusion
	with the same name of library of BIND 9.
	(Trac #190, svn r2153)

55.	[bug]		shane
	bin/xfrout: xfrout exception on Ctrl-C now no longer generates
	exception for 'Interrupted system call'
	(Trac #136, svn r2147)

54.	[bug]		zhanglikun
	bin/xfrout: Enable b10-xfrout can be launched in source
	code tree.
	(Trac #224, svn r2103)

53.	[bug]		zhanglikun
	bin/bindctl: Generate a unique session ID by using 
	socket.gethostname() instead of socket.gethostbyname(), 
	since the latter one could make bindctl	stall if its own 
	host name can't be resolved.
	(Trac #228, svn r2096)

52.	[func]		zhanglikun
	bin/xfrout: When xfrout is launched, check whether the
	socket file is being used by one running xfrout process, 
	if it is, exit from python.	If the file isn't a socket file 
	or nobody is listening, it will be removed. If it can't 
	be removed, exit from python.
	(Trac #151, svn r2091)

bind10-devel-20100602 released on June 2, 2010

51.	[build]		jelte
	lib/python: Add bind10_config.py module for paths and
	possibly other configure-time variables. Allow some components
	to find spec files in build tree when ran from source.
	(Trac #223)

50.	[bug]		zhanglikun
	bin/xfrin: a regression in xfrin: it can't communicate with 
	a remote server. (Trac #218, svn r2038)

49.	[func]*		jelte
	Use unix domain sockets for msgq. For b10-msgq, the command
	line options --msgq-port and -m were removed. For bind10,
	the -msgq-port option was removed, and the -m command line
	option was changed to be a filename (instead of port number).
	(Trac #183, svn r2009)

48.	[func]		jelte
	bin/auth: Use asio's io_service for the msgq handling.
	(svn r2007)

47.	[func]		zhanglikun
	bin/cmdctl: Add value/type check for commands sent to
	cmdctl. (Trac #201, svn r1959)

46.	[func]		zhanglikun
	lib/cc: Fix real type data encoding/decoding. (Trac #193,
	svn r1959)

45.	[func]		zhanglikun
	bin/bind10: Pass verbose option to more modules. (Trac
	#205, svn r1957)

44.	[build]		jreed
	Install headers for libdns and libexception. (Trac #68,
	svn r1941)

43.	[func]		jelte
	lib/cc: Message queuing on cc channel. (Trac #58, svn r1870)

42.	[func]		jelte
	lib/python/isc/config:      Make temporary file with python
	tempfile module instead of manual with fixed name. (Trac
	#184, svn r1859)

41.	[func]		jelte
	Module descriptions in spec files. (Trac #90, svn r1856)

40.	[build]		jreed
	Report detected features and configure settings at end of
	configure output. (svn r1836)

39.	[func]*		each
	Renamed libauth to libdatasrc.

38.	[bug]		zhanglikun
	Send command 'shutdown' to Xfrin and Xfrout when boss receive SIGINT.
	Remove unused socket file when Xfrout process exits. Make sure Xfrout
	exit by itself when it receives SIGINT, instead of being killed by the
	signal SIGTERM or SIGKILL sent from boss.
	(Trac #135, #151, #134, svn r1797)

37.	[build]		jinmei
	Check for the availability of python-config. (Trac #159,
	svn r1794)

36.	[func]		shane
	bin/bind10:	Miscellaneous code cleanups and improvements.
	(Trac #40, svn r2012)

35.	[bug]		jinmei
	bin/bindctl: fixed a bug that it didn't accept IPv6 addresses as
	command arguments. (Trac #219, svn r2022)

34.	[bug]		jinmei
	bin/xfrin: fixed several small bugs with many additional unit
	tests.  Fixes include: IPv6 transport support, resource leak,
	and non IN class support. (Trac #185, svn r2000)

33.	[bug]		each
	bin/auth: output now prepended with "[b10-auth]" (Trac
	#109, svn r1985)

32.	[func]*		each
	bin/auth: removed custom query-processing code, changed
        boost::asio code to use plain asio instead, and added asio
        headers to the source tree.  This allows building without
        using an external boost library. (Trac #163, svn r1983)

31.	[func]		jinmei
	lib/dns: added a separate signature for Name::split() as a
	convenient wrapper for common usage. (Trac #49, svn r1903)

30.	[bug]		jinmei
	lib/dns: parameter validation of Name::split() was not sufficient,
	and invalid parameters could cause integer overflow and make the
	library crash. (Trac #177, svn r1806)

bind10-devel-20100421 released on April 21, 2010

29.	[build]		jreed
	Enable Python unit tests for "make check". (svn r1762)

28.	[bug]		jreed
	Fix msgq CC test so it can find its module. (svn r1751)

27.	[build]		jelte
	Add missing copyright license statements to various source
	files. (svn r1750)

26.	[func]		jelte
	Use PACKAGE_STRING (name + version) from config.h instead
	of hard-coded value in CH TXT version.bind replies (Trac
	#114, svn r1749)

25.	[func]*		jreed
	Renamed msgq to b10-msgq. (Trac #25, svn r1747, r1748)

24.	[func]		jinmei
	Support case-sensitive name compression in MessageRenderer.
	(Trac #142, svn r1704)

23.	[func]		jinmei
	Support a simple name with possible compression. (svn r1701)

22.	[func]		zhanglikun
	b10-xfrout for AXFR-out support added. (svn r1629, r1630)

21.	[bug]		zhanglikun
	Make log message more readable when xfrin failed. (svn
	r1697)

20.	[bug]		jinmei
	Keep stderr for child processes if -v is specified. (svn
	r1690, r1698)

19.	[bug]		jinmei
	Allow bind10 boss to pass environment variables from parent.
	(svn r1689)

18.	[bug]		jinmei
	Xfrin warn if bind10_dns load failed. (svn r1688)

17.	[bug]		jinmei
	Use sqlite3_ds.load() in xfrin module and catch Sqlite3DSError
	explicitly. (svn r1684)

16.	[func]*		zhanglikun
	Removed print_message and print_settings configuration
	commands from Xfrin. (Trac #136, svn r1682)

15.	[func]*		jinmei
	Changed zone loader/updater so trailing dot is not required.
	(svn r1681)

14.	[bug]		shane
	Change shutdown to actually SIGKILL properly. (svn r1675)

13.	[bug]		jinmei
	Don't ignore other RRs than SOA even if the second SOA is
	found. (svn r1674)

12.	[build]		jreed
	Fix tests and testdata so can be used from a read-only
	source directory.

11.	[build]		jreed
	Make sure python tests scripts are included in tarball.
	(svn r1648)

10.	[build]		jinmei
	Improve python detection for configure. (svn r1622)

9.	[build]		jinmei
	Automake the python binding of libdns. (svn r1617)

8.	[bug]		zhanglikun
	Fix log errors which may cause xfrin module to crash. (svn
	r1613)

7.	[func]		zhanglikun
	New API for inserting zone data to sqlite3 database for
	AXFR-in. (svn r1612, r1613)

6.	[bug]		jreed
	More code review, miscellaneous cleanups, style guidelines,
	and new and improved unit tests added.

5.	[doc]		jreed
	Manual page cleanups and improvements.

4.	[bug]		jinmei
	NSEC RDATA fixes for buffer overrun lookups, incorrect
	boundary checks, spec-non-conformant behaviors. (svn r1611)

3.	[bug]		jelte
	Remove a re-raise of an exception that should only have
	been included in an error answer on the cc channel. (svn
	r1601)

2.	[bug]		mgraff
	Removed unnecessary sleep() from ccsession.cc. (svn r1528)

1.	[build]*		jreed
	The configure --with-boostlib option changed to --with-boost-lib.

bind10-devel-20100319 released on March 19, 2010

For complete code revision history, see http://bind10.isc.org/browser
Specific git changesets can be accessed at:
	http://bind10.isc.org/changeset/?reponame=&old=rrrr^&new=rrrr
or after cloning the original git repository by executing:
	% git diff rrrr^ rrrr
Subversion changesets are not accessible any more.  The subversion
revision numbers will be replaced with corresponding git revisions.
Trac tickets can be accessed at: https://bind10.isc.org/ticket/nnn

LEGEND
[bug] general bug fix.  This is generally a backward compatible change,
	unless it's deemed to be impossible or very hard to keep
	compatibility to fix the bug.
[build] compilation and installation infrastructure change.
[doc] update to documentation. This shouldn't change run time behavior.
[func] new feature.  In some cases this may be a backward incompatible
	change, which would require a bump of major version.
[security] security hole fix. This is no different than a general bug
	fix except that it will be handled as confidential and will cause
	security patch releases.
*: Backward incompatible or operational change.<|MERGE_RESOLUTION|>--- conflicted
+++ resolved
@@ -1,4 +1,9 @@
-<<<<<<< HEAD
+230.	[bug]		naokikambe
+	Removed too repeated verbose messages in two cases of:
+	 - when auth sends statistics data to stats
+	 - when stats receives statistics data from other modules
+	(Trac#620, git #TBD)
+
 229.	[doc]		jreed
 	Add manual page for b10-host.
 	(git a437d4e26b81bb07181ff35a625c540703eee845)
@@ -11,13 +16,6 @@
 	It now supports the -a (any), -c class, -d (verbose) switches
 	and has improved output.
 	(Trac #872, git d846851699d5c76937533adf9ff9d948dfd593ca)
-=======
-XXX.	[bug]		naokikambe
-	Removed too repeated verbose messages in two cases of:
-	 - when auth sends statistics data to stats
-	 - when stats receives statistics data from other modules
-	(Trac#620, git xxxxxxxxxxxxxxxxxxxxxxxxxxxxxxxxxxxxxxxx)
->>>>>>> 5a4d6911
 
 227.	[build]		jreed
 	Add missing libdns++ rdata files for the distribution (this
