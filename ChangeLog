--- conflicted
+++ resolved
@@ -1,4 +1,9 @@
-<<<<<<< HEAD
+531.	[func]		tomek
+	b10-dhcp6: Added support for expired leases. Leases for IPv6
+	addresses that are past their valid lifetime may be recycled, i.e.
+	rellocated to other clients if needed.
+	(Trac #2327, git 62a23854f619349d319d02c3a385d9bc55442d5e)
+
 530.	[func]*		team
 	b10-loadzone was fully overhauled.  It now uses C++-based zone
 	parser and loader library, performing stricter checks, having
@@ -40,13 +45,6 @@
 	completely. Both types have been updated to report the problem with
 	an ERROR log message, drop the packet, and continue service.
 	(Trac #2494, git db92f30af10e6688a7dc117b254cb821e54a6d95)
-=======
-5XX.	[func]		tomek
-	b10-dhcp6: Added support for expired leases. Leases for IPv6
-	addresses that are past their valid lifetime may be recycled, i.e.
-	rellocated to other clients if needed.
-	(Trac #2327, git TBD)
->>>>>>> 62a23854
 
 526.	[bug]		stephen
 	Miscellaneous fixes to DHCP code including rationalisation of
