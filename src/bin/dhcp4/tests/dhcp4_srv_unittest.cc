// Copyright (C) 2011-2013  Internet Systems Consortium, Inc. ("ISC")
//
// Permission to use, copy, modify, and/or distribute this software for any
// purpose with or without fee is hereby granted, provided that the above
// copyright notice and this permission notice appear in all copies.
//
// THE SOFTWARE IS PROVIDED "AS IS" AND ISC DISCLAIMS ALL WARRANTIES WITH
// REGARD TO THIS SOFTWARE INCLUDING ALL IMPLIED WARRANTIES OF MERCHANTABILITY
// AND FITNESS.  IN NO EVENT SHALL ISC BE LIABLE FOR ANY SPECIAL, DIRECT,
// INDIRECT, OR CONSEQUENTIAL DAMAGES OR ANY DAMAGES WHATSOEVER RESULTING FROM
// LOSS OF USE, DATA OR PROFITS, WHETHER IN AN ACTION OF CONTRACT, NEGLIGENCE
// OR OTHER TORTIOUS ACTION, ARISING OUT OF OR IN CONNECTION WITH THE USE OR
// PERFORMANCE OF THIS SOFTWARE.

#include <config.h>
#include <sstream>

#include <config/ccsession.h>
#include <dhcp4/tests/dhcp4_test_utils.h>
<<<<<<< HEAD
=======
#include <dhcp/dhcp4.h>
#include <dhcp/iface_mgr.h>
#include <dhcp/option.h>
#include <dhcp/option_int.h>
#include <dhcp/option4_addrlst.h>
#include <dhcp/option_custom.h>
#include <dhcp/option_int_array.h>
#include <dhcp/option_vendor.h>
#include <dhcp/pkt_filter.h>
#include <dhcp/pkt_filter_inet.h>
#include <dhcp/docsis3_option_defs.h>
#include <dhcp4/dhcp4_srv.h>
#include <dhcp4/dhcp4_log.h>
#include <dhcp4/config_parser.h>
>>>>>>> 6443d119
#include <hooks/server_hooks.h>
#include <dhcpsrv/utils.h>
#include <hooks/server_hooks.h>
#include <hooks/hooks_manager.h>
#include <config/ccsession.h>

#include <gtest/gtest.h>
#include <boost/scoped_ptr.hpp>

#include <fstream>
#include <iostream>

using namespace std;
using namespace isc;
using namespace isc::dhcp;
using namespace isc::data;
using namespace isc::asiolink;
using namespace isc::hooks;
using namespace isc::test;

#if 0
namespace {

<<<<<<< HEAD
=======
class NakedDhcpv4Srv: public Dhcpv4Srv {
    // "Naked" DHCPv4 server, exposes internal fields
public:

    /// @brief Constructor.
    ///
    /// This constructor disables default modes of operation used by the
    /// Dhcpv4Srv class:
    /// - Send/receive broadcast messages through sockets on interfaces
    /// which support broadcast traffic.
    /// - Direct DHCPv4 traffic - communication with clients which do not
    /// have IP address assigned yet.
    ///
    /// Enabling these modes requires root privilges so they must be
    /// disabled for unit testing.
    ///
    /// Note, that disabling broadcast options on sockets does not impact
    /// the operation of these tests because they use local loopback
    /// interface which doesn't have broadcast capability anyway. It rather
    /// prevents setting broadcast options on other (broadcast capable)
    /// sockets which are opened on other interfaces in Dhcpv4Srv constructor.
    ///
    /// The Direct DHCPv4 Traffic capability can be disabled here because
    /// it is tested with PktFilterLPFTest unittest. The tests which belong
    /// to PktFilterLPFTest can be enabled on demand when root privileges can
    /// be guaranteed.
    ///
    /// @param port port number to listen on; the default value 0 indicates
    /// that sockets should not be opened.
    NakedDhcpv4Srv(uint16_t port = 0)
        : Dhcpv4Srv(port, "type=memfile", false, false) {
    }

    /// @brief fakes packet reception
    /// @param timeout ignored
    ///
    /// The method receives all packets queued in receive queue, one after
    /// another. Once the queue is empty, it initiates the shutdown procedure.
    ///
    /// See fake_received_ field for description
    virtual Pkt4Ptr receivePacket(int /*timeout*/) {

        // If there is anything prepared as fake incoming traffic, use it
        if (!fake_received_.empty()) {
            Pkt4Ptr pkt = fake_received_.front();
            fake_received_.pop_front();
            return (pkt);
        }

        // If not, just trigger shutdown and return immediately
        shutdown();
        return (Pkt4Ptr());
    }

    /// @brief fake packet sending
    ///
    /// Pretend to send a packet, but instead just store it in fake_send_ list
    /// where test can later inspect server's response.
    virtual void sendPacket(const Pkt4Ptr& pkt) {
        fake_sent_.push_back(pkt);
    }

    /// @brief adds a packet to fake receive queue
    ///
    /// See fake_received_ field for description
    void fakeReceive(const Pkt4Ptr& pkt) {
        fake_received_.push_back(pkt);
    }

    virtual ~NakedDhcpv4Srv() {
    }

    /// @brief packets we pretend to receive
    ///
    /// Instead of setting up sockets on interfaces that change between OSes, it
    /// is much easier to fake packet reception. This is a list of packets that
    /// we pretend to have received. You can schedule new packets to be received
    /// using fakeReceive() and NakedDhcpv4Srv::receivePacket() methods.
    list<Pkt4Ptr> fake_received_;

    list<Pkt4Ptr> fake_sent_;

    using Dhcpv4Srv::adjustRemoteAddr;
    using Dhcpv4Srv::processDiscover;
    using Dhcpv4Srv::processRequest;
    using Dhcpv4Srv::processRelease;
    using Dhcpv4Srv::processDecline;
    using Dhcpv4Srv::processInform;
    using Dhcpv4Srv::getServerID;
    using Dhcpv4Srv::loadServerID;
    using Dhcpv4Srv::generateServerID;
    using Dhcpv4Srv::writeServerID;
    using Dhcpv4Srv::sanityCheck;
    using Dhcpv4Srv::srvidToString;
    using Dhcpv4Srv::unpackOptions;
};
#endif

/// dummy server-id file location
static const char* SRVID_FILE = "server-id-test.txt";

namespace isc {
namespace dhcp {
namespace test {

>>>>>>> 6443d119
// Sanity check. Verifies that both Dhcpv4Srv and its derived
// class NakedDhcpv4Srv can be instantiated and destroyed.
TEST_F(Dhcpv4SrvTest, basic) {

    // Check that the base class can be instantiated
    boost::scoped_ptr<Dhcpv4Srv> srv;
    ASSERT_NO_THROW(srv.reset(new Dhcpv4Srv(DHCP4_SERVER_PORT + 10000, "type=memfile",
                                            false, false)));
    srv.reset();
    // We have to close open sockets because further in this test we will
    // call the Dhcpv4Srv constructor again. This constructor will try to
    // set the appropriate packet filter class for IfaceMgr. This requires
    // that all sockets are closed.
    IfaceMgr::instance().closeSockets();

    // Check that the derived class can be instantiated
    boost::scoped_ptr<NakedDhcpv4Srv> naked_srv;
    ASSERT_NO_THROW(
        naked_srv.reset(new NakedDhcpv4Srv(DHCP4_SERVER_PORT + 10000)));
    EXPECT_TRUE(naked_srv->getServerID());
    // Close sockets again for the next test.
    IfaceMgr::instance().closeSockets();

    ASSERT_NO_THROW(naked_srv.reset(new NakedDhcpv4Srv(0)));
    EXPECT_TRUE(naked_srv->getServerID());
}

// This test verifies that the destination address of the response
// message is set to giaddr, when giaddr is set to non-zero address
// in the received message.
TEST_F(Dhcpv4SrvTest, adjustRemoteAddressRelay) {
    boost::scoped_ptr<NakedDhcpv4Srv> srv(new NakedDhcpv4Srv(0));

    // Create the instance of the incoming packet.
    boost::shared_ptr<Pkt4> req(new Pkt4(DHCPDISCOVER, 1234));
    // Set the giaddr to non-zero address as if it was relayed.
    req->setGiaddr(IOAddress("192.0.2.1"));
    // Set ciaddr to zero. This simulates the client which applies
    // for the new lease.
    req->setCiaddr(IOAddress("0.0.0.0"));
    // Clear broadcast flag.
    req->setFlags(0x0000);

    // Create a response packet. Assume that the new lease have
    // been created and new address allocated. This address is
    // stored in yiaddr field.
    boost::shared_ptr<Pkt4> resp(new Pkt4(DHCPOFFER, 1234));
    resp->setYiaddr(IOAddress("192.0.2.100"));
    // Clear the remote address.
    resp->setRemoteAddr(IOAddress("0.0.0.0"));

    // This function never throws.
    ASSERT_NO_THROW(srv->adjustRemoteAddr(req, resp));

    // Now the destination address should be relay's address.
    EXPECT_EQ("192.0.2.1", resp->getRemoteAddr().toText());

    // Let's do another test and set other fields: ciaddr and
    // flags. By doing it, we want to make sure that the relay
    // address will take precedence.
    req->setGiaddr(IOAddress("192.0.2.50"));
    req->setCiaddr(IOAddress("192.0.2.11"));
    req->setFlags(Pkt4::FLAG_BROADCAST_MASK);

    resp->setYiaddr(IOAddress("192.0.2.100"));
    // Clear remote address.
    resp->setRemoteAddr(IOAddress("0.0.0.0"));

    ASSERT_NO_THROW(srv->adjustRemoteAddr(req, resp));

    // Response should be sent back to the relay address.
    EXPECT_EQ("192.0.2.50", resp->getRemoteAddr().toText());
}

// This test verifies that the destination address of the response message
// is set to ciaddr when giaddr is set to zero and the ciaddr is set to
// non-zero address in the received message. This is the case when the
// client is in Renew or Rebind state.
TEST_F(Dhcpv4SrvTest, adjustRemoteAddressRenewRebind) {
    boost::scoped_ptr<NakedDhcpv4Srv> srv(new NakedDhcpv4Srv(0));

    // Create instance of the incoming packet.
    boost::shared_ptr<Pkt4> req(new Pkt4(DHCPDISCOVER, 1234));

    // Clear giaddr to simulate direct packet.
    req->setGiaddr(IOAddress("0.0.0.0"));
    // Set ciaddr to non-zero address. The response should be sent to this
    // address as the client is in renewing or rebinding state (it is fully
    // configured).
    req->setCiaddr(IOAddress("192.0.2.15"));
    // Let's configure broadcast flag. It should be ignored because
    // we are responding directly to the client having an address
    // and trying to extend his lease. Broadcast flag is only used
    // when new lease is acquired and server must make a decision
    // whether to unicast the response to the acquired address or
    // broadcast it.
    req->setFlags(Pkt4::FLAG_BROADCAST_MASK);

    // Create a response.
    boost::shared_ptr<Pkt4> resp(new Pkt4(DHCPOFFER, 1234));
    // Let's extend the lease for the client in such a way that
    // it will actually get different address. The response
    // should not be sent to this address but rather to ciaddr
    // as client still have ciaddr configured.
    resp->setYiaddr(IOAddress("192.0.2.13"));
    // Clear the remote address.
    resp->setRemoteAddr(IOAddress("0.0.0.0"));

    ASSERT_NO_THROW(srv->adjustRemoteAddr(req, resp));

    // Check that server responds to ciaddr
    EXPECT_EQ("192.0.2.15", resp->getRemoteAddr().toText());
}

// This test verifies that the destination address of the response message
// is set correctly when giaddr and ciaddr is zeroed in the received message
// and the new lease is acquired. The lease address is carried in the
// response message in the yiaddr field. In this case destination address
// of the response should be set to yiaddr if server supports direct responses
// to the client which doesn't have an address yet or broadcast if the server
// doesn't support direct responses.
TEST_F(Dhcpv4SrvTest, adjustRemoteAddressSelect) {
    boost::scoped_ptr<NakedDhcpv4Srv> srv(new NakedDhcpv4Srv(0));

    // Create instance of the incoming packet.
    boost::shared_ptr<Pkt4> req(new Pkt4(DHCPDISCOVER, 1234));

    // Clear giaddr to simulate direct packet.
    req->setGiaddr(IOAddress("0.0.0.0"));
    // Clear client address as it hasn't got any address configured yet.
    req->setCiaddr(IOAddress("0.0.0.0"));

    // Let's clear the broadcast flag.
    req->setFlags(0);

    // Create a response.
    boost::shared_ptr<Pkt4> resp(new Pkt4(DHCPOFFER, 1234));
    // Assign some new address for this client.
    resp->setYiaddr(IOAddress("192.0.2.13"));

    // Clear the remote address.
    resp->setRemoteAddr(IOAddress("0.0.0.0"));

    // When running unit tests, the IfaceMgr is using the default Packet
    // Filtering class, PktFilterInet. This class does not support direct
    // responses to clients without address assigned. When giaddr and ciaddr
    // are zero and client has just got new lease, the assigned address is
    // carried in yiaddr. In order to send this address to the client,
    // server must broadcast its response.
    ASSERT_NO_THROW(srv->adjustRemoteAddr(req, resp));

    // Check that the response is sent to broadcast address as the
    // server doesn't have capability to respond directly.
    EXPECT_EQ("255.255.255.255", resp->getRemoteAddr().toText());

    // We also want to test the case when the server has capability to
    // respond directly to the client which is not configured. Server
    // makes decision whether it responds directly or broadcast its
    // response based on the capability reported by IfaceMgr. In order
    // to set this capability we have to provide a dummy Packet Filter
    // class which would report the support for direct responses.
    // This class is called PktFilterTest.
    IfaceMgr::instance().setPacketFilter(PktFilterPtr(new PktFilterTest()));

    // Now we expect that the server will send its response to the
    // address assigned for the client.
    ASSERT_NO_THROW(srv->adjustRemoteAddr(req, resp));

    EXPECT_EQ("192.0.2.13", resp->getRemoteAddr().toText());
}

// This test verifies that the destination address of the response message
// is set to broadcast address when client set broadcast flag in its
// query. Client sets this flag to indicate that it can't receive direct
// responses from the server when it doesn't have its interface configured.
// Server must respect broadcast flag.
TEST_F(Dhcpv4SrvTest, adjustRemoteAddressBroadcast) {
    boost::scoped_ptr<NakedDhcpv4Srv> srv(new NakedDhcpv4Srv(0));

    // Create instance of the incoming packet.
    boost::shared_ptr<Pkt4> req(new Pkt4(DHCPDISCOVER, 1234));

    // Clear giaddr to simulate direct packet.
    req->setGiaddr(IOAddress("0.0.0.0"));
    // Clear client address as it hasn't got any address configured yet.
    req->setCiaddr(IOAddress("0.0.0.0"));

    // Let's set the broadcast flag.
    req->setFlags(Pkt4::FLAG_BROADCAST_MASK);

    // Create a response.
    boost::shared_ptr<Pkt4> resp(new Pkt4(DHCPOFFER, 1234));
    // Assign some new address for this client.
    resp->setYiaddr(IOAddress("192.0.2.13"));

    // Clear the remote address.
    resp->setRemoteAddr(IOAddress("0.0.0.0"));

    // When running unit tests, the IfaceMgr is using the default Packet
    // Filtering class, PktFilterInet. This class does not support direct
    // responses to the clients without address assigned. If giaddr and
    // ciaddr are zero and client has just got the new lease, the assigned
    // address is carried in yiaddr. In order to send this address to the
    // client, server must send the response to the broadcast address when
    // direct response is not supported. This conflicts with the purpose
    // of this test which is supposed to verify that responses are sent
    // to broadcast address only, when broadcast flag is set. Therefore,
    // in order to simulate that direct responses are supported we have
    // to replace the default packet filtering class with a dummy class
    // which reports direct response capability.
    IfaceMgr::instance().setPacketFilter(PktFilterPtr(new PktFilterTest()));

    ASSERT_NO_THROW(srv->adjustRemoteAddr(req, resp));

    // Server must repond to broadcast address when client desired that
    // by setting the broadcast flag in its request.
    EXPECT_EQ("255.255.255.255", resp->getRemoteAddr().toText());
}

// Verifies that DISCOVER message can be processed correctly,
// that the OFFER message generated in response is valid and
// contains necessary options.
//
// Note: this test focuses on the packet correctness. There
// are other tests that verify correctness of the allocation
// engine. See DiscoverBasic, DiscoverHint, DiscoverNoClientId
// and DiscoverInvalidHint.
TEST_F(Dhcpv4SrvTest, processDiscover) {
    testDiscoverRequest(DHCPDISCOVER);
}

// Verifies that REQUEST message can be processed correctly,
// that the OFFER message generated in response is valid and
// contains necessary options.
//
// Note: this test focuses on the packet correctness. There
// are other tests that verify correctness of the allocation
// engine. See DiscoverBasic, DiscoverHint, DiscoverNoClientId
// and DiscoverInvalidHint.
TEST_F(Dhcpv4SrvTest, processRequest) {
    testDiscoverRequest(DHCPREQUEST);
}

TEST_F(Dhcpv4SrvTest, processRelease) {
    NakedDhcpv4Srv srv;
    Pkt4Ptr pkt(new Pkt4(DHCPRELEASE, 1234));

    // Should not throw
    EXPECT_NO_THROW(srv.processRelease(pkt));
}

TEST_F(Dhcpv4SrvTest, processDecline) {
    NakedDhcpv4Srv srv;
    Pkt4Ptr pkt(new Pkt4(DHCPDECLINE, 1234));

    // Should not throw
    EXPECT_NO_THROW(srv.processDecline(pkt));
}

TEST_F(Dhcpv4SrvTest, processInform) {
    NakedDhcpv4Srv srv;
    Pkt4Ptr pkt(new Pkt4(DHCPINFORM, 1234));

    // Should not throw
    EXPECT_NO_THROW(srv.processInform(pkt));

    // Should return something
    EXPECT_TRUE(srv.processInform(pkt));

    // @todo Implement more reasonable tests before starting
    // work on processSomething() method.
}

TEST_F(Dhcpv4SrvTest, serverReceivedPacketName) {
    // Check all possible packet types
    for (int itype = 0; itype < 256; ++itype) {
        uint8_t type = itype;

        switch (type) {
        case DHCPDECLINE:
            EXPECT_STREQ("DECLINE", Dhcpv4Srv::serverReceivedPacketName(type));
            break;

        case DHCPDISCOVER:
            EXPECT_STREQ("DISCOVER", Dhcpv4Srv::serverReceivedPacketName(type));
            break;

        case DHCPINFORM:
            EXPECT_STREQ("INFORM", Dhcpv4Srv::serverReceivedPacketName(type));
            break;

        case DHCPRELEASE:
            EXPECT_STREQ("RELEASE", Dhcpv4Srv::serverReceivedPacketName(type));
            break;

        case DHCPREQUEST:
            EXPECT_STREQ("REQUEST", Dhcpv4Srv::serverReceivedPacketName(type));
            break;

        default:
            EXPECT_STREQ("UNKNOWN", Dhcpv4Srv::serverReceivedPacketName(type));
        }
    }
}

// This test verifies that incoming DISCOVER can be handled properly, that an
// OFFER is generated, that the response has an address and that address
// really belongs to the configured pool.
//
// constructed very simple DISCOVER message with:
// - client-id option
//
// expected returned OFFER message:
// - copy of client-id
// - server-id
// - offered address
TEST_F(Dhcpv4SrvTest, DiscoverBasic) {
    boost::scoped_ptr<NakedDhcpv4Srv> srv;
    ASSERT_NO_THROW(srv.reset(new NakedDhcpv4Srv(0)));

    Pkt4Ptr dis = Pkt4Ptr(new Pkt4(DHCPDISCOVER, 1234));
    dis->setRemoteAddr(IOAddress("192.0.2.1"));
    OptionPtr clientid = generateClientId();
    dis->addOption(clientid);

    // Pass it to the server and get an offer
    Pkt4Ptr offer = srv->processDiscover(dis);

    // Check if we get response at all
    checkResponse(offer, DHCPOFFER, 1234);

    // Check that address was returned from proper range, that its lease
    // lifetime is correct, that T1 and T2 are returned properly
    checkAddressParams(offer, subnet_);

    // Check identifiers
    checkServerId(offer, srv->getServerID());
    checkClientId(offer, clientid);
}


// This test verifies that incoming DISCOVER can be handled properly, that an
// OFFER is generated, that the response has an address and that address
// really belongs to the configured pool.
//
// constructed very simple DISCOVER message with:
// - client-id option
// - address set to specific value as hint
//
// expected returned OFFER message:
// - copy of client-id
// - server-id
// - offered address
TEST_F(Dhcpv4SrvTest, DiscoverHint) {
    boost::scoped_ptr<NakedDhcpv4Srv> srv;
    ASSERT_NO_THROW(srv.reset(new NakedDhcpv4Srv(0)));
    IOAddress hint("192.0.2.107");

    Pkt4Ptr dis = Pkt4Ptr(new Pkt4(DHCPDISCOVER, 1234));
    dis->setRemoteAddr(IOAddress("192.0.2.1"));
    OptionPtr clientid = generateClientId();
    dis->addOption(clientid);
    dis->setYiaddr(hint);

    // Pass it to the server and get an offer
    Pkt4Ptr offer = srv->processDiscover(dis);

    // Check if we get response at all
    checkResponse(offer, DHCPOFFER, 1234);

    // Check that address was returned from proper range, that its lease
    // lifetime is correct, that T1 and T2 are returned properly
    checkAddressParams(offer, subnet_);

    EXPECT_EQ(offer->getYiaddr().toText(), hint.toText());

    // Check identifiers
    checkServerId(offer, srv->getServerID());
    checkClientId(offer, clientid);
}


// This test verifies that incoming DISCOVER can be handled properly, that an
// OFFER is generated, that the response has an address and that address
// really belongs to the configured pool.
//
// constructed very simple DISCOVER message with:
// - address set to specific value as hint
//
// expected returned OFFER message:
// - copy of client-id
// - server-id
// - offered address
TEST_F(Dhcpv4SrvTest, DiscoverNoClientId) {
    boost::scoped_ptr<NakedDhcpv4Srv> srv;
    ASSERT_NO_THROW(srv.reset(new NakedDhcpv4Srv(0)));
    IOAddress hint("192.0.2.107");

    Pkt4Ptr dis = Pkt4Ptr(new Pkt4(DHCPDISCOVER, 1234));
    dis->setRemoteAddr(IOAddress("192.0.2.1"));
    dis->setYiaddr(hint);
    dis->setHWAddr(generateHWAddr(6));

    // Pass it to the server and get an offer
    Pkt4Ptr offer = srv->processDiscover(dis);

    // Check if we get response at all
    checkResponse(offer, DHCPOFFER, 1234);

    // Check that address was returned from proper range, that its lease
    // lifetime is correct, that T1 and T2 are returned properly
    checkAddressParams(offer, subnet_);

    EXPECT_EQ(offer->getYiaddr().toText(), hint.toText());

    // Check identifiers
    checkServerId(offer, srv->getServerID());
}

// This test verifies that incoming DISCOVER can be handled properly, that an
// OFFER is generated, that the response has an address and that address
// really belongs to the configured pool.
//
// constructed very simple DISCOVER message with:
// - client-id option
// - address set to specific value as hint, but that hint is invalid
//
// expected returned OFFER message:
// - copy of client-id
// - server-id
// - offered address (!= hint)
TEST_F(Dhcpv4SrvTest, DiscoverInvalidHint) {
    boost::scoped_ptr<NakedDhcpv4Srv> srv;
    ASSERT_NO_THROW(srv.reset(new NakedDhcpv4Srv(0)));
    IOAddress hint("10.1.2.3");

    Pkt4Ptr dis = Pkt4Ptr(new Pkt4(DHCPDISCOVER, 1234));
    dis->setRemoteAddr(IOAddress("192.0.2.107"));
    OptionPtr clientid = generateClientId();
    dis->addOption(clientid);
    dis->setYiaddr(hint);

    // Pass it to the server and get an offer
    Pkt4Ptr offer = srv->processDiscover(dis);

    // Check if we get response at all
    checkResponse(offer, DHCPOFFER, 1234);

    // Check that address was returned from proper range, that its lease
    // lifetime is correct, that T1 and T2 are returned properly
    checkAddressParams(offer, subnet_);

    EXPECT_NE(offer->getYiaddr().toText(), hint.toText());

    // Check identifiers
    checkServerId(offer, srv->getServerID());
    checkClientId(offer, clientid);
}

/// @todo: Add a test that client sends hint that is in pool, but currently
/// being used by a different client.

// This test checks that the server is offering different addresses to different
// clients in OFFERs. Please note that OFFER is not a guarantee that such
// an address will be assigned. Had the pool was very small and contained only
// 2 addresses, the third client would get the same offer as the first one
// and this is a correct behavior. It is REQUEST that will fail for the third
// client. OFFER is basically saying "if you send me a request, you will
// probably get an address like this" (there are no guarantees).
TEST_F(Dhcpv4SrvTest, ManyDiscovers) {
    boost::scoped_ptr<NakedDhcpv4Srv> srv;
    ASSERT_NO_THROW(srv.reset(new NakedDhcpv4Srv(0)));

    Pkt4Ptr dis1 = Pkt4Ptr(new Pkt4(DHCPDISCOVER, 1234));
    Pkt4Ptr dis2 = Pkt4Ptr(new Pkt4(DHCPDISCOVER, 2345));
    Pkt4Ptr dis3 = Pkt4Ptr(new Pkt4(DHCPDISCOVER, 3456));

    dis1->setRemoteAddr(IOAddress("192.0.2.1"));
    dis2->setRemoteAddr(IOAddress("192.0.2.2"));
    dis3->setRemoteAddr(IOAddress("192.0.2.3"));

    // Different client-id sizes
    OptionPtr clientid1 = generateClientId(4); // length 4
    OptionPtr clientid2 = generateClientId(5); // length 5
    OptionPtr clientid3 = generateClientId(6); // length 6

    dis1->addOption(clientid1);
    dis2->addOption(clientid2);
    dis3->addOption(clientid3);

    // Pass it to the server and get an offer
    Pkt4Ptr offer1 = srv->processDiscover(dis1);
    Pkt4Ptr offer2 = srv->processDiscover(dis2);
    Pkt4Ptr offer3 = srv->processDiscover(dis3);

    // Check if we get response at all
    checkResponse(offer1, DHCPOFFER, 1234);
    checkResponse(offer2, DHCPOFFER, 2345);
    checkResponse(offer3, DHCPOFFER, 3456);

    IOAddress addr1 = offer1->getYiaddr();
    IOAddress addr2 = offer2->getYiaddr();
    IOAddress addr3 = offer3->getYiaddr();

    // Check that the assigned address is indeed from the configured pool
    checkAddressParams(offer1, subnet_);
    checkAddressParams(offer2, subnet_);
    checkAddressParams(offer3, subnet_);

    // Check server-ids
    checkServerId(offer1, srv->getServerID());
    checkServerId(offer2, srv->getServerID());
    checkServerId(offer3, srv->getServerID());
    checkClientId(offer1, clientid1);
    checkClientId(offer2, clientid2);
    checkClientId(offer3, clientid3);

    // Finally check that the addresses offered are different
    EXPECT_NE(addr1.toText(), addr2.toText());
    EXPECT_NE(addr2.toText(), addr3.toText());
    EXPECT_NE(addr3.toText(), addr1.toText());
    cout << "Offered address to client1=" << addr1.toText() << endl;
    cout << "Offered address to client2=" << addr2.toText() << endl;
    cout << "Offered address to client3=" << addr3.toText() << endl;
}

// This test verifies that incoming REQUEST can be handled properly, that an
// ACK is generated, that the response has an address and that address
// really belongs to the configured pool.
//
// constructed a single REQUEST message with:
// - client-id option
// - hwaddr information
// - requested address (that the client received in DISCOVER/OFFER exchange)
//
// expected returned ACK message:
// - copy of client-id
// - server-id
// - assigned address
//
// Test verifies that the lease is actually in the database.
TEST_F(Dhcpv4SrvTest, RequestBasic) {
    boost::scoped_ptr<NakedDhcpv4Srv> srv;
    ASSERT_NO_THROW(srv.reset(new NakedDhcpv4Srv(0)));

    IOAddress hint("192.0.2.107");
    Pkt4Ptr req = Pkt4Ptr(new Pkt4(DHCPREQUEST, 1234));
    req->setRemoteAddr(IOAddress("192.0.2.1"));
    OptionPtr clientid = generateClientId();
    req->addOption(clientid);
    req->setYiaddr(hint);

    // Pass it to the server and get an advertise
    Pkt4Ptr ack = srv->processRequest(req);

    // Check if we get response at all
    checkResponse(ack, DHCPACK, 1234);
    EXPECT_EQ(hint.toText(), ack->getYiaddr().toText());

    // Check that address was returned from proper range, that its lease
    // lifetime is correct, that T1 and T2 are returned properly
    checkAddressParams(ack, subnet_);

    // Check identifiers
    checkServerId(ack, srv->getServerID());
    checkClientId(ack, clientid);

    // Check that the lease is really in the database
    Lease4Ptr l = checkLease(ack, clientid, req->getHWAddr(), hint);

    ASSERT_TRUE(l);
    LeaseMgrFactory::instance().deleteLease(l->addr_);
}

// This test verifies that incoming REQUEST can be handled properly, that an
// ACK is generated, that the response has an address and that address
// really belongs to the configured pool.
//
// constructed 3 REQUEST messages with:
// - client-id option (differs between messages)
// - hwaddr information (differs between messages)
//
// expected returned ACK message:
// - copy of client-id
// - server-id
// - assigned address (different for each client)
TEST_F(Dhcpv4SrvTest, ManyRequests) {

    boost::scoped_ptr<NakedDhcpv4Srv> srv;
    ASSERT_NO_THROW(srv.reset(new NakedDhcpv4Srv(0)));

    const IOAddress req_addr1("192.0.2.105");
    const IOAddress req_addr2("192.0.2.101");
    const IOAddress req_addr3("192.0.2.109");
    const IOAddress relay("192.0.2.1");

    Pkt4Ptr req1 = Pkt4Ptr(new Pkt4(DHCPOFFER, 1234));
    Pkt4Ptr req2 = Pkt4Ptr(new Pkt4(DHCPOFFER, 2345));
    Pkt4Ptr req3 = Pkt4Ptr(new Pkt4(DHCPOFFER, 3456));

    req1->setRemoteAddr(relay);
    req2->setRemoteAddr(relay);
    req3->setRemoteAddr(relay);

    req1->setYiaddr(req_addr1);
    req2->setYiaddr(req_addr2);
    req3->setYiaddr(req_addr3);

    req1->setHWAddr(generateHWAddr(6));
    req2->setHWAddr(generateHWAddr(7));
    req3->setHWAddr(generateHWAddr(8));

    // Different client-id sizes
    OptionPtr clientid1 = generateClientId(4); // length 4
    OptionPtr clientid2 = generateClientId(5); // length 5
    OptionPtr clientid3 = generateClientId(6); // length 6

    req1->addOption(clientid1);
    req2->addOption(clientid2);
    req3->addOption(clientid3);

    // Pass it to the server and get an advertise
    Pkt4Ptr ack1 = srv->processRequest(req1);
    Pkt4Ptr ack2 = srv->processRequest(req2);
    Pkt4Ptr ack3 = srv->processRequest(req3);

    // Check if we get response at all
    checkResponse(ack1, DHCPACK, 1234);
    checkResponse(ack2, DHCPACK, 2345);
    checkResponse(ack3, DHCPACK, 3456);

    IOAddress addr1 = ack1->getYiaddr();
    IOAddress addr2 = ack2->getYiaddr();
    IOAddress addr3 = ack3->getYiaddr();

    // Check that every client received the address it requested
    EXPECT_EQ(req_addr1.toText(), addr1.toText());
    EXPECT_EQ(req_addr2.toText(), addr2.toText());
    EXPECT_EQ(req_addr3.toText(), addr3.toText());

    // Check that the assigned address is indeed from the configured pool
    checkAddressParams(ack1, subnet_);
    checkAddressParams(ack2, subnet_);
    checkAddressParams(ack3, subnet_);

    // Check DUIDs
    checkServerId(ack1, srv->getServerID());
    checkServerId(ack2, srv->getServerID());
    checkServerId(ack3, srv->getServerID());
    checkClientId(ack1, clientid1);
    checkClientId(ack2, clientid2);
    checkClientId(ack3, clientid3);

    // Check that leases are in the database
    Lease4Ptr l = checkLease(ack1, clientid1, req1->getHWAddr(), addr1);
    EXPECT_TRUE(l);
    l = checkLease(ack2, clientid2, req2->getHWAddr(), addr2);
    l = checkLease(ack3, clientid3, req3->getHWAddr(), addr3);

    // Finally check that the addresses offered are different
    EXPECT_NE(addr1.toText(), addr2.toText());
    EXPECT_NE(addr2.toText(), addr3.toText());
    EXPECT_NE(addr3.toText(), addr1.toText());
    cout << "Offered address to client1=" << addr1.toText() << endl;
    cout << "Offered address to client2=" << addr2.toText() << endl;
    cout << "Offered address to client3=" << addr3.toText() << endl;
}


// This test verifies that incoming (positive) REQUEST/Renewing can be handled properly, that a
// REPLY is generated, that the response has an address and that address
// really belongs to the configured pool and that lease is actually renewed.
//
// expected:
// - returned REPLY message has copy of client-id
// - returned REPLY message has server-id
// - returned REPLY message has IA that includes IAADDR
// - lease is actually renewed in LeaseMgr
TEST_F(Dhcpv4SrvTest, RenewBasic) {
    boost::scoped_ptr<NakedDhcpv4Srv> srv;
    ASSERT_NO_THROW(srv.reset(new NakedDhcpv4Srv(0)));

    const IOAddress addr("192.0.2.106");
    const uint32_t temp_t1 = 50;
    const uint32_t temp_t2 = 75;
    const uint32_t temp_valid = 100;
    const time_t temp_timestamp = time(NULL) - 10;

    // Generate client-id also sets client_id_ member
    OptionPtr clientid = generateClientId();

    // Check that the address we are about to use is indeed in pool
    ASSERT_TRUE(subnet_->inPool(Lease::TYPE_V4, addr));

    // let's create a lease and put it in the LeaseMgr
    uint8_t hwaddr2[] = { 0, 0xfe, 0xfe, 0xfe, 0xfe, 0xfe};
    Lease4Ptr used(new Lease4(IOAddress("192.0.2.106"), hwaddr2, sizeof(hwaddr2),
                              &client_id_->getDuid()[0], client_id_->getDuid().size(),
                              temp_valid, temp_t1, temp_t2, temp_timestamp,
                              subnet_->getID()));
    ASSERT_TRUE(LeaseMgrFactory::instance().addLease(used));

    // Check that the lease is really in the database
    Lease4Ptr l = LeaseMgrFactory::instance().getLease4(addr);
    ASSERT_TRUE(l);

    // Check that T1, T2, preferred, valid and cltt really set.
    // Constructed lease looks as if it was assigned 10 seconds ago
    // EXPECT_EQ(l->t1_, temp_t1);
    // EXPECT_EQ(l->t2_, temp_t2);
    EXPECT_EQ(l->valid_lft_, temp_valid);
    EXPECT_EQ(l->cltt_, temp_timestamp);

    // Let's create a RENEW
    Pkt4Ptr req = Pkt4Ptr(new Pkt4(DHCPREQUEST, 1234));
    req->setRemoteAddr(IOAddress(addr));
    req->setYiaddr(addr);
    req->setCiaddr(addr); // client's address

    req->addOption(clientid);
    req->addOption(srv->getServerID());

    // Pass it to the server and hope for a REPLY
    Pkt4Ptr ack = srv->processRequest(req);

    // Check if we get response at all
    checkResponse(ack, DHCPACK, 1234);
    EXPECT_EQ(addr.toText(), ack->getYiaddr().toText());

    // Check that address was returned from proper range, that its lease
    // lifetime is correct, that T1 and T2 are returned properly
    checkAddressParams(ack, subnet_);

    // Check identifiers
    checkServerId(ack, srv->getServerID());
    checkClientId(ack, clientid);

    // Check that the lease is really in the database
    l = checkLease(ack, clientid, req->getHWAddr(), addr);
    ASSERT_TRUE(l);

    // Check that T1, T2, preferred, valid and cltt were really updated
    EXPECT_EQ(l->t1_, subnet_->getT1());
    EXPECT_EQ(l->t2_, subnet_->getT2());
    EXPECT_EQ(l->valid_lft_, subnet_->getValid());

    // Checking for CLTT is a bit tricky if we want to avoid off by 1 errors
    int32_t cltt = static_cast<int32_t>(l->cltt_);
    int32_t expected = static_cast<int32_t>(time(NULL));
    // Equality or difference by 1 between cltt and expected is ok.
    EXPECT_GE(1, abs(cltt - expected));

    EXPECT_TRUE(LeaseMgrFactory::instance().deleteLease(addr));
}

// @todo: Implement tests for rejecting renewals

// This test verifies if the sanityCheck() really checks options presence.
TEST_F(Dhcpv4SrvTest, sanityCheck) {
    boost::scoped_ptr<NakedDhcpv4Srv> srv;
    ASSERT_NO_THROW(srv.reset(new NakedDhcpv4Srv(0)));

    Pkt4Ptr pkt = Pkt4Ptr(new Pkt4(DHCPDISCOVER, 1234));
    pkt->setHWAddr(generateHWAddr(6));

    // Server-id is optional for information-request, so
    EXPECT_NO_THROW(srv->sanityCheck(pkt, Dhcpv4Srv::OPTIONAL));

    // Empty packet, no server-id
    EXPECT_THROW(srv->sanityCheck(pkt, Dhcpv4Srv::MANDATORY), RFCViolation);

    pkt->addOption(srv->getServerID());

    // Server-id is mandatory and present = no exception
    EXPECT_NO_THROW(srv->sanityCheck(pkt, Dhcpv4Srv::MANDATORY));

    // Server-id is forbidden, but present => exception
    EXPECT_THROW(srv->sanityCheck(pkt, Dhcpv4Srv::FORBIDDEN),
                 RFCViolation);

    // There's no client-id and no HWADDR. Server needs something to
    // identify the client
    pkt->setHWAddr(generateHWAddr(0));
    EXPECT_THROW(srv->sanityCheck(pkt, Dhcpv4Srv::MANDATORY), RFCViolation);
}

// This test verifies that incoming (positive) RELEASE can be handled properly.
// As there is no REPLY in DHCPv4, the only thing to verify here is that
// the lease is indeed removed from the database.
TEST_F(Dhcpv4SrvTest, ReleaseBasic) {
    boost::scoped_ptr<NakedDhcpv4Srv> srv;
    ASSERT_NO_THROW(srv.reset(new NakedDhcpv4Srv(0)));

    const IOAddress addr("192.0.2.106");
    const uint32_t temp_t1 = 50;
    const uint32_t temp_t2 = 75;
    const uint32_t temp_valid = 100;
    const time_t temp_timestamp = time(NULL) - 10;

    // Generate client-id also duid_
    OptionPtr clientid = generateClientId();

    // Check that the address we are about to use is indeed in pool
    ASSERT_TRUE(subnet_->inPool(Lease::TYPE_V4, addr));

    // Let's create a lease and put it in the LeaseMgr
    uint8_t mac_addr[] = { 0, 0xfe, 0xfe, 0xfe, 0xfe, 0xfe};
    HWAddrPtr hw(new HWAddr(mac_addr, sizeof(mac_addr), HTYPE_ETHER));
    Lease4Ptr used(new Lease4(addr, mac_addr, sizeof(mac_addr),
                              &client_id_->getDuid()[0], client_id_->getDuid().size(),
                              temp_valid, temp_t1, temp_t2, temp_timestamp,
                              subnet_->getID()));
    ASSERT_TRUE(LeaseMgrFactory::instance().addLease(used));

    // Check that the lease is really in the database
    Lease4Ptr l = LeaseMgrFactory::instance().getLease4(addr);
    ASSERT_TRUE(l);

    // Let's create a RELEASE
    // Generate client-id also duid_
    Pkt4Ptr rel = Pkt4Ptr(new Pkt4(DHCPRELEASE, 1234));
    rel->setRemoteAddr(addr);
    rel->setCiaddr(addr);
    rel->addOption(clientid);
    rel->addOption(srv->getServerID());
    rel->setHWAddr(hw);

    // Pass it to the server and hope for a REPLY
    // Note: this is no response to RELEASE in DHCPv4
    EXPECT_NO_THROW(srv->processRelease(rel));

    // The lease should be gone from LeaseMgr
    l = LeaseMgrFactory::instance().getLease4(addr);
    EXPECT_FALSE(l);

    // Try to get the lease by hardware address
    Lease4Collection leases = LeaseMgrFactory::instance().getLease4(hw->hwaddr_);
    EXPECT_EQ(leases.size(), 0);

    // Try to get it by hw/subnet_id combination
    l = LeaseMgrFactory::instance().getLease4(hw->hwaddr_, subnet_->getID());
    EXPECT_FALSE(l);

    // Try by client-id
    leases = LeaseMgrFactory::instance().getLease4(*client_id_);
    EXPECT_EQ(leases.size(), 0);

    // Try by client-id/subnet-id
    l = LeaseMgrFactory::instance().getLease4(*client_id_, subnet_->getID());
    EXPECT_FALSE(l);

    // Ok, the lease is *really* not there.
}

// This test verifies that incoming (invalid) RELEASE can be handled properly.
//
// This test checks 3 scenarios:
// 1. there is no such lease at all
// 2. there is such a lease, but it is assigned to a different IAID
// 3. there is such a lease, but it belongs to a different client
TEST_F(Dhcpv4SrvTest, ReleaseReject) {
    boost::scoped_ptr<NakedDhcpv4Srv> srv;
    ASSERT_NO_THROW(srv.reset(new NakedDhcpv4Srv(0)));

    const IOAddress addr("192.0.2.106");
    const uint32_t t1 = 50;
    const uint32_t t2 = 75;
    const uint32_t valid = 100;
    const time_t timestamp = time(NULL) - 10;

    // Let's create a lease and put it in the LeaseMgr
    uint8_t bogus_mac_addr[] = { 0, 0xfe, 0xfe, 0xfe, 0xfe, 0xfe};
    HWAddrPtr bogus_hw(new HWAddr(bogus_mac_addr, sizeof(bogus_mac_addr), HTYPE_ETHER));
    OptionPtr bogus_clientid = generateClientId(7); // different length

    // Generate client-id also duid_
    OptionPtr clientid = generateClientId();

    // Check that the address we are about to use is indeed in pool
    ASSERT_TRUE(subnet_->inPool(Lease::TYPE_V4, addr));

    // Let's create a RELEASE
    // Generate client-id also duid_
    Pkt4Ptr rel = Pkt4Ptr(new Pkt4(DHCPRELEASE, 1234));
    rel->setRemoteAddr(addr);
    rel->setCiaddr(addr);
    rel->addOption(clientid);
    rel->addOption(srv->getServerID());
    rel->setHWAddr(bogus_hw);

    // Case 1: No lease known to server
    SCOPED_TRACE("CASE 1: Lease is not known to the server");

    // There is nothing to check here. The lease is not there and server does
    // not send anything back. This case is enumerated here just for keeping
    // parity with similar test in DHCPv6.
    EXPECT_NO_THROW(srv->processRelease(rel));

    // CASE 2: Lease is known and belongs to this client, but to a different hardware
    SCOPED_TRACE("CASE 2: Lease is known and belongs to this client, but uses different HW addr");

    // Let's create a lease and put it in the LeaseMgr
    uint8_t mac_addr[] = { 0, 0x1, 0x2, 0x3, 0x4, 0x5};
    HWAddrPtr hw(new HWAddr(mac_addr, sizeof(mac_addr), HTYPE_ETHER));
    Lease4Ptr used(new Lease4(addr, mac_addr, sizeof(mac_addr),
                              &client_id_->getDuid()[0], client_id_->getDuid().size(),
                              valid, t1, t2, timestamp, subnet_->getID()));
    ASSERT_TRUE(LeaseMgrFactory::instance().addLease(used));
    // Check that the lease is really in the database
    Lease4Ptr l = LeaseMgrFactory::instance().getLease4(addr);
    ASSERT_TRUE(l);

    rel->setHWAddr(bogus_hw);

    EXPECT_NO_THROW(srv->processRelease(rel));

    // Check that the lease was not removed (due to hardware address mis-match)
    l = LeaseMgrFactory::instance().getLease4(addr);
    ASSERT_TRUE(l);

    // CASE 3: Lease belongs to a client with different client-id
    SCOPED_TRACE("CASE 3: Lease belongs to a client with different client-id");

    rel->setHWAddr(hw); // proper HW address this time
    rel->delOption(DHO_DHCP_CLIENT_IDENTIFIER);
    rel->addOption(bogus_clientid); // but invalid client-id

    OptionPtr x = rel->getOption(DHO_DHCP_CLIENT_IDENTIFIER);

    EXPECT_NO_THROW(srv->processRelease(rel));

    // Check that the lease is still there
    l = LeaseMgrFactory::instance().getLease4(addr);
    ASSERT_TRUE(l);

    // Final sanity check. Verify that with valid hw and client-id release is successful
    rel->delOption(DHO_DHCP_CLIENT_IDENTIFIER);
    rel->addOption(clientid);

    // It should work this time
    EXPECT_NO_THROW(srv->processRelease(rel));

    // Check that the lease is not there
    l = LeaseMgrFactory::instance().getLease4(addr);
    EXPECT_FALSE(l);
}

// This test verifies if the server-id disk operations (read, write) are
// working properly.
TEST_F(Dhcpv4SrvTest, ServerID) {
    NakedDhcpv4Srv srv(0);

    string srvid_text = "192.0.2.100";
    IOAddress srvid(srvid_text);

    fstream file1(SRVID_FILE, ios::out | ios::trunc);
    file1 << srvid_text;
    file1.close();

    // Test reading from a file
    EXPECT_TRUE(srv.loadServerID(SRVID_FILE));
    ASSERT_TRUE(srv.getServerID());
    EXPECT_EQ(srvid_text, srv.srvidToString(srv.getServerID()));

    // Now test writing to a file
    EXPECT_EQ(0, unlink(SRVID_FILE));
    EXPECT_NO_THROW(srv.writeServerID(SRVID_FILE));

    fstream file2(SRVID_FILE, ios::in);
    ASSERT_TRUE(file2.good());
    string text;
    file2 >> text;
    file2.close();

    EXPECT_EQ(srvid_text, text);
}

// Checks if received relay agent info option is echoed back to the client
TEST_F(Dhcpv4SrvTest, relayAgentInfoEcho) {

    NakedDhcpv4Srv srv(0);

    // Let's create a relayed DISCOVER. This particular relayed DISCOVER has
    // added option 82 (relay agent info) with 3 suboptions. The server
    // is supposed to echo it back in its response.
    Pkt4Ptr dis;
    ASSERT_NO_THROW(dis = captureRelayedDiscover());

    // Simulate that we have received that traffic
    srv.fakeReceive(dis);

    // Server will now process to run its normal loop, but instead of calling
    // IfaceMgr::receive4(), it will read all packets from the list set by
    // fakeReceive()
    // In particular, it should call registered buffer4_receive callback.
    srv.run();

    // Check that the server did send a reposonse
    ASSERT_EQ(1, srv.fake_sent_.size());

    // Make sure that we received a response
    Pkt4Ptr offer = srv.fake_sent_.front();
    ASSERT_TRUE(offer);

    // Get Relay Agent Info from query...
    OptionPtr rai_query = dis->getOption(DHO_DHCP_AGENT_OPTIONS);
    ASSERT_TRUE(rai_query);

    // Get Relay Agent Info from response...
    OptionPtr rai_response = offer->getOption(DHO_DHCP_AGENT_OPTIONS);
    ASSERT_TRUE(rai_response);

    EXPECT_TRUE(rai_response->equal(rai_query));
}

/// @todo move vendor options tests to a separate file.
/// @todo Add more extensive vendor options tests, including multiple
///       vendor options

// Checks if vendor options are parsed correctly and requested vendor options
// are echoed back.
TEST_F(Dhcpv4SrvTest, vendorOptionsDocsis) {

    NakedDhcpv4Srv srv(0);

    string config = "{ \"interfaces\": [ \"*\" ],"
        "\"rebind-timer\": 2000, "
        "\"renew-timer\": 1000, "
        "    \"option-data\": [ {"
        "          \"name\": \"tftp-servers\","
        "          \"space\": \"vendor-4491\","
        "          \"code\": 2,"
        "          \"data\": \"10.253.175.16\","
        "          \"csv-format\": True"
        "        }],"
        "\"subnet4\": [ { "
        "    \"pool\": [ \"10.254.226.0/25\" ],"
        "    \"subnet\": \"10.254.226.0/24\", "
        "    \"rebind-timer\": 2000, "
        "    \"renew-timer\": 1000, "
        "    \"valid-lifetime\": 4000,"
        "    \"interface\": \"" + valid_iface_ + "\" "
        " } ],"
        "\"valid-lifetime\": 4000 }";

    ElementPtr json = Element::fromJSON(config);
    ConstElementPtr status;

    // Configure the server and make sure the config is accepted
    EXPECT_NO_THROW(status = configureDhcp4Server(srv, json));
    ASSERT_TRUE(status);
    comment_ = config::parseAnswer(rcode_, status);
    ASSERT_EQ(0, rcode_);

    // Let's create a relayed DISCOVER. This particular relayed DISCOVER has
    // added option 82 (relay agent info) with 3 suboptions. The server
    // is supposed to echo it back in its response.
    Pkt4Ptr dis;
    ASSERT_NO_THROW(dis = captureRelayedDiscover());

    // Simulate that we have received that traffic
    srv.fakeReceive(dis);

    // Server will now process to run its normal loop, but instead of calling
    // IfaceMgr::receive4(), it will read all packets from the list set by
    // fakeReceive()
    // In particular, it should call registered buffer4_receive callback.
    srv.run();

    // Check that the server did send a reposonse
    ASSERT_EQ(1, srv.fake_sent_.size());

    // Make sure that we received a response
    Pkt4Ptr offer = srv.fake_sent_.front();
    ASSERT_TRUE(offer);

    // Get Relay Agent Info from query...
    OptionPtr vendor_opt_response = offer->getOption(DHO_VIVSO_SUBOPTIONS);
    ASSERT_TRUE(vendor_opt_response);

    // Check if it's of a correct type
    boost::shared_ptr<OptionVendor> vendor_opt =
        boost::dynamic_pointer_cast<OptionVendor>(vendor_opt_response);
    ASSERT_TRUE(vendor_opt);

    // Get Relay Agent Info from response...
    OptionPtr tftp_servers_generic = vendor_opt->getOption(DOCSIS3_V4_TFTP_SERVERS);
    ASSERT_TRUE(tftp_servers_generic);

    Option4AddrLstPtr tftp_servers =
        boost::dynamic_pointer_cast<Option4AddrLst>(tftp_servers_generic);

    ASSERT_TRUE(tftp_servers);

    Option4AddrLst::AddressContainer addrs = tftp_servers->getAddresses();
    ASSERT_EQ(1, addrs.size());
    EXPECT_EQ("10.253.175.16", addrs[0].toText());
}


/// @todo Implement tests for subnetSelect See tests in dhcp6_srv_unittest.cc:
/// selectSubnetAddr, selectSubnetIface, selectSubnetRelayLinkaddr,
/// selectSubnetRelayInterfaceId. Note that the concept of interface-id is not
/// present in the DHCPv4, so not everything is applicable directly.
/// See ticket #3057

// Checks if hooks are registered properly.
TEST_F(Dhcpv4SrvTest, Hooks) {
    NakedDhcpv4Srv srv(0);

    // check if appropriate hooks are registered
    int hook_index_buffer4_receive = -1;
    int hook_index_pkt4_receive    = -1;
    int hook_index_select_subnet   = -1;
    int hook_index_lease4_release  = -1;
    int hook_index_pkt4_send       = -1;
    int hook_index_buffer4_send    = -1;

    // check if appropriate indexes are set
    EXPECT_NO_THROW(hook_index_buffer4_receive = ServerHooks::getServerHooks()
                    .getIndex("buffer4_receive"));
    EXPECT_NO_THROW(hook_index_pkt4_receive = ServerHooks::getServerHooks()
                    .getIndex("pkt4_receive"));
    EXPECT_NO_THROW(hook_index_select_subnet = ServerHooks::getServerHooks()
                    .getIndex("subnet4_select"));
    EXPECT_NO_THROW(hook_index_lease4_release = ServerHooks::getServerHooks()
                    .getIndex("lease4_release"));
    EXPECT_NO_THROW(hook_index_pkt4_send = ServerHooks::getServerHooks()
                    .getIndex("pkt4_send"));
    EXPECT_NO_THROW(hook_index_buffer4_send = ServerHooks::getServerHooks()
                    .getIndex("buffer4_send"));

    EXPECT_TRUE(hook_index_buffer4_receive > 0);
    EXPECT_TRUE(hook_index_pkt4_receive > 0);
    EXPECT_TRUE(hook_index_select_subnet > 0);
    EXPECT_TRUE(hook_index_lease4_release > 0);
    EXPECT_TRUE(hook_index_pkt4_send > 0);
    EXPECT_TRUE(hook_index_buffer4_send > 0);
}

// This test verifies that the following option structure can be parsed:
// - option (option space 'foobar')
//   - sub option (option space 'foo')
//      - sub option (option space 'bar')
// @todo Add more thorough unit tests for unpackOptions.
TEST_F(Dhcpv4SrvTest, unpackOptions) {
    // Create option definition for each level of encapsulation. Each option
    // definition is for the option code 1. Options may have the same
    // option code because they belong to different option spaces.

    // Top level option encapsulates options which belong to 'space-foo'.
    OptionDefinitionPtr opt_def(new OptionDefinition("option-foobar", 1, "uint32",
                                                      "space-foo"));\
    // Middle option encapsulates options which belong to 'space-bar'
    OptionDefinitionPtr opt_def2(new OptionDefinition("option-foo", 1, "uint16",
                                                      "space-bar"));
    // Low level option doesn't encapsulate any option space.
    OptionDefinitionPtr opt_def3(new OptionDefinition("option-bar", 1,
                                                      "uint8"));

    // Add option definitions to the Configuration Manager. Each goes under
    // different option space.
    CfgMgr& cfgmgr = CfgMgr::instance();
    ASSERT_NO_THROW(cfgmgr.addOptionDef(opt_def, "space-foobar"));
    ASSERT_NO_THROW(cfgmgr.addOptionDef(opt_def2, "space-foo"));
    ASSERT_NO_THROW(cfgmgr.addOptionDef(opt_def3, "space-bar"));

    // Create the buffer holding the structure of options.
    const char raw_data[] = {
        // First option starts here.
        0x01,                   // option code = 1
        0x0B,                   // option length = 11
        0x00, 0x01, 0x02, 0x03, // This option carries uint32 value
        // Sub option starts here.
        0x01,                   // option code = 1
        0x05,                   // option length = 5
        0x01, 0x02,             // this option carries uint16 value
        // Last option starts here.
        0x01,                   // option code = 1
        0x01,                   // option length = 1
        0x00                    // This option carries a single uint8
                                // value and has no sub options.
    };
    OptionBuffer buf(raw_data, raw_data + sizeof(raw_data));

    // Parse options.
    NakedDhcpv4Srv srv(0);
    OptionCollection options;
    ASSERT_NO_THROW(srv.unpackOptions(buf, "space-foobar", options));

    // There should be one top level option.
    ASSERT_EQ(1, options.size());
    boost::shared_ptr<OptionInt<uint32_t> > option_foobar =
        boost::dynamic_pointer_cast<OptionInt<uint32_t> >(options.begin()->
                                                          second);
    ASSERT_TRUE(option_foobar);
    EXPECT_EQ(1, option_foobar->getType());
    EXPECT_EQ(0x00010203, option_foobar->getValue());
    // There should be a middle level option held in option_foobar.
    boost::shared_ptr<OptionInt<uint16_t> > option_foo =
        boost::dynamic_pointer_cast<OptionInt<uint16_t> >(option_foobar->
                                                          getOption(1));
    ASSERT_TRUE(option_foo);
    EXPECT_EQ(1, option_foo->getType());
    EXPECT_EQ(0x0102, option_foo->getValue());
    // Finally, there should be a low level option under option_foo.
    boost::shared_ptr<OptionInt<uint8_t> > option_bar =
        boost::dynamic_pointer_cast<OptionInt<uint8_t> >(option_foo->getOption(1));
    ASSERT_TRUE(option_bar);
    EXPECT_EQ(1, option_bar->getType());
    EXPECT_EQ(0x0, option_bar->getValue());
}

// Checks whether the server uses default (0.0.0.0) siaddr value, unless
// explicitly specified
TEST_F(Dhcpv4SrvTest, siaddrDefault) {
    boost::scoped_ptr<NakedDhcpv4Srv> srv;
    ASSERT_NO_THROW(srv.reset(new NakedDhcpv4Srv(0)));
    IOAddress hint("192.0.2.107");

    Pkt4Ptr dis = Pkt4Ptr(new Pkt4(DHCPDISCOVER, 1234));
    dis->setRemoteAddr(IOAddress("192.0.2.1"));
    OptionPtr clientid = generateClientId();
    dis->addOption(clientid);
    dis->setYiaddr(hint);

    // Pass it to the server and get an offer
    Pkt4Ptr offer = srv->processDiscover(dis);
    ASSERT_TRUE(offer);

    // Check if we get response at all
    checkResponse(offer, DHCPOFFER, 1234);

    // Verify that it is 0.0.0.0
    EXPECT_EQ("0.0.0.0", offer->getSiaddr().toText());
}

// Checks whether the server uses specified siaddr value
TEST_F(Dhcpv4SrvTest, siaddr) {
    boost::scoped_ptr<NakedDhcpv4Srv> srv;
    ASSERT_NO_THROW(srv.reset(new NakedDhcpv4Srv(0)));
    subnet_->setSiaddr(IOAddress("192.0.2.123"));

    Pkt4Ptr dis = Pkt4Ptr(new Pkt4(DHCPDISCOVER, 1234));
    dis->setRemoteAddr(IOAddress("192.0.2.1"));
    OptionPtr clientid = generateClientId();
    dis->addOption(clientid);

    // Pass it to the server and get an offer
    Pkt4Ptr offer = srv->processDiscover(dis);
    ASSERT_TRUE(offer);

    // Check if we get response at all
    checkResponse(offer, DHCPOFFER, 1234);

    // Verify that its value is proper
    EXPECT_EQ("192.0.2.123", offer->getSiaddr().toText());
}

// Checks if the next-server defined as global value is overridden by subnet
// specific value and returned in server messages. There's also similar test for
// checking parser only configuration, see Dhcp4ParserTest.nextServerOverride in
// config_parser_unittest.cc.
TEST_F(Dhcpv4SrvTest, nextServerOverride) {

    NakedDhcpv4Srv srv(0);

    ConstElementPtr status;

    string config = "{ \"interfaces\": [ \"*\" ],"
        "\"rebind-timer\": 2000, "
        "\"renew-timer\": 1000, "
        "\"next-server\": \"192.0.0.1\", "
        "\"subnet4\": [ { "
        "    \"pool\": [ \"192.0.2.1 - 192.0.2.100\" ],"
        "    \"next-server\": \"1.2.3.4\", "
        "    \"subnet\": \"192.0.2.0/24\" } ],"
        "\"valid-lifetime\": 4000 }";

    ElementPtr json = Element::fromJSON(config);

    EXPECT_NO_THROW(status = configureDhcp4Server(srv, json));

    // check if returned status is OK
    ASSERT_TRUE(status);
    comment_ = config::parseAnswer(rcode_, status);
    ASSERT_EQ(0, rcode_);

    Pkt4Ptr dis = Pkt4Ptr(new Pkt4(DHCPDISCOVER, 1234));
    dis->setRemoteAddr(IOAddress("192.0.2.1"));
    OptionPtr clientid = generateClientId();
    dis->addOption(clientid);

    // Pass it to the server and get an offer
    Pkt4Ptr offer = srv.processDiscover(dis);
    ASSERT_TRUE(offer);
    EXPECT_EQ(DHCPOFFER, offer->getType());

    EXPECT_EQ("1.2.3.4", offer->getSiaddr().toText());
}

// Checks if the next-server defined as global value is used in responses
// when there is no specific value defined in subnet and returned to the client
// properly. There's also similar test for checking parser only configuration,
// see Dhcp4ParserTest.nextServerGlobal in config_parser_unittest.cc.
TEST_F(Dhcpv4SrvTest, nextServerGlobal) {

    NakedDhcpv4Srv srv(0);

    ConstElementPtr status;

    string config = "{ \"interfaces\": [ \"*\" ],"
        "\"rebind-timer\": 2000, "
        "\"renew-timer\": 1000, "
        "\"next-server\": \"192.0.0.1\", "
        "\"subnet4\": [ { "
        "    \"pool\": [ \"192.0.2.1 - 192.0.2.100\" ],"
        "    \"subnet\": \"192.0.2.0/24\" } ],"
        "\"valid-lifetime\": 4000 }";

    ElementPtr json = Element::fromJSON(config);

    EXPECT_NO_THROW(status = configureDhcp4Server(srv, json));

    // check if returned status is OK
    ASSERT_TRUE(status);
    comment_ = config::parseAnswer(rcode_, status);
    ASSERT_EQ(0, rcode_);

    Pkt4Ptr dis = Pkt4Ptr(new Pkt4(DHCPDISCOVER, 1234));
    dis->setRemoteAddr(IOAddress("192.0.2.1"));
    OptionPtr clientid = generateClientId();
    dis->addOption(clientid);

    // Pass it to the server and get an offer
    Pkt4Ptr offer = srv.processDiscover(dis);
    ASSERT_TRUE(offer);
    EXPECT_EQ(DHCPOFFER, offer->getType());

    EXPECT_EQ("192.0.0.1", offer->getSiaddr().toText());
}


// a dummy MAC address
const uint8_t dummyMacAddr[] = {0, 1, 2, 3, 4, 5};

// A dummy MAC address, padded with 0s
const uint8_t dummyChaddr[16] = {0, 1, 2, 3, 4, 5, 0, 0,
                                 0, 0, 0, 0, 0, 0, 0, 0 };

// Let's use some creative test content here (128 chars + \0)
const uint8_t dummyFile[] = "Lorem ipsum dolor sit amet, consectetur "
    "adipiscing elit. Proin mollis placerat metus, at "
    "lacinia orci ornare vitae. Mauris amet.";

// Yet another type of test content (64 chars + \0)
const uint8_t dummySname[] = "Lorem ipsum dolor sit amet, consectetur "
    "adipiscing elit posuere.";

/// @brief a class dedicated to Hooks testing in DHCPv4 server
///
/// This class has a number of static members, because each non-static
/// method has implicit 'this' parameter, so it does not match callout
/// signature and couldn't be registered. Furthermore, static methods
/// can't modify non-static members (for obvious reasons), so many
/// fields are declared static. It is still better to keep them as
/// one class rather than unrelated collection of global objects.
class HooksDhcpv4SrvTest : public Dhcpv4SrvTest {

public:

    /// @brief creates Dhcpv4Srv and prepares buffers for callouts
    HooksDhcpv4SrvTest() {

        // Allocate new DHCPv6 Server
        srv_ = new NakedDhcpv4Srv(0);

        // clear static buffers
        resetCalloutBuffers();
    }

    /// @brief destructor (deletes Dhcpv4Srv)
    virtual ~HooksDhcpv4SrvTest() {

        HooksManager::preCalloutsLibraryHandle().deregisterAllCallouts("buffer4_receive");
        HooksManager::preCalloutsLibraryHandle().deregisterAllCallouts("buffer4_send");
        HooksManager::preCalloutsLibraryHandle().deregisterAllCallouts("pkt4_receive");
        HooksManager::preCalloutsLibraryHandle().deregisterAllCallouts("pkt4_send");
        HooksManager::preCalloutsLibraryHandle().deregisterAllCallouts("subnet4_select");
        HooksManager::preCalloutsLibraryHandle().deregisterAllCallouts("lease4_renew");
        HooksManager::preCalloutsLibraryHandle().deregisterAllCallouts("lease4_release");

        delete srv_;
    }

    /// @brief creates an option with specified option code
    ///
    /// This method is static, because it is used from callouts
    /// that do not have a pointer to HooksDhcpv4SSrvTest object
    ///
    /// @param option_code code of option to be created
    ///
    /// @return pointer to create option object
    static OptionPtr createOption(uint16_t option_code) {

        char payload[] = {
            0xa, 0xb, 0xc, 0xe, 0xf, 0x10, 0x11, 0x12, 0x13, 0x14
        };

        OptionBuffer tmp(payload, payload + sizeof(payload));
        return OptionPtr(new Option(Option::V4, option_code, tmp));
    }

    /// @brief Generates test packet.
    ///
    /// Allocates and generates on-wire buffer that represents test packet, with all
    /// fixed fields set to non-zero values.  Content is not always reasonable.
    ///
    /// See generateTestPacket1() function that returns exactly the same packet as
    /// Pkt4 object.
    ///
    /// @return pointer to allocated Pkt4 object
    // Returns a vector containing a DHCPv4 packet header.
    Pkt4Ptr
    generateSimpleDiscover() {

        // That is only part of the header. It contains all "short" fields,
        // larger fields are constructed separately.
        uint8_t hdr[] = {
            1, 6, 6, 13,            // op, htype, hlen, hops,
            0x12, 0x34, 0x56, 0x78, // transaction-id
            0, 42, 0x80, 0x00,      // 42 secs, BROADCAST flags
            192, 0, 2, 1,           // ciaddr
            1, 2, 3, 4,             // yiaddr
            192, 0, 2, 255,         // siaddr
            255, 255, 255, 255,     // giaddr
        };

        // Initialize the vector with the header fields defined above.
        vector<uint8_t> buf(hdr, hdr + sizeof(hdr));

        // Append the large header fields.
        copy(dummyChaddr, dummyChaddr + Pkt4::MAX_CHADDR_LEN, back_inserter(buf));
        copy(dummySname, dummySname + Pkt4::MAX_SNAME_LEN, back_inserter(buf));
        copy(dummyFile, dummyFile + Pkt4::MAX_FILE_LEN, back_inserter(buf));

        // Should now have all the header, so check.  The "static_cast" is used
        // to get round an odd bug whereby the linker appears not to find the
        // definition of DHCPV4_PKT_HDR_LEN if it appears within an EXPECT_EQ().
        EXPECT_EQ(static_cast<size_t>(Pkt4::DHCPV4_PKT_HDR_LEN), buf.size());

        // Add magic cookie
        buf.push_back(0x63);
        buf.push_back(0x82);
        buf.push_back(0x53);
        buf.push_back(0x63);

        // Add message type DISCOVER
        buf.push_back(static_cast<uint8_t>(DHO_DHCP_MESSAGE_TYPE));
        buf.push_back(1); // length (just one byte)
        buf.push_back(static_cast<uint8_t>(DHCPDISCOVER));

        return (Pkt4Ptr(new Pkt4(&buf[0], buf.size())));
    }

    /// Test callback that stores received callout name and pkt4 value
    /// @param callout_handle handle passed by the hooks framework
    /// @return always 0
    static int
    buffer4_receive_callout(CalloutHandle& callout_handle) {
        callback_name_ = string("buffer4_receive");

        callout_handle.getArgument("query4", callback_pkt4_);

        callback_argument_names_ = callout_handle.getArgumentNames();
        return (0);
    }

    /// Test callback that changes hwaddr value
    /// @param callout_handle handle passed by the hooks framework
    /// @return always 0
    static int
    buffer4_receive_change_hwaddr(CalloutHandle& callout_handle) {

        Pkt4Ptr pkt;
        callout_handle.getArgument("query4", pkt);

        // If there is at least one option with data
        if (pkt->data_.size() >= Pkt4::DHCPV4_PKT_HDR_LEN) {
            // Offset of the first byte of the CHWADDR field. Let's the first
            // byte to some new value that we could later check
            pkt->data_[28] = 0xff;
        }

        // Carry on as usual
        return buffer4_receive_callout(callout_handle);
    }

    /// Test callback that deletes MAC address
    /// @param callout_handle handle passed by the hooks framework
    /// @return always 0
    static int
    buffer4_receive_delete_hwaddr(CalloutHandle& callout_handle) {

        Pkt4Ptr pkt;
        callout_handle.getArgument("query4", pkt);

        pkt->data_[2] = 0; // offset 2 is hlen, let's set it to zero
        memset(&pkt->data_[28], 0, Pkt4::MAX_CHADDR_LEN); // Clear CHADDR content

        // carry on as usual
        return buffer4_receive_callout(callout_handle);
    }

    /// Test callback that sets skip flag
    /// @param callout_handle handle passed by the hooks framework
    /// @return always 0
    static int
    buffer4_receive_skip(CalloutHandle& callout_handle) {

        callout_handle.setSkip(true);

        // Carry on as usual
        return buffer4_receive_callout(callout_handle);
    }

    /// test callback that stores received callout name and pkt4 value
    /// @param callout_handle handle passed by the hooks framework
    /// @return always 0
    static int
    pkt4_receive_callout(CalloutHandle& callout_handle) {
        callback_name_ = string("pkt4_receive");

        callout_handle.getArgument("query4", callback_pkt4_);

        callback_argument_names_ = callout_handle.getArgumentNames();
        return (0);
    }

    /// test callback that changes client-id value
    /// @param callout_handle handle passed by the hooks framework
    /// @return always 0
    static int
    pkt4_receive_change_clientid(CalloutHandle& callout_handle) {

        Pkt4Ptr pkt;
        callout_handle.getArgument("query4", pkt);

        // get rid of the old client-id
        pkt->delOption(DHO_DHCP_CLIENT_IDENTIFIER);

        // add a new option
        pkt->addOption(createOption(DHO_DHCP_CLIENT_IDENTIFIER));

        // carry on as usual
        return pkt4_receive_callout(callout_handle);
    }

    /// test callback that deletes client-id
    /// @param callout_handle handle passed by the hooks framework
    /// @return always 0
    static int
    pkt4_receive_delete_clientid(CalloutHandle& callout_handle) {

        Pkt4Ptr pkt;
        callout_handle.getArgument("query4", pkt);

        // get rid of the old client-id (and no HWADDR)
        vector<uint8_t> mac;
        pkt->delOption(DHO_DHCP_CLIENT_IDENTIFIER);
        pkt->setHWAddr(1, 0, mac); // HWtype 1, hwardware len = 0

        // carry on as usual
        return pkt4_receive_callout(callout_handle);
    }

    /// test callback that sets skip flag
    /// @param callout_handle handle passed by the hooks framework
    /// @return always 0
    static int
    pkt4_receive_skip(CalloutHandle& callout_handle) {

        Pkt4Ptr pkt;
        callout_handle.getArgument("query4", pkt);

        callout_handle.setSkip(true);

        // carry on as usual
        return pkt4_receive_callout(callout_handle);
    }

    /// Test callback that stores received callout name and pkt4 value
    /// @param callout_handle handle passed by the hooks framework
    /// @return always 0
    static int
    pkt4_send_callout(CalloutHandle& callout_handle) {
        callback_name_ = string("pkt4_send");

        callout_handle.getArgument("response4", callback_pkt4_);

        callback_argument_names_ = callout_handle.getArgumentNames();
        return (0);
    }

    // Test callback that changes server-id
    /// @param callout_handle handle passed by the hooks framework
    /// @return always 0
    static int
    pkt4_send_change_serverid(CalloutHandle& callout_handle) {

        Pkt4Ptr pkt;
        callout_handle.getArgument("response4", pkt);

        // get rid of the old server-id
        pkt->delOption(DHO_DHCP_SERVER_IDENTIFIER);

        // add a new option
        pkt->addOption(createOption(DHO_DHCP_SERVER_IDENTIFIER));

        // carry on as usual
        return pkt4_send_callout(callout_handle);
    }

    /// test callback that deletes server-id
    /// @param callout_handle handle passed by the hooks framework
    /// @return always 0
    static int
    pkt4_send_delete_serverid(CalloutHandle& callout_handle) {

        Pkt4Ptr pkt;
        callout_handle.getArgument("response4", pkt);

        // get rid of the old client-id
        pkt->delOption(DHO_DHCP_SERVER_IDENTIFIER);

        // carry on as usual
        return pkt4_send_callout(callout_handle);
    }

    /// Test callback that sets skip flag
    /// @param callout_handle handle passed by the hooks framework
    /// @return always 0
    static int
    pkt4_send_skip(CalloutHandle& callout_handle) {

        Pkt4Ptr pkt;
        callout_handle.getArgument("response4", pkt);

        callout_handle.setSkip(true);

        // carry on as usual
        return pkt4_send_callout(callout_handle);
    }

    /// Test callback that stores received callout name and pkt4 value
    /// @param callout_handle handle passed by the hooks framework
    /// @return always 0
    static int
    buffer4_send_callout(CalloutHandle& callout_handle) {
        callback_name_ = string("buffer4_send");

        callout_handle.getArgument("response4", callback_pkt4_);

        callback_argument_names_ = callout_handle.getArgumentNames();
        return (0);
    }

    /// Test callback changes the output buffer to a hardcoded value
    /// @param callout_handle handle passed by the hooks framework
    /// @return always 0
    static int
    buffer4_send_change_callout(CalloutHandle& callout_handle) {

        Pkt4Ptr pkt;
        callout_handle.getArgument("response4", pkt);

        // modify buffer to set a diffferent payload
        pkt->getBuffer().clear();
        pkt->getBuffer().writeData(dummyFile, sizeof(dummyFile));

        return (0);
    }

    /// Test callback that stores received callout name and pkt4 value
    /// @param callout_handle handle passed by the hooks framework
    /// @return always 0
    static int
    skip_callout(CalloutHandle& callout_handle) {

        callout_handle.setSkip(true);

        return (0);
    }

    /// Test callback that stores received callout name and subnet4 values
    /// @param callout_handle handle passed by the hooks framework
    /// @return always 0
    static int
    subnet4_select_callout(CalloutHandle& callout_handle) {
        callback_name_ = string("subnet4_select");

        callout_handle.getArgument("query4", callback_pkt4_);
        callout_handle.getArgument("subnet4", callback_subnet4_);
        callout_handle.getArgument("subnet4collection", callback_subnet4collection_);

        callback_argument_names_ = callout_handle.getArgumentNames();
        return (0);
    }

    /// Test callback that picks the other subnet if possible.
    /// @param callout_handle handle passed by the hooks framework
    /// @return always 0
    static int
    subnet4_select_different_subnet_callout(CalloutHandle& callout_handle) {

        // Call the basic calllout to record all passed values
        subnet4_select_callout(callout_handle);

        const Subnet4Collection* subnets;
        Subnet4Ptr subnet;
        callout_handle.getArgument("subnet4", subnet);
        callout_handle.getArgument("subnet4collection", subnets);

        // Let's change to a different subnet
        if (subnets->size() > 1) {
            subnet = (*subnets)[1]; // Let's pick the other subnet
            callout_handle.setArgument("subnet4", subnet);
        }

        return (0);
    }

    /// Test callback that stores received callout name passed parameters
    /// @param callout_handle handle passed by the hooks framework
    /// @return always 0
    static int
    lease4_release_callout(CalloutHandle& callout_handle) {
        callback_name_ = string("lease4_release");

        callout_handle.getArgument("query4", callback_pkt4_);
        callout_handle.getArgument("lease4", callback_lease4_);

        callback_argument_names_ = callout_handle.getArgumentNames();
        return (0);
    }

    /// Test callback that stores received callout name and subnet4 values
    /// @param callout_handle handle passed by the hooks framework
    /// @return always 0
    static int
    lease4_renew_callout(CalloutHandle& callout_handle) {
        callback_name_ = string("lease4_renew");

        callout_handle.getArgument("subnet4", callback_subnet4_);
        callout_handle.getArgument("lease4", callback_lease4_);
        callout_handle.getArgument("hwaddr", callback_hwaddr_);
        callout_handle.getArgument("clientid", callback_clientid_);

        callback_argument_names_ = callout_handle.getArgumentNames();
        return (0);
    }


    /// resets buffers used to store data received by callouts
    void resetCalloutBuffers() {
        callback_name_ = string("");
        callback_pkt4_.reset();
        callback_lease4_.reset();
        callback_hwaddr_.reset();
        callback_clientid_.reset();
        callback_subnet4_.reset();
        callback_subnet4collection_ = NULL;
        callback_argument_names_.clear();
    }

    /// pointer to Dhcpv4Srv that is used in tests
    NakedDhcpv4Srv* srv_;

    // The following fields are used in testing pkt4_receive_callout

    /// String name of the received callout
    static string callback_name_;

    /// Pkt4 structure returned in the callout
    static Pkt4Ptr callback_pkt4_;

    /// Lease4 structure returned in the callout
    static Lease4Ptr callback_lease4_;

    /// Hardware address returned in the callout
    static HWAddrPtr callback_hwaddr_;

    /// Client-id returned in the callout
    static ClientIdPtr callback_clientid_;

    /// Pointer to a subnet received by callout
    static Subnet4Ptr callback_subnet4_;

    /// A list of all available subnets (received by callout)
    static const Subnet4Collection* callback_subnet4collection_;

    /// A list of all received arguments
    static vector<string> callback_argument_names_;
};

// The following fields are used in testing pkt4_receive_callout.
// See fields description in the class for details
string HooksDhcpv4SrvTest::callback_name_;
Pkt4Ptr HooksDhcpv4SrvTest::callback_pkt4_;
Subnet4Ptr HooksDhcpv4SrvTest::callback_subnet4_;
HWAddrPtr HooksDhcpv4SrvTest::callback_hwaddr_;
ClientIdPtr HooksDhcpv4SrvTest::callback_clientid_;
Lease4Ptr HooksDhcpv4SrvTest::callback_lease4_;
const Subnet4Collection* HooksDhcpv4SrvTest::callback_subnet4collection_;
vector<string> HooksDhcpv4SrvTest::callback_argument_names_;

// Checks if callouts installed on pkt4_receive are indeed called and the
// all necessary parameters are passed.
//
// Note that the test name does not follow test naming convention,
// but the proper hook name is "buffer4_receive".
TEST_F(HooksDhcpv4SrvTest, Buffer4ReceiveSimple) {

    // Install pkt4_receive_callout
    EXPECT_NO_THROW(HooksManager::preCalloutsLibraryHandle().registerCallout(
                        "buffer4_receive", buffer4_receive_callout));

    // Let's create a simple DISCOVER
    Pkt4Ptr dis = generateSimpleDiscover();

    // Simulate that we have received that traffic
    srv_->fakeReceive(dis);

    // Server will now process to run its normal loop, but instead of calling
    // IfaceMgr::receive4(), it will read all packets from the list set by
    // fakeReceive()
    // In particular, it should call registered buffer4_receive callback.
    srv_->run();

    // Check that the callback called is indeed the one we installed
    EXPECT_EQ("buffer4_receive", callback_name_);

    // Check that pkt4 argument passing was successful and returned proper value
    EXPECT_TRUE(callback_pkt4_.get() == dis.get());

    // Check that all expected parameters are there
    vector<string> expected_argument_names;
    expected_argument_names.push_back(string("query4"));

    EXPECT_TRUE(expected_argument_names == callback_argument_names_);
}

// Checks if callouts installed on buffer4_receive is able to change
// the values and the parameters are indeed used by the server.
TEST_F(HooksDhcpv4SrvTest, buffer4RreceiveValueChange) {

    // Install callback that modifies MAC addr of incoming packet
    EXPECT_NO_THROW(HooksManager::preCalloutsLibraryHandle().registerCallout(
                        "buffer4_receive", buffer4_receive_change_hwaddr));

    // Let's create a simple DISCOVER
    Pkt4Ptr discover = generateSimpleDiscover();

    // Simulate that we have received that traffic
    srv_->fakeReceive(discover);

    // Server will now process to run its normal loop, but instead of calling
    // IfaceMgr::receive6(), it will read all packets from the list set by
    // fakeReceive()
    // In particular, it should call registered buffer4_receive callback.
    srv_->run();

    // Check that the server did send a reposonse
    ASSERT_EQ(1, srv_->fake_sent_.size());

    // Make sure that we received a response
    Pkt4Ptr offer = srv_->fake_sent_.front();
    ASSERT_TRUE(offer);

    // Get client-id...
    HWAddrPtr hwaddr = offer->getHWAddr();

    ASSERT_TRUE(hwaddr); // basic sanity check. HWAddr is always present

    // ... and check if it is the modified value
    ASSERT_FALSE(hwaddr->hwaddr_.empty()); // there must be a MAC address
    EXPECT_EQ(0xff, hwaddr->hwaddr_[0]); // check that its first byte was modified
}

// Checks if callouts installed on buffer4_receive is able to set skip flag that
// will cause the server to not parse the packet. Even though the packet is valid,
// the server should eventually drop it, because there won't be mandatory options
// (or rather option objects) in it.
TEST_F(HooksDhcpv4SrvTest, buffer4ReceiveSkip) {

    // Install pkt4_receive_callout
    EXPECT_NO_THROW(HooksManager::preCalloutsLibraryHandle().registerCallout(
                        "buffer4_receive", buffer4_receive_skip));

    // Let's create a simple DISCOVER
    Pkt4Ptr discover = generateSimpleDiscover();

    // Simulate that we have received that traffic
    srv_->fakeReceive(discover);

    // Server will now process to run its normal loop, but instead of calling
    // IfaceMgr::receive6(), it will read all packets from the list set by
    // fakeReceive()
    // In particular, it should call registered pkt4_receive callback.
    srv_->run();

    // Check that the server dropped the packet and did not produce any response
    ASSERT_EQ(0, srv_->fake_sent_.size());
}

// Checks if callouts installed on pkt4_receive are indeed called and the
// all necessary parameters are passed.
//
// Note that the test name does not follow test naming convention,
// but the proper hook name is "pkt4_receive".
TEST_F(HooksDhcpv4SrvTest, pkt4ReceiveSimple) {

    // Install pkt4_receive_callout
    EXPECT_NO_THROW(HooksManager::preCalloutsLibraryHandle().registerCallout(
                        "pkt4_receive", pkt4_receive_callout));

    // Let's create a simple DISCOVER
    Pkt4Ptr sol = generateSimpleDiscover();

    // Simulate that we have received that traffic
    srv_->fakeReceive(sol);

    // Server will now process to run its normal loop, but instead of calling
    // IfaceMgr::receive4(), it will read all packets from the list set by
    // fakeReceive()
    // In particular, it should call registered pkt4_receive callback.
    srv_->run();

    // check that the callback called is indeed the one we installed
    EXPECT_EQ("pkt4_receive", callback_name_);

    // check that pkt4 argument passing was successful and returned proper value
    EXPECT_TRUE(callback_pkt4_.get() == sol.get());

    // Check that all expected parameters are there
    vector<string> expected_argument_names;
    expected_argument_names.push_back(string("query4"));

    EXPECT_TRUE(expected_argument_names == callback_argument_names_);
}

// Checks if callouts installed on pkt4_received is able to change
// the values and the parameters are indeed used by the server.
TEST_F(HooksDhcpv4SrvTest, valueChange_pkt4_receive) {

    // Install pkt4_receive_callout
    EXPECT_NO_THROW(HooksManager::preCalloutsLibraryHandle().registerCallout(
                        "pkt4_receive", pkt4_receive_change_clientid));

    // Let's create a simple DISCOVER
    Pkt4Ptr sol = generateSimpleDiscover();

    // Simulate that we have received that traffic
    srv_->fakeReceive(sol);

    // Server will now process to run its normal loop, but instead of calling
    // IfaceMgr::receive4(), it will read all packets from the list set by
    // fakeReceive()
    // In particular, it should call registered pkt4_receive callback.
    srv_->run();

    // check that the server did send a reposonce
    ASSERT_EQ(1, srv_->fake_sent_.size());

    // Make sure that we received a response
    Pkt4Ptr adv = srv_->fake_sent_.front();
    ASSERT_TRUE(adv);

    // Get client-id...
    OptionPtr clientid = adv->getOption(DHO_DHCP_CLIENT_IDENTIFIER);

    // ... and check if it is the modified value
    OptionPtr expected = createOption(DHO_DHCP_CLIENT_IDENTIFIER);
    EXPECT_TRUE(clientid->equal(expected));
}

// Checks if callouts installed on pkt4_received is able to delete
// existing options and that change impacts server processing (mandatory
// client-id option is deleted, so the packet is expected to be dropped)
TEST_F(HooksDhcpv4SrvTest, pkt4ReceiveDeleteClientId) {

    // Install pkt4_receive_callout
    EXPECT_NO_THROW(HooksManager::preCalloutsLibraryHandle().registerCallout(
                        "pkt4_receive", pkt4_receive_delete_clientid));

    // Let's create a simple DISCOVER
    Pkt4Ptr sol = generateSimpleDiscover();

    // Simulate that we have received that traffic
    srv_->fakeReceive(sol);

    // Server will now process to run its normal loop, but instead of calling
    // IfaceMgr::receive4(), it will read all packets from the list set by
    // fakeReceive()
    // In particular, it should call registered pkt4_receive callback.
    srv_->run();

    // Check that the server dropped the packet and did not send a response
    ASSERT_EQ(0, srv_->fake_sent_.size());
}

// Checks if callouts installed on pkt4_received is able to set skip flag that
// will cause the server to not process the packet (drop), even though it is valid.
TEST_F(HooksDhcpv4SrvTest, pkt4ReceiveSkip) {

    // Install pkt4_receive_callout
    EXPECT_NO_THROW(HooksManager::preCalloutsLibraryHandle().registerCallout(
                        "pkt4_receive", pkt4_receive_skip));

    // Let's create a simple DISCOVER
    Pkt4Ptr sol = generateSimpleDiscover();

    // Simulate that we have received that traffic
    srv_->fakeReceive(sol);

    // Server will now process to run its normal loop, but instead of calling
    // IfaceMgr::receive4(), it will read all packets from the list set by
    // fakeReceive()
    // In particular, it should call registered pkt4_receive callback.
    srv_->run();

    // check that the server dropped the packet and did not produce any response
    ASSERT_EQ(0, srv_->fake_sent_.size());
}


// Checks if callouts installed on pkt4_send are indeed called and the
// all necessary parameters are passed.
TEST_F(HooksDhcpv4SrvTest, pkt4SendSimple) {

    // Install pkt4_receive_callout
    EXPECT_NO_THROW(HooksManager::preCalloutsLibraryHandle().registerCallout(
                        "pkt4_send", pkt4_send_callout));

    // Let's create a simple DISCOVER
    Pkt4Ptr sol = generateSimpleDiscover();

    // Simulate that we have received that traffic
    srv_->fakeReceive(sol);

    // Server will now process to run its normal loop, but instead of calling
    // IfaceMgr::receive4(), it will read all packets from the list set by
    // fakeReceive()
    // In particular, it should call registered pkt4_receive callback.
    srv_->run();

    // Check that the callback called is indeed the one we installed
    EXPECT_EQ("pkt4_send", callback_name_);

    // Check that there is one packet sent
    ASSERT_EQ(1, srv_->fake_sent_.size());
    Pkt4Ptr adv = srv_->fake_sent_.front();

    // Check that pkt4 argument passing was successful and returned proper value
    EXPECT_TRUE(callback_pkt4_.get() == adv.get());

    // Check that all expected parameters are there
    vector<string> expected_argument_names;
    expected_argument_names.push_back(string("response4"));
    EXPECT_TRUE(expected_argument_names == callback_argument_names_);
}

// Checks if callouts installed on pkt4_send is able to change
// the values and the packet sent contains those changes
TEST_F(HooksDhcpv4SrvTest, pkt4SendValueChange) {

    // Install pkt4_receive_callout
    EXPECT_NO_THROW(HooksManager::preCalloutsLibraryHandle().registerCallout(
                        "pkt4_send", pkt4_send_change_serverid));

    // Let's create a simple DISCOVER
    Pkt4Ptr sol = generateSimpleDiscover();

    // Simulate that we have received that traffic
    srv_->fakeReceive(sol);

    // Server will now process to run its normal loop, but instead of calling
    // IfaceMgr::receive4(), it will read all packets from the list set by
    // fakeReceive()
    // In particular, it should call registered pkt4_receive callback.
    srv_->run();

    // check that the server did send a reposonce
    ASSERT_EQ(1, srv_->fake_sent_.size());

    // Make sure that we received a response
    Pkt4Ptr adv = srv_->fake_sent_.front();
    ASSERT_TRUE(adv);

    // Get client-id...
    OptionPtr clientid = adv->getOption(DHO_DHCP_SERVER_IDENTIFIER);

    // ... and check if it is the modified value
    OptionPtr expected = createOption(DHO_DHCP_SERVER_IDENTIFIER);
    EXPECT_TRUE(clientid->equal(expected));
}

// Checks if callouts installed on pkt4_send is able to delete
// existing options and that server applies those changes. In particular,
// we are trying to send a packet without server-id. The packet should
// be sent
TEST_F(HooksDhcpv4SrvTest, pkt4SendDeleteServerId) {

    // Install pkt4_receive_callout
    EXPECT_NO_THROW(HooksManager::preCalloutsLibraryHandle().registerCallout(
                        "pkt4_send", pkt4_send_delete_serverid));

    // Let's create a simple DISCOVER
    Pkt4Ptr sol = generateSimpleDiscover();

    // Simulate that we have received that traffic
    srv_->fakeReceive(sol);

    // Server will now process to run its normal loop, but instead of calling
    // IfaceMgr::receive4(), it will read all packets from the list set by
    // fakeReceive()
    // In particular, it should call registered pkt4_receive callback.
    srv_->run();

    // Check that the server indeed sent a malformed ADVERTISE
    ASSERT_EQ(1, srv_->fake_sent_.size());

    // Get that ADVERTISE
    Pkt4Ptr adv = srv_->fake_sent_.front();
    ASSERT_TRUE(adv);

    // Make sure that it does not have server-id
    EXPECT_FALSE(adv->getOption(DHO_DHCP_SERVER_IDENTIFIER));
}

// Checks if callouts installed on pkt4_skip is able to set skip flag that
// will cause the server to not process the packet (drop), even though it is valid.
TEST_F(HooksDhcpv4SrvTest, skip_pkt4_send) {

    // Install pkt4_receive_callout
    EXPECT_NO_THROW(HooksManager::preCalloutsLibraryHandle().registerCallout(
                        "pkt4_send", pkt4_send_skip));

    // Let's create a simple REQUEST
    Pkt4Ptr sol = generateSimpleDiscover();

    // Simulate that we have received that traffic
    srv_->fakeReceive(sol);

    // Server will now process to run its normal loop, but instead of calling
    // IfaceMgr::receive4(), it will read all packets from the list set by
    // fakeReceive()
    // In particular, it should call registered pkt4_send callback.
    srv_->run();

    // Check that the server sent the message
    ASSERT_EQ(1, srv_->fake_sent_.size());

    // Get the first packet and check that it has zero length (i.e. the server
    // did not do packing on its own)
    Pkt4Ptr sent = srv_->fake_sent_.front();
    EXPECT_EQ(0, sent->getBuffer().getLength());
}

// Checks if callouts installed on buffer4_send are indeed called and the
// all necessary parameters are passed.
TEST_F(HooksDhcpv4SrvTest, buffer4SendSimple) {

    // Install pkt4_receive_callout
    EXPECT_NO_THROW(HooksManager::preCalloutsLibraryHandle().registerCallout(
                        "buffer4_send", buffer4_send_callout));

    // Let's create a simple DISCOVER
    Pkt4Ptr discover = generateSimpleDiscover();

    // Simulate that we have received that traffic
    srv_->fakeReceive(discover);

    // Server will now process to run its normal loop, but instead of calling
    // IfaceMgr::receive4(), it will read all packets from the list set by
    // fakeReceive()
    // In particular, it should call registered pkt4_receive callback.
    srv_->run();

    // Check that the callback called is indeed the one we installed
    EXPECT_EQ("buffer4_send", callback_name_);

    // Check that there is one packet sent
    ASSERT_EQ(1, srv_->fake_sent_.size());
    Pkt4Ptr adv = srv_->fake_sent_.front();

    // Check that pkt4 argument passing was successful and returned proper value
    EXPECT_TRUE(callback_pkt4_.get() == adv.get());

    // Check that all expected parameters are there
    vector<string> expected_argument_names;
    expected_argument_names.push_back(string("response4"));
    EXPECT_TRUE(expected_argument_names == callback_argument_names_);
}

// Checks if callouts installed on buffer4_send are indeed called and that
// the output buffer can be changed.
TEST_F(HooksDhcpv4SrvTest, buffer4Send) {

    // Install pkt4_receive_callout
    EXPECT_NO_THROW(HooksManager::preCalloutsLibraryHandle().registerCallout(
                        "buffer4_send", buffer4_send_change_callout));

    // Let's create a simple DISCOVER
    Pkt4Ptr discover = generateSimpleDiscover();

    // Simulate that we have received that traffic
    srv_->fakeReceive(discover);

    // Server will now process to run its normal loop, but instead of calling
    // IfaceMgr::receive4(), it will read all packets from the list set by
    // fakeReceive()
    // In particular, it should call registered pkt4_receive callback.
    srv_->run();

    // Check that there is one packet sent
    ASSERT_EQ(1, srv_->fake_sent_.size());
    Pkt4Ptr adv = srv_->fake_sent_.front();

    // The callout is supposed to fill the output buffer with dummyFile content
    ASSERT_EQ(sizeof(dummyFile), adv->getBuffer().getLength());
    EXPECT_EQ(0, memcmp(adv->getBuffer().getData(), dummyFile, sizeof(dummyFile)));
}

// Checks if callouts installed on buffer4_send can set skip flag and that flag
// causes the packet to not be sent
TEST_F(HooksDhcpv4SrvTest, buffer4SendSkip) {

    // Install pkt4_receive_callout
    EXPECT_NO_THROW(HooksManager::preCalloutsLibraryHandle().registerCallout(
                        "buffer4_send", skip_callout));

    // Let's create a simple DISCOVER
    Pkt4Ptr discover = generateSimpleDiscover();

    // Simulate that we have received that traffic
    srv_->fakeReceive(discover);

    // Server will now process to run its normal loop, but instead of calling
    // IfaceMgr::receive4(), it will read all packets from the list set by
    // fakeReceive()
    // In particular, it should call registered pkt4_receive callback.
    srv_->run();

    // Check that there is no packet sent.
    ASSERT_EQ(0, srv_->fake_sent_.size());
}


// This test checks if subnet4_select callout is triggered and reports
// valid parameters
TEST_F(HooksDhcpv4SrvTest, subnet4SelectSimple) {

    // Install pkt4_receive_callout
    EXPECT_NO_THROW(HooksManager::preCalloutsLibraryHandle().registerCallout(
                        "subnet4_select", subnet4_select_callout));

    // Configure 2 subnets, both directly reachable over local interface
    // (let's not complicate the matter with relays)
    string config = "{ \"interfaces\": [ \"*\" ],"
        "\"rebind-timer\": 2000, "
        "\"renew-timer\": 1000, "
        "\"subnet4\": [ { "
        "    \"pool\": [ \"192.0.2.0/25\" ],"
        "    \"subnet\": \"192.0.2.0/24\", "
        "    \"interface\": \"" + valid_iface_ + "\" "
        " }, {"
        "    \"pool\": [ \"192.0.3.0/25\" ],"
        "    \"subnet\": \"192.0.3.0/24\" "
        " } ],"
        "\"valid-lifetime\": 4000 }";

    ElementPtr json = Element::fromJSON(config);
    ConstElementPtr status;

    // Configure the server and make sure the config is accepted
    EXPECT_NO_THROW(status = configureDhcp4Server(*srv_, json));
    ASSERT_TRUE(status);
    comment_ = config::parseAnswer(rcode_, status);
    ASSERT_EQ(0, rcode_);

    // Prepare discover packet. Server should select first subnet for it
    Pkt4Ptr sol = Pkt4Ptr(new Pkt4(DHCPDISCOVER, 1234));
    sol->setRemoteAddr(IOAddress("192.0.2.1"));
    sol->setIface(valid_iface_);
    OptionPtr clientid = generateClientId();
    sol->addOption(clientid);

    // Pass it to the server and get an advertise
    Pkt4Ptr adv = srv_->processDiscover(sol);

    // check if we get response at all
    ASSERT_TRUE(adv);

    // Check that the callback called is indeed the one we installed
    EXPECT_EQ("subnet4_select", callback_name_);

    // Check that pkt4 argument passing was successful and returned proper value
    EXPECT_TRUE(callback_pkt4_.get() == sol.get());

    const Subnet4Collection* exp_subnets = CfgMgr::instance().getSubnets4();

    // The server is supposed to pick the first subnet, because of matching
    // interface. Check that the value is reported properly.
    ASSERT_TRUE(callback_subnet4_);
    EXPECT_EQ(exp_subnets->front().get(), callback_subnet4_.get());

    // Server is supposed to report two subnets
    ASSERT_EQ(exp_subnets->size(), callback_subnet4collection_->size());

    // Compare that the available subnets are reported as expected
    EXPECT_TRUE((*exp_subnets)[0].get() == (*callback_subnet4collection_)[0].get());
    EXPECT_TRUE((*exp_subnets)[1].get() == (*callback_subnet4collection_)[1].get());
}

// This test checks if callout installed on subnet4_select hook point can pick
// a different subnet.
TEST_F(HooksDhcpv4SrvTest, subnet4SelectChange) {

    // Install a callout
    EXPECT_NO_THROW(HooksManager::preCalloutsLibraryHandle().registerCallout(
                        "subnet4_select", subnet4_select_different_subnet_callout));

    // Configure 2 subnets, both directly reachable over local interface
    // (let's not complicate the matter with relays)
    string config = "{ \"interfaces\": [ \"*\" ],"
        "\"rebind-timer\": 2000, "
        "\"renew-timer\": 1000, "
        "\"subnet4\": [ { "
        "    \"pool\": [ \"192.0.2.0/25\" ],"
        "    \"subnet\": \"192.0.2.0/24\", "
        "    \"interface\": \"" + valid_iface_ + "\" "
        " }, {"
        "    \"pool\": [ \"192.0.3.0/25\" ],"
        "    \"subnet\": \"192.0.3.0/24\" "
        " } ],"
        "\"valid-lifetime\": 4000 }";

    ElementPtr json = Element::fromJSON(config);
    ConstElementPtr status;

    // Configure the server and make sure the config is accepted
    EXPECT_NO_THROW(status = configureDhcp4Server(*srv_, json));
    ASSERT_TRUE(status);
    comment_ = config::parseAnswer(rcode_, status);
    ASSERT_EQ(0, rcode_);

    // Prepare discover packet. Server should select first subnet for it
    Pkt4Ptr sol = Pkt4Ptr(new Pkt4(DHCPDISCOVER, 1234));
    sol->setRemoteAddr(IOAddress("192.0.2.1"));
    sol->setIface(valid_iface_);
    OptionPtr clientid = generateClientId();
    sol->addOption(clientid);

    // Pass it to the server and get an advertise
    Pkt4Ptr adv = srv_->processDiscover(sol);

    // check if we get response at all
    ASSERT_TRUE(adv);

    // The response should have an address from second pool, so let's check it
    IOAddress addr = adv->getYiaddr();
    EXPECT_NE("0.0.0.0", addr.toText());

    // Get all subnets and use second subnet for verification
    const Subnet4Collection* subnets = CfgMgr::instance().getSubnets4();
    ASSERT_EQ(2, subnets->size());

    // Advertised address must belong to the second pool (in subnet's range,
    // in dynamic pool)
    EXPECT_TRUE((*subnets)[1]->inRange(addr));
    EXPECT_TRUE((*subnets)[1]->inPool(Lease::TYPE_V4, addr));
}

// This test verifies that incoming (positive) REQUEST/Renewing can be handled
// properly and that callout installed on lease4_renew is triggered with
// expected parameters.
TEST_F(HooksDhcpv4SrvTest, lease4RenewSimple) {

    const IOAddress addr("192.0.2.106");
    const uint32_t temp_t1 = 50;
    const uint32_t temp_t2 = 75;
    const uint32_t temp_valid = 100;
    const time_t temp_timestamp = time(NULL) - 10;

    // Install a callout
    EXPECT_NO_THROW(HooksManager::preCalloutsLibraryHandle().registerCallout(
                        "lease4_renew", lease4_renew_callout));

    // Generate client-id also sets client_id_ member
    OptionPtr clientid = generateClientId();

    // Check that the address we are about to use is indeed in pool
    ASSERT_TRUE(subnet_->inPool(Lease::TYPE_V4, addr));

    // let's create a lease and put it in the LeaseMgr
    uint8_t hwaddr2[] = { 0, 0xfe, 0xfe, 0xfe, 0xfe, 0xfe};
    Lease4Ptr used(new Lease4(IOAddress("192.0.2.106"), hwaddr2, sizeof(hwaddr2),
                              &client_id_->getDuid()[0], client_id_->getDuid().size(),
                              temp_valid, temp_t1, temp_t2, temp_timestamp,
                              subnet_->getID()));
    ASSERT_TRUE(LeaseMgrFactory::instance().addLease(used));

    // Check that the lease is really in the database
    Lease4Ptr l = LeaseMgrFactory::instance().getLease4(addr);
    ASSERT_TRUE(l);

    // Let's create a RENEW
    Pkt4Ptr req = Pkt4Ptr(new Pkt4(DHCPREQUEST, 1234));
    req->setRemoteAddr(IOAddress(addr));
    req->setYiaddr(addr);
    req->setCiaddr(addr); // client's address

    req->addOption(clientid);
    req->addOption(srv_->getServerID());

    // Pass it to the server and hope for a REPLY
    Pkt4Ptr ack = srv_->processRequest(req);

    // Check if we get response at all
    checkResponse(ack, DHCPACK, 1234);

    // Check that the lease is really in the database
    l = checkLease(ack, clientid, req->getHWAddr(), addr);
    ASSERT_TRUE(l);

    // Check that T1, T2, preferred, valid and cltt were really updated
    EXPECT_EQ(l->t1_, subnet_->getT1());
    EXPECT_EQ(l->t2_, subnet_->getT2());
    EXPECT_EQ(l->valid_lft_, subnet_->getValid());

    // Check that the callback called is indeed the one we installed
    EXPECT_EQ("lease4_renew", callback_name_);

    // Check that hwaddr parameter is passed properly
    ASSERT_TRUE(callback_hwaddr_);
    EXPECT_TRUE(*callback_hwaddr_ == *req->getHWAddr());

    // Check that the subnet is passed properly
    ASSERT_TRUE(callback_subnet4_);
    EXPECT_EQ(callback_subnet4_->toText(), subnet_->toText());

    ASSERT_TRUE(callback_clientid_);
    ASSERT_TRUE(client_id_);
    EXPECT_TRUE(*client_id_ == *callback_clientid_);

    // Check if all expected parameters were really received
    vector<string> expected_argument_names;
    expected_argument_names.push_back("subnet4");
    expected_argument_names.push_back("clientid");
    expected_argument_names.push_back("hwaddr");
    expected_argument_names.push_back("lease4");
    sort(callback_argument_names_.begin(), callback_argument_names_.end());
    sort(expected_argument_names.begin(), expected_argument_names.end());
    EXPECT_TRUE(callback_argument_names_ == expected_argument_names);

    EXPECT_TRUE(LeaseMgrFactory::instance().deleteLease(addr));
}

// This test verifies that a callout installed on lease4_renew can trigger
// the server to not renew a lease.
TEST_F(HooksDhcpv4SrvTest, lease4RenewSkip) {

    const IOAddress addr("192.0.2.106");
    const uint32_t temp_t1 = 50;
    const uint32_t temp_t2 = 75;
    const uint32_t temp_valid = 100;
    const time_t temp_timestamp = time(NULL) - 10;

    // Install a callout
    EXPECT_NO_THROW(HooksManager::preCalloutsLibraryHandle().registerCallout(
                        "lease4_renew", skip_callout));

    // Generate client-id also sets client_id_ member
    OptionPtr clientid = generateClientId();

    // Check that the address we are about to use is indeed in pool
    ASSERT_TRUE(subnet_->inPool(Lease::TYPE_V4, addr));

    // let's create a lease and put it in the LeaseMgr
    uint8_t hwaddr2[] = { 0, 0xfe, 0xfe, 0xfe, 0xfe, 0xfe};
    Lease4Ptr used(new Lease4(IOAddress("192.0.2.106"), hwaddr2, sizeof(hwaddr2),
                              &client_id_->getDuid()[0], client_id_->getDuid().size(),
                              temp_valid, temp_t1, temp_t2, temp_timestamp,
                              subnet_->getID()));
    ASSERT_TRUE(LeaseMgrFactory::instance().addLease(used));

    // Check that the lease is really in the database
    Lease4Ptr l = LeaseMgrFactory::instance().getLease4(addr);
    ASSERT_TRUE(l);

    // Check that T1, T2, preferred, valid and cltt really set.
    // Constructed lease looks as if it was assigned 10 seconds ago
    // EXPECT_EQ(l->t1_, temp_t1);
    // EXPECT_EQ(l->t2_, temp_t2);
    EXPECT_EQ(l->valid_lft_, temp_valid);
    EXPECT_EQ(l->cltt_, temp_timestamp);

    // Let's create a RENEW
    Pkt4Ptr req = Pkt4Ptr(new Pkt4(DHCPREQUEST, 1234));
    req->setRemoteAddr(IOAddress(addr));
    req->setYiaddr(addr);
    req->setCiaddr(addr); // client's address

    req->addOption(clientid);
    req->addOption(srv_->getServerID());

    // Pass it to the server and hope for a REPLY
    Pkt4Ptr ack = srv_->processRequest(req);
    ASSERT_TRUE(ack);

    // Check that the lease is really in the database
    l = checkLease(ack, clientid, req->getHWAddr(), addr);
    ASSERT_TRUE(l);

    // Check that T1, T2, valid and cltt were NOT updated
    EXPECT_EQ(temp_t1, l->t1_);
    EXPECT_EQ(temp_t2, l->t2_);
    EXPECT_EQ(temp_valid, l->valid_lft_);
    EXPECT_EQ(temp_timestamp, l->cltt_);

    EXPECT_TRUE(LeaseMgrFactory::instance().deleteLease(addr));
}

// This test verifies that valid RELEASE triggers lease4_release callouts
TEST_F(HooksDhcpv4SrvTest, lease4ReleaseSimple) {

    const IOAddress addr("192.0.2.106");
    const uint32_t temp_t1 = 50;
    const uint32_t temp_t2 = 75;
    const uint32_t temp_valid = 100;
    const time_t temp_timestamp = time(NULL) - 10;

    // Install a callout
    EXPECT_NO_THROW(HooksManager::preCalloutsLibraryHandle().registerCallout(
                        "lease4_release", lease4_release_callout));

    // Generate client-id also duid_
    OptionPtr clientid = generateClientId();

    // Check that the address we are about to use is indeed in pool
    ASSERT_TRUE(subnet_->inPool(Lease::TYPE_V4, addr));

    // Let's create a lease and put it in the LeaseMgr
    uint8_t mac_addr[] = { 0, 0xfe, 0xfe, 0xfe, 0xfe, 0xfe};
    HWAddrPtr hw(new HWAddr(mac_addr, sizeof(mac_addr), HTYPE_ETHER));
    Lease4Ptr used(new Lease4(addr, mac_addr, sizeof(mac_addr),
                              &client_id_->getDuid()[0], client_id_->getDuid().size(),
                              temp_valid, temp_t1, temp_t2, temp_timestamp,
                              subnet_->getID()));
    ASSERT_TRUE(LeaseMgrFactory::instance().addLease(used));

    // Check that the lease is really in the database
    Lease4Ptr l = LeaseMgrFactory::instance().getLease4(addr);
    ASSERT_TRUE(l);

    // Let's create a RELEASE
    // Generate client-id also duid_
    Pkt4Ptr rel = Pkt4Ptr(new Pkt4(DHCPRELEASE, 1234));
    rel->setRemoteAddr(addr);
    rel->setCiaddr(addr);
    rel->addOption(clientid);
    rel->addOption(srv_->getServerID());
    rel->setHWAddr(hw);

    // Pass it to the server and hope for a REPLY
    // Note: this is no response to RELEASE in DHCPv4
    EXPECT_NO_THROW(srv_->processRelease(rel));

    // The lease should be gone from LeaseMgr
    l = LeaseMgrFactory::instance().getLease4(addr);
    EXPECT_FALSE(l);

    // Try to get the lease by hardware address
    // @todo: Uncomment this once trac2592 is implemented
    // Lease4Collection leases = LeaseMgrFactory::instance().getLease4(hw->hwaddr_);
    // EXPECT_EQ(leases.size(), 0);

    // Try to get it by hw/subnet_id combination
    l = LeaseMgrFactory::instance().getLease4(hw->hwaddr_, subnet_->getID());
    EXPECT_FALSE(l);

    // Try by client-id
    // @todo: Uncomment this once trac2592 is implemented
    //Lease4Collection leases = LeaseMgrFactory::instance().getLease4(*client_id_);
    //EXPECT_EQ(leases.size(), 0);

    // Try by client-id/subnet-id
    l = LeaseMgrFactory::instance().getLease4(*client_id_, subnet_->getID());
    EXPECT_FALSE(l);

    // Ok, the lease is *really* not there.

    // Check that the callback called is indeed the one we installed
    EXPECT_EQ("lease4_release", callback_name_);

    // Check that pkt4 argument passing was successful and returned proper value
    EXPECT_TRUE(callback_pkt4_.get() == rel.get());

    // Check if all expected parameters were really received
    vector<string> expected_argument_names;
    expected_argument_names.push_back("query4");
    expected_argument_names.push_back("lease4");
    sort(callback_argument_names_.begin(), callback_argument_names_.end());
    sort(expected_argument_names.begin(), expected_argument_names.end());
    EXPECT_TRUE(callback_argument_names_ == expected_argument_names);
}

// This test verifies that skip flag returned by a callout installed on the
// lease4_release hook point will keep the lease
TEST_F(HooksDhcpv4SrvTest, lease4ReleaseSkip) {

    const IOAddress addr("192.0.2.106");
    const uint32_t temp_t1 = 50;
    const uint32_t temp_t2 = 75;
    const uint32_t temp_valid = 100;
    const time_t temp_timestamp = time(NULL) - 10;

    // Install a callout
    EXPECT_NO_THROW(HooksManager::preCalloutsLibraryHandle().registerCallout(
                        "lease4_release", skip_callout));

    // Generate client-id also duid_
    OptionPtr clientid = generateClientId();

    // Check that the address we are about to use is indeed in pool
    ASSERT_TRUE(subnet_->inPool(Lease::TYPE_V4, addr));

    // Let's create a lease and put it in the LeaseMgr
    uint8_t mac_addr[] = { 0, 0xfe, 0xfe, 0xfe, 0xfe, 0xfe};
    HWAddrPtr hw(new HWAddr(mac_addr, sizeof(mac_addr), HTYPE_ETHER));
    Lease4Ptr used(new Lease4(addr, mac_addr, sizeof(mac_addr),
                              &client_id_->getDuid()[0], client_id_->getDuid().size(),
                              temp_valid, temp_t1, temp_t2, temp_timestamp,
                              subnet_->getID()));
    ASSERT_TRUE(LeaseMgrFactory::instance().addLease(used));

    // Check that the lease is really in the database
    Lease4Ptr l = LeaseMgrFactory::instance().getLease4(addr);
    ASSERT_TRUE(l);

    // Let's create a RELEASE
    // Generate client-id also duid_
    Pkt4Ptr rel = Pkt4Ptr(new Pkt4(DHCPRELEASE, 1234));
    rel->setRemoteAddr(addr);
    rel->setYiaddr(addr);
    rel->addOption(clientid);
    rel->addOption(srv_->getServerID());
    rel->setHWAddr(hw);

    // Pass it to the server and hope for a REPLY
    // Note: this is no response to RELEASE in DHCPv4
    EXPECT_NO_THROW(srv_->processRelease(rel));

    // The lease should be still there
    l = LeaseMgrFactory::instance().getLease4(addr);
    EXPECT_TRUE(l);

    // Try by client-id/subnet-id
    l = LeaseMgrFactory::instance().getLease4(*client_id_, subnet_->getID());
    EXPECT_TRUE(l);

    // Try to get the lease by hardware address
    // @todo: Uncomment this once trac2592 is implemented
    // Lease4Collection leases = LeaseMgrFactory::instance().getLease4(hw->hwaddr_);
    // EXPECT_EQ(leases.size(), 1);

    // Try by client-id
    // @todo: Uncomment this once trac2592 is implemented
    //Lease4Collection leases = LeaseMgrFactory::instance().getLease4(*client_id_);
    //EXPECT_EQ(leases.size(), 1);
}

// Checks if server is able to handle a relayed traffic from DOCSIS3.0 modems
TEST_F(Dhcpv4SrvTest, docsisVendorOptionsParse) {

    // Let's get a traffic capture from DOCSIS3.0 modem
    Pkt4Ptr dis = captureRelayedDiscover();
    ASSERT_NO_THROW(dis->unpack());

    // Check if the packet contain
    OptionPtr opt = dis->getOption(DHO_VIVSO_SUBOPTIONS);
    ASSERT_TRUE(opt);

    boost::shared_ptr<OptionVendor> vendor = boost::dynamic_pointer_cast<OptionVendor>(opt);
    ASSERT_TRUE(vendor);

    // This particular capture that we have included options 1 and 5
    EXPECT_TRUE(vendor->getOption(1));
    EXPECT_TRUE(vendor->getOption(5));

    // It did not include options any other options
    EXPECT_FALSE(vendor->getOption(2));
    EXPECT_FALSE(vendor->getOption(3));
    EXPECT_FALSE(vendor->getOption(17));
}

// Checks if server is able to parse incoming docsis option and extract suboption 1 (docsis ORO)
TEST_F(Dhcpv4SrvTest, docsisVendorORO) {

    // Let's get a traffic capture from DOCSIS3.0 modem
    Pkt4Ptr dis = captureRelayedDiscover();
    EXPECT_NO_THROW(dis->unpack());

    // Check if the packet contains vendor specific information option
    OptionPtr opt = dis->getOption(DHO_VIVSO_SUBOPTIONS);
    ASSERT_TRUE(opt);

    boost::shared_ptr<OptionVendor> vendor = boost::dynamic_pointer_cast<OptionVendor>(opt);
    ASSERT_TRUE(vendor);

    opt = vendor->getOption(DOCSIS3_V4_ORO);
    ASSERT_TRUE(opt);

    OptionUint8ArrayPtr oro = boost::dynamic_pointer_cast<OptionUint8Array>(opt);
    EXPECT_TRUE(oro);
}

// This test checks if Option Request Option (ORO) in docsis (vendor-id=4491)
// vendor options is parsed correctly and the requested options are actually assigned.
TEST_F(Dhcpv4SrvTest, vendorOptionsORO) {

    NakedDhcpv4Srv srv(0);

    ConstElementPtr x;
    string config = "{ \"interfaces\": [ \"all\" ],"
        "\"rebind-timer\": 2000, "
        "\"renew-timer\": 1000, "
        "    \"option-data\": [ {"
        "          \"name\": \"tftp-servers\","
        "          \"space\": \"vendor-4491\","
        "          \"code\": 2,"
        "          \"data\": \"192.0.2.1, 192.0.2.2\","
        "          \"csv-format\": True"
        "        }],"
        "\"subnet4\": [ { "
        "    \"pool\": [ \"192.0.2.0/25\" ],"
        "    \"subnet\": \"192.0.2.0/24\", "
        "    \"rebind-timer\": 2000, "
        "    \"renew-timer\": 1000, "
        "    \"valid-lifetime\": 4000,"
        "    \"interface\": \"" + valid_iface_ + "\" "
        " } ],"
        "\"valid-lifetime\": 4000 }";

    ElementPtr json = Element::fromJSON(config);

    EXPECT_NO_THROW(x = configureDhcp4Server(srv, json));
    ASSERT_TRUE(x);
    comment_ = isc::config::parseAnswer(rcode_, x);
    ASSERT_EQ(0, rcode_);

    boost::shared_ptr<Pkt4> dis(new Pkt4(DHCPDISCOVER, 1234));
    // Set the giaddr to non-zero address as if it was relayed.
    dis->setGiaddr(IOAddress("192.0.2.1"));
    OptionPtr clientid = generateClientId();
    dis->addOption(clientid);

    // Pass it to the server and get an advertise
    Pkt4Ptr offer = srv.processDiscover(dis);

    // check if we get response at all
    ASSERT_TRUE(offer);

    // We did not include any vendor opts in DISCOVER, so there should be none
    // in OFFER.
    ASSERT_FALSE(offer->getOption(DHO_VIVSO_SUBOPTIONS));

    // Let's add a vendor-option (vendor-id=4491) with a single sub-option.
    // That suboption has code 1 and is a docsis ORO option.
    boost::shared_ptr<OptionUint8Array> vendor_oro(new OptionUint8Array(Option::V4,
                                                                        DOCSIS3_V4_ORO));
    vendor_oro->addValue(DOCSIS3_V4_TFTP_SERVERS); // Request option 33
    OptionPtr vendor(new OptionVendor(Option::V4, 4491));
    vendor->addOption(vendor_oro);
    dis->addOption(vendor);

    // Need to process SOLICIT again after requesting new option.
    offer = srv.processDiscover(dis);
    ASSERT_TRUE(offer);

    // Check if thre is vendor option response
    OptionPtr tmp = offer->getOption(DHO_VIVSO_SUBOPTIONS);
    ASSERT_TRUE(tmp);

    // The response should be OptionVendor object
    boost::shared_ptr<OptionVendor> vendor_resp =
        boost::dynamic_pointer_cast<OptionVendor>(tmp);
    ASSERT_TRUE(vendor_resp);

    OptionPtr docsis2 = vendor_resp->getOption(DOCSIS3_V4_TFTP_SERVERS);
    ASSERT_TRUE(docsis2);

    Option4AddrLstPtr tftp_srvs = boost::dynamic_pointer_cast<Option4AddrLst>(docsis2);
    ASSERT_TRUE(tftp_srvs);

    Option4AddrLst::AddressContainer addrs = tftp_srvs->getAddresses();
    ASSERT_EQ(2, addrs.size());
    EXPECT_EQ("192.0.2.1", addrs[0].toText());
    EXPECT_EQ("192.0.2.2", addrs[1].toText());
}

// Test checks whether it is possible to use option definitions defined in
// src/lib/dhcp/docsis3_option_defs.h.
TEST_F(Dhcpv4SrvTest, vendorOptionsDocsisDefinitions) {
    ConstElementPtr x;
    string config_prefix = "{ \"interfaces\": [ \"all\" ],"
        "\"rebind-timer\": 2000, "
        "\"renew-timer\": 1000, "
        "    \"option-data\": [ {"
        "          \"name\": \"tftp-servers\","
        "          \"space\": \"vendor-4491\","
        "          \"code\": ";
    string config_postfix = ","
        "          \"data\": \"192.0.2.1\","
        "          \"csv-format\": True"
        "        }],"
        "\"subnet4\": [ { "
        "    \"pool\": [ \"192.0.2.1 - 192.0.2.50\" ],"
        "    \"subnet\": \"192.0.2.0/24\", "
        "    \"renew-timer\": 1000, "
        "    \"rebind-timer\": 1000, "
        "    \"valid-lifetime\": 4000,"
        "    \"interface\": \"\""
        " } ],"
        "\"valid-lifetime\": 4000 }";

    // There is docsis3 (vendor-id=4491) vendor option 2, which is a
    // tftp-server. Its format is list of IPv4 addresses.
    string config_valid = config_prefix + "2" + config_postfix;

    // There is no option 99 defined in vendor-id=4491. As there is no
    // definition, the config should fail.
    string config_bogus = config_prefix + "99" + config_postfix;

    ElementPtr json_bogus = Element::fromJSON(config_bogus);
    ElementPtr json_valid = Element::fromJSON(config_valid);

    NakedDhcpv4Srv srv(0);

    // This should fail (missing option definition)
    EXPECT_NO_THROW(x = configureDhcp4Server(srv, json_bogus));
    ASSERT_TRUE(x);
    comment_ = isc::config::parseAnswer(rcode_, x);
    ASSERT_EQ(1, rcode_);

    // This should work (option definition present)
    EXPECT_NO_THROW(x = configureDhcp4Server(srv, json_valid));
    ASSERT_TRUE(x);
    comment_ = isc::config::parseAnswer(rcode_, x);
    ASSERT_EQ(0, rcode_);
}


}; // end of isc::dhcp::test namespace
}; // end of isc::dhcp namespace
}; // end of isc namespace<|MERGE_RESOLUTION|>--- conflicted
+++ resolved
@@ -15,10 +15,9 @@
 #include <config.h>
 #include <sstream>
 
+#include <asiolink/io_address.h>
 #include <config/ccsession.h>
 #include <dhcp4/tests/dhcp4_test_utils.h>
-<<<<<<< HEAD
-=======
 #include <dhcp/dhcp4.h>
 #include <dhcp/iface_mgr.h>
 #include <dhcp/option.h>
@@ -33,18 +32,22 @@
 #include <dhcp4/dhcp4_srv.h>
 #include <dhcp4/dhcp4_log.h>
 #include <dhcp4/config_parser.h>
->>>>>>> 6443d119
 #include <hooks/server_hooks.h>
+#include <dhcpsrv/cfgmgr.h>
+#include <dhcpsrv/lease_mgr.h>
+#include <dhcpsrv/lease_mgr_factory.h>
 #include <dhcpsrv/utils.h>
+#include <gtest/gtest.h>
 #include <hooks/server_hooks.h>
 #include <hooks/hooks_manager.h>
 #include <config/ccsession.h>
 
-#include <gtest/gtest.h>
 #include <boost/scoped_ptr.hpp>
 
 #include <fstream>
 #include <iostream>
+
+#include <arpa/inet.h>
 
 using namespace std;
 using namespace isc;
@@ -52,119 +55,13 @@
 using namespace isc::data;
 using namespace isc::asiolink;
 using namespace isc::hooks;
-using namespace isc::test;
-
-#if 0
+using namespace isc::dhcp::test;
+
 namespace {
 
-<<<<<<< HEAD
-=======
-class NakedDhcpv4Srv: public Dhcpv4Srv {
-    // "Naked" DHCPv4 server, exposes internal fields
-public:
-
-    /// @brief Constructor.
-    ///
-    /// This constructor disables default modes of operation used by the
-    /// Dhcpv4Srv class:
-    /// - Send/receive broadcast messages through sockets on interfaces
-    /// which support broadcast traffic.
-    /// - Direct DHCPv4 traffic - communication with clients which do not
-    /// have IP address assigned yet.
-    ///
-    /// Enabling these modes requires root privilges so they must be
-    /// disabled for unit testing.
-    ///
-    /// Note, that disabling broadcast options on sockets does not impact
-    /// the operation of these tests because they use local loopback
-    /// interface which doesn't have broadcast capability anyway. It rather
-    /// prevents setting broadcast options on other (broadcast capable)
-    /// sockets which are opened on other interfaces in Dhcpv4Srv constructor.
-    ///
-    /// The Direct DHCPv4 Traffic capability can be disabled here because
-    /// it is tested with PktFilterLPFTest unittest. The tests which belong
-    /// to PktFilterLPFTest can be enabled on demand when root privileges can
-    /// be guaranteed.
-    ///
-    /// @param port port number to listen on; the default value 0 indicates
-    /// that sockets should not be opened.
-    NakedDhcpv4Srv(uint16_t port = 0)
-        : Dhcpv4Srv(port, "type=memfile", false, false) {
-    }
-
-    /// @brief fakes packet reception
-    /// @param timeout ignored
-    ///
-    /// The method receives all packets queued in receive queue, one after
-    /// another. Once the queue is empty, it initiates the shutdown procedure.
-    ///
-    /// See fake_received_ field for description
-    virtual Pkt4Ptr receivePacket(int /*timeout*/) {
-
-        // If there is anything prepared as fake incoming traffic, use it
-        if (!fake_received_.empty()) {
-            Pkt4Ptr pkt = fake_received_.front();
-            fake_received_.pop_front();
-            return (pkt);
-        }
-
-        // If not, just trigger shutdown and return immediately
-        shutdown();
-        return (Pkt4Ptr());
-    }
-
-    /// @brief fake packet sending
-    ///
-    /// Pretend to send a packet, but instead just store it in fake_send_ list
-    /// where test can later inspect server's response.
-    virtual void sendPacket(const Pkt4Ptr& pkt) {
-        fake_sent_.push_back(pkt);
-    }
-
-    /// @brief adds a packet to fake receive queue
-    ///
-    /// See fake_received_ field for description
-    void fakeReceive(const Pkt4Ptr& pkt) {
-        fake_received_.push_back(pkt);
-    }
-
-    virtual ~NakedDhcpv4Srv() {
-    }
-
-    /// @brief packets we pretend to receive
-    ///
-    /// Instead of setting up sockets on interfaces that change between OSes, it
-    /// is much easier to fake packet reception. This is a list of packets that
-    /// we pretend to have received. You can schedule new packets to be received
-    /// using fakeReceive() and NakedDhcpv4Srv::receivePacket() methods.
-    list<Pkt4Ptr> fake_received_;
-
-    list<Pkt4Ptr> fake_sent_;
-
-    using Dhcpv4Srv::adjustRemoteAddr;
-    using Dhcpv4Srv::processDiscover;
-    using Dhcpv4Srv::processRequest;
-    using Dhcpv4Srv::processRelease;
-    using Dhcpv4Srv::processDecline;
-    using Dhcpv4Srv::processInform;
-    using Dhcpv4Srv::getServerID;
-    using Dhcpv4Srv::loadServerID;
-    using Dhcpv4Srv::generateServerID;
-    using Dhcpv4Srv::writeServerID;
-    using Dhcpv4Srv::sanityCheck;
-    using Dhcpv4Srv::srvidToString;
-    using Dhcpv4Srv::unpackOptions;
-};
-#endif
-
 /// dummy server-id file location
-static const char* SRVID_FILE = "server-id-test.txt";
-
-namespace isc {
-namespace dhcp {
-namespace test {
-
->>>>>>> 6443d119
+const char* SRVID_FILE = "server-id-test.txt";
+
 // Sanity check. Verifies that both Dhcpv4Srv and its derived
 // class NakedDhcpv4Srv can be instantiated and destroyed.
 TEST_F(Dhcpv4SrvTest, basic) {
@@ -3028,7 +2925,8 @@
     ASSERT_EQ(0, rcode_);
 }
 
-
-}; // end of isc::dhcp::test namespace
+}
+
+    /*I}; // end of isc::dhcp::test namespace
 }; // end of isc::dhcp namespace
-}; // end of isc namespace+}; // end of isc namespace */