--- conflicted
+++ resolved
@@ -1423,10 +1423,7 @@
 pool_param: pool_entry
           | option_data_list
           | client_class
-<<<<<<< HEAD
-=======
           | require_client_classes
->>>>>>> 36c5b81b
           | user_context
           | comment
           | unknown_map_entry
