--- conflicted
+++ resolved
@@ -42,11 +42,8 @@
 
 using isc::log::dlog;
 using namespace isc::dns;
-<<<<<<< HEAD
 using namespace isc::util;
-=======
 using namespace isc::asiolink;
->>>>>>> 048a4298
 
 namespace isc {
 namespace asiodns {
