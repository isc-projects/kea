// Copyright (C) 2016-2018 Internet Systems Consortium, Inc. ("ISC")
//
// This Source Code Form is subject to the terms of the Mozilla Public
// License, v. 2.0. If a copy of the MPL was not distributed with this
// file, You can obtain one at http://mozilla.org/MPL/2.0/.

#include <gtest/gtest.h>
#include <cc/data.h>
#include <dhcp6/parser_context.h>
#include <testutils/io_utils.h>
#include <testutils/user_context_utils.h>

using namespace isc::data;
using namespace std;
using namespace isc::test;

namespace isc {
namespace dhcp {
namespace test {

/// @brief compares two JSON trees
///
/// If differences are discovered, gtest failure is reported (using EXPECT_EQ)
///
/// @param a first to be compared
/// @param b second to be compared
void compareJSON(ConstElementPtr a, ConstElementPtr b) {
    ASSERT_TRUE(a);
    ASSERT_TRUE(b);
    EXPECT_EQ(a->str(), b->str());
}

/// @brief Tests if the input string can be parsed with specific parser
///
/// The input text will be passed to bison parser of specified type.
/// Then the same input text is passed to legacy JSON parser and outputs
/// from both parsers are compared. The legacy comparison can be disabled,
/// if the feature tested is not supported by the old parser (e.g.
/// new comment styles)
///
/// @param txt text to be compared
/// @param parser_type bison parser type to be instantiated
/// @param compare whether to compare the output with legacy JSON parser
void testParser(const std::string& txt, Parser6Context::ParserType parser_type,
    bool compare = true) {
    ConstElementPtr test_json;

    ASSERT_NO_THROW({
            try {
                Parser6Context ctx;
                test_json = ctx.parseString(txt, parser_type);
            } catch (const std::exception &e) {
                cout << "EXCEPTION: " << e.what() << endl;
                throw;
            }

    });

    if (!compare) {
        return;
    }

    // Now compare if both representations are the same.
    ElementPtr reference_json;
    ASSERT_NO_THROW(reference_json = Element::fromJSON(txt, true));
    compareJSON(reference_json, test_json);
}

TEST(ParserTest, mapInMap) {
    string txt = "{ \"xyzzy\": { \"foo\": 123, \"baz\": 456 } }";
    testParser(txt, Parser6Context::PARSER_JSON);
}

TEST(ParserTest, listInList) {
    string txt = "[ [ \"Britain\", \"Wales\", \"Scotland\" ], "
                 "[ \"Pomorze\", \"Wielkopolska\", \"Tatry\"] ]";
    testParser(txt, Parser6Context::PARSER_JSON);
}

TEST(ParserTest, nestedMaps) {
    string txt = "{ \"europe\": { \"UK\": { \"London\": { \"street\": \"221B Baker\" }}}}";
    testParser(txt, Parser6Context::PARSER_JSON);
}

TEST(ParserTest, nestedLists) {
    string txt = "[ \"half\", [ \"quarter\", [ \"eighth\", [ \"sixteenth\" ]]]]";
    testParser(txt, Parser6Context::PARSER_JSON);
}

TEST(ParserTest, listsInMaps) {
    string txt = "{ \"constellations\": { \"orion\": [ \"rigel\", \"betelgeuse\" ], "
                    "\"cygnus\": [ \"deneb\", \"albireo\"] } }";
    testParser(txt, Parser6Context::PARSER_JSON);
}

TEST(ParserTest, mapsInLists) {
    string txt = "[ { \"body\": \"earth\", \"gravity\": 1.0 },"
                 " { \"body\": \"mars\", \"gravity\": 0.376 } ]";
    testParser(txt, Parser6Context::PARSER_JSON);
}

TEST(ParserTest, types) {
    string txt = "{ \"string\": \"foo\","
                   "\"integer\": 42,"
                   "\"boolean\": true,"
                   "\"map\": { \"foo\": \"bar\" },"
                   "\"list\": [ 1, 2, 3 ],"
                   "\"null\": null }";
    testParser(txt, Parser6Context::PARSER_JSON);
}

TEST(ParserTest, keywordJSON) {
    string txt = "{ \"name\": \"user\","
                   "\"type\": \"password\","
                   "\"user\": \"name\","
                   "\"password\": \"type\" }";
    testParser(txt, Parser6Context::PARSER_JSON);
}

TEST(ParserTest, keywordDhcp6) {
     string txt = "{ \"Dhcp6\": { \"interfaces-config\": {"
                  " \"interfaces\": [ \"type\", \"htype\" ] },\n"
                  "\"preferred-lifetime\": 3000,\n"
                  "\"rebind-timer\": 2000, \n"
                  "\"renew-timer\": 1000, \n"
                  "\"subnet6\": [ { "
                  "    \"pools\": [ { \"pool\": \"2001:db8:1::/64\" } ],"
                  "    \"subnet\": \"2001:db8:1::/48\", "
                  "    \"interface\": \"test\" } ],\n"
                   "\"valid-lifetime\": 4000 } }";
     testParser(txt, Parser6Context::PARSER_DHCP6);
}

// Tests if bash (#) comments are supported. That's the only comment type that
// was supported by the old parser.
TEST(ParserTest, bashComments) {
    string txt= "{ \"Dhcp6\": { \"interfaces-config\": {"
                "  \"interfaces\": [ \"*\" ]"
                "},\n"
                "\"preferred-lifetime\": 3000,\n"
                "# this is a comment\n"
                "\"rebind-timer\": 2000, \n"
                "# lots of comments here\n"
                "# and here\n"
                "\"renew-timer\": 1000, \n"
                "\"subnet6\": [ { "
                "    \"pools\": [ { \"pool\": \"2001:db8:1::/64\" } ],"
                "    \"subnet\": \"2001:db8:1::/48\", "
                "    \"interface\": \"eth0\""
                " } ],"
                "\"valid-lifetime\": 4000 } }";
    testParser(txt, Parser6Context::PARSER_DHCP6);
}

// Tests if C++ (//) comments can start anywhere, not just in the first line.
TEST(ParserTest, cppComments) {
    string txt= "{ \"Dhcp6\": { \"interfaces-config\": {"
                "  \"interfaces\": [ \"*\" ]"
                "},\n"
                "\"preferred-lifetime\": 3000, // this is a comment \n"
                "\"rebind-timer\": 2000, // everything after // is ignored\n"
                "\"renew-timer\": 1000, // this will be ignored, too\n"
                "\"subnet6\": [ { "
                "    \"pools\": [ { \"pool\": \"2001:db8:1::/64\" } ],"
                "    \"subnet\": \"2001:db8:1::/48\", "
                "    \"interface\": \"eth0\""
                " } ],"
                "\"valid-lifetime\": 4000 } }";
    testParser(txt, Parser6Context::PARSER_DHCP6, false);
}

// Tests if bash (#) comments can start anywhere, not just in the first line.
TEST(ParserTest, bashCommentsInline) {
    string txt= "{ \"Dhcp6\": { \"interfaces-config\": {"
                "  \"interfaces\": [ \"*\" ]"
                "},\n"
                "\"preferred-lifetime\": 3000, # this is a comment \n"
                "\"rebind-timer\": 2000, # everything after # is ignored\n"
                "\"renew-timer\": 1000, # this will be ignored, too\n"
                "\"subnet6\": [ { "
                "    \"pools\": [ { \"pool\": \"2001:db8:1::/64\" } ],"
                "    \"subnet\": \"2001:db8:1::/48\", "
                "    \"interface\": \"eth0\""
                " } ],"
                "\"valid-lifetime\": 4000 } }";
    testParser(txt, Parser6Context::PARSER_DHCP6, false);
}

// Tests if multi-line C style comments are handled correctly.
TEST(ParserTest, multilineComments) {
    string txt= "{ \"Dhcp6\": { \"interfaces-config\": {"
                "  \"interfaces\": [ \"*\" ]"
                "},\n"
                "\"preferred-lifetime\": 3000, /* this is a C style comment\n"
                "that\n can \n span \n multiple \n lines */ \n"
                "\"rebind-timer\": 2000,\n"
                "\"renew-timer\": 1000, \n"
                "\"subnet6\": [ { "
                "    \"pools\": [ { \"pool\": \"2001:db8:1::/64\" } ],"
                "    \"subnet\": \"2001:db8:1::/48\", "
                "    \"interface\": \"eth0\""
                " } ],"
                "\"valid-lifetime\": 4000 } }";
    testParser(txt, Parser6Context::PARSER_DHCP6, false);
}

// Tests if embedded comments are handled correctly.
TEST(ParserTest, embbededComments) {
    string txt= "{ \"Dhcp6\": { \"interfaces-config\": {"
                "  \"interfaces\": [ \"*\" ]"
                "},\n"
                "\"comment\": \"a comment\",\n"
                "\"preferred-lifetime\": 3000,\n"
                "\"rebind-timer\": 2000,\n"
                "\"renew-timer\": 1000, \n"
                "\"subnet6\": [ { "
                "    \"user-context\": { \"comment\": \"indirect\" },"
                "    \"pools\": [ { \"pool\": \"2001:db8:1::/64\" } ],"
                "    \"subnet\": \"2001:db8:1::/48\", "
                "    \"interface\": \"eth0\""
                " } ],"
                "\"user-context\": { \"compatible\": true },"
                "\"valid-lifetime\": 4000 } }";
    testParser(txt, Parser6Context::PARSER_DHCP6, false);
}

/// @brief Loads specified example config file
///
/// This test loads specified example file twice: first, using the legacy
/// JSON file and then second time using bison parser. Two created Element
/// trees are then compared. The input is decommented before it is passed
/// to legacy parser (as legacy support for comments is very limited).
///
/// @param fname name of the file to be loaded
void testFile(const std::string& fname) {
    ElementPtr json;
    ElementPtr reference_json;
    ConstElementPtr test_json;

    string decommented = decommentJSONfile(fname);

    cout << "Parsing file " << fname << "(" << decommented << ")" << endl;

    EXPECT_NO_THROW(json = Element::fromJSONFile(decommented, true));
    reference_json = moveComments(json);

    // remove the temporary file
    EXPECT_NO_THROW(::remove(decommented.c_str()));

    EXPECT_NO_THROW(
    try {
        Parser6Context ctx;
        test_json = ctx.parseFile(fname, Parser6Context::PARSER_DHCP6);
    } catch (const std::exception &x) {
        cout << "EXCEPTION: " << x.what() << endl;
        throw;
    });

    ASSERT_TRUE(reference_json);
    ASSERT_TRUE(test_json);

    compareJSON(reference_json, test_json);
}

// This test loads all available existing files. Each config is loaded
// twice: first with the existing Element::fromJSONFile() and then
// the second time with Parser6. Both JSON trees are then compared.
TEST(ParserTest, file) {
    vector<string> configs;
    configs.push_back("advanced.json");
    configs.push_back("backends.json");
    configs.push_back("cassandra.json");
    configs.push_back("classify.json");
<<<<<<< HEAD
    configs.push_back("comments.json");
=======
    configs.push_back("classify2.json");
>>>>>>> 44f874d6
    configs.push_back("dhcpv4-over-dhcpv6.json");
    configs.push_back("duid.json");
    configs.push_back("hooks.json");
    configs.push_back("iPXE.json");
    configs.push_back("leases-expiration.json");
    configs.push_back("multiple-options.json");
    configs.push_back("mysql-reservations.json");
    configs.push_back("pgsql-reservations.json");
    configs.push_back("reservations.json");
    configs.push_back("several-subnets.json");
    configs.push_back("shared-network.json");
    configs.push_back("simple.json");
    configs.push_back("softwire46.json");
    configs.push_back("stateless.json");
    configs.push_back("with-ddns.json");

    for (int i = 0; i<configs.size(); i++) {
        testFile(string(CFG_EXAMPLES) + "/" + configs[i]);
    }
}

/// @brief Tests error conditions in Dhcp6Parser
///
/// @param txt text to be parsed
/// @param parser_type type of the parser to be used in the test
/// @param msg expected content of the exception
void testError(const std::string& txt,
               Parser6Context::ParserType parser_type,
               const std::string& msg)
{
    try {
        Parser6Context ctx;
        ConstElementPtr parsed = ctx.parseString(txt, parser_type);
        FAIL() << "Expected Dhcp6ParseError but nothing was raised (expected: "
               << msg << ")";
    }
    catch (const Dhcp6ParseError& ex) {
        EXPECT_EQ(msg, ex.what());
    }
    catch (...) {
        FAIL() << "Expected Dhcp6ParseError but something else was raised";
    }
}

// Verify that error conditions are handled correctly.
TEST(ParserTest, errors) {
    // no input
    testError("", Parser6Context::PARSER_JSON,
              "<string>:1.1: syntax error, unexpected end of file");
    testError(" ", Parser6Context::PARSER_JSON,
              "<string>:1.2: syntax error, unexpected end of file");
    testError("\n", Parser6Context::PARSER_JSON,
              "<string>:2.1: syntax error, unexpected end of file");
    testError("\t", Parser6Context::PARSER_JSON,
              "<string>:1.2: syntax error, unexpected end of file");
    testError("\r", Parser6Context::PARSER_JSON,
              "<string>:1.2: syntax error, unexpected end of file");

    // comments
    testError("# nothing\n",
              Parser6Context::PARSER_JSON,
              "<string>:2.1: syntax error, unexpected end of file");
    testError(" #\n",
              Parser6Context::PARSER_JSON,
              "<string>:2.1: syntax error, unexpected end of file");
    testError("// nothing\n",
              Parser6Context::PARSER_JSON,
              "<string>:2.1: syntax error, unexpected end of file");
    testError("/* nothing */\n",
              Parser6Context::PARSER_JSON,
              "<string>:2.1: syntax error, unexpected end of file");
    testError("/* no\nthing */\n",
              Parser6Context::PARSER_JSON,
              "<string>:3.1: syntax error, unexpected end of file");
    testError("/* no\nthing */\n\n",
              Parser6Context::PARSER_JSON,
              "<string>:4.1: syntax error, unexpected end of file");
    testError("/* nothing\n",
              Parser6Context::PARSER_JSON,
              "Comment not closed. (/* in line 1");
    testError("\n\n\n/* nothing\n",
              Parser6Context::PARSER_JSON,
              "Comment not closed. (/* in line 4");
    testError("{ /* */*/ }\n",
              Parser6Context::PARSER_JSON,
              "<string>:1.3-8: Invalid character: *");
    testError("{ /* // *// }\n",
              Parser6Context::PARSER_JSON,
              "<string>:1.3-11: Invalid character: /");
    testError("{ /* // *///  }\n",
              Parser6Context::PARSER_JSON,
              "<string>:2.1: syntax error, unexpected end of file, "
              "expecting }");

    // includes
    testError("<?\n",
              Parser6Context::PARSER_JSON,
              "Directive not closed.");
    testError("<?include\n",
              Parser6Context::PARSER_JSON,
              "Directive not closed.");
    string file = string(CFG_EXAMPLES) + "/" + "stateless.json";
    testError("<?include \"" + file + "\"\n",
              Parser6Context::PARSER_JSON,
              "Directive not closed.");
    testError("<?include \"/foo/bar\" ?>/n",
              Parser6Context::PARSER_JSON,
              "Can't open include file /foo/bar");

    // JSON keywords
    testError("{ \"foo\": True }",
              Parser6Context::PARSER_JSON,
              "<string>:1.10-13: JSON true reserved keyword is lower case only");
    testError("{ \"foo\": False }",
              Parser6Context::PARSER_JSON,
              "<string>:1.10-14: JSON false reserved keyword is lower case only");
    testError("{ \"foo\": NULL }",
              Parser6Context::PARSER_JSON,
              "<string>:1.10-13: JSON null reserved keyword is lower case only");
    testError("{ \"foo\": Tru }",
              Parser6Context::PARSER_JSON,
              "<string>:1.10: Invalid character: T");
    testError("{ \"foo\": nul }",
              Parser6Context::PARSER_JSON,
              "<string>:1.10: Invalid character: n");

    // numbers
    testError("123",
              Parser6Context::PARSER_DHCP6,
              "<string>:1.1-3: syntax error, unexpected integer, "
              "expecting {");
    testError("-456",
              Parser6Context::PARSER_DHCP6,
              "<string>:1.1-4: syntax error, unexpected integer, "
              "expecting {");
    testError("-0001",
              Parser6Context::PARSER_DHCP6,
              "<string>:1.1-5: syntax error, unexpected integer, "
              "expecting {");
    testError("1234567890123456789012345678901234567890",
              Parser6Context::PARSER_JSON,
              "<string>:1.1-40: Failed to convert "
              "1234567890123456789012345678901234567890"
              " to an integer.");
    testError("-3.14e+0",
              Parser6Context::PARSER_DHCP6,
              "<string>:1.1-8: syntax error, unexpected floating point, "
              "expecting {");
    testError("1e50000",
              Parser6Context::PARSER_JSON,
              "<string>:1.1-7: Failed to convert 1e50000 "
              "to a floating point.");

    // strings
    testError("\"aabb\"",
              Parser6Context::PARSER_DHCP6,
              "<string>:1.1-6: syntax error, unexpected constant string, "
              "expecting {");
    testError("{ \"aabb\"err",
              Parser6Context::PARSER_JSON,
              "<string>:1.9: Invalid character: e");
    testError("{ err\"aabb\"",
              Parser6Context::PARSER_JSON,
              "<string>:1.3: Invalid character: e");
    testError("\"a\n\tb\"",
              Parser6Context::PARSER_JSON,
              "<string>:1.1-6: Invalid control in \"a\n\tb\"");
    testError("\"a\\n\\tb\"",
              Parser6Context::PARSER_DHCP6,
              "<string>:1.1-8: syntax error, unexpected constant string, "
              "expecting {");
    testError("\"a\\x01b\"",
              Parser6Context::PARSER_JSON,
              "<string>:1.1-8: Bad escape in \"a\\x01b\"");
    testError("\"a\\u0162\"",
              Parser6Context::PARSER_JSON,
              "<string>:1.1-9: Unsupported unicode escape in \"a\\u0162\"");
    testError("\"a\\u062z\"",
              Parser6Context::PARSER_JSON,
              "<string>:1.1-9: Bad escape in \"a\\u062z\"");
    testError("\"abc\\\"",
              Parser6Context::PARSER_JSON,
              "<string>:1.1-6: Overflow escape in \"abc\\\"");

    // from data_unittest.c
    testError("\\a",
              Parser6Context::PARSER_JSON,
              "<string>:1.1: Invalid character: \\");
    testError("\\",
              Parser6Context::PARSER_JSON,
              "<string>:1.1: Invalid character: \\");
    testError("\\\"\\\"",
              Parser6Context::PARSER_JSON,
              "<string>:1.1: Invalid character: \\");

    // want a map
    testError("[]\n",
              Parser6Context::PARSER_DHCP6,
              "<string>:1.1: syntax error, unexpected [, "
              "expecting {");
    testError("[]\n",
              Parser6Context::PARSER_DHCP6,
              "<string>:1.1: syntax error, unexpected [, "
              "expecting {");
    testError("{ 123 }\n",
              Parser6Context::PARSER_JSON,
              "<string>:1.3-5: syntax error, unexpected integer, "
              "expecting }");
    testError("{ 123 }\n",
              Parser6Context::PARSER_DHCP6,
              "<string>:1.3-5: syntax error, unexpected integer");
    testError("{ \"foo\" }\n",
              Parser6Context::PARSER_JSON,
              "<string>:1.9: syntax error, unexpected }, "
              "expecting :");
    testError("{ \"foo\" }\n",
              Parser6Context::PARSER_DHCP6,
              "<string>:1.9: syntax error, unexpected }, expecting :");
    testError("{ \"foo\":null }\n",
              Parser6Context::PARSER_DHCP6,
              "<string>:1.3-7: got unexpected keyword "
              "\"foo\" in toplevel map.");
    testError("{ \"Dhcp6\" }\n",
              Parser6Context::PARSER_DHCP6,
              "<string>:1.11: syntax error, unexpected }, "
              "expecting :");
    testError("{ \"Dhcp4\":[]\n",
              Parser6Context::PARSER_DHCP6,
              "<string>:2.1: syntax error, unexpected end of file, "
              "expecting \",\" or }");
    testError("{}{}\n",
              Parser6Context::PARSER_JSON,
              "<string>:1.3: syntax error, unexpected {, "
              "expecting end of file");

    // bad commas
    testError("{ , }\n",
              Parser6Context::PARSER_JSON,
              "<string>:1.3: syntax error, unexpected \",\", "
              "expecting }");
    testError("{ , \"foo\":true }\n",
              Parser6Context::PARSER_JSON,
              "<string>:1.3: syntax error, unexpected \",\", "
              "expecting }");
    testError("{ \"foo\":true, }\n",
              Parser6Context::PARSER_JSON,
              "<string>:1.15: syntax error, unexpected }, "
              "expecting constant string");

    // bad type
    testError("{ \"Dhcp6\":{\n"
              "  \"preferred-lifetime\":false }}\n",
              Parser6Context::PARSER_DHCP6,
              "<string>:2.24-28: syntax error, unexpected boolean, "
              "expecting integer");

    // unknown keyword
    testError("{ \"Dhcp6\":{\n"
              " \"preferred_lifetime\":600 }}\n",
              Parser6Context::PARSER_DHCP6,
              "<string>:2.2-21: got unexpected keyword "
              "\"preferred_lifetime\" in Dhcp6 map.");

    // missing parameter
    testError("{ \"name\": \"foo\",\n"
              "  \"code\": 123 }\n",
              Parser6Context::PARSER_OPTION_DEF,
              "missing parameter 'type' (<string>:1:1) "
              "[option-def map between <string>:1:1 and <string>:2:15]");

    // user context and embedded comments
    testError("{ \"Dhcp6\":{\n"
              "  \"comment\": true,\n"
              "  \"preferred-lifetime\": 600 }}\n",
              Parser6Context::PARSER_DHCP6,
              "<string>:2.14-17: syntax error, unexpected boolean, "
              "expecting constant string");

    testError("{ \"Dhcp6\":{\n"
              "  \"user-context\": \"a comment\",\n"
              "  \"preferred-lifetime\": 600 }}\n",
              Parser6Context::PARSER_DHCP6,
              "<string>:2.19-29: syntax error, unexpected constant string, "
              "expecting {");

    testError("{ \"Dhcp6\":{\n"
              "  \"comment\": \"a comment\",\n"
              "  \"comment\": \"another one\",\n"
              "  \"preferred-lifetime\": 600 }}\n",
              Parser6Context::PARSER_DHCP6,
              "<string>:3.3-11: duplicate user-context/comment entries "
              "(previous at <string>:2:3)");

    testError("{ \"Dhcp6\":{\n"
              "  \"user-context\": { \"version\": 1 },\n"
              "  \"user-context\": { \"one\": \"only\" },\n"
              "  \"preferred-lifetime\": 600 }}\n",
              Parser6Context::PARSER_DHCP6,
              "<string>:3.3-16: duplicate user-context entries "
              "(previous at <string>:2:19)");

    testError("{ \"Dhcp6\":{\n"
              "  \"user-context\": { \"comment\": \"indirect\" },\n"
              "  \"comment\": \"a comment\",\n"
              "  \"preferred-lifetime\": 600 }}\n",
              Parser6Context::PARSER_DHCP6,
              "<string>:3.3-11: duplicate user-context/comment entries "
              "(previous at <string>:2:19)");
}

// Check unicode escapes
TEST(ParserTest, unicodeEscapes) {
    ConstElementPtr result;
    string json;

    // check we can reread output
    for (char c = -128; c < 127; ++c) {
        string ins(" ");
        ins[1] = c;
        ConstElementPtr e(new StringElement(ins));
        json = e->str();
        ASSERT_NO_THROW(
        try {
            Parser6Context ctx;
            result = ctx.parseString(json, Parser6Context::PARSER_JSON);
        } catch (const std::exception &x) {
            cout << "EXCEPTION: " << x.what() << endl;
            throw;
        });
        ASSERT_EQ(Element::string, result->getType());
        EXPECT_EQ(ins, result->stringValue());
    }
}

// This test checks that all representations of a slash is recognized properly.
TEST(ParserTest, unicodeSlash) {
    // check the 4 possible encodings of solidus '/'
    ConstElementPtr result;
    string json = "\"/\\/\\u002f\\u002F\"";
    ASSERT_NO_THROW(
    try {
        Parser6Context ctx;
        result = ctx.parseString(json, Parser6Context::PARSER_JSON);
    } catch (const std::exception &x) {
        cout << "EXCEPTION: " << x.what() << endl;
        throw;
    });
    ASSERT_EQ(Element::string, result->getType());
    EXPECT_EQ("////", result->stringValue());
}

};
};
};<|MERGE_RESOLUTION|>--- conflicted
+++ resolved
@@ -271,11 +271,8 @@
     configs.push_back("backends.json");
     configs.push_back("cassandra.json");
     configs.push_back("classify.json");
-<<<<<<< HEAD
+    configs.push_back("classify2.json");
     configs.push_back("comments.json");
-=======
-    configs.push_back("classify2.json");
->>>>>>> 44f874d6
     configs.push_back("dhcpv4-over-dhcpv6.json");
     configs.push_back("duid.json");
     configs.push_back("hooks.json");
