# Copyright (C) 2014-2017 Internet Systems Consortium, Inc. ("ISC")
#
# This Source Code Form is subject to the terms of the Mozilla Public
# License, v. 2.0. If a copy of the MPL was not distributed with this
# file, You can obtain one at http://mozilla.org/MPL/2.0/.

# This is an utility script that is being included by other scripts.

# There are two ways of calling this method.
# mysql_execute SQL_QUERY - This call is simpler, but requires db_user,
#     db_password and db_name variables to be set.
# mysql_execute SQL_QUERY PARAM1 PARAM2 .. PARAMN - Additional parameters
#     may be specified. They are passed directly to mysql. This one is
#     more convenient to use if the script didn't parse db_user db_password
#     and db_name.
#
# It returns the mysql command exit status to the caller as $?
mysql_execute() {
    QUERY=$1
    shift
<<<<<<< HEAD
    if [ $# -ge 1 ]; then
        mysql -N -B  $* -e "${QUERY}"
=======
    if [ $# -gt 1 ]; then
        mysql -N -B "$@" -e "${QUERY}"
>>>>>>> ecf3ea4b
        retcode=$?
    else
        mysql -N -B --database="${db_name}" --user="${db_user}" --password="${db_password}" -e "${QUERY}"
        retcode=$?
    fi

    return $retcode
}

mysql_execute_script() {
    file=$1
    shift
    if [ $# -ge 1 ]; then
        mysql -N -B "$@" < "${file}"
        retcode=$?
    else
        mysql -N -B --database="${db_name}" --user="${db_user}" --password="${db_password}" < "${file}"
        retcode=$?
    fi

    return $retcode
}

mysql_version() {
    mysql_execute "SELECT CONCAT_WS('.', version, minor) FROM schema_version" "$@"
    return $?
}

# Submits given SQL text to PostgreSQL
# There are two ways of calling this method.
# pgsql_execute SQL_QUERY - This call is simpler, but requires db_user,
#     db_password and db_name variables to be set.
# pgsql_execute SQL_QUERY PARAM1 PARAM2 .. PARAMN - Additional parameters
#     may be specified. They are passed directly to pgsql. This one is
#     more convenient to use if the script didn't parse db_user db_password
#     and db_name.
#
# It returns the pgsql command exit status to the caller as $?
pgsql_execute() {
    QUERY=$1
    shift
<<<<<<< HEAD
    if [ $# -ge 1 ]; then
        echo $QUERY | psql --set ON_ERROR_STOP=1 -A -t -h localhost -q $*
=======
    if [ $# -gt 0 ]; then
        echo "${QUERY}" | psql --set ON_ERROR_STOP=1 -A -t -h localhost -q "$@"
>>>>>>> ecf3ea4b
        retcode=$?
    else
        export PGPASSWORD=$db_password
        echo "${QUERY}" | psql --set ON_ERROR_STOP=1 -A -t -h localhost -q -U "${db_user}" -d "${db_name}"
        retcode=$?
    fi
    return $retcode
}

# Submits SQL in a given file to PostgreSQL
# There are two ways of calling this method.
# pgsql_execute SQL_FILE - This call is simpler, but requires db_user,
#     db_password and db_name variables to be set.
# pgsql_execute SQL_FILE PARAM1 PARAM2 .. PARAMN - Additional parameters
#     may be specified. They are passed directly to pgsql. This one is
#     more convenient to use if the script didn't parse db_user db_password
#     and db_name.
#
# It returns the pgsql command exit status to the caller as $?
pgsql_execute_script() {
    file=$1
    shift
<<<<<<< HEAD
    if [ $# -ge 1 ]; then
        psql --set ON_ERROR_STOP=1 -A -t -h localhost -q -f $file $*
=======
    if [ $# -gt 0 ]; then
        psql --set ON_ERROR_STOP=1 -A -t -h localhost -q -f "${file}" "$@"
>>>>>>> ecf3ea4b
        retcode=$?
    else
        export PGPASSWORD=$db_password
        psql --set ON_ERROR_STOP=1 -A -t -h localhost -q -U "${db_user}" -d "${db_name}" -f "${file}"
        retcode=$?
    fi
    return $retcode
}

pgsql_version() {
    pgsql_execute "SELECT version || '.' || minor FROM schema_version" "$@"
    return $?
}

cql_execute() {
    query=$1
    shift
<<<<<<< HEAD
    if [ $# -ge 1 ]; then
=======
    if [ $# -gt 1 ]; then
>>>>>>> ecf3ea4b
        cqlsh "$@" -e "$query"
        retcode=$?
    else
        cqlsh -u "${db_user}" -p "${db_password}" -k "${db_name}" -e "${query}"
        retcode=$?
    fi

    if [ $retcode -ne 0 ]; then
        printf "cqlsh returned with exit status %s\n" "${retcode}"
        exit $retcode
    fi

    return $retcode
}

cql_execute_script() {
    file=$1
    shift
<<<<<<< HEAD
    if [ $# -ge 1 ]; then
        cqlsh "$@" -f "$file"
=======
    if [ $# -gt 1 ]; then
        cqlsh "$@" -e "$file"
>>>>>>> ecf3ea4b
        retcode=$?
    else
        cqlsh -u "${db_user}" -p "${db_password}" -k "${db_name}" -f "${file}"
        retcode=$?
    fi

    if [ $retcode -ne 0 ]; then
        printf "cqlsh returned with exit status %s\n" "${retcode}"
        exit $retcode
    fi

    return $retcode
}

cql_version() {
<<<<<<< HEAD
  version=$(cql_execute "SELECT version, minor FROM schema_version" "$@")
  error=$?
  version=$(echo "$version" | grep -A 1 "+" | grep -v "+" | tr -d ' ' | cut -d "|" -f 1-2 --output-delimiter=".")
  echo "$version"
  return $error
=======
    version=$(cql_execute "SELECT version, minor FROM schema_version" "$@")
    version=$(echo "$version" | grep -A 1 "+" | grep -v "+" | tr -d ' ' | cut -d "|" -f 1-2 --output-delimiter=".")
    echo "${version}"
    return $?
>>>>>>> ecf3ea4b
}<|MERGE_RESOLUTION|>--- conflicted
+++ resolved
@@ -18,13 +18,8 @@
 mysql_execute() {
     QUERY=$1
     shift
-<<<<<<< HEAD
-    if [ $# -ge 1 ]; then
-        mysql -N -B  $* -e "${QUERY}"
-=======
     if [ $# -gt 1 ]; then
         mysql -N -B "$@" -e "${QUERY}"
->>>>>>> ecf3ea4b
         retcode=$?
     else
         mysql -N -B --database="${db_name}" --user="${db_user}" --password="${db_password}" -e "${QUERY}"
@@ -66,13 +61,8 @@
 pgsql_execute() {
     QUERY=$1
     shift
-<<<<<<< HEAD
-    if [ $# -ge 1 ]; then
-        echo $QUERY | psql --set ON_ERROR_STOP=1 -A -t -h localhost -q $*
-=======
     if [ $# -gt 0 ]; then
         echo "${QUERY}" | psql --set ON_ERROR_STOP=1 -A -t -h localhost -q "$@"
->>>>>>> ecf3ea4b
         retcode=$?
     else
         export PGPASSWORD=$db_password
@@ -95,13 +85,8 @@
 pgsql_execute_script() {
     file=$1
     shift
-<<<<<<< HEAD
-    if [ $# -ge 1 ]; then
-        psql --set ON_ERROR_STOP=1 -A -t -h localhost -q -f $file $*
-=======
     if [ $# -gt 0 ]; then
         psql --set ON_ERROR_STOP=1 -A -t -h localhost -q -f "${file}" "$@"
->>>>>>> ecf3ea4b
         retcode=$?
     else
         export PGPASSWORD=$db_password
@@ -119,11 +104,7 @@
 cql_execute() {
     query=$1
     shift
-<<<<<<< HEAD
-    if [ $# -ge 1 ]; then
-=======
     if [ $# -gt 1 ]; then
->>>>>>> ecf3ea4b
         cqlsh "$@" -e "$query"
         retcode=$?
     else
@@ -142,13 +123,8 @@
 cql_execute_script() {
     file=$1
     shift
-<<<<<<< HEAD
-    if [ $# -ge 1 ]; then
-        cqlsh "$@" -f "$file"
-=======
     if [ $# -gt 1 ]; then
         cqlsh "$@" -e "$file"
->>>>>>> ecf3ea4b
         retcode=$?
     else
         cqlsh -u "${db_user}" -p "${db_password}" -k "${db_name}" -f "${file}"
@@ -164,16 +140,8 @@
 }
 
 cql_version() {
-<<<<<<< HEAD
-  version=$(cql_execute "SELECT version, minor FROM schema_version" "$@")
-  error=$?
-  version=$(echo "$version" | grep -A 1 "+" | grep -v "+" | tr -d ' ' | cut -d "|" -f 1-2 --output-delimiter=".")
-  echo "$version"
-  return $error
-=======
     version=$(cql_execute "SELECT version, minor FROM schema_version" "$@")
     version=$(echo "$version" | grep -A 1 "+" | grep -v "+" | tr -d ' ' | cut -d "|" -f 1-2 --output-delimiter=".")
     echo "${version}"
     return $?
->>>>>>> ecf3ea4b
 }