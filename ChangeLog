<<<<<<< HEAD
964.	[doc]		tomek
	User's Guide and Developer's Guide updated with statistics and
	control channel description.
	(Trac #3800, git 7ce8ca560370ec5f9bd4d5199a177b441f08a47e)

963.    [func]		tmark
	DHCPv6 server now supports a control channel, implemented over
	a UNIX socket. Currently supported commands are: statistic-get,
	statistic-reset, statistic-remove, statistic-get-all,
	statistic-reset-all, statistic-remove-all, and shutdown.
	(Trac #3797, git f49828612d9030c9f3441acaf4b3a9f60b492a3e)

962.	[func]		fdupont
	Make the parsing of options and vendor options more consistent
	between v4 and v6. In addition make the parsing more robust
	against malformed packets.
	(Trac #3618, git f4066793c5e034386c689fd72d2a91a70ffb6d5f)

961.	[func]		fdupont
	Improved error messages when handling invalid or malformed
	configuration file. File and line number are printed, when
	available.
	(Trac #3697, git 70fc36e164e988c251bdaaee7e27c5f6407e0f4c)

960.	[build]		fdupont
	Get rid of the last bundy pieces of code.
	(Trac #3732, git 6b7da42f902fabb6855e54a19ea472c18ba82a93)

959.	[build]		fdupont
	Removed no longer used logging in cc and config libraries.
	(Trac #3732, git 8d0324f4786900db953489ebaa9e018b1238543f)

958.	[func]		tomek
	DHCPv4 server now supports control channel, implemented over UNIX
	socket. Currently supported commands are: statistic-get,
	statistic-reset, statistic-remove, statistic-get-all,
	statistic-reset-all, statistic-remove-all, shutdown.
	(Trac #3880, git 688658395518f0b97d5384af81ceab5206691ad5)
=======
XXX.	[func]		sar
	Per IPv6 subnet statistics (subnet[id].assigned-nas, 
	subnet[id].total-nas, subnet[id].assigned-pds, and subnet[id].total-pds)
	has been implemented.
	(Trac #3799, git TBD)
>>>>>>> 7f5186e3

957.	[func]		tomek
	Per IPv4 subnet statistics (subnet[id].assigned-addresses and
	subnet[id].total-addresses) has been implemented.
	(Trac #3798, git bab2030f56bbf390959f9f9238a8acc62d583c70)

956.	[func]		marcin
	Improved log messages emitted by the allocation engine,
	which now uses a dedicated logger.
	(Trac #3852, git 923928774f4f59c887d768cf155b5978e838a6f2)

955.	[func]		tmark
	Added unit tests to kea-admin for testing the lease-dump command
	with a PostgreSQL backend. Updated PostgreSQL database installation
	instructions in Kea Administrator's guide to include use of kea-admin
	tool.
	(Trac #3884, git 0772b7df2a89e1019141be1d0ddec30d53c4b919)

954.	[func]		fdupont
	Enhance the versioning information printed by the executables and
	make it more consistent across all of the executables. "-v" is for
	basic Kea version information, "-V" provides more detailed
	versioning and versions for external dynamic libraries, finally
	"-W" provides the configure report from the configuration step
	during the build of Kea.
	(Trac #3513, git 584cf666e101c6cb5c9af76175ddd867ece85764)
	(Trac #3859, git 384e6c6225de18fc97d606e4a1972baeef598ba4)

953.	[bug]		fdupont
	Corrected the setting of string characters to values above 127
	in HMAC tests.
	(Trac #3829, git 54f4ec64e513fea1547631122dc1af8579fae3db)

952.	[bug]		fdupont
	Made some loop indexes an unsigned type to avoid compiler warnings
	where the termination condition is comparison with an unsigned
	value.
	(Trac #3833, git 3db9f1d78f59856b982a1ff84c3b5a1ba7ea39df)

951.	[build]		fdupont
	Removed BUNDY configuration backend.
	(Trac #3732, git 96364cbbb15318c8f55d5b287cda0990d3eaae32)

950.	[doc]		marcin
	Updated section about logging in the User Guide. Also,
	updated Hooks Developer's Guide with the recommendations for
	the developers about use of logging in hooks libraries.
	(Trac #3805, git b403de1f335a2fb5098c9abc0858b8137892f868)

949.	[func]		tmark
	kea-admin now supports dumping MySQL and PostgreSQL lease tables
	to CSV file, via a new command "lease-dump".  This is primarily
	intended for use as a diagnostic tool.
	(Trac #3802, git 6ec774e8523e7f8415d6cd18c34062489e127847)

948.	[bug]		fdupont
	libdhcpsrv: check if new host reservation tries to use an already
	reserved address.
	(Trac #3652, git 4f10b78341b197bd321fbf2ec71db7420e40718d)

947.	[func]		marcin
	DHCPv6 server now supports Rapid Commit option.
	(Trac #3070, git a6b6156aaa95ab74c69a537e90483f82e9fbe4a2)

946.	[doc]		tmark
	Added doucmentation for kea-admin "lease-dump" command to the
	Kea Admininstrator's Guide and kea-admin man page.
	(Trac #3803, git 54b59b7ef02f6428405794066ea779e9bd4c0b6e)

945.	[func]		marcin
	Improved log messages emitted by the DHCPv6 server. Also,
	the server is now using multiple distinct loggers for logging
	messages pertaining to different functional parts of the
	code, e.g. packet transmission, lease allocation, DDNS etc.
	(Trac #3807, git c95ebdaf39c3d8d78d83d53db15824c60078f566)

944.    [func]      tmark
	kea-admin commands lease-init, lease-version, and lease-upgrade
	now support PostgreSQL. Note that at this time the PostgreSQL
	backend only supports Kea schema version 1.0, so there are no
	upgrades available.
	(Trac #3883, git 990a0d72fa247e4a12e2608994204c48274e4cd6)

943.	[func]		sar
	Split the DHCP-DDNS logging messages amongst several loggers to
	allow the administrator finer control over debugging messages.
	Messages pertaining to the name change requests processing include
	an ID, currently the DHCID, to identify the transactions.
	(Trac #3808, git 4fbe08234049de6ef67bb5cdb244d180a7a4c3a9)

942.	[func]		tomek
	18 new statistics added in DHCPv4 server: generic packet counters,
	per packet type counters, parsing failure and packet drops.
	(Trac #3794, git a61f40c44910a09699a9a566a5ec35ab758564ba)

941.	[bug]		marcin
	Configuration parser for host reservations returns an error
	when an unsupported parameter is specified.
	(Trac 3810, git 54ee0f6328a303c366dd8239e768dfc4a23a5d9b)

940.	[bug]		fdupont
	DHCPv4 server drops DHCPRELEASE messages sent from a bad
	location (i.e., no subnet can be selected)
	(Trac 3504, git f0f13ac74779f76ed7af91bd5dab3d11ba00be79)

939.	[bug]		fdupont
	Small fix in HooksDhcpv4SrvTest.subnet4SelectSimple unit-test.
	(Trac 3881, git a21afdffec41fceb61e6760d4108d670b2eabe75)

938.	[build]		fdupont
	Removed Python from the log library (code, message compiler and
	documentation)
	(Trac #3734, git d24b7c9716c6eb7a3e9dd2cb3fd2d1bfe4e1201f)

937.	[bug]		fdupont
	The log ID LOG_UNRECOGNISED_DIRECTIVE was changed to
	LOG_UNRECOGNIZED_DIRECTIVE to follow US English spelling.
	(Trac #3762, git 235e3304746352e9341008225f9f2392586a9f66)

936.	[bug]		fdupont
	Added an ASSERT to avoid a crash in HooksDhcpv4SrvTest
	subnet4SelectSimple unit test. Fixed out of bounds vector accesses
	in perfdhcp (which should not be able to handle links
	with long (i.e., more than 6 bytes) link-layer addresses).
	(Trac #3868, git c20f47e19d6060605c0611754db7b66b08553caa)

935.	[bug]		fdupont
	Fixed 3 out of bounds accesses on vectors in DHCP++ code.
	(Trac #3854, git de263ad0008f3494a85592f78db1ec662b68e689)

934.	[bug]		fdupont
	Renamed the DHCP-DDNS constant INVALID_SOCKET to SOCKET_NOT_VALID
	to avoid conflicting with a constant of that name defined on some
	operating systems.
	(Trac #3861, git 28205225ceed03ff3126e43cd06cedbaa7d8d657)

933.	[func]*		marcin
	DHCPv4 server by default identifies a client using the
	client-identifier, if present. The new configuration
	parameter 'match-client-id' allows for disabling this
	behavior, i.e. 'chaddr' field is used to identify the
	client instead.
	(Trac #3747, git b9dc6ffd0f3396e9da8e0c83fd82164b8b8af011)

932.	[func]		kalmus
	MySQL schema has been extended with tables that can store
	host reservation. This ticket updates database schema only,
	the tables are not in use yet.
	(Trac #3567, git d2cd5d53b3f31422a342c9bb8946dad9ed1ea032)

931.	[func]		marcin
	Improved log messages emitted by the DHCPv4 server. Also,
	the server is now using multiple distinct loggers for logging
	messages pertaining to different functional parts of the
	code, e.g. packet transmission, lease allocation, DDNS etc.
	For complete list of logger names see User Guide.
	(Trac #3806, git 7b148c2dd5e2696a541883223ce1efd2de81f143)

930.	[func]		tomek
	Statistics Manager is now implemented. There is a new library
	libkea-stats that governs statistics collection. Its usage will
	be added in the upcoming tickets.
	(Trac #3793, git 68e9554ecabfc2a79731eeec1c706522e4d39332)

929.	[build]		fdupont
	Corrected problem in build system whereby specifying an
	installation directory on the "configure" command line that
	included a "+" in the name caused the build to fail.
	(Trac #3713, git 741ff09b743307bad28ae13db440e5e0f402d319)

928.	[build]		fdupont
	A CONFIG_H_WAS_INCLUDED define has been added to provide
	a way in source files to check whether config.h has been included.
	(Trac #3812, git cbb135d5f217b0692dcdbc9cfcc04f6a0dbc3922)

927.	[bug]		tmark
	DHCPv4 no longer attempts to update the lease database with the
	generated FQDN when processing DHCPDISCOVERs.
	(Trac #3779, git 0b413ee8aba1afa1643b216a1e8c35103c6c975b)

926.	[bug]		marcin
	Fixed the crash during the logging deinitialization.
	(Trac #3823, git 435b958860ec7b921645bd5923fff96ea4341f19)

925.	[func]		marcin
	libkea-hooks logs when the callouts execution begins or ends
	for the particular hook. It also logs the execution time of
	individual callouts and the total time for all callouts.
	(Trac #3804 git dd1432d7807e7d3b54c87dd4b3155d3110619fbd)

924.	[bug]		marcin
	Removed shell warning about the "missing format character"
	in the keactrl usage.
	(Trac #3784, git aa683395a4cd75af5340eb8603fe46b7b0dd8f4e)

923.	[func]		tmark
	The DHCPv4 server now logs packets it has either dropped as invalid
	or to which it has replied with a NAK to a separate logger,
	"kea_dhcp4.bad_packet".
	(Trac #3743, git cb91ca851099423e1b6c39cca3f3e2ba29795a51)

922.	[build]		fdupont
	The config.h file should never be included by another include file.
	Copy missing header files to the install directory.
	(Trac #3782, git ea6e9d166faa54b1f9781bc56d7d8fee6c87b1f9)

921.	[func]		marcin
	libdhcpsrv: Added log traces to the host manager.
	(Trac #3699, git 75b75c89db88eb1a81e76f5550f2a5b3155ce42d)

920.	[bug]		marcin
	Corrected issues with logging initialization in hooks
	libraries. The dynamically loaded hooks libraries may now
	define their own loggers which are configurable using Kea
	configuration file.
	(Trac #3198, git 8216a6b1a2ed6e2b38919280809ee21fc4107fd6)

Kea 0.9.1 released on March 31, 2015

919.	[doc]		stephen
	Corrected some configuration examples in the documentation.
	(Trac #3772, git e9f084525bc1eec1cca635c00f33228bf7fac6a4)

918.	[func]		tomek,tmark
	DHCPv6 server now supports static reservations of hostnames
	for clients.  Note this resolves #3708 by reducing the number
	of calls to selectSubnet to once per client request.
	(Trac #3689, git c13c824d9948f7e3f71a65ed43798f3b5c14042c)

917.	[bug]		marcin
	DHCPv4 server may allocate lease for the client which is
	using a non-unique identifier (HW address or client id),
	if the other identifier is unique.
	(Trac #3768, git 0f7a029e2a2a7652d49a0bcd9f49e879fac9136f)

916.	[func]		sar
	Add a log message that indicates when the v4, v6 or
	DHCP-DDNS server has completed processing its
	configuration and is about to enter the loop to process
	messages.
	(Trac #3755, git c71c7836804842bae51fe79fd599c57f5b3d007d)

915.	[func]		tomek, marcin
	The DHCPv6 server now supports the Relay-Supplied Options
	option,	as defined in RFC 6422. The relay can insert options
	in the relay forward message that the server will send back
	to the client if certain criteria are met.
	(Trac #3705, git 4772ee589712f5359ecbd79ebf71fbc7bb68741b)

914.	[bug]		marcin
	DHCPv4 server: corrected the logging message issued when
	the server could not allocate or offer the lease for the
	client. The corrected message contains the client-id,
	hardware address, ciaddr and requested-ip-address.
	(Trac #3737, git 4c56e1348c5d50eaa5b3083a0a8c346966e1b603)

913.	[bug]		sar
	Handle recovery properly should the LFC crash while
	manipulating files after completing processing.
	(Trac #3759, git bb3b4d14119392261a1766da2b406fa46d4c0f21)

912.	[doc]		sar
	Added sections on LFC to the administrators and developers
	guides.
	(Trac #3720, git 828b801e6a4616de331588076ab9c4c35677595)

911.	[func]*		marcin
	libdhcp++: the C++ objects representing network interfaces
	(Iface objects) are now non-copyable. As a result, the API
	of the Interface Manager functions returning the pointers
	to the Iface objects has changed.
	(Trac #3715, git 7415c74e38e13385a75e7200cb23b7d6ca86df7f)

910.	[func]		marcin
	DHCPv4 server supports static reservations of the hostnames
	for the clients.
	(Trac #3688, git b5c50e2aff64da05b439da8d5fa4913fc8a704ca)

909.	[bug]		marcin
	Removed many cppcheck errors in the code. Also removed the
	dhcp-ubench test tool.
	(Trac #3736, git 552aea126e968b78292ae80c1c6a03c9ef4dcdcd)

908.	[bug]		marcin
	Handle overflows during time conversions in the MySQL and
	PostgreSQL lease database backends.
	(Trac #3673, git 27b4e4590fdee507f0e877d7b771dc6c6457a4b5)

907.	[doc]		tmark
	Corrected depictions of kea-admin command line options for
	database-name in Kea Administrator Reference. Prior to this
	the document showed "-d" as the database name option, when
	in fact it is "-n".
	(Trac #3742, git ec427e4c9d008abc800f87eda3c0024b35e4c2e2)

906.	[doc]		tmark
	Added description of a restriction on extracting a MAC
	address from an IPv6 link-local address to the Kea
	Administrator Reference, section 8.8, item "ipv6-link-local".
	(Trac #3691, git ca9f5541cb36f815ac614c5c21088d545eafcac6)

905.	[func]		marcin
	DHCPv4 server assigns an address from the dynamic address
	pool if the reserved address is in use by another client.
	(Trac #3694, git 95b09ff53b941691cba172c933de0682b05a0d85)

904.	[bug]		marcin
	FreeBSD-only change: Disabled unit test expecting the death
	of the process when conditional variable was destroyed when
	the thread was still waiting for the variable. This is due
	invalid behavior of the pthread_cond_destroy on FreeBSD
	which should return EBUSY in such case, whereas it returns
	success error code.
	(Trac #3710, git bdb442402ef023055715baf597c401c9974a7fb2)

903.	[bug]		stephen
	Corrected arithmetical error in the rate control module of
	perfdhcp which led to the incorrect calculation of the rate
	at which packets should be sent.
	(Trac #3729, git bb5bca3d9b68abc4b83abdd204bfb075dda630ac)

902.	[bug]		marcin
	Fixed the bug in the DHCPv4 server whereby the server
	reconfiguration (using the SIGHUP signal) failed because
	of sockets remaining open since the previous configuration.
	(Trac #3730, git 3ceb0cd97cf5e44e8fc151d0a38db553530dd3ed)

Kea 0.9.1beta released on February 18, 2015

901.	[bug]		tomek
	Previously, the DHCPv4 and DHCPv6 servers gave up after
	100 failed lease selection attempts. Now both DHCPv4 and
	DHCPv6 servers calculate the number of attempts required
	to find a lease using the pool capacity.
	(Trac #3711, git cb5533a1bf1023faf61c1b8ade6ac8fa425f46c2)

900.	[doc]		marcin
	Documented configuration of the Lease File Cleanup (LFC) in
	the Kea Administrator Reference.
	(Trac #3672, git da3c676f009785204f9d84ca008890959bffcc18)

899.	[func]		tomek
	reservation-mode parameter has been added to DHCPv6 server.
	It controls what host reservation types are allowed and may
	improve performance in certain situations. It is also
	accepted in the DHCPv4 configuration, but currently not
	used.
	(Trac #3565, git cfbe13ad05aac23e09357fc78507cf9a82c908e6)

898.	[func]		marcin
	The DHCPv4 server configuration allows for opening multiple
	sockets on a single interface with multiple IPv4 addresses
	assigned. This facilitates the use case when different relay
	agents send messages to different addresses on the interface.
	(Trac #3695, git 3116243706a2dbcae3f9b5b3af9d2241a07b9ab2)

897.	[bug]		fdupont
	Removed a double free of the read_buffer_ field of Iface
	objects after (spurious) copy (partial as copies are not
	yet fixed).
	(Trac #3712, git 0b38ff6a6e77eb4182bfd7c0c681bef22ad5f634)

896.	[bug]		fdupont
	Removed exit() in D2 for version command line processing.
	This interfered with how the unit-tests were run.
	(Trac #3616, git 758a61e277675e89d857a22c3f8e844de307dca6)

895.	[doc]		tomek
	Host reservation for DHCPv4 and DHCPv6 is now documented.
	(Trac #3575, git a981e42eb0f39d27795364a6862b3a5e574e540a)

894.	[bug]		fdupont
	Accept empty options or sub options in DHCPv4 messages unpacking
	routines.
	(Trac #3661, git 42a4854208ec16834c590a9316b9a5306c60a3bb)

893.	[func,bug]	fdupont
	Changed the qualifying-suffix parameter in the dhcp-ddns
	configuration element to be mandatory with no default value when
	updates are enabled (i.e., the enable-updates mandatory parameter
	is true).
	(Trac #3632, git 12808651448837c611e4f6a262f7a1eb3deaf8da)

892.	[func]		sar
	A class, LeaseFileStats, has been added to provide simple
	statistics for use with lease files.  Also added logging
	to the kea-lfc process per the design.
	See http://kea.isc.org/wiki/LFCDesign for the design.
	(Trac #3667, git 7f36e034fe79d85f317d7d07e2fe636d6cdf1f6e)

891.	[func]		tomek
	libdhcpsrv: Allocation Engine now uses statically assigned
	addresses when processing DHCPv6 renewals.
	(Trac #3677, git 9ce50790c91624937ff2b622e4afff36d5d3cc2d)

890.	[func]		marcin
	It is now possible to specify whether the DHCPv4 server
	should use raw sockets or IP/UDP datagram sockets to
	receive and send DHCP messages. The configuration format
	has been changed for the selection of interfaces on which
	the DHCPv4 and DHCPv6 servers should listen. The
	configuration files using an old format are incompatible
	with the latest version of Kea.
	(Trac #3604, git c726bbc4eae0f576f6791c7490bfba8c30a401d9)

889.	[bug]		marcin
	Resolved a bug in the DHCPv4 allocation engine whereby the
	client could request and obtain an address reserved for
	another client.
	(Trac #3690, git 1afa4e24b0fcdd6d3a2e596663ce1102ffe2340d)

888.	[func]		marcin
	DHCPv4 and DHCPv6 servers launch the kea-lfc program, according
	to the value of lfc-interval configuration parameter for the
	Memfile lease database backend.
	(Trac #3669, git c92665ce05d71e9e5cad9a0679018e9e3f7e3be5)

887.	[func]		sar
	A new process, kea-lfc, has been added. It is meant to
	be periodically executed by the DHCPv4 and DHCPv6 servers
	to remove redundant information from the lease files.
	See http://kea.isc.org/wiki/LFCDesign for the design.
	(Trac #3664, git cc85938b35e2d4bd00ccb74f1b83d3017ab0e41b)
	(Trac #3665, git b1707981f48b13895b50bf27176dede866576292)
	(Trac #3687, git 1e92382aaa2fbff08bbf1d6bbf0add195a7b6fae)

886.	[func]		tomek
	libdhcpsrv: Allocation Engine now uses statically assigned
	addresses when it allocates leases for the DHCPv6 clients.
	(Trac #3563, git b86b24fd011c0617515d62b7091d56fdfd1a7360)

885.	[func]		tomek
	Information-Request (stateless mode) in DHCPv6 is now supported.
	(Trac #2949, git 3185d229c39ed4660e9bc98a7f4a9d0dfbe64a04)

884.	[func]		marcin
	The DHCPv6 server configuration now allows for defining a pool
	for prefix delegation in which prefixes do not match a
	subnet prefix.
	(Trac #3647, git 5455d96cbf773e678bd6b1c3e31bfdeb617e6c13)

883.	[bug]		marcin
	libdhcpsrv: Prevent infinite loops in the allocation engine,
	when the address pool becomes exhausted.
	(Trac #3692, git f1e464558c89a6dc88ab28a25dd14a65fee62578)

882.	[func]		sar
	A utility class has been added which handles writing and
	deleting pid files as well as checking if the process with
	the given pid is running.
	(Trac #3687, git 1e92382aaa2fbff08bbf1d6bbf0add195a7b6fae)

881.	[func]		kalmus
	Extracting hardware/MAC address from the DHCPv6 remote-id
	option is now implemented.
	(Trac #3552, git 6db5fc158133b3f308c43f1fe2fa54a6f89baae1)

880.	[doc]		tomek
	kea-admin is now described in Kea User's Guide.
	(Trac #3644, git fa83c48826e41663d93e56ec7fd6983e9b0b2cd1)

879.	[bug]		fdupont
	Drop DHCPREQUEST message from an unknown client in the
	INIT-REBOOT state.
	(Trac #3656, git 8e205adc35d8e72d1802d5ee9056e6c4ac78274a)

878.	[func]		marcin
	DHCPv4 and DHCPv6 server now support the lfc-interval
	parameter which configures the interval in which the
	Memfile lease database backend executes the Lease File
	Cleanup (LFC). Note: the LFC is currently no-op and will
	be implemented shortly.
	(Trac #3668, git 2ce54eeb607d2caa0901125b5d86a373e9e3f165)

877.	[func]           marcin
	DHCPv4 server drops unicast packets sent to the IPv4 address
	on which the server is not configured to listen.
	(Trac #3547, git 803f1f0f145b0f252ffc3637f758a47e0061de85)

876.	[func]          tomek
	Two new MAC acquisition methods implemented for DHCPv6:
	docsis-modem (which extracts MAC address from an option inserted
	by a cable modem) and docsis-ctms (which extracts MAC address from
	an option inserted by CMTS which acts as a DHCPv6 relay agent).
	(Trac #3553, git ad0a3772774bc5f9831a5ba16725a5a22887b8cb)

875.    [bug]           afidalgo, marcin
	The DHCPv4 server no longer appends the trailing dot to the
	hostnames sent to the clients in the Hostname option (12).
	Appending trailing dot confused some DHCPv4 clients.
	Credits to Alexis Fidalgo for submitting a patch.
	(Trac #3636, git 450867e6987f4c786ad6c2cc95cabcff601c1b48)

874.    [func]           marcin
	Changes to the Memfile lease database backend to load
	leases from multiple files during startup or server
	reconfiguration. This change is required by the Lease File
	Cleanup feature, which leads to the creation of additional
	files holding cleaned up lease information.
	(Trac #3671, git 667de2ef9044e97c76b15cacc7285132cdffdfcf)

873.    [bug]           wlodek
	Removed references to non-existing pgsql_test.sh script
	from Makefile.
	(Trac #3662, git ab69f38dd82cf3c3736588e03c1dc568de3ae6d6)

872.    [func]          wlodek
	Check for required header file errcode.h for PostgreSQL
	backend added to configure process.
	(Trac #3663, git d666dd9263ba1aaf88bec5b8e5ae3f0cb8e5c1db)

871.	[func]		kalmus, tomek
	DHCPv6 is now able to extract MAC from DUID-LLT and DUID-LL.
	(Trac #3548, git f6d9630e2762a0f256a2b7825d74d2bce8fe4c60)

870.	[func]		fdupont
	Cleanup the cryptolink API (e.g., removing spurious 'magic'
	zero length parameters).
	(Trac #3606, git 55d2df9d78321b3844217055e376ae44ac962d8f)

869.	[func]		tomek
	'mac-sources' configuration parameter added. The DHCPv6 server
	can now be configured to use various MAC/Hardware address
	sources.
	(Trac #3554, git 2e7c32e7c19372f0c97968ef7c8256509d80fdfc)

868.    [func]          marcin
	DHCPv4 server configuration allows for selection of the
	address on the interface that server should listen on.
	This is specifically useful in the environments with
	multiple IPv4 addresses assigned to one interface.
	(Trac #3539, git ff71887c605eedc3914bacfd2e551da7bddcc0d6)

867.	[func]		marcin
	libdhcpsrv: Allocation Engine uses statically assigned
	addresses when it allocates or renews leases for the
	DHCPv4 clients.
	(Trac #3564, git 7b192fe314c12e38622742b3b338e997934f862f)

866.	[doc]		stephen
	Corrected documentation concerning the way to configure hooks
	libraries.
	(Trac #3635, git 42d1c98a2e66ab7fc3e372365edad1f5709df885)

865.	[func]		marcin
	Host reservations can be specified in the DHCPv4 and DHCPv6
	servers configuration. The reservations are loaded, but they
	are currently unused.
	(Trac #3562, git 1ba5ec3b7831ef8126be17b9542d9b89a419e7dd)
	(Trac #3628, git 00b49298ec5e5e5c722e5938547c86c954fc76e1)

864.	[func]		tomek
	MySQL backend is now able to store information about hardware
	addresses and associated information in DHCPv6.
	(Trac #3556, git 08a29d8d2374bc3c6b3799d5dd97f586ee869392)

863.	[func]		tomek
	A new tool called kea-admin added. It allows database maintenance.
	Initialization of a new database, version check and upgrade between
	version is now supported. Currently the only backend supported is
	mysql, but support for memfile and pgsql is planned.
	(Trac #3599, git cf22f8d212f2435957f89b51722f8e26e14635f2)

862.	[func]		dgutier, tomek
	Support for client link-layer address option (RFC6939) has
	been added.
	(Trac #3551, git dabdf965d92085f86d5e96c8dadce0f0a8f7c8e3)

861.	[func]		marcin
	The configuration parameters for a DHCPv4 and DHCPv6 options are now
	optional.
	(Trac #3467, git 7bf8cef161e6dd00a7f2b2fe8ec04e1958d6db3f)

860.	[bug]		marcin
	Fixed calculation of the Client FQDN option length for the ASCII
	domain name encoding.
	(Trac #3624, git 5a120d9bf85e27ea5b2674d35af0f2774e4cd2a7)

859.	[func]		marcin
	Implemented Host Manager, which can retrieve host reservations
	specified in the server's configuration. Future tickets will
	extend Host Manager to retrieve reservations from other sources,
	e.g. SQL databases.
	(Trac #3561, git faac5e9746dbf82eb04ffef95658e4b4c7d64a4a)

858.	[bug]		marcin
	Added missing "lease-database" entry to the default DHCPv6
	server configuration, in kea.conf.
	(Trac #3630, git 0f7ff732ea2add45a24e040eae8a0dda27532a31)

857.	[func]		fdupont
	Improve the cryptolink code, for instance use a constant
	time comparison.
	(Trac #3602, git 0c1f433da650330b40fe1a67bae4716c9184f636)

856.	[build]		marcinw
	callout_manager.h and server_hooks.h headers are now exported,
	so statically linked libraries can be tested.
	(Github #4, git 00b5f3fa0369c13021bf4fb78c6450e524e4e411)

855.	[build]		fdupont
	Use convenience archives for objects used in a makefile and
	its parent makefile: before sources were compiled twice using
	the broken subdir-objects option of automake, now objects
	are put into a convenience static library (so an archive).
	(Trac #3631, git d7954b4234114d8fa41aa51f671d4faa1724b748)

854.	[bug]		marcin
	Corrected a regression on "make distcheck" which appeared after
	implementation of #3162 (partial fix).
	(Trac #3629, git 9bb6b76a24e4356b30e59631e76e32c3096fb515)

853.	[func]		tomek
	Lease6 now is able to store MAC/hardware address information. Memfile
	memfile backend has been updated to store/retrieve that additional
	piece of information. Server now tries to use available methods to
	obtain MAC/hardware address from incoming packet.
	(Trac #3555, git ab76a9e7a9d39cb3cf533729473b63a2d2401ac7)

852.	[func]		tomek
	Pkt6 class is now able to generate client's MAC from source IPv6
	link-local address if EUI-64 identifier was used.
	(Trac #3549, git d92e76860e6931477b3e60e5be8978302973f88f)

851.	[bug]		tmark
	Corrected a segmentation fault that was occurring under OS-X
	during D2 module shutdown.
	(Trac #3470, git f7822568abd04c12faa3cde34fadaac238a373d3)

850.	[build]		fdupont
	Moved optional gtest sources to ext/gtest.
	(Trac #3162, git 055512758f5c79f29eb375126d496483c9a6d0a1)

849.	[bug]		tomek
	DHCPv6 component now processes incoming vendor-class options
	properly (packets are classified as VENDOR_CLASS_[content of the
	vendor-class option]).
	(Trac #3486, git 62409cd9531b081943b8f3567f7b0dca36b18802)

848.	[func]		fdupont
	Added truncated HMAC support to TSIG, as per RFC 4635.
	(Trac #3593, git ae3a9cd1a0d2dc07b7092368149381d69bc2c61a)

847.	[build]		fdupont
	Removed no longer used configuration option --with-shared-memory
	and associated files and variables.
	(Trac #3614, git adee8c93f7c7c1303390dd63dbeae74a48a34845)

846.	[bug]		fdupont
	Fixed subdir-objects warnings from recent versions of autotools,
	e.g., on Apple OSX.
	(Trac #3162, git e25c7477f3c35cdaa0f038732f697224bfd44847)

845.	[func]		marcin
	Implemented Host class for storing information about IPv4 and IPv6
	reservations for the host.
	(Trac #3560, git fb5e1883b01ce6388d1b7a92c61061b493c36713)

844.	[bug]		tmark, marcin
	Fixed multiple issues in the DHCP-DDNS unit tests.
	(Trac #3615, git fec824d36121b12e98dd407a0bdf1bc71c8de18d)

843.	[bug]		marcin
	DHCPv4 server sets ciaddr to 0 in DHCPOFFER and DHCPNAK messages to
	adhere to section 4.3.1 of RFC2131.
	(Trac #3367, git 9f05a29caa960df2b09b7a8c23100da8b40e73d0)

842.	[func]		marcin
	DHCPv4 server logs when the packet sent by the client contains
	invalid combination of giaddr/hops before discarding the packet.
	(Trac #3537, git 760c652b54dcdfdfbd1a0014da43d3c31e848f02)

841.	[func]		tomek
	Pkt4 and Pkt6 class have a common base now. A lot code duplication
	removed. Added getMAC() method that will be used to extract MAC
	in DHCPv6.
	(Trac #3546, git 6e68af7dfe15e4d461bf068f545d2bdaaa8fcfb0)

840.	[func]		nicolas
	PktFilterInet::send method now sets source IPv4 address
	explicitly.  This enabled perfdhcp to control its source address
	on systems that have more than one address assigned to a given
	interface. Thanks to Nicolas Chaigneau from Capgemini for
	providing this fix.
	(Github #2, git 6ac36ed7a1d97bcf52ffb2aec7cbf116e58e5803)

839.	[doc]		adam
	DHCPv4 examples corrected in Kea ARM. Thanks to Adam Osuchowski
	from Silesian University of Technology for providing this fix.
	(Github #1, git 15785c0e28190659b037cfcca19f0267ccd9049f)

838.	[bug]		tomek
	Kea components now use the KEA_LOCKFILE_DIR environment variable
	to specify the directory of the logging lockfile. Locking can be
	disabled completely by setting the variable to 'none'.
	(Trac #3591, git d4556e1d21766b94f2f0cda59df15e47e6f2676e)

837.	[bug,doc]	tomek
	Logging configuration examples in kea.conf fixed. Also updated
	Kea documentation for logging.
	(Trac #3536, git 2cf3f6b9cb3d2ae6fc7b0940b55490f109ddd2f9)

836.	[bug]		fdupont
	Moved duplicated getXXXHashAlgorithm() function to new
	xxx_common.h include files in the cryptolink library.
	(Trac #3471, git 8cf2ee46b3d7398f4f716435be3d9b19bf3599f5)

835.	[build]		fdupont
	The configure script checks if OpenSSL supports SHA-2, in order
	to avoid very old (and likely subject to unfixed security bugs)
	OpenSSL versions.
	(Trac #3482, git c779a0ef23d2092cf896276dab1fbcb190380374)

834.	[bug]		marcin
	Corrected the definition of the example DHCPv4 and DHCPv6 address
	pools in the default kea.conf file.
	(Trac #3538, git 8712cc0df77368940d8d3d11811a9ac9504bce12)

833.	[func]		marcin
	Configuration Manager supports two stage configuration. In the
	first stage a temporary configuration is created and in the
	second stage this configuration is committed. If configuration
	fails at the first stage, the temporary configuration is rolled
	back and the server continues to use the old configuration.
	(Trac #3534, git 4ecee3c0c97fe417b050317356f9093ba3771a15)

Kea 0.9 released on August 29, 2014

832.	[bug]		jiri
	Compilation fix for PostgreSQL on i686. Thanks to Jiri Popelka
	from RedHat for providing a patch!
	(Trac #3532, git 96a06654f2177444dcea3a0e9f6fa06947855497)

831.	[func]		marcin
	DHCP servers check if the interfaces specified in the configuration,
	to be used to receive DHCP messages, are present in the system.
	If the interface doesn't exist, an error is reported. In addition,
	the SO_REUSEPORT flag is set for IPv6 sockets as multiple multicast
	sockets can be bound to the DHCPv6 server port.
	(Trac #3512, git 5cbbab2d01c6e1bf6d563ba64d80bc6bc857f73d)

830.	[build]		jreed
	The configure script no longer requires pkg-config.
	(Trac #3511, git 99a5a2db8c011b358873d485ac48f7c78ac6374c)

829.	[build]		wlodek
	Lettuce DNS tests removed with all related python code,
	most of them will be used in Forge project which can be found
	http://kea.isc.org/wiki/IscForge
	(Trac #3420, git e51bcbeedbc169050751c1b896726965243667be)

828.	[bug]		marcin
	Corrected the IfaceMgrTest.detectIface unit test that failed on
	Linux systems with virtual interfaces present.
	(Trac #3527, git 7aa01a6965b6e9fc39ff005803cada7f58f2e628)

827.	[build]		jiri, tomek
	Deprecated AC_PROG_LIBTOOL macro replaced by LT_INIT. Thanks to
	Jiri Popelka from RedHat for providing a patch!
	(Trac #3525, git 6c0aacf29fae1d0501ca69ff6324df8d4fc8c7ee)

826.	[bug]		jiri, tomek
	Compilation fix for Red Hat running on armv7. Thanks to Jiri
	Popelka from RedHat for providing a patch!
	(Trac #3526, git eac5a80472dcb78b538c2ed34cc0534f801e5145)

825.	[bug]		jiri, tomek
	Example JSON configuration files permission fix. Thanks to Jiri
	Popelka	from RedHat for providing a patch!
	(Trac #3524, git 822a39ba33870f70787a1f666aed772e06d04d79)

824.	[bug]		marcin
	Kea deamons report configuration summary when the configuration is
	applied successfully.
	(Trac #3477, git f39d208024f720f72c931016cfa50a54e80f8c61)

823.	[build]		tomek
	query_cmp tool removed from the source code.
	(Trac #3509, git f61c800059bd5e5c74e435d7dd97ae561d29151a)

822.	[build]		tomek
	'host' program was removed from examples.
	(Trac #3421, git aeea893fb1c52d20258929a62a59ae2e7bd12e3d)

821.	[bug]		marcin
	DHCP servers no longer log an error when Interface Manager fails to
	receive a packet as a result of signal being received.
	(Trac #3478, git d80c83aef8e103dd483234429d35aeb66149e0b9)

820.	[bug]		marcin
	Corrected the IfaceMgrTest.detectIfaces unit test which reported
	false positives for specific network configurations.
	(Trac #3517, git 9affa1b2210f5cc9d7a99724e5d5c8979409cefd)

Kea 0.9beta1 released on August 13, 2014

819.	[build]		marcin
	Renamed variables in the configure.ac so as their names do not
	refer to BIND10 project. As a result of renaming the B10_CXXFLAGS
	to KEA_CXXFLAGS in configure.ac all dependent Makefiles had to
	be updated in the tree. The AX_BOOST_FOR_BIND10 macro has been
	renamed to AX_BOOST_FOR_KEA.
	(Trac #3507, git 6616b1c0ad0a78e11bca9395fafb8efdba8d8b9c)

818.	[func]		tomek
	DHCPv4, DHCPv6 and DDNS components now report their versions.
	(Trac #3508, git 3f46c74ffa0ea1197e1fa62cb2f6580931be35f3)

817.	[bug]		marcin
	DHCPv4 and DHCPv6 servers will log an error during an attempt to
	open socket on the interface which is down or not configured.
	(Trac #3487, git fadc776914aa858ce637aab1513ab3d87631f612)

816.	[doc]		tomek
	AUTHORS file rewritten.
	(Trac #3469, git 6ef55abaa1ef79e09ad332c0da28dee7bfed70fe)

815.	[func]		tomek
	Pool definitions in DHCPv4 and DHCPv6 are now lists of
	structures. This makes adding new per-pool parameters easier in
	the future.
	(Trac #3464, git 4bd0c0eda9d86608f8802d28bd360239fe88e905)

814.	[func,doc]		tomek
	It is now possible to specify logging parameters in a
	configuration file for DHCPv4, DHCPv6 and DHCP-DDNS components.
	(Trac #3427, git 23285903645c36fc35c6866a74c50c74089cd255)

813.	[func]		tomek
	Functions, methods and variables referring to BIND10 were renamed
	to Kea. In particular, system variables (B10_LOGGER_ROOT,
	B10_LOCKFILE_DIR_FROM_BUILD etc.) were renamed. B10_ prefix was
	replaced with KEA_.
	(Trac #3417, git 1db8988de6af435fa388dc9c7f909c4a004a01d0)

812.	[doc]		tomek
	DHCPv6 and DDNS sections in Kea Administrator Reference Manual
	has been updated. Usage of keactl has been documented.
	(Trac #3468, git 3945fc6211bcadb9bece7147039a6b50ebcf936b)
	(Trac #3466, git fa9570d19c73cbe7effc75589b7eb855c411f6a3)

811.	[doc]		tmark
	Added documentation of message protocol between DHCP servers and the
	DHCP-DDNS process.
	(Trac #3505, git 6d9aed2f8fe181714e8260493c6cc06e13d0edd0)

810.	[func]		stephen
	perfdhcp is now installed in sbin as it requires root privilege
	to run. The perfdhcp source has been moved to the directory
	src/bin/perfdhcp.
	(Trac #3481, git d101aed6156a993476fa1164f0b0ec8395f5886c)

809.	[func]		stephen
	sockcreator is no longer built or installed.  The code is being
	retained in the repository for the moment, but may be deleted at
	some point in the future.
	(Trac #3480, git 2a55a469dde8fcc053b49e287c30d0906baa91b4)

808.	[func]		stephen
	Reduced number of startup and shutdown messages in the
	DHCP-DDNS process by making some of them debug messages.
	(Trac #3479, git bca0bae285de9ce904c0afd21af777dac2edb4e6)

807.	[func]		marcin
	DHCPv6 server responds to Confirm messages from clients.
	(Trac #3269, git 4f43c309a994e30c07f5aa27057552fb195ec284)

806.	[func]		marcin
	DHCPv4 server processes Requested IP Address option (50).
	(Trac #3320, git ad411a177a32bbe6a93f4baf813d985558c99e2f)

805.	[func]		stephen
	Changed all occurrences of "BIND 10" in message files to "Kea".
	(Trac #3416, git e88090b57a75424920d9b96efbf50e3554048828)

804.	[func]		marcin
	DHCPv4 server supports DHCPINFORM messages from the clients.
	(Trac #3390, git 77f8577b1dbb52bdc6deb8bed3eef6ce7abc33fd)

803.	[func]		marcin
	DHCPv4 server supports responding to directly connected clients on
	FreeBSD, NetBSD and OpenBSD using Berkeley Packet Filtering. This
	also resolves the problem reported in #3438 that the server doesn't
	pick the correct interface to respond to the client and the client
	never gets the response from the server.
	(Trac #2893, git 9fba39d93b9ece950c4294230984d6315dfa11f6)

802.	[doc]		tomek, marcin
	Developer's Guide updated to Change BIND 10 references to Kea.
	Documentation for Keactrl added.
	(Trac #3396, git 271450edbc63e9022f877c9aa3d1dc290708f151)
	(Trac #3466, git fa9570d19c73cbe7effc75589b7eb855c411f6a3)

801.	[build]		fdupont
	Detect all OS X versions more recent than 10.9 (where
	pthread_cond_destroy() doesn't work as documented,
	which makes some of unit tests to fail).
	(Trac #3473, git d620ef6659598bcc1f4c30241e845348770e264e)

800.	[bug]		marcin
	DHCPv6 server is now usable on FreeBSD, NetBSD and OpenBSD systems.
	It can receive messages sent to ff02::1:2 multicast address. Also,
	fixed the bug whereby the DHCPv6 server failed to bind the socket
	to global unicast address on BSD systems due to invalid scope id
	setting.
	(Trac #3437, git f4c2fe2fc37a37f1510e138e1f6c4ccd757e1f06)

799.	[func]		tmark
	Configuration parsing for all Kea servers has been enhanced to include
	the location of the error within the configuration file presented as
	file name, line number, and column within the configuration file.
	(Trac #3436, git b927deb2b4579f93ba74d4be8f5a3a4eaa3c6422)
	(Trac #3409, git 777dbdb29a641f7d8661f9cc2c22f1cb9fe7eb14)

798.	[build]		tomek
	JSON configuration backend is now the default. BUNDY backend
	is now deprecated after #3413 removed the BIND10/Bundy framework.
	(Trac #3476, git 727b65f2c62bbd7dc599b2e7956167e2b3c34098)

797.	[build]		tomek
	Removed a lot of remaining BIND10 framework: bind10, bindctl,
	cfgmgr, cmdctl, msgq, stats, sysinfo, tests, usermgr from src/bin
	directory, also src/lib/python directory. Python3 is not
	required anymore, unless documentation generation is enabled.
	(Trac #3413, git d7b297ac475193f687d07b0489ac74585d4f3814)

796.	[doc]		tomek
	User's Guide renamed to Kea Administrator Reference Manual,
	removed sections specific to BIND10/Bundy framework, rewritten
	general and DHCPv4 specific examples.
	(Trac #3418, git 73e6019d83760f0500890240e2e187dcd5e1e14c)

795.	[func]		marcin
	Added support to keactrl to start, stop, reconfigure and gather
	status of the DHCP-DDNS server.
	(Trac #3465, git 6bc61470c9ccee001fe282d0f879bcddac0b8721)

794.	[func]		fdupont
	cryptolink: add OpenSSL crypto backend as an alternative to Botan
	by specifying --with-openssl[=PATH] on the "configure" command
	line. Add hash support to the cryptolink API and use it in DHCP
	DDNS, removing the Botan dependency.
	(Trac #2406, git 4b4110dd68706b4171fc6d8a6f4f2a9cd820edac)

793.	[func]		tmark
	DHCP-DDNS: Implemented dynamic reconfiguration of the server,
	triggered when the SIGHUP signal is received by the server's
	process. Also, server performs a graceful shut down when SIGINT
	or SIGTERM signal is received.
	(Trac #3407, git f1a224df1e46098748ba60205be09ada4600515f)

792.	[func]		marcin
	Implemented keactrl script used to start, stop, reconfigure Kea
	servers and get their status and configuration data. This script
	is installed only if the JSON configuration backend is in use.
	(Trac #3422, git e1d164c7a9a54a7aacea88c8c57cd2826e06012b)

791.	[func]		tmark
	DHCP-DDNS: Now supports configure.ac parameter: --with-kea-config.
	It allows selecting configuration backend and accepts one of two
	values: BUNDY, which uses Bundy (former BIND10) framework as Kea
	0.8 did, or JSON, which reads configuration from a JSON file.
	(Trac #3401, git 8e69209caafc81041229f3d9601599f3d98fc86e)

790.	[func]		marcin
	DHCPv4 server: Implemented dynamic reconfiguration of the server,
	triggered when the SIGHUP signal is received by the server's
	process. Also, server performs a graceful shut down when SIGINT
	or SIGTERM signal is received.
	(Trac #3405, git dd0270bd91cf8fc958b8b388950d343d311ee99e)

789.	[bug]		marcin
	DHCPv4 server sends Renewal Time (58) and Rebinding Time (59)
	options to the client when the appropriate timers are set
	in the configuration. Previously, the timers were ignored.
	(Trac #3336, git b3c8a079889411182ade517c85aa4fe5d6b8719a)

788.	[func]		tomek
	DHCPv4 server: New parameter added to configure.ac: --with-kea-config.
	It allows selecting configuration backend and accepts one of two
	values: BUNDY, which uses Bundy (former BIND10) framework as Kea
	0.8 did, or JSON, which reads configuration from a JSON file.
	(Trac #3399, git 6e4dd3ae58c091ba0fd64c87fa8d7c268210f99b)

787.	[func]		marcin
	DHCPv6 server: Implemented dynamic reconfiguration of the server,
	triggered when the SIGHUP signal is received by the server's
	process. Also, server performs a graceful shut down when SIGINT
	or SIGTERM signal is received.
	(Trac #3406, git 3be60fa6ac521aecae6ae92d26dc03792bc76903)

786.	[func]		tmark
	DHCP-DDNS now supports DDNS updates with TSIG.  Please refer to the
	Kea Guide for details. Prior to this TSIG keys could be defined but
	were not used.
	(Trac #3432, git 80fea12a53d1e832d4e7b710ca6ea613300f73ea)

785.	[bug]		marcin
	DHCPv6 server avoids collisions between prefixes that are allocated
	as a result of receiving hints from the clients. Previously the
	whole prefix (including bits beyond the prefix length) was used to
	search existing leases in the lease database. If not found, the
	new lease was crated for the prefix sent by the client. If another
	client sent the same prefix but with different non-significant bits
	the prefix was allocated. This led to prefix collisions. Currently,
	server ignores bits beyond the prefix length when searching for
	existing leases.
	(Trac #3246, git 50de7df4195195e981ae9c8c6f1b4100047d5bb5)

784.	[func]		tmark
	DHCP_DDNS's configuration was changed. The unused parameter,
	"interface" was deleted.  Three new parameters, "ncr_protocol",
	"ncr_format", and "dns_server_timeout" were added.  Please refer to
	Kea Guide for details.
	(Trac #3268,    git bd60252e679f19b062f61926647f661ab169f21c)

783.	[func]*		tomek
	DHCPv6 server: New parameter added to configure: --with-kea-config.
	It allows selecting configuration backend and accepts one of two
	values: BUNDY, which uses Bundy (former BIND10 framework as Kea
	0.8 did, or JSON, which reads configuration from a JSON file.
	(Trac #3400, git 7e9fdfa644b81f72bfa5300b7ddcdb9754400769)

782.	[func]		tmark
	Added sender-ip, sender-port, and max-queue-size parameters to
	the dhcp-ddns configuration section of both b10-dhcp4 and b10-dhcp6.
	(Trac #3328,    git 8d8d0b5eedaab20bf1008dfb3a6913eb006a6e73)

781.	[func]		marcin
	libkea-dhcpsrv: the Memfile lease storage backend returns leases
	of a specified type. Previously, it ignored the lease type parameter
	and returned all leases for a particular client. Thanks to David
	Carlier for helping to implement this ticket.
	(Trac #3148, git d2f0edf473716cd747a21d6917e89ba55c148d8e)

780.	[func]		marcin
	libkea-cc: JSON parser stores information about the position
	of the data element values in the JSON string. The position
	comprises the line number and the offset within this line where
	the specific value resides. This functionality is intended to
	be used for error logging during configuration parsing.
	(Trac #3408, git 115a52a6713340fc589f6f95d73d242931239405)

779.	[doc]		tmark
	Added a section to the developer's guide for Kea's DHCP-DDNS
	component, D2.
	(Trac #3158,    git  7be263c7372b1401a8b4288742854f96b5bec0d6)

bind10-1.2.0 (kea 0.8) released on April 17, 2014

bind10-1.2.0rc1 released on April 8, 2014

778.	[func]*		marcin
	libdhcpsrv: the Memfile lease storage backend now writes
	leases into a CSV file. Configuration parsers for b10-dhcp4
	and b10-dhcp6 use the new configuration parameters to
	control the location of the lease file. It is possible to
	disable lease writes to disk using configuration for testing
	purposes.
	(Trac #3360, git 09e6e71abf8bc693e389ebd262fd149b43c1f1d4)

777.	[func]		tmark
	If b10-dhcp-ddns is configured to listen on an address other than
	loopback, it will issue a log message warning the user that this is
	insecure and is supported for testing purposes only.
	(Trac #3383,    git  652aa4de2fa82fdf3de569d01d9f4aa618fc1972)

776.	[func]		tomek
	b10-dhcp4 and b10-dhcp6 now support using PostgreSQL as the backend
	for storing lease data.  This backend is enabled by specifying
	--with-dhcp-pgsql on the "configure" command line. Without this
	switch the PostgreSQL backend is not compiled leaving BIND 10 able to
	be built on systems without PostgreSQL installed.  Thanks to David
	Carlier who contributed the initial patches for this work.
	(Trac #3080,    git  1aae8b1fab3008e62c4f085948b1abadad512447)

775.	[func]		marcin
	b10-dhcp4, b10-dhcp6: added a new parameter to subnet configuration.
	This parameter allows subnet ids to be set to arbitrary values or
	automatically generated values. Generated subnet ids are renumbered
	each time one or more subnets are removed.  Setting the ids to
	specific values prevents this renumbering.
	(Trac #3281, git d90e9a0642fbb16a4e664160b4812f61fb81f1aa)

774.	[doc]		marcin
	Updated information in the BIND 10 Guide about the standards supported
	by Kea and its current limitations.
	(Trac #3258, git ff52b86206e3a256a02ca6d5cde55040550ba86a)

773.	[doc]		tmark
	Added sections to the BIND 10 guide on configuring and using the
	DHCP-DDNS feature of Kea.  Chapter 19, describes the new DHCP-DDNS
	server and its configuration. Additions to chapters 17 and 18
	describe configuring the DHCP servers to work with the new server.
	(Trac #3283, git 806eea955c61eba2d7268958a740a8e8ea63bdaf)

772.	[bug]		tmark
	b10-dhcp4 and b10-dhcp6 now both correctly support DDNS updates
	when honoring client requested delegation. When DDNS is enabled,
	and the client's FQDN indicates they will do the forward updates,
	the servers will now post a DDNS update request to b10-dhcp-ddns
	for the reverse updates. Prior to this the servers were posting no
	DDNS update requests when honoring client delegation.
	(Trac #3352, git b1a0f405463723d539b2e6ed2dcdd692d7796b88)

771.	[bug]		tmark
	Ticket #3339 (entry 760) was reverted to fix regression
	where components added through bindctl, could not be removed.
	(Trac #3374, git c641e2d0569df3ca3e5a93beaf0ecf39db07e402)

770.	[bug]		tmark
	Configuration parsing in b10-dhcp6 and b10-dhcp4 for the "dhcp-ddns"
	section of their configurations now supplies hard-coded default values
	rather than those from their spec files.  This is a temporary solution
	to circumvent an issue in the configuration libraries which causes
	map-items to behave incorrectly.
	(Trac #3358, git 983d8acec3a7ccb1ffef662eac7518aed5f99381)

769.	[func]		marcin
	b10-dhcp6: Implemented support for Rebind message.
	(Trac #3232, git 3649413932857470558a6f19e0b0e181b3fc0fda)

768.	[bug]		tmark
	b10-dhcp-ddns now treats a DNS server response code of
	NXRRSET as a successful outcome when processing a request
	to remove DNS data.  This corrects a defect in which
	b10-dhcp-ddns would incorrectly fail a request to remove
	DNS data when the DNS server's response was NXRRSET.
	(Trac #3362, git da3b0d4f364d069ffdb47723545798ac589fae42)

767.	[func]		tomek
	Unit-tests for all DHCP database backends are now shared.
	This improves test coverage for memfile and any future
	backends that may appear.
	(Trac #3359, git 3d6c11630ada9d0681a813cf026f6bb16aabb9fa)

bind10-1.2.0beta1 released on March 6, 2014

766.	[func]		muks
	--disable-dns and --disable-dhcp configure arguments have been
	added to conditionally disable the DNS or DHCP components
	respectively. This facility can be used to do a DNS or DHCP-only
	build of BIND 10. DNS and DHCP components are both enabled by
	default.
	(Trac #2367, git 81a689b61b1c4abf8a1a4fcbe41cfc96fd11792a)

765.	[bug]		tomek
	b10-dhcp4: Fixed a minor bug in eRouter1.0 class processing. The
	server no longer sets giaddr field.
	(Trac #3353, git 23c22e9b1141c699f361d45c309e737dfecf6f3f)

764.	[bug]		tomek
	b10-dhcp4: Fixed a bug caused client classification to not work
	properly.
	(Trac #3343, git 1801400ac874380e7a565d373b4bae96a49e21f7)

763.	[func]		tmark
	b10-dhcp-ddns may now be configured to disable DNS updates in
	in a given direction by simply not defining any domains for that
	direction in its configuration.  This allows it to be configured to
	support either forward DNS or reverse DNS only.  Prior to this if
	a request was received that could not be matched to servers in a
	given direction it was failed immediately.
	(Trac #3341, git 01f26bce1d9faaddb8be59802f73891ea065b200)

762.	[func]		tmark
	If configured to do so, b10-dhcp6 will now create DHCP-DDNS update
	requests and send them to b10-dhcp-ddns for processing.
	(Trac# 3329, git 239956696465a13196a2b6bc0f3a61aed21a5de8)

761.	[doc]		stephen, jreed
	Added "man" page for perfdhcp.
	(Trac #2307, git ff2f538912c205fbdb1408ee613c09b90de53514)

760.	[bug]		tmark
	When merging a map of configuration elements into another, elements
	that are themselves maps will be merged. In particular, this
	corrects a defect which caused a configuration commit error to
	occur when using bindctl to modify a single a parameter in
	dhcp-ddns portion of b10-dhcp4 configuration.
	(Trac# 3339, git 3ae0d93d89f3277a566eeb045191a43b2dd9d9b1)

759.	[func]		tomek
	b10-dhcp4, b10-dhcp6: IP address of the relay agent can now be
	specified for both IPv4 and IPv6 subnets. That information allows
	the server to properly handle a case where relay agent address
	does not match subnet.  This is mostly useful in shared subnets
	and cable networks.
	(Trac #3322, git 5de565baea42c9096dff78ed5fbd05982a174469)

758.	[bug]		tmark
	b10-dhcp4 now correctly handles DHO_HOST_OPTION.  This corrects
	a bug where the server would fail to recognize the option in the
	DHCP request and then skip generating the appropriate DHCP-DDNS
	update request.
	(Trac #2426, git 985d66cba7665a71e17ef70c5d22c767abaad1b6)

757.	[func]		tmark
	b10-dhcp6 now parses parameters which support DHCP-DDNS updates
	via the DHCP-DDNS module, b10-dhcp-ddns.  These parameters are
	part of new configuration element, dhcp-ddns, defined in
	dhcp4.spec. These parameters influence when and how DDNS updates
	requests are created but communicating them to b10-dhcp-ddns is
	not yet supported.  That will be provided under separate ticket,
	Trac #3222.
	(Trac# 3034, git 22c667a66536ff3e3741bc67025d824644ed4e7d)

756.	[bug]		marcin
	b10-dhcp6: server parses DHCPv6 Vendor Class option. Previously
	the server failed to parse Vendor Class option having empty opaque
	data field because of the invalid definition in libdhcp++. The
	DHCPv6 Vendor Class option and DHCPv4 V-I Vendor Class option is
	now represented by the new OptionVendorClass. The b10-dhcp4 is
	affected by this change such that it uses new class to parse the
	DHCPv4 V-I Vendor Class option.
	(Trac #3316, git 1e61d7db5b8dc76682aa568cd62bfae0eeff46e3)

755.	[func]		muks
	Add support for the CAA RR type (RFC 6844).
	(Trac #2512, git 39162608985e5c904448f308951c73bb9c32da8f)

754.	[func]		muks
	Add support for the TLSA RR type (RFC 6698).
	(Trac #2185, git a168170430f6927f28597b2a6debebe31cf39b13)

753.	[func]		muks
	libdns++: the unknown/generic (RFC 3597) RDATA class now uses the
	generic lexer in constructors from text.
	(Trac #2426, git 0770d2df84e5608371db3a47e0456eb2a340b5f4)

752.	[func]		tmark
	If configured to do so, b10-dhcp4 will now create DHCP-DDNS update
	requests and send them to b10-dhcp-ddns for processing.
	(Trac# 3329, git 4546dd186782eec5cfcb4ddb61b0a3aa5c700751)

751.	[func]		muks
	The BIND 10 zone loader now supports the $GENERATE directive (a
	BIND 9 extension).
	(Trac #2430, git b05064f681231fe7f8571253c5786f4ff0f2ca03)

750.	[func]		tomek
	b10-dhcp4, b10-dhcp6: Simple client classification has been
	implemented. Incoming packets can be assigned to zero or more
	client classes. It is possible to restrict subnet usage to a given
	client class. User's Guide and Developer's Guide has been updated.
	(Trac #3274, git 1791d19899b92a6ee411199f664bdfc690ec08b2)

749.	[bug]		tmark
	b10-dhcp-ddns now sets the TTL value in RRs that add A, AAAA, or
	PTR DNS entries to the lease length provided in instigating
	NameChangeRequest.  This corrected a bug in which the TTL was
	always set to 0.
	(Trac# 3299, git dbacf27ece77f3d857da793341c6bd31ef1ea239)

748.	[bug]		marcin
	b10-dhcp4 server picks a subnet, to assign address for a directly
	connected client, using IP address of the interface on which the
	client's message has been received. If the message is received on
	the interface for which there is no suitable subnet, the message
	is discarded. Also, the subnet for renewing client which unicasts
	its request, is selected using ciaddr.
	(Trac #3242, git 9e571cc217d6b1a2fd6fdae1565fcc6fde6d08b1)

747.	[bug]		marcin
	libdhcpsrv: server configuration mechanism allows creating definitions
	for standard options for which Kea doesn't provide a definition yet.
	Without this, the server administrator couldn't configure options for
	which a definition didn't exist.
	(Trac# 3309, git 16a6ed6e48a6a950670c4874a2e81b1faf287d99)

746.	[func]		tomek
	IOAddress no longer exposes underlying asio objects. The getAddress()
	method has been removed and replaced with several convenience methods.
	(Trac #1485, git ecdb62db16b3f3d447db4a9d2a4079d5260431f0)

745.	[bug]*		muks
	b10-auth now returns rcode=REFUSED for all questions with
	qtype=RRSIG (i.e., where RRSIGs are queried directly). This is
	because RRSIGs are meaningless without being bundled alongside the
	RRs they cover.
	(Trac #2226, git 68d24e65c9c3dfee38adfbe1c93367b0083f9a58)

744.	[func]		marcin
	b10-dhcp6: Refactored the code which is processing Client FQDN
	option.  The major user-visible change is that server generates
	DDNS NameChangeRequest for the first IPv6 address (instead of all)
	acquired by a client. Also, the server generates fully qualified
	domain name from acquired IPv6 address, if the client sends an
	empty name in Client FQDN option.
	(Trac# 3295, git aa1c94a54114e848c64771fde308fc9ac0c00fd0)

743.	[func]		tmark
	b10-dhcp4 now responds with changes in DDNS behavior based upon
	configuration parameters specified through its dhcp-ddns configuration
	element. The parameters now supported are override-no-update,
	override-client-update, replace-client-name, generated-prefix, and
	qualifying-suffix.
	(Trac# 3282, git 42b1f1e4c4f5aa48b7588233402876f5012c043c)

742.	[func]		muks
	The authoritative server now includes the datasource configuration
	when logging some errors with the
	AUTH_DATASRC_CLIENTS_BUILDER_RECONFIGURE_ERROR message ID.
	(Trac #2756, git 31872754f36c840b4ec0b412a86afe9f38be86e0)

741.	[bug]		shane
	Remove hard-coded (and unnecessary) TSIG key from error message.
	This also prevents a crash if the TSIG name is missing.
	(Trac #3099, git 0ba8bbabe09756a4627e80aacdbb5050407faaac)

740.	[func]		muks
	When displaying messages about mismatched configuration data types
	in entered values (between the supplied value type and expected
	schema type), bindctl now includes both the supplied and expected
	configuration data types in the returned error. The user has more
	information on what caused the error now.
	(Trac #3239, git 84d5eda2a6ae0d737aef68d56023fc33fef623e6)

739.	[bug]		muks
	Various minor updates were made to the SSHFP RDATA parser. Mainly,
	the SSHFP constructor no longer throws an isc::BadValue exception.
	generic::SSHFP::getFingerprintLen() was also renamed to
	getFingerprintLength().
	(Trac #3287, git 2f26d781704618c6007ba896ad3d9e0c107d04b0)

738.	[bug]		muks
	b10-auth now correctly processes NXDOMAIN results in the root zone
	when using a SQLite3 data source.
	(Trac #2951, git 13685cc4580660eaf5b041b683a2d2f31fd24de3)

737.	[func]		muks
	b10-auth now additionally logs the source address and port when
	DNS messages with unsupported opcodes are received.
	(Trac #1516, git 71611831f6d1aaaea09143d4837eddbd1d67fbf4)

736.	[bug]		wlodek
	b10-dhcp6 is now capable to determine if a received
	message is addressed to it, using server identifier option.
	The messages with non-matching server identifier are dropped.
	(Trac #2892, git 3bd69e9b4ab9be231f7c966fd62b95a4e1595901)

735.	[doc]		stephen
	Expanded Developer's Guide to include chapter on logging.
	(Trac #2566, git a08d702839d9df6cddefeccab1e7e657377145de)

734.	[bug]		marcin
	libdhcp++: fixed a bug which caused an error when setting boolean
	values for an option. Also, bind10-guide has been updated with the
	examples how to set the boolean values for an option.
	(Trac# 3292, git 7c4c0514ede3cffc52d8c2874cdbdb74ced5f4ac)

733.	[bug]		marcin
	libdhcp++: a function which opens IPv6/UDPv6 sockets for the
	DHCPv6 server, gracefully handles errors to bind socket to
	a multicast address.
	(Trac #3288, git 76ace0c46a5fe0e53a29dad093b817ad6c891f1b)

732.	[func]		tomek
	b10-dhcp4, b10-dhcp6: Support for simplified client classification
	added. Incoming packets are now assigned to a client class based
	on the content of the packet's user class option (DHCPv4) or vendor
	class option (DHCPv6). Two classes (docsis3.0 and eRouter1.0) have
	class specific behavior in b10-dhcp4. See DHCPv4 Client
	Classification and DHCPv6 Client Classification in BIND10
	Developer's Guide for details.  This is a first ticket in a series
	of planned at least three tickets.
	(Trac #3203, git afea612c23143f81a4201e39ba793bc837c5c9f1)

731.	[func]		tmark
	b10-dhcp4 now parses parameters which support DHCP-DDNS updates
	via the DHCP-DDNS module, b10-dhcp-ddns.  These parameters are
	part of new configuration element, dhcp-ddns, defined in
	dhcp4.spec.  The parameters parse, store and retrieve but do not
	yet govern behavior.  That will be provided under separate ticket.
	(Trac# 3033, git 0ba859834503f2b9b908cd7bc572e0286ca9201f)

730.	[bug]		tomek
	b10-dhcp4, b10-dhcp6: Both servers used to unnecessarily increase
	subnet-id values after reconfiguration. The subnet-ids are now reset
	to 1 every time a server is reconfigured.
	(Trac #3234, git 31e416087685a6dadc3047fdbb0927bbf60095aa)

729.	[bug]		marcin
	b10-dhcp4 discards DHCPv4 messages carrying server identifiers
	which don't match server identifiers used by the server.
	(Trac #3279, git 805d2b269c6bf3e7be68c13f1da1709d8150a666)

728.	[func]		marcin
	b10-dhcp6: If server fails to open a socket on one interface it
	will log a warning and continue to open sockets on other interfaces.
	The warning message is communicated from the libdhcp++ via the
	error handler function supplied by the DHCPv6 server.
	(Trac #3252, git af5eada1bba906697ee92df3fcc25cc0e3979221)

727.	[func]		muks
	RRset::setName() has now been removed.
	(Trac #2335, git c918027a387da8514acf7e125fd52c8378113662)

726.	[bug]*		muks
	Don't print trailing newlines in Question::toText() output by
	default.  This fixes some logging that were split with a line
	feed.  It is possible to get the old behavior by passing
	toText(true).  Message::toText() output is unchanged.
	(Trac #571, git 7286499d5206c6d2aa8a59a5247c3841a772a43e)

725.	[func]		tmark
	b10-dhcp-ddns D2UpdateMgr now uses the newly implemented
	NameAddTransaction and NameRemoveTransaction classes.  This allows
	it to conduct actual DNS update exchanges based upon queued
	NameChangeRequests.
	(Trac# 3089, git 9ff948a169e1c1f3ad9e1bad1568375590a3ef42)

724.	[bug]		marcin
	b10-dhcp4: Different server identifiers are used for the packets
	being sent through different interfaces. The server uses IPv4 address
	assigned to the particular interface as a server identifier. This
	guarantees that the unicast packet sent by a relay or a client, to
	the address being a server identifier, will reach the server.
	(Trac #3231, git c7a229f15089670d2bfde6e9f0530c30ce6f8cf8)

723.	[bug]		marcin
	libdhcp++: Implemented unit tests for the IfaceMgr's routine
	which opens IPv6 sockets on detected interfaces. The IfaceMgr
	logic performing low level operations on sockets has been
	moved to a separate class. By providing a custom implementation
	of this class, the unit tests may use fake interfaces with
	custom configuration and thus cover wide range of test
	scenarios for the function.
	(Trac #3251, git 21d2f7ec425f8461b545687104cd76a42da61b2e)

722.	[bug]		muks
	b10-cmdctl now prints a more operator-friendly message when the
	address+port that b10-cmdctl listens on is already in use.
	(Trac #3227, git 5ec35e37dbb46f66ff0f6a9d9a6a87a393b37934)

721.	[func]		tmark
	Updates the user_chk example hooks shared library with callouts
	for packet receive and packet send.  Decision outcome now includes
	the lease or prefix assigned.  The user registry now supports a
	default user entry.
	(Trac #3207, git 34fddf2e75b80d9e517a8f9c3321aa4878cda795)

720.	[func]		tmark
	Added the initial implementation of the class, NameAddTransaction,
	to b10-dhcp-ddns.  This class provides a state machine which
	implements the logic required to remove forward and reverse DNS
	entries as described in RFC 4703, section 5.5. This includes the
	ability to construct the necessary DNS requests.
	(Trac# 3088, git ca58ac00fce4cb5f46e534d7ffadb2db4e4ffaf3)

719.	[func]		tomek
	b10-dhcp4: Support for sending back client-id (RFC6842) has been
	added now. Also a configuration parameter (echo-client-id) has
	been added, so it is possible to enable backward compatibility
	("echo-client-id false").
	(Trac #3210, git 88a4858db206dfcd53a227562198f308f7779a72)

718.	[func]		dclink, tomek
	libdhcp++: Interface detection implemented for FreeBSD, NetBSD,
	OpenBSD, Mac OS X and Solaris 11. Thanks to David Carlier for
	contributing a patch.
	(Trac #2246, git d8045b5e1580a1d0b89a232fd61c10d25a95e769)

717.	[bug]		marcin
	Fixed the bug which incorrectly treated DHCPv4 option codes 224-254 as
	standard options, barring them from being used as custom options.
	(Trac #2772, git c6158690c389d75686545459618ae0bf16f2cdb8)

716.	[func]		marcin
	perfdhcp: added support for sending DHCPv6 Release messages
	at the specified rate and measure performance. The orphan
	messages counters are not displayed for individual exchanges
	anymore. The following ticket: #3261 has been submitted to
	implement global orphan counting for all exchange types.
	(Trac #3181, git 684524bc130080e4fa31b65edfd14d58eec37e50)

715.	[bug]		marcin
	libdhcp++: Used the CMSG_SPACE instead of CMSG_LEN macro to calculate
	msg_controllen field of the DHCPv6 message. Use of CMSG_LEN causes
	sendmsg failures on OpenBSD due to the bug kernel/6080 on OpenBSD.
	(Trac #1824, git 39c9499d001a98c8d2f5792563c28a5eb2cc5fcb)

714.	[doc]		tomek
	BIND10 Contributor's Guide added.
	(Trac #3109, git 016bfae00460b4f88adbfd07ed26759eb294ef10)

713.	[func]		tmark
	Added DNS update request construction to d2::NameAddTransaction
	in b10-dhcp-ddns.  The class now generates all DNS update
	request variations needed to fulfill it's state machine in
	compliance with RFC 4703, sections 5.3 and 5.4.
	(Trac# 3241, git dceca9554cb9410dd8d12371b68198b797cb6cfb)

712.	[func]		marcin, dclink
	b10-dhcp4: If server fails to open a socket on one interface it
	will log a warning and continue to open sockets on other interfaces.
	The warning message is communicated from the libdhcp++ via the
	error handler function supplied by the DHCPv4 server. Thanks to
	David Carlier for providing a patch.
	(Trac #2765, git f49c4b8942cdbafb85414a1925ff6ca1d381f498)

711.	[func]		tmark
	Added the initial implementation of the class, NameAddTransaction,
	to b10-dhcp-ddns.  This class provides the state model logic
	described in the DHCP_DDNS design to add or replace forward and
	reverse DNS entries for a given FQDN.  It does not yet construct
	the actual DNS update requests, this will be added under Trac#
	3241.
	(Trac# 3087, git 8f99da735a9f39d514c40d0a295f751dc8edfbcd)

710.	[build]		jinmei
	Fixed various build time issues for MacOS X 10.9.  Those include
	some general fixes and improvements:
	- (libdns++) masterLoad() functions now use the generic MasterLoader
	  class as backend, eliminating the restrictions of the previous
	  versions.
	- (libcc) fixed a minor portability bug in the JSON parser.  Although
	  the only known affected system is OS X 10.9 at the moment, that
	  could potentially cause disruption on other existing and future
	  systems.
	Other notes:
	- if built with googletest, gtest 1.7 (and possibly higher) is
	  required.
	- many older versions of Boost don't work.  A known workable version
	  is 1.54.
	(Trac #3213, git d4e570f097fe0eb9009b177a4af285cde0c636cc)

709.	[bug]		marcin
	b10-dhcp6: Server crashed when the client sent FQDN option and did
	not request FQDN option to be returned.
	(Trac #3220, git 0f1ed4205a46eb42ef728ba6b0955c9af384e0be)

708.	[bug]		dclink, marcin
	libdhcpsrv: Fixed a bug in Memfile lease database backend which
	caused DHCPv4 server crashes when leases with NULL client id
	were present. Thanks to David Carlier for submitting the patch.
	(Trac #2940, git a232f3d7d92ebcfb7793dc6b67914299c45c715b)

707.	[bug]		muks
	Using very large numbers (out of bounds) in config values caused
	BIND 10 to throw an exception. This has been fixed in a patch
	contributed by David Carlier.
	(Trac #3114, git 9bd776e36b7f53a6ee2e4d5a2ea79722ba5fe13b)

706.	[func]		marcin
	b10-dhcp4: Server processes the DHCPv4 Client FQDN and Host Name
	options sent by a client and generates the response. As a result
	of processing, the server generates NameChangeRequests which
	represent changes to DNS mappings for a particular lease (addition
	or removal of DNS mappings).
	Currently all generated NameChangeRequests are dropped. Sending
	them to b10-dhcp-ddns will be implemented with the future tickets.
	(Trac #3035, git f617e6af8cdf068320d14626ecbe14a73a6da22)

705.	[bug]*		kean
	When commands are piped into bindctl, no longer attempt to query the
	user name and password if no default user name and password file is
	present, or it contains no valid entries.
	(Trac #264, git 4921d7de6b5623c7e85d2baf8bc978686877345b)

704.	[func]		naokikambe
	New statistics items related to IP sockets added into b10-xfrin:
	open, openfail, close, connfail, conn, senderr, and recverr.
	Their values can be obtained by invoking "Stats show Xfrin" via
	bindctl while b10-xfrin is running.
	(Trac #2300, git 4655c110afa0ec6f5669bf53245bffe6b30ece4b)

703.	[bug]		kean
	A bug in b10-msgq was fixed where it would remove the socket file if
	there was an existing copy of b10-msgq running. It now correctly
	detects and reports this without removing the socket file.
	(Trac #433, git c18a49b0435c656669e6f87ef65d44dc98e0e726)

702.	[func]		marcin
	perfdhcp: support for sending DHCPv6 Renew messages at the specified
	rate and measure performance.
	(Trac #3183, git 66f2939830926f4337623b159210103b5a8e2434)

701.	[bug]		tomek
	libdhcp++: Incoming DHCPv6 IAPREFIX option is now parsed properly.
	(Trac #3211, git ed43618a2c7b2387d76f99a5a4b1a3e05ac70f5e)

700.	[func]		tomek, marcin
	b10-dhcp4, b10-dhcp6: Support for vendor options has been added. It
	is now possible to configure vendor options. Server is able to
	parse some CableLabs vendor options and send configured	vendor
	options	in response. The support is not complete.
	(Trac #3194, git 243ded15bbed0d35e230d00f4e3ee42c3609616c)

699.	[bug]		marcin
	libdhcp++: Options with defined suboptions are now handled properly.
	In particular, Relay Agent Info options is now echoed back properly.
	(Trac #3102, git 6f6251bbd761809634aa470f36480d046b4d2a20)

698.	[bug]		muks
	A bug was fixed in the interaction between b10-init and b10-msgq
	that caused BIND 10 failures after repeated start/stop of
	components.
	(Trac #3094, git ed672a898d28d6249ff0c96df12384b0aee403c8

697.	[func]		tmark
	Implements "user_check" hooks shared library which supports subnet
	selection based upon the contents of a list of known DHCP lease users
	(i.e. clients).  Adds the following subdirectories to the bind10 src
	directory for maintaining hooks shared libraries:
	bind10/src/hooks - base directory for hooks shared libraries;
	bind10/src/hooks/dhcp - base directory for all hooks libs
	pertaining to DHCP (Kea);
	bind10/src/hooks/dhcp/user_check - directory containing the
	user_check hooks library.
	(Trac #3186, git f36aab92c85498f8511fbbe19fad5e3f787aef68)

696.	[func]		tomek
	b10-dhcp4: It is now possible to specify value of siaddr field
	in DHCPv4 responses. It is used to point out to the next
	server in the boot process (that typically is TFTP server).
	(Trac #3191, git 541922b5300904a5de2eaeddc3666fc4b654ffba)

695.	[func]		tomek
	b10-dhcp6 is now able to listen on global IPv6 unicast addresses.
	(Trac #3195, git 72e601f2a57ab70b25d50877c8e49242739d1c9f)

694.	[bug]		tomek
	b10-dhcp6 now handles exceptions better when processing initial
	configuration. In particular, errors with socket binding do not
	prevent b10-dhcp6 from establishing configuration session anymore.
	(Trac #3195, git 72e601f2a57ab70b25d50877c8e49242739d1c9f)

693.	[bug]		tomek
	b10-dhcp6 now handles IPv6 interface enabling correctly.
	(Trac #3195, git 72e601f2a57ab70b25d50877c8e49242739d1c9f)

692.	[bug]		marcin
	b10-dhcp4: Fix a bug whereby the Parameter Request List was not parsed
	by the server and requested DHCPv4 options were not returned to the
	client. Options are not sent back to the client if server failed to
	assign a lease.
	(Trac #3200, git 50d91e4c069c6de13680bfaaee3c56b68d6e4ab1)

691.	[bug]		marcin
	libdhcp++: Created definitions for standard DHCPv4 options:
	tftp-server-name (66) and boot-file-name (67). Also, fixed definition
	of DHCPv4 option time-offset (2).
	(Trac #3199, git 6e171110c4dd9ae3b1be828b9516efc65c33460b)

690.	[bug]		tomek
	b10-dhcp4: Relay Agent Info option is now echoed back in
	DHCPv4 responses.
	(Trac #3184, git 287389c049518bff66bdf6a5a49bb8768be02d8e)

689.	[func]*		marcin
	b10-dhcp4 and b10-dhcp6 install callback functions which parse options
	in the received DHCP packets.
	(Trac #3180, git f73fba3cde9421acbeb9486c615900b0af58fa25)

688.	[func]		tomek
	b10-dhcp6: Prefix Delegation support is now extended to
	Renew and Release messages.
	(Trac #3153, #3154, git 3207932815f58045acea84ae092e0a5aa7c4bfd7)

687.	[func]		tomek
	b10-dhcp6: Prefix Delegation (IA_PD and IAPREFIX options) is now
	supported in Solicit and Request messages.
	(Trac #3152, git a0e73dd74658f2deb22fad2c7a1f56d122aa9021)

686.	[bug]		tomek
	b10-dhcp6 now sends back relayed traffic to proper port.
	(Trac #3177, git 6b33de4bea92eecb64b6c673bf1b8ae51f8edcf1)

685.	[func]		tomek
	libdhcpsrv: Allocation Engine is now able to handle IPv6 prefixes.
	This will be used in Prefix Delegation.
	(Trac #3171, git 7d1431b4c887f0c7ee1b26b9b82d3d3b8464b34f)

684.	[func]		muks, vorner
	API support to delete zone data has been added. With this,
	DomainTree and RdataSet which form the central zone data
	structures of b10-auth allow deletion of names and RR data
	respectively.
	(Trac #2750, git d3dbe8e1643358d4f88cdbb7a16a32fd384b85b1)
	(Trac #2751, git 7430591b4ae4c7052cab86ed17d0221db3b524a8)

683.	[bug]		stephen
	Modifications to fix problems running unit tests if they
	are statically linked.  This includes provision of an
	initialization function that must be called by user-written
	hooks libraries if they are loaded by a statically-linked
	image.
	(Trac #3113, git 3d19eee4dbfabc7cf7ae528351ee9e3a334cae92)

682.	[func]		naokikambe
	New statistics items added into b10-xfrin : ixfr_running,
	axfr_running, and soa_in_progress.  Their values can be
	obtained by invoking "Stats show Xfrin" via bindctl when
	b10-xfrin is running.
	(Trac #2274, git ca691626a2be16f08754177bb27983a9f4984702)

681.	[func]		tmark
	Added support for prefix delegation configuration to b10-dhcp6
	subnets.
	(Trac# 3151, git 79a22be33825bafa1a0cdfa24d5cb751ab1ae2d3)

680.	[func]		marcin
	perfdhcp: Added support for requesting IPv6 prefixes using IA_PD
	option being sent to the server.
	(Trac #3173, git 4cc844f7cc82c8bd749296a2709ef67af8d9ba87)

679.	[func]		tmark
	b10-dhcp-ddns: Finite state machine logic was refactored
	into its own class, StateModel.
	(Trac# 3156, git 6e9227b1b15448e834d1f60dd655e5633ff9745c)

678.	[func]		tmark
	MySQL backend used by b10-dhcp6 now uses lease type as a
	filtering parameter in all IPv6 lease queries.
	(Trac# 3147, git 65b6372b783cb1361fd56efe2b3247bfdbdc47ea)

677.	[func]		tomek
	libdhcpsrv: CfgMgr is now able to store IA, TA and PD pools in
	Subnet6 structures.
	(Trac #3150, git e6f0e89162bac0adae3ce3141437a282d5183162)

676.	[bug]		muks
	We now also allow the short name ("hmac-md5"), along with the long
	name ("hmac-md5.sig-alg.reg.int") that was allowed before for
	HMAC-MD5, so that it is more convenient to configure TSIG keys
	using it.
	(Trac #2762, git c543008573eba65567e9c189824322954c6dd43b)

675.	[func]		vorner
	If there's an exception not handled in a Python BIND10 component,
	it is now stored in a temporary file and properly logged, instead
	of dumping to stderr.
	(Trac #3095, git 18cf54ed89dee1dd1847053c5210f0ca220590c2)

674.	[func]		tomek
	Preparatory work for prefix delegation in LeaseMgr. getLease6()
	renamed to getLeases6(). It now can return more than one lease.
	(Trac #3146, git 05a05d810be754e7a4d8ca181550867febf6dcc6)

673.	[func]		tomek
	libdhcp: Added support for IA_PD and IAPREFIX options. New class
	for IAPREFIX (Option6_IAPrefix) has been added.
	(Trac #3145, git 3a844e85ecc3067ccd1c01841f4a61366cb278f4)

672.	[func]		tmark
	Added b10-dhcp-ddns transaction base class, NameChangeTransaction.
	This class provides the common structure and methods to implement
	the state models described in the DHCP_DDNS design, plus
	integration with DNSClient and its callback mechanism for
	asynchronous IO with the DNS servers.
	(Trac #3086, git 079b862c9eb21056fdf957e560b8fe7b218441b6)

671.	[func]		dclink, tomek
	The memfile backend now supports getLease4(hwaddr) and
	getLease4(client-id) methods. Thanks to David Carlier for
	contributing a patch.
	(Trac #2592, git a11683be53db2f9f8f9b71c1d1c163511e0319b3)

670.	[func]		marcin
	libdhcpsrv: Added support to MySQL lease database backend to
	store FQDN data for the lease.
	(Trac #3084, git 79b7d8ee017b57a81cec5099bc028e1494d7e2e9)

669.	[func]		tmark
	Added main process event loop to D2Process which is the primary
	application object in b10-dhcp-ddns. This allows DHCP-DDNS
	to queue requests received from clients for processing while
	listening for command control events.
	(Trac #3075 git e2f9d2e4c1b36f01eb5bfa2c4f8d55cf139c7e02)

668.	[func]		marcin
	libdhcpsrv: Implemented changes to lease allocation engine to
	propagate information about client's FQDN.
	(Trac #3083, git 37af28303d1cd61f675faea969cd1159df65bf9d)

667.	[func]		tomek
	Additional hooks (buffer4_receive, lease4_renew,
	lease4_release, buffer4_send) added to the DHCPv4 server.
	(Trac #2983, git fd47f18f898695b98623a63a0a1c68d2e4b37568)

666.	[func]		vorner
	The CmdCtl's command "print_settings" was removed. It served no real
	purpose and was just experimental leftover from early development.
	(Trac #3028, git 0d22246092ad4822d48f5a52af5f644f5ae2f5e2)

665.	[doc]		stephen
	Added the "Hook's Maintenance Guide" to the BIND 10 developer
	documentation.
	(Trac #3063, git 5d1ee7b7470fc644b798ac47db1811c829f5ac24)

664.	[bug]		tmark
	Corrects a bug in Hooks processing that was improperly
	creating a new callout handle on every call, rather
	than maintaining it throughout the context of the
	packet being processed.
	(Trac #3062, git 28684bcfe5e54ad0421d75d4445a04b75358ce77)

663.	[func]		marcin
	b10-dhcp6: Server processes the DHCPv6 Client FQDN Option
	sent by a client and generates the response. The DHCPv6 Client
	FQDN Option is represented by the new class in the libdhcp++.
	As a result of FQDN Option processing, the server generates
	NameChangeRequests which represent changes to DNS mappings for
	a particular lease (addition or removal of DNS mappings).
	Currently all generated NameChangeRequests are dropped. Sending
	them to b10-dhcp-ddns will be implemented with the future tickets.
	(Trac #3036, git 209f3964b9f12afbf36f3fa6b62964e03049ec6e)

662.	[func]		marcin
	libdhcp++: Implemented an Option4ClientFqdn class which represents
	DHCPv4 Client FQDN Option (code 81) defined in RFC4702. This class
	supports the domain name encoding in canonical FQDN format as well
	as in deprecated ASCII format.
	(Trac# 3082, git 1b434debfbf4a43070eb480fa0975a6eff6429d4)

661.	[func]		stephen
	Copy additional header files to the BIND 10 installation directory
	to allow the building of DHCP hooks libraries against an installed
	version of BIND 10.
	(Trac #3092, git e9beef0b435ba108af9e5979476bd2928808b342)

660.	[func]		fujiwara
	src/lib/cc: Integer size of C++ CC library is changed to int64_t.
	b10-auth: The size of statistics counters is changed to uint64_t.
	b10-auth sends lower 63 bit of counter values to b10-stats.
	(Trac #3015,  git e5b3471d579937f19e446f8a380464e0fc059567
	 and Trac #3016, git ffbcf9833ebd2f1952664cc0498608b988628d53)

659.	[func]		stephen
	Added capability to configure the hooks libraries for the
	b10-dhcp4 and b10-dhcp6 servers through the BIND 10
	configuration mechanism.
	(Trac #2981, git aff6b06b2490fe4fa6568e7575a9a9105cfd7fae)

658.	[func]*		vorner
	The resolver, being experimental, is no longer installed by default.
	If you really want to use it, even when it is known to be buggy, use
	the ./configure --enable-experimental-resolver option.
	(Trac #3064, git f5f07c976d2d42bdf80fea4433202ecf1f260648)

657.	[bug]		vorner
	Due to various problems with older versions of boost and
	shared memory, the server rejects to compile with combination
	of boost < 1.48 and shared memory enabled. Most users don't
	need shared memory, admins of large servers are asked to
	upgrade boost.
	(Trac #3025, git 598e458c7af7d5bb81131112396e4c5845060ecd)

656.	[func]		tomek
	Additional hooks (buffer6_receive, lease6_renew,
	lease6_release, buffer6_send) added to the DHCPv6 server.
	(Trac #2984, git 540dd0449121094a56f294c500c2ed811f6016b6)

655.	[func]		tmark
	Added D2UpdateMgr class to b10-dhcp-ddns. This class is
	the b10-dhcp-ddns task master, instantiating and supervising
	transactions that carry out the DNS updates needed to
	fulfill the requests (NameChangeRequests) received from
	b10-dhcp-ddns clients (e.g. DHCP servers).
	(Trac #3059 git d72675617d6b60e3eb6160305738771f015849ba)

654.	[bug]		stephen
	Always clear "skip" flag before calling any callouts on a hook.
	(Trac# 3050, git ff0b9b45869b1d9a4b99e785fbce421e184c2e93)

653.	[func]		tmark
	Added initial implementation of D2QueueMgr to
	b10-dhcp-ddns.  This class manages the receipt and
	queueing of requests received by b10-dhcp-ddns from
	its clients (e.g. DHCP servers)
	(Trac# 3052, git a970f6c5255e000c053a2dc47926cea7cec2761c)

652.	[doc]		stephen
	Added the "Hook Developer's Guide" to the BIND 10 developer
	documentation.
	(Trac# 2982, git 26a805c7e49a9ec85ee825f179cda41a2358f4c6)

651.	[bug]		muks
	A race condition when creating cmdctl certificates caused corruption
	of these certificates in rare cases. This has now been fixed.
	(Trac# 2962, git 09f557d871faef090ed444ebeee7f13e142184a0)

650.	[func]		muks
	The DomainTree rebalancing code has been updated to be more
	understandable. This ChangeLog entry is made just to make a note
	of this change. The change should not cause any observable
	difference whatsoever.
	(Trac# 2811, git 7c0bad1643af13dedf9356e9fb3a51264b7481de)

649.	[func]		muks
	The default b10-xfrout also_notify port has been changed from
	0 to 53.
	(Trac# 2925, git 8acbf043daf590a9f2ad003e715cd4ffb0b3f979)

648.	[func]		tmark
	Moved classes pertaining to sending and receiving
	NameChangeRequests from src/bin/d2 into their own library,
	libdhcp_ddns, in src/lib/dhcp_ddns.  This allows the
	classes to be shared between DHDCP-DDNS and its clients,
	such as the DHCP servers.
	(Trac# 3065, git 3d39bccaf3f0565152ef73ec3e2cd03e77572c56)

647.	[func]		tmark
	Added initial implementation of classes for sending
	and receiving NameChangeRequests between DHCP-DDNS
	and its clients such as DHCP. This includes both
	abstract classes and a derivation which traffics
	requests across UDP sockets.
	(Trac #3008, git b54530b4539cec4476986442e72c047dddba7b48)

646.	[func]		stephen
	Extended the hooks framework to add a "validate libraries" function.
	This will be used to check libraries specified during BIND 10
	configuration.
	(Trac #3054, git 0f845ed94f462dee85b67f056656b2a197878b04)

645.	[func]		tomek
	Added initial set of hooks (pkt4_receive, subnet4_select,
	lease4_select, pkt4_send) to the DHCPv4 server.
	(Trac #2994, git be65cfba939a6a7abd3c93931ce35c33d3e8247b)

644.	[func]		marcin
	b10-dhcp4, b10-dhcp6: Implemented selection of the interfaces
	that server listens on, using Configuration Manager. It is
	possible to specify interface names explicitly or use asterisk
	to specify that server should listen on all available interfaces.
	Sockets are reopened according to the new configuration as
	soon as it is committed.
	(Trac #1555, git f48a3bff3fbbd15584d788a264d5966154394f04)

643.	[bug]		muks
	When running some unittests as root that depended on insufficient
	file permissions, the tests used to fail because the root user
	could still access such files. Such tests are now skipped when
	they are run as the root user.
	(Trac #3056, git 92ebabdbcf6168666b03d7f7fbb31f899be39322)

642.	[func]		tomek
	Added initial set of hooks (pkt6_receive, subnet6_select,
	lease6_select, pkt6_send) to the DHCPv6 server.
	(Trac #2995, git d6de376f97313ba40fef989e4a437d184fdf70cc)

641.	[func]		stephen
	Added the hooks framework. This allows shared libraries of
	user-written functions to be loaded at run-time and the
	functions called during packet processing.
	(Trac #2980, git 82c997a72890a12af135ace5b9ee100e41c5534e)

640.	[func]		marcin
	b10-dhcp-ddns: Implemented DNSClient class which implements
	asynchronous DNS updates using UDP. The TCP and TSIG support
	will be	implemented at later time. Nevertheless, class API
	accommodates the use of TCP and TSIG.
	(Trac #2977, git 5a67a8982baa1fd6b796c063eeb13850c633702c)

639.	[bug]		muks
	Added workaround for build failure on Fedora 19 between GCC 4.8.x
	and boost versions less than 1.54. Fedora 19 currently ships
	boost-1.53.
	(Trac #3039, git 4ef6830ed357ceb859ebb3e5e821a064bd8797bb)

638.	[bug]*		naokikambe
	Per-zone statistics counters are distinguished by zone class,
	e.g. IN, CH, and HS. A class name is added onto a zone name in
	structure of per-zone statistics.
	(Trac #2884, git c0153581c3533ef045a92e68e0464aab00947cbb)

637.	[func]		tmark
	Added initial implementation of NameChangeRequest,
	which embodies DNS update requests sent to DHCP-DDNS
	by its clients.
	(trac3007 git f33bdd59c6a8c8ea883f11578b463277d01c2b70)

636.	[func]		tmark
	Added the initial implementation of configuration parsing for
	DHCP-DDNS.
	(Trac #2957, git c04fb71fa44c2a458aac57ae54eeb1711c017a49)

635.	[func]		marcin
	b10-dhcp-ddns: Implemented DNS Update message construction.
	(Trac #2796, git eac5e751473e238dee1ebf16491634a1fbea25e2)

634.	[bug]		muks
	When processing DDNS updates, we now check the zone more
	thoroughly with the received zone data updates to check if it is
	valid.  If the zone fails validation, we reply with SERVFAIL
	rcode. So, while previously we may have allowed more zone data
	cases without checking which resulted in invalid zones, such
	update requests are now rejected.
	(Trac #2759, git d8991bf8ed720a316f7506c1dd9db7de5c57ad4d)

633.	[func]		jinmei
	b10-memmgr: a new BIND 10 module that manages shared memory
	segments for DNS zone data.  At this point it's runnable but does
	nothing really meaningful for end users; it was added to the
	master branch for further development.
	(Trac #2854, git d05d7aa36d0f8f87b94dba114134b50ca37eabff)

632.	[bug]		marcin
	perfdhcp: Fixed a bug in whereby the application was sporadically
	crashing when timed out packets were garbage collected.
	(Trac #2979, git 6d42b333f446eccc9d0204bcc04df38fed0c31db)

631.	[bug]		muks
	Applied a patch by Tomas Hozza to fix a couple of compile errors
	on Fedora 19 development release.
	(Trac #3001, git 6e42b90971b377261c72d51c38bf4a8dc336664a)

630.	[bug]		muks
	If there is a problem loading the backend module for a type of
	data source, b10-auth would not serve any zones. This behaviour
	has been changed now so that it serves zones from all other usable
	data sources that were configured.
	(Trac #2947, git 9a3ddf1e2bfa2546bfcc7df6d9b11bfbdb5cf35f)

629.	[func]		stephen
	Added first part of the hooks framework.
	(Trac #2794, git d2b107586db7c2deaecba212c891d231d7e54a07)

628.	[func]		y-aharen
	b10-auth: A new statistics item 'qryrecursion' has been introduced.
	The counter is for the number of queries (OpCode=Query) with Recursion
	Desired (RD) bit on.
	(Trac #2796, git 3d291f42cdb186682983aa833a1a67cb9e6a8434)

627.	[func]		tmark
	Logger name for DHCP-DDNS has been changed from "d2_logger" to
	"dhcpddns".  In addition, its log messages now use two suffixes,
	DCTL_ for logs the emanate from the underlying base classes, and
	DHCP_DDNS_ for logs which emanate from DHCP-DDNS specific code
	(Trac #2978, git 5aec5fb20b0486574226f89bd877267cb9116921)

626.	[func]		tmark
	Created the initial implementation of DHCP-DDNS service
	controller class, D2Controller, and the abstract class from
	which it derives, DControllerBase. D2Controller manages the
	lifecycle and BIND10 integration of the DHCP-DDNS application
	process, D2Process. Also note, module name is now
	b10-dhcp-ddns.
	(Trac #2956, git a41cac582e46213c120b19928e4162535ba5fe76)

625.	[bug]*		jinmei
	b10-xfrin/b10-loadzone: b10-xfrin now refers to the unified
	"data_sources" module configuration instead of almost-deprecated
	the Auth/database_file configuration (Note: zonemgr still uses the
	latter, so a secondary server would still need it for the moment).
	Due to this change, b10-xfrin does not auto-generate an initial
	zone for the very first transfer anymore; b10-loadzone has been
	extended with a new -e option for the initial setup.
	(Trac #2946, git 8191aec04c5279c199909f00f0a0b2b8f7bede94)

624.	[bug]		jinmei
	logging: prevented multiple BIND 10 processes from generating
	multiple small log files when they dumped logs to files and try
	to roll over them simultaneously.  This fix relies on a feature of
	underling logging library (log4cplus) version 1.1.0 or higher,
	so the problem can still happen if BIND 10 is built with an older
	version of log4cplus. (But this is expected to happen rarely in
	any case unless a verbose debug level is specified).
	(Trac #1622, git 5da8f8131b1224c99603852e1574b2a1adace236)

623.	[func]		tmark
	Created the initial, bare-bones implementation of DHCP-DDNS
	service process class, D2Process, and the abstract class
	from which it derives, DProcessBase. D2Process will provide
	the DHCP-DDNS specific event loop and business logic.
	(Trac #2955, git dbe4772246039a1257b6492936fda2a8600cd245)

622.	[func]*		jinmei
	b10-xfrin now has tighter control on the choice of IXFR or AXFR
	through zones/request_ixfr configuration item.  It includes
	the new "IXFR only" behavior for some special cases.  b10-xfrin
	now also uses AXFR whenever necessary, so it is now safe to try
	IXFR by default and it's made the default.  The previous
	use_ixfr configuration item was deprecated and triggers startup
	failure if specified; configuration using use_ixfr should be
	updated.
	(Trac #2911, git 8118f8e4e9c0ad3e7b690bbce265a163e4f8767a)

621.	[func]		team
	libdns++: All Rdata classes now use the generic lexer in
	constructors from text. This means that the name fields in such
	RRs in a zone file can now be non-absolute (the origin name in that
	context will be used), e.g., when loaded by b10-loadzone. Note
	that the existing string constructors for these Rdata classes also
	use the generic lexer, and they now expect an absolute name (with
	the trailing '.') in the name fields.
	(Trac #2522, git ea97070cf6b41299351fc29af66fa39c6465d56a)
	(Trac #2521, git c6603decaadcd33ccf9aee4a7b22447acec4b7f6)
	(See also ChangeLog 594, 564, 545)

620.	[bug]		jinmei
	b10-auth now returns SERVFAIL to queries for a zone that is
	configured to be loaded in-memory but isn't due to load time
	errors (missing zone file or errors in the zone file, etc).
	Such zones were previously treated as non existent and would
	result in REFUSED or unintentional match against less specific
	zones.  The revised behavior is also compatible with BIND 9.
	(Trac #2905, git 56ee9810fdfb5f86bd6948e6bf26545ac714edd8)

619.	[bug]		jinmei
	b10-xfrout now uses blocking send for xfr response messages
	to prevent abrupt termination of the stream due to a slower
	client or narrower network bandwidth.
	(Trac #2934, git bde0e94518469557c8b455ccbecc079a38382afd)

618.	[func]*		marcin
	b10-dhcp4: Added the ability for the server to respond to a
	directly connected client which does not yet have an IP address.
	On Linux, the server will unicast the response to the client's
	hardware address and the 'yiaddr' (the client's new IP
	address). Sending a response to the unicast address prevents other
	(not interested) hosts from receiving the server response. This
	capability is not yet implemented on non-Linux Operating Systems
	where, in all cases, the server responds to the broadcast
	address. The logic conforms to section 4.1 of RFC 2131.
	(Trac #2902, git c2d40e3d425f1e51647be6a717c4a97d7ca3c29c)

617.	[bug]		marcin
	b10-dhcp4: Fixed a bug whereby the domain-name option was encoded
	as FQDN (using technique described in RFC1035) instead of a string.
	Also, created new class which represents an option carrying a single
	string value. This class is now used for all standard options of
	this kind.
	(Trac #2786, git 96b1a7eb31b16bf9b270ad3d82873c0bd86a3530)

616.	[doc]		stephen
	Added description to the DHCP "Database Back-Ends" section of the
	BIND 10 Developer's Guide about how to set up a MySQL database for
	testing the DHCP MySQL backend.
	(Trac #2653, git da3579feea036aa2b7d094b1c260a80a69d2f9aa)

615.	[bug]		jinmei
	b10-auth: Avoid referencing to a freed object when authoritative
	server addresses are reconfigured.  It caused a crash on a busy
	server during initial startup time, and the same crash could also
	happen if listen_on parameters are reconfigured at run time.
	(Trac #2946, git d5f2a0d0954acd8bc33aabb220fab31652394fcd)

614.	[func]		tmark
	b10-d2: Initial DHCP-DDNS (a.k.a. D2) module implemented.
	Currently it does nothing useful, except for providing the
	skeleton implementation to be expanded in the future.
	(Trac #2954, git 392c5ec5d15cd8c809bc9c6096b9f2bfe7b8c66a)

613.	[func]		jinmei
	datasrc: Error handling in loading zones into memory is now more
	consistent and convenient: data source configuration does not fail
	due to zones configured to be loaded into memory but not available
	in the data source, just like the case of missing zone file for
	the MasterFiles type of data source.  Also, zones that aren't
	loaded into memory due to errors can now be reloaded for b10-auth
	using the bindctl Auth loadzone command after fixing the error,
	without reconfiguring the entire data source.
	(Trac #2851, git a3d4fe8a32003534150ed076ea0bbf80e1fcc43c)

612.	[func]		tomek
	b10-dhcp6: Support for relayed DHCPv6 traffic has been added.
	(Trac #2898, git c3f6b67fa16a07f7f7ede24dd85feaa7c157e1cb)

611.	[func]		naokikambe
	Added Xfrin statistics items such as the number of successful
	transfers.  These are per-zone type counters.  Their values can be
	obtained with zone names by invoking "Stats show Xfrin" via bindctl
	while Xfrin is running.
	(Trac #2252, git e1a0ea8ef5c51b9b25afa111fbfe9347afbe5413)

bind10-1.1.0beta2 released on May 10, 2013

610.	[bug]		muks
	When the sqlite3 program is not available on the system (in
	PATH), we no longer attempt to run some tests which depend
	on it.
	(Trac #1909, git f85b274b85b57a094d33ca06dfbe12ae67bb47df)

609.	[bug]		jinmei
	Handled some rare error cases in DNS server classes correctly.
	This fix specifically solves occasional crash of b10-auth due to
	errors caused by TCP DNS clients.  Also, as a result of cleanups
	with the fix, b10-auth should now be a little bit faster in
	handling UDP queries: in some local experiments it ran about 5%
	faster.
	(Trac #2903, git 6d3e0f4b36a754248f8a03a29e2c36aef644cdcc)

608.	[bug]		jinmei
	b10-cmdctl: fixed a hangup problem on receiving the shutdown
	command from bindctl.  Note, however, that cmdctl is defined as
	a "needed" module by default, so shutting down cmdctl would cause
	shutdown of the entire BIND 10 system anyway, and is therefore
	still not very useful in practice.
	(Trac #2712, git fa392e8eb391a17d30550d4b290c975710651d98)

607.	[bug]		jinmei
	Worked around some unit test regressions on FreeBSD 9.1 due to
	a binary compatibility issue between standard and system
	libraries (http://www.freebsd.org/cgi/query-pr.cgi?pr=175453).
	While not all tests still pass, main BIND 10 programs should
	generally work correctly.  Still, there can be odd run time
	behavior such as abrupt crash instead of graceful shutdown
	when some fatal event happens, so it's generally discouraged to
	use BIND 10 on FreeBSD 9.1 RELEASE.  According to the above
	bug report for FreeBSD, it seems upgrading or downgrading the
	FreeBSD version will solve this problem.
	(Trac #2887, git 69dfb4544d9ded3c10cffbbfd573ae05fdeb771f)

606.	[bug]		jinmei
	b10-xfrout now correctly stops sending notify requests once it
	receives a valid response.  It previously handled it as if the
	requests are timed out and resent it a few times in a short
	period.
	(Trac #2879, git 4c45f29f28ae766a9f7dc3142859f1d0000284e1)

605.	[bug]		tmark
	Modified perfdhcp to calculate the times displayed for packet sent
	and received as time elapsed since perfdhcp process start time.
	Previously these were times since the start of the epoch.
	However the large numbers involved caused loss of precision
	in the calculation of the test statistics.
	(Trac #2785, git e9556924dcd1cf285dc358c47d65ed7c413e02cf)

604.	[func]		marcin
	libdhcp++: abstracted methods which open sockets and send/receive
	DHCP4 packets to a separate class. Other classes will be derived
	from it to implement OS-specific methods of DHCPv4 packets filtering.
	The primary purpose for this change is to add support for Direct
	DHCPv4 response to a client which doesn't have an address yet on
	different OSes.
	(Trac #991, git 33ffc9a750cd3fb34158ef676aab6b05df0302e2)

603.	[func]		tmark
	The directory in which the b10-dhcp4 and b10-dhcp6 server id files has
	been changed from the local state directory (set by the "configure"
	--localstatedir switch) to the "bind10" subdirectory of it. After an
	upgrade, server id files in the former location will be orphaned and
	should be manually removed.
	(Trac #2770, git a622140d411b3f07a68a1451e19df36118a80650)

602.	[bug]		tmark
	Perfdhcp will now exit gracefully if the command line argument for
	IP version (-4 or -6) does not match the command line argument
	given for the server. Prior to this perfdhcp would core when given
	an IP version of -6 but a valid IPv4 address for server.
	(Trac #2784, git 96b66c0c79dccf9a0206a45916b9b23fe9b94f74)

601.	[bug]*		jinmei, vorner
	The "delete record" interface of the database based data source
	was extended so that the parameter includes reversed name in
	addition to the actual name.  This may help the underlying
	accessor implementation if reversed names are more convenient
	for the delete operation.  This was the case for the SQLite3
	accessor implementation, and it now performs delete operations
	much faster.  At a higher level, this means IXFR and DDNS Updates
	to the sqlite3 database are no longer so slow on large zones as
	they were before.
	(Trac #2877, git 33bd949ac7288c61ed0a664b7329b50b36d180e5)

600.	[bug]		tmark
	Changed mysql_lease_mgr to set the SQL mode option to STRICT. This
	causes mysql it to treat invalid input data as an error. Rather than
	"successfully" inserting a too large value by truncating it, the
	insert will fail, and the lease manager will throw an exception.
	Also, attempts to create a HWAddr (hardware address) object with
	too long an array of data now throw an exception.
	(Trac #2387, git cac02e9290600407bd6f3071c6654c1216278616)

599.	[func]		tomek
	libdhcp++: Pkt6 class is now able to parse and build relayed DHCPv6
	messages.
	(Trac #2827, git 29c3f7f4e82d7e85f0f5fb692345fd55092796b4)

bind10-1.1.0beta1 released on April 4, 2013

598.	[func]*		jinmei
	The separate "static" data source is now deprecated as it can be
	served in the more generic "MasterFiles" type of data source.
	This means existing configuration may not work after an update.
	If "config show data_sources/classes/CH[0]" on bindctl contains a
	"static" type of data source, you'll need to update it as follows:
	> config set data_sources/classes/CH[0]/type MasterFiles
	> config set data_sources/classes/CH[0]/params {"BIND": =>
	  "<the value of current data_sources/classes/CH[0]/params>"}
	> config set data_sources/classes/CH[0]/cache-enable true
	> config commit
	(Same for CH[1], CH[2], IN[0], etc, if applicable, although it
	should be very unlikely in practice.  Also note: '=>' above
	indicates the next line is actually part of the command.  Do
	not type in this "arrow").
	(Part of Trac #2833, git 0363b4187fe3c1a148ad424af39e12846610d2d7)

597.	[func]		tmark
	b10-dhcp6: Added unit tests for handling requests when no
	IPv6 subnets are configured/defined. Testing these conditions
	was overlooked during implementation of Trac #2719.
	(Trac #2721, git ce7f53b2de60e2411483b4aa31c714763a36da64)

596.	[bug]		jinmei
	Added special handling for the case where b10-auth receives a
	NOTIFY message, but zonemgr isn't running. Previously this was
	logged as a communications problem at the ERROR level, resulting
	in increasing noise when zonemgr is intentionally stopped. Other
	than the log level there is no change in externally visible
	behavior.
	(Trac #2562, git 119eed9938b17cbad3a74c823aa9eddb7cd337c2)

595.	[bug]		tomek
	All DHCP components now gracefully refuse to handle too short
	DUIDs and client-id.
	(Trac #2723, git a043d8ecda6aff57922fe98a33c7c3f6155d5d64)

594.	[func]		muks, pselkirk
	libdns++: the NSEC, DS, DLV, and AFSDB Rdata classes now use the
	generic lexer in constructors from text.  This means that the name
	fields in such RRs in a zone file can now be non-absolute (the
	origin name in that context will be used), e.g., when loaded by
	b10-loadzone.
	(Trac #2386, git dc0f34afb1eccc574421a802557198e6cd2363fa)
	(Trac #2391, git 1450d8d486cba3bee8be46e8001d66898edd370c)

593.	[func]		jelte
	Address + port output and logs is now consistent according to our
	coding guidelines, e.g. <address>:<port> in the case of IPv4, and
	[<address>]:<port> in the case of IPv6, instead of <address>#<port>
	(Trac #1086, git bcefe1e95cdd61ee4a09b20522c3c56b315a1acc)

592.	[bug]		jinmei
	b10-auth and zonemgr now handle some uncommon NOTIFY messages more
	gracefully: auth immediately returns a NOTAUTH response if the
	server does not have authority for the zone (the behavior
	compatible with BIND 9) without bothering zonemgr; zonemgr now
	simply skips retransfer if the specified zone is not in its
	secondary zone list, instead of producing noisy error logs.
	(Trac #1938, git 89d7de8e2f809aef2184b450e7dee1bfec98ad14)

591.	[func]		vorner
	Ported the remaining tests from the old shell/perl based system to
	lettuce. Make target `systest' is now gone. Currently, the lettuce
	tests are in git only, not part of the release tarball.
	(Trac #2624, git df1c5d5232a2ab551cd98b77ae388ad568a683ad)

590.	[bug]		tmark
	Modified "include" statements in DHCP MySQL lease manager code to
	fix build problems if MySQL is installed in a non-standard location.
	(Trac #2825, git 4813e06cf4e0a9d9f453890557b639715e081eca)

589.	[bug]		jelte
	b10-cmdctl now automatically re-reads the user accounts file when
	it is updated.
	(Trac #2710, git 16e8be506f32de668699e6954f5de60ca9d14ddf)

588.	[bug]*		jreed
	b10-xfrout: Log message id XFROUT_QUERY_QUOTA_EXCCEEDED
	changed to XFROUT_QUERY_QUOTA_EXCEEDED.
	(git be41be890f1349ae4c870a887f7acd99ba1eaac5)

587.	[bug]		jelte
	When used from python, the dynamic datasource factory now
	explicitly loads the logging messages dictionary, so that correct
	logging messages does not depend on incidental earlier import
	statements. Also, the sqlite3-specific log messages have been moved
	from the general datasource library to the sqlite3 datasource
	(which also explicitly loads its messages).
	(Trac #2746, git 1c004d95a8b715500af448683e4a07e9b66ea926)

586.	[func]		marcin
	libdhcp++: Removed unnecessary calls to the function which
	validates option definitions used to create instances of options
	being decoded in the received packets. Eliminating these calls
	lowered the CPU utilization by the server by approximately 10%.
	Also, added the composite search indexes on the container used to
	store DHCP leases by Memfile backend. This resulted in the
	significant performance rise when using this backend to store
	leases.
	(Trac #2701, git b96a30b26a045cfaa8ad579b0a8bf84f5ed4e73f)

585.	[func]		jinmei, muks
	The zone data loader now accepts RRs in any order during load.
	Before it used to reject adding non-consecutive RRsets. It
	expected records for a single owner name and its type to be
	grouped together. These restrictions are now removed.  It now also
	suppresses any duplicate RRs in the zone file when loading them
	into memory.
	(Trac #2440, git 232307060189c47285121f696d4efb206f632432)
	(Trac #2441, git 0860ae366d73314446d4886a093f4e86e94863d4)

584.	[bug]		jinmei
	Fixed build failure with Boost 1.53 (and probably higher) in the
	internal utility library.  Note that with -Werror it may still
	fail, but it's due to a Boost bug that is reportedly fixed in their
	development trunk.  See https://svn.boost.org/trac/boost/ticket/8080
	Until the fix is available in a released Boost version you may need
	to specify the --without-werror configure option to build BIND 10.
	(Trac #2764, git ca1da8aa5de24358d7d4e7e9a4625347457118cf)

583.	[func]*		jelte
	b10-cmdctl-usermgr has been updated and its options and arguments
	have changed; it now defaults to the same accounts file as
	b10-cmdctl defaults to. It can now be used to remove users from the
	accounts file as well, and it now accepts command-line arguments to
	specify the username and password to add or remove, in which case
	it will not prompt for them.
	Note that using a password on the command line is not recommended,
	as this can be viewed by other users.
	(Trac #2713, git 9925af3b3f4daa47ba8c2eb66f556b01ed6f0502)

582.	[func]		naokikambe
	New statistics items related unixdomain sockets added into Xfrout :
	open, openfail, close, bindfail, acceptfail, accept, senderr, and
	recverr.  Their values can be obtained by invoking "Stats show Xfrout"
	via bindctl while Xfrout is running.
	(Trac #2225, git 6df60554683165adacc2d1c3d29aa42a0c9141a1)

581.	[func]*		y-aharen
	Added statistics items in b10-auth based on
	http://bind10.isc.org/wiki/StatisticsItems. Qtype counters are
	dropped as it requires further spec design discussion.
	(Trac #2154, Trac #2155,
	             git 61d7c3959eb991b22bc1c0ef8f4ecb96b65d9325)
	(Trac #2157, git e653adac032f871cbd66cd500c37407a56d14589)

bind10-1.0.0-rc released on February 14, 2013

580.	[func]*		muks
	There is no longer a default user account. The old default account
	with username 'root' has been removed. In a fresh installation of
	BIND 10, the administrator has to configure a user account using
	the b10-cmdctl-usermgr program.
	(Trac #2641, git 54e8f4061f92c2f9e5b8564240937515efa6d934)

579.	[bug]		jinmei
	libdatasrc/b10-auth: corrected some corner cases in query handling
	of in-memory data source that led to the following invalid/odd
	responses from b10-auth:
	- duplicate RRs in answer and additional for type ANY query
	- incorrect NSEC for no error, no data (NXRRSET) response that
	  matches a wildcard
	(Trac #2585, git abe78fae4ba3aca5eb01806dd4e05607b1241745)

578.	[bug]		jinmei
	b10-auth now returns closest encloser NSEC3 proof to queries for
	an empty non terminal derived from an Opt-Out NSEC3 RR, as clarified
	in errata 3441 for RFC5155.  Previously it regarded such case as
	broken zone and returned SERVFAIL.
	(Trac #2659, git 24c235cb1b379c6472772d340e21577c3460b742)

577.	[func]		muks
	Added an SQLite3 index on records(rname, rdtype). This decreases
	insert performance by ~28% and adds about ~20% to the file size,
	but increases zone iteration performance. As it introduces a new
	index, a database upgrade would be required.
	(Trac #1756, git 9b3c959af13111af1fa248c5010aa33ee7e307ee)

576.	[bug]		tmark, tomek
	b10-dhcp6: Fixed bug when the server aborts operation when
	receiving renew and there are no IPv6 subnets configured.
	(Trac #2719, git 3132b8b19495470bbfd0f2ba0fe7da443926034b)

575.	[bug]		marcin
	b10-dhcp6: Fixed the bug whereby the subnet for the incoming
	packet was selected using only its source address. The subnet
	is now selected using either source address or the name of the
	server's interface on which the packet has been received.
	(Trac #2704, git 1cbacf19a28bdae50bb9bd3767bca0147fde37ed)

574.	[func]		tmark
	b10-dhcp4, b10-dhcp6: Composite key indexes were added to the lease
	tables to reduce lease search time. The lease4 table now has two
	additional indexes: a) hwaddr/subnet_id and b) client_id/subnet_id.
	The lease6 now has the one additional index: iaid/subnet_id/duid.
	Adding these indexes significantly improves lease acquisition
	performance.
	(Trac #2699, #2703, git 54bbed5fcbe237c5a49b515ae4c55148723406ce)

573.	[bug]		stephen
	Fixed problem whereby the DHCP server crashed if it ran out of
	addresses.  Such a condition now causes a packet to be returned
	to the client refusing the allocation of an address.
	(Trac #2681, git 87ce14cdb121b37afb5b1931af51bed7f6323dd6)

572.	[bug]		marcin
	perfdhcp: Fixed bug where the command line switches used to
	run the perfdhcp where printed as ASCII codes.
	(Trac #2700, git b8d6b949eb7f4705e32fbdfd7694ca2e6a6a5cdc)

571.	[build]		jinmei
	The ./configure script can now handle output from python-config
	--ldflags that contains a space after -L switches.  This fixes
	failure reported on some Solaris environments.
	(Trac #2661, git e6f86f2f5eec8e6003c13d36804a767a840d96d6)

570.	[bug]		tmark, marcin, tomek
	b10-dhcp4: Address renewal now works properly for DHCPv4 clients
	that do not send client ID.
	(Trac #2702, git daf2abe68ce9c111334a15c14e440730f3a085e2)

569.	[bug]		tomek
	b10-dhcp4: Fix bug whereby a DHCP packet without a client ID
	could crash the MySQL lease database backend.
	(Trac #2697, git b5e2be95d21ed750ad7cf5e15de2058aa8bc45f4)

568.	[func]		muks
	Various message IDs have been renamed to remove the word 'ERROR'
	from them when they are not logged at ERROR severity level.
	(Trac #2672, git 660a0d164feaf055677f375977f7ed327ead893e)

567.	[doc]		marcin, stephen, tomek
	Update DHCP sections of the BIND 10 guide.
	(Trac #2657, git 1d0c2004865d1bf322bf78d13630d992e39179fd)

566.	[func]*		jinmei
	libdns++/Python isc.dns: In Python isc.dns, function style
	constants for RRType, RRClass, Rcode and Opcode were deprecated
	and replaced with straightforward object constants, e.g., from
	RRType.AAAA() to RRType.AAAA.  This is a backward incompatible
	change (see the Trac ticket for a conversion script if needed).
	Also, these constants are now more consistent between C++
	and Python, and RRType constants for all currently standardized
	types are now supported (even if Rdata for these are not yet
	available).
	(Trac #1866 and #2409, git e5005185351cf73d4a611407c2cfcd163f80e428)

565.	[func]*		jelte
	The main initializer script (formerly known as either 'bind10',
	'boss', or 'bob'), has been renamed to b10-init (and Init in
	configuration). Configuring which components are run is henceforth
	done through '/Init/components', and the sbin/bind10 script is now
	simply a shellscript that runs b10-init. Existing configuration is
	automatically updated. NOTE: once configuration with this update
	has been saved (by committing any new change with bindctl), you
	cannot run older versions of BIND 10 anymore with this configuration.
	(Trac #1901, git bae3798603affdb276f370c1ac6b33b011a5ed4f)

564.	[func]		muks
	libdns++: the CNAME, DNAME, MX, NS, PTR and SRV Rdata classes now
	use the generic lexer in constructors from text.  This means that
	the name fields in such RRs in a zone file can now be non-absolute
	(the origin name in that context will be used), e.g., when loaded
	by b10-loadzone. One additional change to the libdns++ API is that
	the existing string constructors for these Rdata classes also use
	the generic lexer, and they now expect an absolute name (with the
	trailing '.') in the name fields.
	(Trac #2390, git a01569277cda3f78b1171bbf79f15ecf502e81e2)
	(Trac #2656, git 5a0d055137287f81e23fbeedd35236fee274596d)

563.	[build]		jinmei
	Added --disable-rpath configure option to avoid embedding library
	paths to binaries.  Patch from Adam Tkac.
	(Trac #2667, git 1c50c5a6ee7e9675e3ab154f2c7f975ef519fca2)

562.	[func]*		vorner
	The b10-xfrin now performs basic sanity check on just received
	zone. It'll reject severely broken zones (such as missing NS
	records).
	(Trac #2439, git 44699b4b18162581cd1dd39be5fb76ca536012e6)

561.	[bug]		kambe, jelte
	b10-stats-httpd no longer dumps request information to the console,
	but uses the bind10 logging system. Additionally, the logging
	identifiers have been changed from STATHTTPD_* to STATSHTTPD_*
	(Trac #1897, git 93716b025a4755a8a2cbf250a9e4187741dbc9bb)

560.	[bug]		jinmei
	b10-auth now sets the TTL of SOA RR for negative responses to
	the minimum of the RR TTL and the minimum TTL of the SOA RDATA
	as specified in RFC2308; previously the RR TTL was always used.
	The ZoneFinder class was extended partly for implementing this
	and partly for allowing further optimization.
	(Trac #2309 and #2635, git ee17e979fcde48b59d91c74ac368244169065f3b)

559.	[bug]		jelte
	b10-cmdctl no longer aborts on basic file issues with its https
	certificate or private key file. It performs additional checks, and
	provides better error logs if these fail. Additionally, bindctl
	provides a better error report if it is unable to connect over
	https connection. This issue could occur if BIND 10 was installed
	with root privileges but then started as a normal user.
	(Trac #2595, git 09b1a2f927483b407d70e98f5982f424cc872149)

558.	[func]		marcin
	b10-dhcp4: server now adds configured options to its
	responses to a client when client requests them.
	A few basic options: Routers, Domain Name, Domain
	Name Servers and Subnet Mask are added regardless
	if client requested them or not.
	(Trac #2591, git aeec2dc1b9c511d17971ac63138576c37e7c5164)

557.	[doc]		stephen
	Update DHCP sections of the BIND 10 guide.
	(Trac #2642, git e5faeb5fa84b7218fde486347359504cf692510e)

556.	[bug]		marcin
	Fixed DHCP servers configuration whereby the servers did not
	receive a configuration stored in the database on their startup.
	Also, the configuration handler function now uses full configuration
	instead of partial to configure the server. This guarantees that
	dependencies between various configuration parameters are
	fulfilled.
	(Trac #2637, git 91aa998226f1f91a232f2be59a53c9568c4ece77)

555.	[func]		marcin
	The encapsulated option space name can be specified for
	a DHCP option. It comprises sub-options being sent within
	an option that encapsulates this option space.
	(Trac #2314, git 27e6119093723a1e46a239ec245a8b4b10677635)

554.	[func]		jinmei
	b10-loadzone: improved completion log message and intermediate
	reports: It now logs the precise number of loaded RRs on
	completion, and intermediate reports show additional information
	such as the estimated progress in percentage and estimated time
	to complete.
	(Trac #2574, git 5b8a824054313bdecb8988b46e55cb2e94cb2d6c)

553.	[func]		stephen
	Values of the parameters to access the DHCP server lease database
	can now be set through the BIND 10 configuration mechanism.
	(Trac #2559, git 6c6f405188cc02d2358e114c33daff58edabd52a)

552.	[bug]		shane
	Build on Raspberry PI.
	The main issue was use of char for reading from input streams,
	which is incorrect, as EOF is returned as an int -1, which would
	then get cast into a char -1.
	A number of other minor issues were also fixed.
	(Trac #2571, git 525333e187cc4bbbbde288105c9582c1024caa4a)

551.	[bug]		shane
	Kill msgq if we cannot connect to it on startup.
	When the boss process was unable to connect to the msgq, it would
	exit. However, it would leave the msgq process running. This has
	been fixed, and the msgq is now stopped in this case.
	(Trac #2608, git 016925ef2437e0396127e135c937d3a55539d224)

550.	[func]		tomek
	b10-dhcp4: The DHCPv4 server now generates a server identifier
	the first time it is run. The identifier is preserved in a file
	across server restarts.
	b10-dhcp6: The server identifier is now preserved in a file across
	server restarts.
	(Trac #2597, git fa342a994de5dbefe32996be7eebe58f6304cff7)

549.	[func]		tomek
	b10-dhcp6: It is now possible to specify that a configured subnet
	is reachable locally over specified interface (see "interface"
	parameter in Subnet6 configuration).
	(Trac #2596, git a70f6172194a976b514cd7d67ce097bbca3c2798)

548.	[func]		vorner
	The message queue daemon now appears on the bus. This has two
	effects, one is it obeys logging configuration and logs to the
	correct place like the rest of the modules. The other is it
	appears in bindctl as module (but it doesn't have any commands or
	configuration yet).
	(Trac #2582, git ced31d8c5a0f2ca930b976d3caecfc24fc04634e)

547.	[func]*		vorner
	The b10-loadzone now performs more thorough sanity check on the
	loaded data.  Some of the checks are now fatal and zone failing
	them will be rejected.
	(Trac #2436, git 48d999f1cb59f308f9f30ba2639521d2a5a85baa)

546.	[func]		marcin
	DHCP option definitions can be now created using the
	Configuration Manager. The option definition specifies
	the option code, name and the types of the data being
	carried by the option.  The Configuration Manager
	reports an error on attempt to override standard DHCP
	option definition.
	(Trac #2317, git 71e25eb81e58a695cf3bad465c4254b13a50696e)

545.	[func]		jinmei
	libdns++: the SOA Rdata class now uses the generic lexer in
	constructors from text.  This means that the MNAME and RNAME of an
	SOA RR in a zone file can now be non absolute (the origin name
	in that context will be used), e.g., when loaded by b10-loadzone.
	(Trac #2500, git 019ca218027a218921519f205139b96025df2bb5)

544.	[func]		tomek
	b10-dhcp4: Allocation engine support for IPv4 added. Currently
	supported operations are server selection (Discover/Offer),
	address assignment (Request/Ack), address renewal (Request/Ack),
	and address release (Release). Expired leases can be reused.
	Some options (e.g. Router Option) are still hardcoded, so the
	DHCPv4 server is not yet usable, although its address allocation
	is operational.
	(Trac #2320, git 60606cabb1c9584700b1f642bf2af21a35c64573)

543.	[func]*		jelte
	When calling getFullConfig() as a module, , the configuration is now
	returned as properly-structured JSON.  Previously, the structure had
	been flattened, with all data being labelled by fully-qualified
	element names.
	(Trac #2619, git bed3c88c25ea8f7e951317775e99ebce3340ca22)

542.	[func]		marcin
	Created OptionSpace and OptionSpace6 classes to represent DHCP
	option spaces. The option spaces are used to group instances
	and definitions of options having unique codes. A special type
	of option space is the so-called "vendor specific option space"
	which groups sub-options sent within Vendor Encapsulated Options.
	The new classes are not used yet but they will be used once
	the creation of option spaces by configuration manager is
	implemented.
	(Trac #2313, git 37a27e19be874725ea3d560065e5591a845daa89)

541.	[func]		marcin
	Added routines to search for configured DHCP options and their
	definitions using name of the option space they belong to.
	New routines are called internally from the DHCPv4 and DHCPv6
	servers code.
	(Trac #2315, git 741fe7bc96c70df35d9a79016b0aa1488e9b3ac8)

540.	[func]		marcin
	DHCP Option values can be now specified using a string of
	tokens separated with comma sign. Subsequent tokens are used
	to set values for corresponding data fields in a particular
	DHCP option. The format of the token matches the data type
	of the corresponding option field: e.g. "192.168.2.1" for IPv4
	address, "5" for integer value etc.
	(Trac #2545, git 792c129a0785c73dd28fd96a8f1439fe6534a3f1)

539.	[func]		stephen
	Add logging to the DHCP server library.
	(Trac #2524, git b55b8b6686cc80eed41793c53d1779f4de3e9e3c)

538.	[bug]		muks
	Added escaping of special characters (double-quotes, semicolon,
	backslash, etc.) in text-like RRType's toText() implementation.
	Without this change, some TXT and SPF RDATA were incorrectly
	stored in SQLite3 datasource as they were not escaped.
	(Trac #2535, git f516fc484544b7e08475947d6945bc87636d4115)

537.	[func]		tomek
	b10-dhcp6: Support for RELEASE message has been added. Clients
	are now able to release their non-temporary IPv6 addresses.
	(Trac #2326, git 0974318566abe08d0702ddd185156842c6642424)

536.	[build]		jinmei
	Detect a build issue on FreeBSD with g++ 4.2 and Boost installed via
	FreeBSD ports at ./configure time.  This seems to be a bug of
	FreeBSD	ports setup and has been reported to the maintainer:
	http://www.freebsd.org/cgi/query-pr.cgi?pr=174753
	Until it's fixed, you need to build BIND 10 for FreeBSD that has
	this problem with specifying --without-werror, with clang++
	(development version), or with manually extracted Boost header
	files (no compiled Boost library is necessary).
	(Trac #1991, git 6b045bcd1f9613e3835551cdebd2616ea8319a36)

535.	[bug]		jelte
	The log4cplus internal logging mechanism has been disabled, and no
	output from the log4cplus library itself should be printed to
	stderr anymore. This output can be enabled by using the
	compile-time option --enable-debug.
	(Trac #1081, git db55f102b30e76b72b134cbd77bd183cd01f95c0)

534.	[func]*		vorner
	The b10-msgq now uses the same logging format as the rest
	of the system. However, it still doesn't obey the common
	configuration, as due to technical issues it is not able
	to read it yet.
	(git 9e6e821c0a33aab0cd0e70e51059d9a2761f76bb)

bind10-1.0.0-beta released on December 20, 2012

533.	[build]*		jreed
	Changed the package name in configure.ac from bind10-devel
	to bind10. This means the default sub-directories for
	etc, include, libexec, share, share/doc, and var are changed.
	If upgrading from a previous version, you may need to move
	and update your configurations or change references for the
	old locations.
	(git bf53fbd4e92ae835280d49fbfdeeebd33e0ce3f2)

532.	[func]		marcin
	Implemented configuration of DHCPv4 option values using
	the configuration manager. In order to set values for the
	data fields carried by a particular option, the user
	specifies a string of hexadecimal digits that is converted
	to binary data and stored in the option buffer. A more
	user-friendly way of specifying option content is planned.
	(Trac #2544, git fed1aab5a0f813c41637807f8c0c5f8830d71942)

531.	[func]		tomek
	b10-dhcp6: Added support for expired leases. Leases for IPv6
	addresses that are past their valid lifetime may be recycled, i.e.
	relocated to other clients if needed.
	(Trac #2327, git 62a23854f619349d319d02c3a385d9bc55442d5e)

530.	[func]*		team
	b10-loadzone was fully overhauled.  It now uses C++-based zone
	parser and loader library, performing stricter checks, having
	more complete support for master file formats, producing more
	helpful logs, is more extendible for various types of data
	sources, and yet much faster than the old version.  In
	functionality the new version should be generally backwards
	compatible to the old version, but there are some
	incompatibilities: name fields of RDATA (in NS, SOA, etc) must
	be absolute for now; due to the stricter checks some input that was
	(incorrectly) accepted by the old version may now be rejected;
	command line options and arguments are not compatible.
	(Trac #2380, git 689b015753a9e219bc90af0a0b818ada26cc5968)

529.	[func]*		team
	The in-memory data source now uses a more complete master
	file parser to load textual zone files.  As of this change
	it supports multi-line RR representation and more complete
	support for escaped and quoted strings.  It also produces
	more helpful log messages when there is an error in the zone
	file.  It will be enhanced as more specific tasks in the
	#2368 meta ticket are completed.  The new parser is generally
	backward compatible to the previous one, but due to the
	tighter checks some input that has been accepted so far
	could now be rejected, so it's advisable to check if you
	use textual zone files directly loaded to memory.
	(Trac #2470, git c4cf36691115c15440b65cac16f1c7fcccc69521)

528.	[func]		marcin
	Implemented definitions for DHCPv4 option definitions identified
	by option codes: 1 to 63, 77, 81-82, 90-92, 118-119, 124-125.
	These definitions are now used by the DHCPv4 server to parse
	options received from a client.
	(Trac #2526, git 50a73567e8067fdbe4405b7ece5b08948ef87f98)

527.	[bug]		jelte
	Fixed a bug in the synchronous UDP server code where unexpected
	errors from ASIO or the system libraries could cause b10-auth to
	stop. In asynchronous mode these errors would be ignored
	completely. Both types have been updated to report the problem with
	an ERROR log message, drop the packet, and continue service.
	(Trac #2494, git db92f30af10e6688a7dc117b254cb821e54a6d95)

526.	[bug]		stephen
	Miscellaneous fixes to DHCP code including rationalisation of
	some methods in LeaseMgr and resolving some Doxygen/cppcheck
	issues.
	(Trac #2546, git 0140368ed066c722e5d11d7f9cf1c01462cf7e13)

525.	[func]		tomek
	b10-dhcp4: DHCPv4 server is now able to parse configuration. It
	is possible to specify IPv4 subnets with dynamic pools within
	them. Although configuration is accepted, it is not used yet. This
	will be implemented shortly.
	(Trac #2270, git de29c07129d41c96ee0d5eebdd30a1ea7fb9ac8a)

524.	[func]		tomek
	b10-dhcp6 is now able to handle RENEW messages. Leases are
	renewed and REPLY responses are sent back to clients.
	(Trac #2325, git 7f6c9d057cc0a7a10f41ce7da9c8565b9ee85246)

523.	[bug]		muks
	Fixed a problem in inmem NSEC3 lookup (for, instance when using a
	zone with no non-apex names) which caused exceptions when the zone
	origin was not added as an explicit NSEC3 record.
	(Trac #2503, git 6fe86386be0e7598633fe35999112c1a6e3b0370)

522.	[func]*		jelte
	Configuration of TSIG keys for b10-xfrin has changed; instead of
	specifying the full TSIG key (<name>:<base64>:<algo>) it now expects
	just the name, and uses the global TSIG Key Ring like all the other
	components (configuration list /tsig_keys/keys).
	Note: this is not automatically updated, so if you use TSIG in
	xfrin, you need to update your configuration.
	(Trac #1351, git e65b7b36f60f14b7abe083da411e6934cdfbae7a)

521.	[func]		marcin
	Implemented definitions for DHCPv6 standard options identified
	by codes up to 48. These definitions are now used by the DHCPv6
	server to create instances of options being sent to a client.
	(Trac #2491, git 0a4faa07777189ed9c25211987a1a9b574015a95)

520.	[func]		jelte
	The system no longer prints initial log messages to stdout
	regardless of what logging configuration is present, but it
	temporarily stores any log messages until the configuration is
	processed. If there is no specific configuration, or if the
	configuration cannot be accessed, it will still fall back to stdout.
	Note that there are still a few instances where output is printed,
	these shall be addressed separately.
	Note also that, currently, in case it falls back to stdout (such as
	when it cannot connect to b10-cfgmgr), all log messages are always
	printed (including debug messages), regardless of whether -v was
	used. This shall also be addressed in a future change.
	(Trac #2445, git 74a0abe5a6d10b28e4a3e360e87b129c232dea68)

519.	[bug]		muks
	Fixed a problem in inmem NSEC lookup which caused returning an
	incorrect NSEC record or (in rare cases) assert failures
	when a non-existent domain was queried, which was a sub-domain of
	a domain that existed.
	(Trac #2504, git 835553eb309d100b062051f7ef18422d2e8e3ae4)

518.	[func]		stephen
	Extend DHCP MySQL backend to handle IPv4 addresses.
	(Trac #2404, git ce7db48d3ff5d5aad12b1da5e67ae60073cb2607)

517.	[func]		stephen
	Added IOAddress::toBytes() to get byte representation of address.
	Also added convenience methods for V4/V6 address determination.
	(Trac #2396, git c23f87e8ac3ea781b38d688f8f7b58539f85e35a)

516.	[bug]		marcin
	Fixed 'make distcheck' failure when running perfdhcp unit tests.
	The unit tests used to read files from the folder specified
	with the path relative to current folder, thus when the test was
	run from a different folder the files could not be found.
	(Trac #2479, git 4e8325e1b309f1d388a3055ec1e1df98c377f383)

515.	[bug]		jinmei
	The in-memory data source now accepts an RRSIG provided without
	a covered RRset in loading.  A subsequent query for its owner name
	of the covered type would generally result in NXRRSET; if the
	covered RRset is of type NSEC3, the corresponding NSEC3 processing
	would result in SERVFAIL.
	(Trac #2420, git 6744c100953f6def5500bcb4bfc330b9ffba0f5f)

514.	[bug]		jelte
	b10-msgq now handles socket errors more gracefully when sending data
	to clients. It no longer exits with 'broken pipe' errors, and is
	also better at resending data on temporary error codes from send().
	(Trac #2398, git 9f6b45ee210a253dca608848a58c824ff5e0d234)

513.	[func]		marcin
	Implemented the OptionCustom class for DHCPv4 and DHCPv6.
	This class represents an option which has a defined
	structure: a set of data fields of specific types and order.
	It is used to represent those options that can't be
	represented by any other specialized class.
	(Trac #2312, git 28d885b457dda970d9aecc5de018ec1120143a10)

512.	[func]		jelte
	Added a new tool b10-certgen, to check and update the self-signed
	SSL certificate used by b10-cmdctl. The original certificate
	provided has been removed, and a fresh one is generated upon first
	build. See the b10-certgen manpage for information on how to update
	existing installed certificates.
	(Trac #1044, git 510773dd9057ccf6caa8241e74a7a0b34ca971ab)

511.	[bug]		stephen
	Fixed a race condition in the DHCP tests whereby the test program
	spawned a subprocess and attempted to read (without waiting) from
	the interconnecting pipe before the subprocess had written
	anything.  The lack of output was being interpreted as a test
	failure.
	(Trac #2410, git f53e65cdceeb8e6da4723730e4ed0a17e4646579)

510.	[func]		marcin
	DHCP option instances can be created using a collection of strings.
	Each string represents a value of a particular data field within
	an option. The data field values, given as strings, are validated
	against the actual types of option fields specified in the options
	definitions.
	(Trac #2490, git 56cfd6612fcaeae9acec4a94e1e5f1a88142c44d)

509.	[func]		muks
	Log messages now include the pid of the process that logged the
	message.
	(Trac #1745, git fc8bbf3d438e8154e7c2bdd322145a7f7854dc6a)

508.	[bug]		stephen
	Split the DHCP library into two directories, each with its own
	Makefile.  This properly solves the problem whereby a "make"
	operation with multiple threads could fail because of the
	dependencies between two libraries in the same directory.
	(Trac #2475, git 834fa9e8f5097c6fd06845620f68547a97da8ff8)

bind10-devel-20121115 released on November 15, 2012

507.	[doc]		jelte
	Added a chapter about the use of the bindctl command tool to
	to the BIND 10 guide.
	(Trac #2305, git c4b0294b5bf4a9d32fb18ab62ca572f492788d72)

506.	[security]		jinmei
	Fixed a use-after-free case in handling DNAME record with the
	in-memory data source.  This could lead to a crash of b10-auth
	if it serves a zone containing a DNAME RR from the in-memory
	data source.  This bug was introduced at bind10-devel-20120927.
	(Trac #2471, git 2b1793ac78f972ddb1ae2fd092a7f539902223ff)

505.	[bug]		jelte
	Fixed a bug in b10-xfrin where a wrong call was made during the
	final check of a TSIG-signed transfer, incorrectly rejecting the
	transfer.
	(Trac #2464, git eac81c0cbebee72f6478bdb5cda915f5470d08e1)

504.	[bug]*		naokikambe
	Fixed an XML format viewed from b10-stats-httpd. Regarding
	per-zone counters as zones of Xfrout, a part of the item
	values wasn't an exact XML format. A zone name can be
	specified in URI as
	/bind10/statistics/xml/Xfrout/zones/example.org/xfrreqdone.
	XSD and XSL formats are also changed to constant ones due
	to these changes.
	(Trac #2298, git 512d2d46f3cb431bcdbf8d90af27bff8874ba075)

503.	[func]		Stephen
	Add initial version of a MySQL backend for the DHCP code.  This
	implements the basic IPv6 lease access functions - add lease, delete
	lease and update lease.  The backend is enabled by specifying
	--with-dhcp-mysql on the "configure" command line: without this
	switch, the MySQL code is not compiled, so leaving BIND 10 able to
	be built on systems without MySQL installed.
	(Trac #2342, git c7defffb89bd0f3fdd7ad2437c78950bcb86ad37)

502.	[func]		vorner
	TTLs can be specified with units as well as number of seconds now.
	This allows specifications like "1D3H".
	(Trac #2384, git 44c321c37e17347f33ced9d0868af0c891ff422b)

501.	[func]		tomek
	Added DHCPv6 allocation engine, now used in the processing of DHCPv6
	messages.
	(Trac #2414, git b3526430f02aa3dc3273612524d23137b8f1fe87)

500.	[bug]		jinmei
	Corrected the autoconf example in the examples directory so it can
	use the configured path to Boost to check availability of the BIND 10
	library.  Previously the sample configure script could fail if
	Boost is installed in an uncommon place.  Also, it now provides a
	helper m4 function and example usage for embedding the library
	path to executable (using linker options like -Wl,-R) to help
	minimize post-build hassles.
	(Trac #2356, git 36514ddc884c02a063e166d44319467ce6fb1d8f)

499.	[func]		team
	The b10-auth 'loadzone' command now uses the internal thread
	introduced in 495 to (re)load a zone in the background, so that
	query processing isn't blocked while loading a zone.
	(Trac #2213, git 686594e391c645279cc4a95e0e0020d1c01fba7e)

498.	[func]		marcin
	Implemented DHCPv6 option values configuration using configuration
	manager. In order to set values for data fields carried by the
	particular option, user specifies the string of hexadecimal digits
	that is in turn converted to binary data and stored into option
	buffer. More user friendly way of option content specification is
	planned.
	(Trac #2318, git e75c686cd9c14f4d6c2a242a0a0853314704fee9)

497.	[bug]		jinmei
	Fixed several issues in isc-sysinfo:
	- make sure it doesn't report a negative value for free memory
	  size (this happened on FreeBSD, but can possibly occur on other
	  BSD variants)
	- correctly identifies the SMP support in kernel on FreeBSD
	- print more human readable uptime as well as the time in seconds
	(Trac #2297, git 59a449f506948e2371ffa87dcd19059388bd1657)

496.	[func]		tomek
	DHCPv6 Allocation Engine implemented. It allows address allocation
	from the configured subnets/pools. It currently features a single
	allocator: IterativeAllocator, which assigns addresses iteratively.
	Other allocators (hashed, random) are planned.
	(Trac #2324, git 8aa188a10298e3a55b725db36502a99d2a8d638a)

495.	[func]		team
	b10-auth now handles reconfiguration of data sources in
	background using a separate thread.  This means even if the new
	configuration includes a large amount of data to be loaded into
	memory (very large zones and/or a very large number of zones),
	the reconfiguration doesn't block query handling.
	(Multiple Trac tickets up to #2211)

494.	[bug]		jinmei
	Fixed a problem that shutting down BIND 10 kept some of the
	processes alive.  It was two-fold: when the main bind10 process
	started as a root, started b10-sockcreator with the privilege, and
	then dropped the privilege, the bind10 process cannot kill the
	sockcreator via signal any more (when it has to), but it kept
	sending the signal and didn't stop.  Also, when running on Python
	3.1 (or older), the sockcreator had some additional file
	descriptor open, which prevented it from exiting even after the
	bind10 process terminated.  Now the bind10 process simply gives up
	killing a subprocess if it fails due to lack of permission, and it
	makes sure the socket creator is spawned without any unnecessary
	FDs open.
	(Trac #1858, git 405d85c8a0042ba807a3a123611ff383c4081ee1)

493.	[build]		jinmei
	Fixed build failure with newer versions of clang++.  These
	versions are stricter regarding "unused variable" and "unused
	(driver) arguments" warnings, and cause fatal build error
	with -Werror.  The affected versions of clang++ include Apple's
	customized version 4.1 included in Xcode 4.5.1.  So this fix
	will solve build errors for Mac OS X that uses newer versions of
	Xcode.
	(Trac #2340, git 55be177fc4f7537143ab6ef5a728bd44bdf9d783,
	3e2a372012e633d017a97029d13894e743199741 and commits before it
	with [2340] in the commit log)

492.	[func]		tomek
	libdhcpsrv: The DHCP Configuration Manager is now able to store
	information about IPv4 subnets and pools. It is still not possible
	to configure that information. Such capability will be implemented
	in a near future.
	(Trac #2237, git a78e560343b41f0f692c7903c938b2b2b24bf56b)

491.	[func]		tomek
	b10-dhcp6: Configuration for DHCPv6 has been implemented.
	Currently it is possible to configure IPv6 subnets and pools
	within those subnets, global and per subnet values of renew,
	rebind, preferred and valid lifetimes. Configured parameters
	are accepted, but are not used yet by the allocation engine yet.
	(Trac #2269, git 028bed9014b15facf1a29d3d4a822c9d14fc6411)

490.	[func]		tomek
	libdhcpsrv: An abstract API for lease database has been
	implemented. It offers a common interface to all concrete
	database backends.
	(Trac #2140, git df196f7609757253c4f2f918cd91012bb3af1163)

489.	[func]		muks
	The isc::dns::RRsetList class has been removed. It was now unused
	inside the BIND 10 codebase, and the interface was considered
	prone to misuse.
	(Trac #2266, git 532ac3d0054f6a11b91ee369964f3a84dabc6040)

488.	[build]		jinmei
	On configure, changed the search order for Python executable.
	It first tries more specific file names such as "python3.2" before
	more generic "python3".  This will prevent configure failure on
	Mac OS X that installs Python3 via recent versions of Homebrew.
	(Trac #2339, git 88db890d8d1c64de49be87f03c24a2021bcf63da)

487.	[bug]		jinmei
	The bind10 process now terminates a component (subprocess) by the
	"config remove Boss/components" bindctl command even if the
	process crashes immediately before the command is sent to bind10.
	Previously this led to an inconsistent state between the
	configuration and an internal component list of bind10, and bind10
	kept trying to restart the component.  A known specific case of
	this problem is that b10-ddns could keep failing (due to lack of
	dependency modules) and the administrator couldn't stop the
	restart via bindctl.
	(Trac #2244, git 7565788d06f216ab254008ffdfae16678bcd00e5)

486.	[bug]*		jinmei
	All public header files for libb10-dns++ are now installed.
	Template configure.ac and utility AC macros for external projects
	using the library are provided under the "examples" directory.
	The src/bin/host was moved as part of the examples (and not
	installed with other BIND 10 programs any more).
	(Trac #1870, git 4973e638d354d8b56dcadf71123ef23c15662021)

485.	[bug]		jelte
	Several bugs have been fixed in bindctl; tab-completion now works
	within configuration lists, the problem where sometimes the
	completion added a part twice has been solved, and it no longer
	suggests the confusing value 'argument' as a completion-hint for
	configuration items. Additionally, bindctl no longer crashes upon
	input like 'config remove Boss'.
	(Trac #2254, git 9047de5e8f973e12e536f7180738e6b515439448)

484.	[func]		tomek
	A new library (libb10-dhcpsrv) has been created. At present, it
	only holds the code for the DHCP Configuration Manager. Currently
	this object only supports basic configuration storage for the DHCPv6
	server, but that capability will be expanded.
	(Trac #2238, git 6f29861b92742da34be9ae76968e82222b5bfd7d)

bind10-devel-20120927 released on September 27, 2012

483.	[func]		marcin
	libdhcp++: Added new parameter to define sub-second timeout
	for DHCP packet reception. The total timeout is now specified
	by two parameters:  first specifies integral number of
	seconds, second (which defaults to 0) specifies fractional
	seconds with microsecond resolution.
	(Trac #2231, git 15560cac16e4c52129322e3cb1787e0f47cf7850)

482.	[func]		team
	Memory footprint of the in-memory data source has been
	substantially improved.  For example, b10-auth now requires much
	less memory than BIND 9 named for loading and serving the same
	zone in-memory.  This is a transparent change in terms of user
	operation; there's no need to update or change the configuration
	to enable this feature.
	Notes: multiple instances of b10-auth still make separate copies
	of the memory image.  Also, loading zones in memory still suspends
	query processing, so manual reloading or reloading after incoming
	transfer may cause service disruption for huge zones.
	(Multiple Trac tickets, Summarized in Trac #2101)

481.	[bug]		vorner
	The abbreviated form of IP addresses in ACLs is accepted
	(eg. "from": ["127.0.0.1", "::1"] now works).
	(Trac #2191, git 48b6e91386b46eed383126ad98dddfafc9f7e75e)

480.	[doc]		vorner
	Added documentation about global TSIG key ring to the Guide.
	(Trac #2189, git 52177bb31f5fb8e134aecb9fd039c368684ad2df)

479.	[func]		marcin
	Refactored perfdhcp tool to C++, added missing unit tests and removed
	the old code. The new code uses libdhcp++ (src/lib/dhcp) for DHCP
	packet management, network interface management and packet
	transmission.
	(Trac #1954, git 8d56105742f3043ed4b561f26241f3e4331f51dc)
	(Trac #1955, git 6f914bb2c388eb4dd3e5c55297f8988ab9529b3f)
	(Trac #1956, git 6f914bb2c388eb4dd3e5c55297f8988ab9529b3f)
	(Trac #1957, git 7fca81716ad3a755bf5744e88c3adeef15b04450)
	(Trac #1958, git 94e17184270cda58f55e6da62e845695117fede3)
	(Trac #1959, git a8cf043db8f44604c7773e047a9dc2861e58462a)
	(Trac #1960, git 6c192e5c0903f349b4d80cf2bb6cd964040ae7da)

478.	[func]		naokikambe
	New statistics items added into b10-xfrout: ixfr_running and
	axfr_running.  Their values can be obtained by invoking "Stats show
	Xfrout" via bindctl while b10-xfrout is running.
	(Trac #2222, git 91311bdbfea95f65c5e8bd8294ba08fac12405f1)

477.	[bug]		jelte
	Fixed a problem with b10-msgq on OSX when using a custom Python
	installation, that offers an unreliable select.poll() interface.
	(Trac #2190, git e0ffa11d49ab949ee5a4ffe7682b0e6906667baa)

476.	[bug]		vorner
	The Xfrin now accepts transfers with some TSIG signatures omitted, as
	allowed per RFC2845, section 4.4. This solves a compatibility
	issues with Knot and NSD.
	(Trac #1357, git 7ca65cb9ec528118f370142d7e7b792fcc31c9cf)

475.	[func]		naokikambe
	Added Xfrout statistics counters: notifyoutv4, notifyoutv6,
	xfrrej, and xfrreqdone. These are per-zone type counters.
	The value of these counters can be seen with zone name by
	invoking "Stats show Xfrout" via bindctl.
	(Trac #2158, git e68c127fed52e6034ab5309ddd506da03c37a08a)

474.	[func]		stephen
	DHCP servers now use the BIND 10 logging system for messages.
	(Trac #1545, git de69a92613b36bd3944cb061e1b7c611c3c85506)

473.	[bug]		jelte
	TCP connections now time out in b10-auth if no (or not all) query
	data is sent by the client. The timeout value defaults to 5000
	milliseconds, but is configurable in Auth/tcp_recv_timeout.
	(Trac #357, git cdf3f04442f8f131542bd1d4a2228a9d0bed12ff)

472.	[build]		jreed
	All generated documentation is removed from the git repository.
	The ./configure --enable-man option is removed. A new option
	-enable-generate-docs is added; it checks for required
	documentation building dependencies. Dummy documentation is
	built and installed if not used. Distributed tarballs will
	contain the generated documentation.
	(Trac #1687, git 2d4063b1a354f5048ca9dfb195e8e169650f43d0)

471.	[bug]		vorner
	Fixed a problem when b10-loadzone tried to tread semicolon
	in string data as start of comment, which caused invalid
	data being loaded.
	(Trac #2188, git 12efec3477feb62d7cbe36bdcfbfc7aa28a36f57)

470.	[func]		naokikambe
	The stats module now supports partial statistics updates. Each
	module can return only statistics data which have been updated since
	the last time it sent them to the stats module. The purpose of partial
	updates is to reduce the amount of statistics data sent through the
	message queue.
	(Trac #2179, git d659abdd9f3f369a29830831297f64484ac7b051)

469.	[bug]		jelte
	libdatasrc: the data source client list class now ignores zone
	content problems (such as out-of-zone data) in MasterFiles type
	zones, instead of aborting the entire configuration.  It only logs
	an error, and all other zones and datasources are still loaded. The
	error log message has been improved to include the zone origin and
	source file name.  As a result of this change, b10-auth no longer
	exits upon encountering such errors during startup.
	(Trac #2178, git a75ed413e8a1c8e3702beea4811a46a1bf519bbd)

468.	[func]*		naokikambe, fujiwara
	b10-stats polls the bind10 and b10-auth with new 'getstats' command
	to retrieve statistics data.  The "poll-interval" parameter in
	b10-stats is for configuring the polling interval.  All statistics
	data collected once are preserved while b10-stats is running.
	The "sendstats" command was removed from bind10 and b10-auth. The
	"statistics-interval" configuration item was removed from b10-auth.
	(Trac #2136, git dcb5ce50b4b4e50d28247d5f8b5cb8d90bda942a)
	(Trac #2137, git d53bb65a43f6027b15a6edc08c137951e3ce5e0e)
	(Trac #2138, git b34e3313460eebc9c272ca8c1beb27297c195150)

bind10-devel-20120816 released on August 16, 2012

467.	[bug]		jelte
	For configurations, allow named sets to contain lists of items.
	(Trac #2114, git 712637513505f7afb8434292ca2a98c3517dffd3)

466.	[func]		jelte
	Allow bindctl to add and remove items to and from lists
	and dicts for items of type "any". This is for easier
	configurations.
	(Trac #2184, git ad2d728d1496a9ff59d622077850eed0638b54eb)

465.	[doc]		vorner
	Improved documentation about ACLs in the Guide.
	(Trac #2066, git 76f733925b3f3560cfc2ee96d2a19905b623bfc3)

464.	[func]		jelte, muks
	libdns++: The LabelSequence class has been extended with some new
	methods.  These are mainly intended for internal development, but
	the class is public, so interested users may want to look into the
	extensions.
	(Trac #2052, git 57c61f2^..dbef0e2)
	(Trac #2053, git 1fc2b06b57a008ec602daa2dac79939b3cc6b65d)
	(Trac #2086, git 3fac7d5579c5f51b8e952b50db510b45bfa986f3)
	(Trac #2087, git 49ad6346f574d00cfbd1d12905915fd0dd6a0bac)
	(Trac #2148, git 285c2845ca96e7ef89f9158f1dea8cda147b6566)

463.	[func]		jinmei
	Python isc.dns: the Name, RRType and RRClass classes are now
	hashable.  So, for example, objects of these classes can be used
	as a dictionary key.
	(Trac #1883, git 93ec40dd0a1df963c676037cc60c066c748b3030)

462.	[build]		jreed
	BIND 10 now compiles against googletest-1.6.0 versions that are
	installed on the system as source code. For such versions, use the
	--with-gtest-source configure switch.
	(Trac #1999, git 6a26d459a40d7eed8ebcff01835377b3394a78de)

461.	[bug]		muks
	We now set g+w and g+s permissions (mode 02770) during
	installation for the BIND 10 local state directory
	($prefix/var/bind10-devel/) so that permissions to files
	and sub-directories created in that directory are inherited.
	(Trac #2171, git ab4d20907abdb3ce972172463dcc73405b3dee79)

460.	[bug]		muks
	SSHFP's algorithm and fingerprint type checks have been relaxed
	such that they will accept any values in [0,255]. This is so that
	future algorithm and fingerprint types are accommodated.
	(Trac #2124, git 49e6644811a7ad09e1326f20dd73ab43116dfd21)

459.	[func]		tomek
	b10-dhcp6: DHCPv6 server component is now integrated into
	BIND 10 framework. It can be started from BIND 10 (using bindctl)
	and can receive commands. The only supported command for now
	is 'Dhcp6 shutdown'.
	b10-dhcp4: Command line-switch '-s' to disable msgq was added.
	b10-dhcp6: Command line-switch '-s' to disable msgq was added.
	(Trac #1708, git e0d7c52a71414f4de1361b09d3c70431c96daa3f)

458.	[build]*		jinmei
	BIND 10 now relies on Boost offset_ptr, which caused some new
	portability issues.  Such issues are detected at ./configure time.
	If ./configure stops due to this, try the following workaround:
	- If it's about the use of mutable for a reference with clang++,
	  upgrade Boost version to 1.44 or higher, or try a different
	  compiler (e.g. g++ generally seems to be free from this issue)
	- If it's about the use of "variadic templates", specify
	  --without-werror so the warning won't be promoted to an error.
	  Specifying BOOST_NO_USER_CONFIG in CXXFLAGS may also work
	  (which would be the case if Boost is installed via pkgsrc)
	(Trac #2147, git 30061d1139aad8716e97d6b620c259752fd0a3cd)

457.	[build]*		muks
	BIND 10 library names now have a "b10-" prefix. This is to avoid
	clashes with other similarly named libraries on the system.
	(Trac #2071, git ac20a00c28069804edc0a36050995df52f601efb)

456.	[build]		muks
	BIND 10 now compiles against log4cplus-1.1.0 (RC releases)
	also.  Note: some older versions of log4cplus don't work any more;
	known oldest workable version is 1.0.4.  Thanks to John Lumby for
	sending a patch.
	(Trac #2169, git 7d7e5269d57451191c0aef1b127d292d3615fe2c)

455.	[func]*		vorner
	The server now uses newer API for data sources. This would be an
	internal change, however, the data sources are now configured
	differently. Please, migrate your configuration to the top-level
	"data_sources" module.  Also the bind10 -n and --no-cache
	and b10-auth -n options are removed.
	(Trac #1976, git 0d4685b3e7603585afde1b587cbfefdfaf6a1bb3)

454.	[bug]		jelte
	b10-cfgmgr now loads its configuration check plugins directly from
	the plugin search path, as opposed to importing them from the
	general python system module path list; this prevents naming
	conflicts with real python modules.
	(Trac #2119, git 2f68d7ac5c3c7cc88a3663191113eece32d46a3d)

453.	[bug]		jelte
	b10-auth no longer tries to send DDNS UPDATE messages to b10-ddns if
	b10-ddns is not running. Sending an UPDATE to BIND 10 that is not
	configured to run DDNS will now result in a response with rcode
	NOTIMP instead of SERVFAIL.
	(Trac #1986, git bd6b0a5ed3481f78fb4e5cb0b18c7b6e5920f9f8)

452.	[func]		muks, jelte
	isc-sysinfo: An initial implementation of the isc-sysinfo
	tool is now available for Linux, OpenBSD, FreeBSD, and Mac
	OS X. It gathers and outputs system information which can
	be used by future tech support staff. This includes a
	generic Python "sysinfo" module.
	(Trac #2062, #2121, #2122, #2172,
	git 144e80212746f8d55e6a59edcf689fec9f32ae95)

451.	[bug]		muks, jinmei
	libdatasrc: the database-based data source now correctly returns
	glue records on (not under) a zone cut, such as in the case where
	the NS name of an NS record is identical to its owner name. (Note:
	libdatasrc itself doesn't judge what kind of record type can be a
	"glue"; it's the caller's responsibility.)
	(Trac #1771, git 483f1075942965f0340291e7ff7dae7806df22af)

450.	[func]		tomek
	b10-dhcp4: DHCPv4 server component is now integrated into
	BIND 10 framework. It can be started from BIND 10 (using bindctl)
	and can receive commands. The only supported command for now
	is 'Dhcp4 shutdown'.
	(Trac #1651, git 7e16a5a50d3311e63d10a224ec6ebcab5f25f62c)

bind10-devel-20120621 released on June 21, 2012

449.	[bug]		muks
	b10-xfin: fixed a bug where xfrin sent the wrong notification
	message to zonemgr on successful zone transfer. This also
	solves other reported problems such as too frequent attempts
	of zone refreshing (see Trac #1786 and #1834).
	(Trac #2023, git b5fbf8a408a047a2552e89ef435a609f5df58d8c)

448.	[func]		team
	b10-ddns is now functional and handles dynamic update requests
	per RFC 2136.  See BIND 10 guide for configuration and operation
	details.
	(Multiple Trac tickets)

447.	[bug]		jinmei
	Fixed a bug in b10-xfrout where a helper thread could fall into
	an infinite loop if b10-auth stops while the thread is waiting for
	forwarded requests from b10-auth.
	(Trac #988 and #1833, git 95a03bbefb559615f3f6e529d408b749964d390a)

446.	[bug]		muks
	A number of warnings reported by Python about unclosed file and
	socket objects were fixed. Some related code was also made safer.
	(Trac #1828, git 464682a2180c672f1ed12d8a56fd0a5ab3eb96ed)

445.	[bug]*		jinmei
	The pre-install check for older SQLite3 DB now refers to the DB
	file with the prefix of DESTDIR.  This ensures that 'make install'
	with specific DESTDIR works regardless of the version of the DB
	file installed in the default path.
	(Trac #1982, git 380b3e8ec02ef45555c0113ee19329fe80539f71)

444.	[bug]		jinmei
	libdatasrc: fixed ZoneFinder for database-based data sources so
	that it handles type DS query correctly, i.e., treating it as
	authoritative data even on a delegation point.
	(Trac #1912, git 7130da883f823ce837c10cbf6e216a15e1996e5d)

443.	[func]*		muks
	The logger now uses a lockfile named `logger_lockfile' that is
	created in the local state directory to mutually separate
	individual logging operations from various processes. This is
	done so that log messages from different processes don't mix
	together in the middle of lines. The `logger_lockfile` is created
	with file permission mode 0660. BIND 10's local state directory
	should be writable and perhaps have g+s mode bit so that the
	`logger_lockfile` can be opened by a group of processes.
	(Trac #1704, git ad8d445dd0ba208107eb239405166c5c2070bd8b)

442.	[func]		tomek
	b10-dhcp4, b10-dhcp6: Both DHCP servers now accept -p parameter
	that can be used to specify listening port number. This capability
	is useful only for testing purposes.
	(Trac #1503, git e60af9fa16a6094d2204f27c40a648fae313bdae)

441.	[func]		tomek
	libdhcp++: Stub interface detection (support for interfaces.txt
	file) was removed.
	(Trac #1281, git 900fc8b420789a8c636bcf20fdaffc60bc1041e0)

bind10-devel-20120517 released on May 17, 2012

440.	[func]		muks
	bindctl: improved some error messages so they will be more
	helpful.  Those include the one when the zone name is unspecified
	or the name is invalid in the b10-auth configuration.
	(Trac #1627, git 1a4d0ae65b2c1012611f4c15c5e7a29d65339104)

439.	[func]		team
	The in-memory data source can now load zones from the
	sqlite3 data source, so that zones stored in the database
	(and updated for example by xfrin) can be served from memory.
	(Trac #1789, #1790, #1792, #1793, #1911,
	git 93f11d2a96ce4dba9308889bdb9be6be4a765b27)

438.	[bug]		naokikambe
	b10-stats-httpd now sends the system a notification that
	it is shutting down if it encounters a fatal error during
	startup.
	(Trac #1852, git a475ef271d4606f791e5ed88d9b8eb8ed8c90ce6)

437.	[build]		jinmei
	Building BIND 10 may fail on MacOS if Python has been
	installed via Homebrew unless --without-werror is specified.
	The configure script now includes a URL that explains this
	issue when it detects failure that is possibly because of
	this problem.
	(Trac #1907, git 0d03b06138e080cc0391fb912a5a5e75f0f97cec)

436.	[bug]		jelte
	The --config-file option now works correctly with relative paths if
	--data-path is not given.
	(Trac #1889, git ce7d1aef2ca88084e4dacef97132337dd3e50d6c)

435.	[func]		team
	The in-memory datasource now supports NSEC-signed zones.
	(Trac #1802-#1810, git 2f9aa4a553a05aa1d9eac06f1140d78f0c99408b)

434.	[func]		tomek
	libdhcp++: Linux interface detection refactored. The code is
	now cleaner. Tests better support certain versions of ifconfig.
	(Trac #1528, git 221f5649496821d19a40863e53e72685524b9ab2)

433.	[func]		tomek
	libdhcp++: Option6 and Pkt6 now follow the same design as
	options and packet for DHCPv4. General code refactoring after
	end of 2011 year release.
	(Trac #1540, git a40b6c665617125eeb8716b12d92d806f0342396)

432.	[bug]*		muks
	BIND 10 now installs its header files in a BIND 10 specific
	sub-directory in the install prefix.
	(Trac #1930, git fcf2f08db9ebc2198236bfa25cf73286821cba6b)

431.	[func]*		muks
	BIND 10 no longer starts b10-stats-httpd by default.
	(Trac #1885, git 5c8bbd7ab648b6b7c48e366e7510dedca5386f6c)

430.	[bug]		jelte
	When displaying configuration data, bindctl no longer treats
	optional list items as an error, but shows them as an empty list.
	(Trac #1520, git 0f18039bc751a8f498c1f832196e2ecc7b997b2a)

429.	[func]		jelte
	Added an 'execute' component to bindctl, which executes either a set
	of commands from a file or a built-in set of commands. Currently,
	only 'init_authoritative_server' is provided as a built-in set, but
	it is expected that more will be added later.
	(Trac #1843, git 551657702a4197ef302c567b5c0eaf2fded3e121)

428.	[bug]		marcin
	perfdhcp: bind to local address to allow reception of
	replies from IPv6 DHCP servers.
	(Trac #1908, git 597e059afaa4a89e767f8f10d2a4d78223af3940)

427.	[bug]		jinmei
	libdatasrc, b10-xfrin: the zone updater for database-based data
	sources now correctly distinguishes NSEC3-related RRs (NSEC3 and
	NSEC3-covering RRSIG) from others, and the SQLite3 implementation
	now manipulates them in the separate table for the NSEC3 namespace.
	As a result b10-xfrin now correctly updates NSEC3-signed zones by
	inbound zone transfers.
	(Trac #1781, #1788, #1891,
	git 672f129700dae33b701bb02069cf276238d66be3)

426.	[bug]		vorner
	The NSEC3 records are now included when transferring a
	signed zone out.
	(Trac #1782, git 36efa7d10ecc4efd39d2ce4dfffa0cbdeffa74b0)

425.	[func]*		muks
	Don't autostart b10-auth, b10-xfrin, b10-xfrout and b10-zonemgr in
	the default configuration.
	(Trac #1818, git 31de885ba0409f54d9a1615eff5a4b03ed420393)

424.	[bug]		jelte
	Fixed a bug in bindctl where in some cases, configuration settings
	in a named set could disappear, if a child element is modified.
	(Trac #1491, git 00a36e752802df3cc683023d256687bf222e256a)

423.	[bug]		jinmei
	The database based zone iterator now correctly resets mixed TTLs
	of the same RRset (when that happens) to the lowest one.  The
	previous implementation could miss lower ones if it appears in a
	later part of the RRset.
	(part of Trac #1791, git f1f0bc00441057e7050241415ee0367a09c35032)

422.	[bug]		jinmei
	The database based zone iterator now separates RRSIGs of the same
	name and type but for different covered types.
	(part of Trac #1791, git b4466188150a50872bc3c426242bc7bba4c5f38d)

421.	[build]		jinmei
	Made sure BIND 10 can be built with clang++ 3.1.  (It failed on
	MacOS 10.7 using Xcode 4.3, but it's more likely to be a matter of
	clang version.)
	(Trac #1773, git ceaa247d89ac7d97594572bc17f005144c5efb8d)

420.	[bug]*		jinmei, stephen
	Updated the DB schema used in the SQLite3 data source so it can
	use SQL indices more effectively.  The previous schema had several
	issues in this sense and could be very slow for some queries on a
	very large zone (especially for negative answers).  This change
	requires a major version up of the schema; use b10-dbutil to
	upgrade existing database files.  Note: 'make install' will fail
	unless old DB files installed in the standard location have been
	upgraded.
	(Trac #324, git 8644866497053f91ada4e99abe444d7876ed00ff)

419.	[bug]		jelte
	JSON handler has been improved; escaping now works correctly
	(including quotes in strings), and it now rejects more types of
	malformed input.
	(Trac #1626, git 3b09268518e4e90032218083bcfebf7821be7bd5)

418.	[bug]		vorner
	Fixed crash in bindctl when config unset was called.
	(Trac #1715, git 098da24dddad497810aa2787f54126488bb1095c)

417.	[bug]		jelte
	The notify-out code now looks up notify targets in their correct
	zones (and no longer just in the zone that the notify is about).
	(Trac #1535, git 66300a3c4769a48b765f70e2d0dbf8bbb714435b)

416.	[func]*		jelte
	The implementations of ZoneFinder::find() now throw an OutOfZone
	exception when the name argument is not in or below the zone this
	zonefinder contains.
	(Trac #1535, git 66300a3c4769a48b765f70e2d0dbf8bbb714435b)

bind10-devel-20120329 released on March 29, 2012

415.	[doc]		jinmei, jreed
	BIND 10 Guide updated to now describe the in-memory data source
	configurations for b10-auth.
	(Trac #1732, git 434d8db8dfcd23a87b8e798e5702e91f0bbbdcf6)

414.	[bug]		jinmei
	b10-auth now correctly handles delegation from an unsigned zone
	(defined in the in-memory data source) when the query has DNSSEC
	DO bit on.  It previously returned SERVFAIL.
	(Trac #1836, git 78bb8f4b9676d6345f3fdd1e5cc89039806a9aba)

413.	[func]		stephen, jelte
	Created a new tool b10-dbutil, that can check and upgrade database
	schemas, to be used when incompatible changes are introduced in the
	backend database schema. Currently it only supports sqlite3 databases.
	Note: there's no schema change that requires this utility as of
	the March 29th release.  While running it shouldn't break
	an existing database file, it should be even more advisable not to
	run it at the moment.
	(Trac #963, git 49ba2cf8ac63246f389ab5e8ea3b3d081dba9adf)

412.	[func]		jelte
	Added a command-line option '--clear-config' to bind10, which causes
	the system to create a backup of the existing configuration database
	file, and start out with a clean default configuration. This can be
	used if the configuration file is corrupted to the point where it
	cannot be read anymore, and BIND 10 refuses to start. The name of
	the backup file can be found in the logs (CFGMGR_RENAMED_CONFIG_FILE).
	(Trac #1443, git 52b36c921ee59ec69deefb6123cbdb1b91dc3bc7)

411.	[func]		muks
	Add a -i/--no-kill command-line argument to bind10, which stops
	it from sending SIGTERM and SIGKILL to other b10 processes when
	they're shutting down.
	(Trac #1819, git 774554f46b20ca5ec2ef6c6d5e608114f14e2102)

410.	[bug]		jinmei
	Python CC library now ensures write operations transmit all given
	data (unless an error happens).  Previously it didn't check the
	size of transmitted data, which could result in partial write on
	some systems (notably on OpenBSD) and subsequently cause system
	hang up or other broken state.  This fix specifically solves start
	up failure on OpenBSD.
	(Trac #1829, git 5e5a33213b60d89e146cd5e47d65f3f9833a9297)

409.	[bug]		jelte
	Fixed a parser bug in bindctl that could make bindctl crash. Also
	improved 'command help' output; argument order is now shown
	correctly, and parameter descriptions are shown as well.
	(Trac #1172, git bec26c6137c9b0a59a3a8ca0f55a17cfcb8a23de)

408.	[bug]		stephen, jinmei
	b10-auth now filters out duplicate RRsets when building a
	response message using the new query handling logic.  It's
	currently only used with the in-memory data source, but will
	also be used for others soon.
	(Trac #1688, git b77baca56ffb1b9016698c00ae0a1496d603d197)

407.	[build]		haikuo
	Remove "--enable-boost-threads" switch in configure command. This
	thread lock mechanism is useless for bind10 and causes performance
	hits.
	(Trac #1680, git 9c4d0cadf4adc802cc41a2610dc2c30b25aad728)

406.	[bug]		muks
	On platforms such as OpenBSD where pselect() is not available,
	make a wrapper around select() in perfdhcp.
	(Trac #1639, git 6ea0b1d62e7b8b6596209291aa6c8b34b8e73191)

405.	[bug]		jinmei
	Make sure disabling Boost threads if the default configuration is
	to disable it for the system.  This fixes a crash and hang up
	problem on OpenBSD, where the use of Boost thread could be
	different in different program files depending on the order of
	including various header files, and could introduce inconsistent
	states between a library and a program.  Explicitly forcing the
	original default throughout the BIND 10 build environment will
	prevent this from happening.
	(Trac #1727, git 23f9c3670b544c5f8105958ff148aeba050bc1b4)

404.	[bug]		naokikambe
	The statistic counters are now properly accumulated across multiple
	instances of b10-auth (if there are multiple instances), instead of
	providing result for random instance.
	(Trac #1751, git 3285353a660e881ec2b645e1bc10d94e5020f357)

403.	[build]*		jelte
	The configure option for botan (--with-botan=PATH) is replaced by
	--with-botan-config=PATH, which takes a full path to a botan-config
	script, instead of the botan 'install' directory. Also, if not
	provided, configure will try out config scripts and pkg-config
	options until it finds one that works.
	(Trac #1640, git 582bcd66dbd8d39f48aef952902f797260280637)

402.	[func]		jelte
	b10-xfrout now has a visible command to send out notifies for
	a given zone, callable from bindctl. Xfrout notify <zone> [class]
	(Trac #1321, git 0bb258f8610620191d75cfd5d2308b6fc558c280)

401.	[func]*		jinmei
	libdns++: updated the internal implementation of the
	MessageRenderer class.  This is mostly a transparent change, but
	the new version now doesn't allow changing compression mode in the
	middle of rendering (which shouldn't be an issue in practice).
	On the other hand, name compression performance was significantly
	improved: depending on the number of names, micro benchmark tests
	showed the new version is several times faster than the previous
	version .
	(Trac #1603, git 9a2a86f3f47b60ff017ce1a040941d0c145cfe16)

400.	[bug]		stephen
	Fix crash on Max OS X 10.7 by altering logging so as not to allocate
	heap storage in the static initialization of logging objects.
	(Trac #1698, git a8e53be7039ad50d8587c0972244029ff3533b6e)

399.	[func]		muks
	Add support for the SSHFP RR type (RFC 4255).
	(Trac #1136, git ea5ac57d508a17611cfae9d9ea1c238f59d52c51)

398.	[func]		jelte
	The b10-xfrin module now logs more information on successful
	incoming transfers. In the case of IXFR, it logs the number of
	changesets, and the total number of added and deleted resource
	records. For AXFR (or AXFR-style IXFR), it logs the number of
	resource records. In both cases, the number of overhead DNS
	messages, runtime, amount of wire data, and transfer speed are logged.
	(Trac #1280, git 2b01d944b6a137f95d47673ea8367315289c205d)

397.	[func]		muks
	The boss process now gives more helpful description when a
	sub-process exits due to a signal.
	(Trac #1673, git 1cd0d0e4fc9324bbe7f8593478e2396d06337b1e)

396.	[func]*		jinmei
	libdatasrc: change the return type of ZoneFinder::find() so it can
	contain more context of the search, which can be used for
	optimizing post find() processing.  A new method getAdditional()
	is added to it for finding additional RRsets based on the result
	of find().  External behavior shouldn't change.  The query
	handling code of b10-auth now uses the new interface.
	(Trac #1607, git 2e940ea65d5b9f371c26352afd9e66719c38a6b9)

395.	[bug]		jelte
	The log message compiler now errors (resulting in build failures) if
	duplicate log message identifiers are found in a single message file.
	Renamed one duplicate that was found (RESOLVER_SHUTDOWN, renamed to
	RESOLVER_SHUTDOWN_RECEIVED).
	(Trac #1093, git f537c7e12fb7b25801408f93132ed33410edae76)
	(Trac #1741, git b8960ab85c717fe70ad282e0052ac0858c5b57f7)

394.	[bug]		jelte
	b10-auth now catches any exceptions during response building; if any
	datasource either throws an exception or causes an exception to be
	thrown, the message processing code will now catch it, log a debug
	message, and return a SERVFAIL response.
	(Trac #1612, git b5740c6b3962a55e46325b3c8b14c9d64cf0d845)

393.	[func]		jelte
	Introduced a new class LabelSequence in libdns++, which provides
	lightweight accessor functionality to the Name class, for more
	efficient comparison of parts of names.
	(Trac #1602, git b33929ed5df7c8f482d095e96e667d4a03180c78)

392.	[func]*		jinmei
	libdns++: revised the (Abstract)MessageRenderer class so that it
	has a default internal buffer and the buffer can be temporarily
	switched.  The constructor interface was modified, and a new
	method setBuffer() was added.
	(Trac #1697, git 9cabc799f2bf9a3579dae7f1f5d5467c8bb1aa40)

391.	[bug]*		vorner
	The long time unused configuration options of Xfrout "log_name",
	"log_file", "log_severity", "log_version" and "log_max_bytes" were
	removed, as they had no effect (Xfrout uses the global logging
	framework).  However, if you have them set, you need to remove
	them from the configuration file or the configuration will be
	rejected.
	(Trac #1090, git ef1eba02e4cf550e48e7318702cff6d67c1ec82e)

bind10-devel-20120301 released on March 1, 2012

390.	[bug]		vorner
	The UDP IPv6 packets are now correctly fragmented for maximum
	guaranteed MTU, so they won't get lost because being too large
	for some hop.
	(Trac #1534, git ff013364643f9bfa736b2d23fec39ac35872d6ad)

389.	[func]*		vorner
	Xfrout now uses the global TSIG keyring, instead of its own. This
	means the keys need to be set only once (in tsig_keys/keys).
	However, the old configuration of Xfrout/tsig_keys need to be
	removed for Xfrout to work.
	(Trac #1643, git 5a7953933a49a0ddd4ee1feaddc908cd2285522d)

388.	[func]		jreed
	Use prefix "sockcreator-" for the private temporary directory
	used for b10-sockcreator communication.
	(git b98523c1260637cb33436964dc18e9763622a242)

387.	[build]		muks
	Accept a --without-werror configure switch so that some builders can
	disable the use of -Werror in CFLAGS when building.
	(Trac #1671, git 8684a411d7718a71ad9fb616f56b26436c4f03e5)

386.	[bug]		jelte
	Upon initial sqlite3 database creation, the 'diffs' table is now
	always created. This already happened most of the time, but there
	are a few cases where it was skipped, resulting in potential errors
	in xfrout later.
	(Trac #1717, git 30d7686cb6e2fa64866c983e0cfb7b8fabedc7a2)

385.	[bug]		jinmei
	libdns++: masterLoad() didn't accept comments placed at the end of
	an RR.  Due to this the in-memory data source cannot load a master
	file for a signed zone even if it's preprocessed with BIND 9's
	named-compilezone.
	Note: this fix is considered temporary and still only accepts some
	limited form of such comments.  The main purpose is to allow the
	in-memory data source to load any signed or unsigned zone files as
	long as they are at least normalized with named-compilezone.
	(Trac #1667, git 6f771b28eea25c693fe93a0e2379af924464a562)

384.	[func]		jinmei, jelte, vorner, haikuo, kevin
	b10-auth now supports NSEC3-signed zones in the in-memory data
	source.
	(Trac #1580, #1581, #1582, #1583, #1584, #1585, #1587, and
	other related changes to the in-memory data source)

383.	[build]		jinmei
	Fixed build failure on MacOS 10.7 (Lion) due to the use of
	IPV6_PKTINFO; the OS requires a special definition to make it
	visible to the compiler.
	(Trac #1633, git 19ba70c7cc3da462c70e8c4f74b321b8daad0100)

382.	[func]		jelte
	b10-auth now also experimentally supports statistics counters of
	the rcode responses it sends. The counters can be shown as
	rcode.<code name>, where code name is the lowercase textual
	representation of the rcode (e.g. "noerror", "formerr", etc.).
	Same note applies as for opcodes, see changelog entry 364.
	(Trac #1613, git e98da500d7b02e11347431a74f2efce5a7d622aa)

381.	[bug]		jinmei
	b10-auth: honor the DNSSEC DO bit in the new query handler.
	(Trac #1695, git 61f4da5053c6a79fbc162fb16f195cdf8f94df64)

380.	[bug]		jinmei
	libdns++: miscellaneous bug fixes for the NSECPARAM RDATA
	implementation, including incorrect handling for empty salt and
	incorrect comparison logic.
	(Trac #1638, git 966c129cc3c538841421f1e554167d33ef9bdf25)

379.	[bug]		jelte
	Configuration commands in bindctl now check for list indices if
	the 'identifier' argument points to a child element of a list
	item. Previously, it was possible to 'get' non-existent values
	by leaving out the index, e.g. "config show Auth/listen_on/port,
	which should be config show Auth/listen_on[<index>]/port, since
	Auth/listen_on is a list. The command without an index will now
	show an error. It is still possible to show/set the entire list
	("config show Auth/listen_on").
	(Trac #1649, git 003ca8597c8d0eb558b1819dbee203fda346ba77)

378.	[func]		vorner
	It is possible to start authoritative server or resolver in multiple
	instances, to use more than one core. Configuration is described in
	the guide.
	(Trac #1596, git 17f7af0d8a42a0a67a2aade5bc269533efeb840a)

377.	[bug]		jinmei
	libdns++: miscellaneous bug fixes for the NSEC and NSEC3 RDATA
	implementation, including a crash in NSEC3::toText() for some RR
	types, incorrect handling of empty NSEC3 salt, and incorrect
	comparison logic in NSEC3::compare().
	(Trac #1641, git 28ba8bd71ae4d100cb250fd8d99d80a17a6323a2)

376.	[bug]		jinmei, vorner
	The new query handling module of b10-auth did not handle type DS
	query correctly: It didn't look for it in the parent zone, and
	it incorrectly returned a DS from the child zone if it
	happened to exist there.  Both were corrected, and it now also
	handles the case of having authority for the child and a grand
	ancestor.
	(Trac #1570, git 2858b2098a10a8cc2d34bf87463ace0629d3670e)

375.	[func]		jelte
	Modules now inform the system when they are stopping. As a result,
	they are removed from the 'active modules' list in bindctl, which
	can then inform the user directly when it tries to send them a
	command or configuration update.  Previously this would result
	in a 'not responding' error instead of 'not running'.
	(Trac #640, git 17e78fa1bb1227340aa9815e91ed5c50d174425d)

374.	[func]*		stephen
	Alter RRsetPtr and ConstRRsetPtr to point to AbstractRRset (instead
	of RRset) to allow for specialised implementations of RRsets in
	data sources.
	(Trac #1604, git 3071211d2c537150a691120b0a5ce2b18d010239)

373.	[bug]		jinmei
	libdatasrc: the in-memory data source incorrectly rejected loading
	a zone containing a CNAME RR with RRSIG and/or NSEC.
	(Trac #1551, git 76f823d42af55ce3f30a0d741fc9297c211d8b38)

372.	[func]		vorner
	When the allocation of a socket fails for a different reason than the
	socket not being provided by the OS, the b10-auth and b10-resolver
	abort, as the system might be in inconsistent state after such error.
	(Trac #1543, git 49ac4659f15c443e483922bf9c4f2de982bae25d)

371.	[bug]		jelte
	The new query handling module of b10-auth (currently only used with
	the in-memory data source) now correctly includes the DS record (or
	the denial of its existence if NSEC is used) when returning a
	delegation from a signed zone.
	(Trac #1573, git bd7a3ac98177573263950303d4b2ea7400781d0f)

370.	[func]		jinmei
	libdns++: a new class NSEC3Hash was introduced as a utility for
	calculating NSEC3 hashes for various purposes.  Python binding was
	provided, too.  Also fixed a small bug in the NSEC3PARAM RDATA
	implementation that empty salt in text representation was
	rejected.
	(Trac #1575, git 2c421b58e810028b303d328e4e2f5b74ea124839)

369.	[func]		vorner
	The SocketRequestor provides more information about what error
	happened when it throws, by using subclasses of the original
	exception. This way a user not interested in the difference can
	still use the original exception, while it can be recognized if
	necessary.
	(Trac #1542, git 2080e0316a339fa3cadea00e10b1ec4bc322ada0)

368.	[func]*		jinmei
	libdatasrc: the interface of ZoneFinder() was changed: WILDCARD
	related result codes were deprecated and removed, and the
	corresponding information is now provided via a separate accessor
	method on FindResult.  Other separate FindResult methods will
	also tell the caller whether the zone is signed with NSEC or NSEC3
	(when necessary and applicable).
	(Trac #1611, git c175c9c06034b4118e0dfdbccd532c2ebd4ba7e8)

367.	[bug]		jinmei
	libdatasrc: in-memory data source could incorrectly reject to load
	zones containing RRSIG records.  For example, it didn't allow
	RRSIG that covers a CNAME RR.  This fix also makes sure find()
	will return RRsets with RRSIGs if they are signed.
	(Trac #1614, git e8241ea5a4adea1b42a60ee7f2c5cfb87301734c)

366.	[bug]		vorner
	Fixed problem where a directory named "io" conflicted with the python3
	standard module "io" and caused the installation to fail.  The
	offending directory has been renamed to "cio".
	(Trac #1561, git d81cf24b9e37773ba9a0d5061c779834ff7d62b9)

365.	[bug]		jinmei
	libdatasrc: in-memory datasource incorrectly returned delegation
	for DS lookups.
	(Trac #1571, git d22e90b5ef94880183cd652e112399b3efb9bd67)

364.	[func]		jinmei
	b10-auth experimentally supports statistics counters of incoming
	requests per opcode.  The counters can be (e.g.) shown as
	opcode.<code name> in the output of the bindctl "Stats show"
	command, where <code name> is lower-cased textual representation
	of opcodes ("query", "notify", etc).
	Note: This is an experimental attempt of supporting more
	statistics counters for b10-auth, and the interface and output may
	change in future versions.
	(Trac #1399, git 07206ec76e2834de35f2e1304a274865f8f8c1a5)

bind10-devel-20120119 released on January 19, 2012

363.	[func]		jelte
	Added dummy DDNS module b10-ddns. Currently it does not
	provide any functionality, but it is a skeleton implementation
	that will be expanded later.
	(Trac #1451, git b0d0bf39fbdc29a7879315f9b8e6d602ef3afb1b)

362.	[func]*		vorner
	Due to the socket creator changes, b10-auth and b10-resolver
	are no longer needed to start as root. They are started as
	the user they should be running, so they no longer have
	the -u flag for switching the user after initialization.
	Note: this change broke backward compatibility to boss component
	configuration.  If your b10-config.db contains "setuid" for
	Boss.components, you'll need to remove that entry by hand before
	starting BIND 10.
	(Trac #1508, #1509, #1510,
	git edc5b3c12eb45437361484c843794416ad86bb00)

361.	[func]		vorner, jelte, jinmei
	The socket creator is now used to provide sockets. It means you can
	reconfigure the ports and addresses at runtime even when the rest
	of the bind10 runs as non root user.
	(Trac #805, #1522, git 1830215f884e3b5efda52bd4dbb120bdca863a6a)

360.	[bug]		vorner
	Fixed problem where bindctl crashed when a duplicate non-string
	item was added  to a list.  This error is now properly reported.
	(Trac #1515, git a3cf5322a73e8a97b388c6f8025b92957e5d8986)

359.	[bug]		kevin
	Corrected SOA serial check in xfrout.  It now compares the SOA
	serial of an IXFR query with that of the server based serial
	number arithmetic, and replies with a single SOA record of the
	server's current version if the former is equal to or newer
	than the latter.
	(Trac #1462, git ceeb87f6d539c413ebdc66e4cf718e7eb8559c45)

358.	[bug]		jinmei
	b10-resolver ignored default configuration parameters if listen_on
	failed (this can easily happen especially for a test environment
	where the run time user doesn't have root privilege), and even if
	listen_on was updated later the resolver wouldn't work correctly
	unless it's fully restarted (for example, all queries would be
	rejected due to an empty ACL).
	(Trac #1424, git 2cba8cb83cde4f34842898a848c0b1182bc20597)

357.	[bug]		jinmei
	ZoneFinder::find() for database based data sources didn't
	correctly identify out-of-zone query name and could return a
	confusing result such as NXRRSET.  It now returns NXDOMAIN with an
	empty RRset.  Note: we should rather throw an exception in such a
	case, which should be revisited later (see Trac #1536).
	(Trac #1430, git b35797ba1a49c78246abc8f2387901f9690b328d)

356.	[doc]		tomek
	BIND 10 Guide updated. It now describes DHCPv4 and DHCPv6
	components, including their overview, usage, supported standard
	and limitations. libdhcp++ is also described.
	(Trac #1367, git 3758ab360efe1cdf616636b76f2e0fb41f2a62a0)

355.	[bug]		jinmei
	Python xfrin.diff module incorrectly combined RRSIGs of different
	type covered, possibly merging different TTLs.  As a result a
	secondary server could store different RRSIGs than those at the
	primary server if it gets these records via IXFR.
	(Trac #1502, git 57b06f8cb6681f591fa63f25a053eb6f422896ef)

354.	[func]		tomek
	dhcp4: Support for DISCOVER and OFFER implemented. b10-dhcp4 is
	now able to offer hardcoded leases to DHCPv4 clients.
	dhcp6: Code refactored to use the same approach as dhcp4.
	(Trac #1230, git aac05f566c49daad4d3de35550cfaff31c124513)

353.	[func]		tomek
	libdhcp++: Interface detection in Linux implemented. libdhcp++
	is now able (on Linux systems) to detect available network
	interfaces, its link-layer addresses, flags and configured
	IPv4 and IPv6 addresses. Interface detection on other
	systems is planned.
	(Trac #1237, git 8a040737426aece7cc92a795f2b712d7c3407513)

352.	[func]		tomek
	libdhcp++: Transmission and reception of DHCPv4 packets is now
	implemented. Low-level hacks are not implemented for transmission
	to hosts that don't have IPv4 address yet, so currently the code
	is usable for communication with relays only, not hosts on the
	same link.
	(Trac #1239, #1240, git f382050248b5b7ed1881b086d89be2d9dd8fe385)

351.	[func]		fdupont
	Alpha version of DHCP benchmarking tool added.  "perfdhcp" is able to
	test both IPv4 and IPv6 servers: it can time the four-packet exchange
	(DORA and SARR) as well as time the initial two-packet exchange (DO
	and SA).  More information can be obtained by invoking the utility
	(in tests/tools/perfdhcp) with the "-h" flag.
	(Trac #1450, git 85083a76107ba2236732b45524ce7018eefbaf90)

350.	[func]*		vorner
	The target parameter of ZoneFinder::find is no longer present, as the
	interface was awkward. To get all the RRsets of a single domain, use
	the new findAll method (the same applies to python version, the method
	is named find_all).
	(Trac #1483, #1484, git 0020456f8d118c9f3fd6fc585757c822b79a96f6)

349.	[bug]		dvv
	resolver: If an upstream server responds with FORMERR to an EDNS
	query, try querying it without EDNS.
	(Trac #1386, git 99ad0292af284a246fff20b3702fbd7902c45418)

348.	[bug]		stephen
	By default the logging output stream is now flushed after each write.
	This fixes a problem seen on some systems where the log output from
	different processes was jumbled up.  Flushing can be disabled by
	setting the appropriate option in the logging configuration.
	(Trac #1405, git 2f0aa20b44604b671e6bde78815db39381e563bf)

347.	[bug]		jelte
	Fixed a bug where adding Zonemgr/secondary_zones without explicitly
	setting the class value of the added zone resulted in a cryptic
	error in bindctl ("Error: class"). It will now correctly default to
	IN if not set. This also adds better checks on the name and class
	values, and better errors if they are bad.
	(Trac #1414, git 7b122af8489acf0f28f935a19eca2c5509a3677f)

346.	[build]*		jreed
	Renamed libdhcp to libdhcp++.
	(Trac #1446, git d394e64f4c44f16027b1e62b4ac34e054b49221d)

345.	[func]		tomek
	dhcp4: Dummy DHCPv4 component implemented. Currently it does
	nothing useful, except providing skeleton implementation that can
	be expanded in the future.
	(Trac #992, git d6e33479365c8f8f62ef2b9aa5548efe6b194601)

344.	[func]		y-aharen
	src/lib/statistics: Added statistics counter library for entire server
	items and per zone items. Also, modified b10-auth to use it. It is
	also intended to use in the other modules such as b10-resolver.
	(Trac #510, git afddaf4c5718c2a0cc31f2eee79c4e0cc625499f)

343.	[func]		jelte
	Added IXFR-out system tests, based on the first two test sets of
	http://bind10.isc.org/wiki/IxfrSystemTests.
	(Trac #1314, git 1655bed624866a766311a01214597db01b4c7cec)

342.	[bug]		stephen
	In the resolver, a FORMERR received from an upstream nameserver
	now results in a SERVFAIL being returned as a response to the original
	query.  Additional debug messages added to distinguish between
	different errors in packets received from upstream nameservers.
	(Trac #1383, git 9b2b249d23576c999a65d8c338e008cabe45f0c9)

341.	[func]		tomek
	libdhcp++: Support for handling both IPv4 and IPv6 added.
	Also added support for binding IPv4 sockets.
	(Trac #1238, git 86a4ce45115dab4d3978c36dd2dbe07edcac02ac)

340.	[build]		jelte
	Fixed several linker issues related to recent gcc versions, botan
	and gtest.
	(Trac #1442, git 91fb141bfb3aadfdf96f13e157a26636f6e9f9e3)

339.	[bug]		jinmei
	libxfr, used by b10-auth to share TCP sockets with b10-xfrout,
	incorrectly propagated ASIO specific exceptions to the application
	if the given file name was too long.  This could lead to
	unexpected shut down of b10-auth.
	(Trac #1387, git a5e9d9176e9c60ef20c0f5ef59eeb6838ed47ab2)

338.	[bug]		jinmei
	b10-xfrin didn't check SOA serials of SOA and IXFR responses,
	which resulted in unnecessary transfer or unexpected IXFR
	timeouts (these issues were not overlooked but deferred to be
	fixed until #1278 was completed).  Validation on responses to SOA
	queries were tightened, too.
	(Trac #1299, git 6ff03bb9d631023175df99248e8cc0cda586c30a)

337.	[func]		tomek
	libdhcp++: Support for DHCPv4 option that can store a single
	address or a list of IPv4 addresses added. Support for END option
	added.
	(Trac #1350, git cc20ff993da1ddb1c6e8a98370438b45a2be9e0a)

336.	[func]		jelte
	libdns++ (and its python wrapper) now includes a class Serial, for
	SOA SERIAL comparison and addition. Operations on instances of this
	class follow the specification from RFC 1982.
	Rdata::SOA::getSerial() now returns values of this type (and not
	uint32_t).
	(Trac #1278, git 2ae72d76c74f61a67590722c73ebbf631388acbd)

335.	[bug]*		jelte
	The DataSourceClientContainer class that dynamically loads
	datasource backend libraries no longer provides just a .so file name
	to its call to dlopen(), but passes it an absolute path. This means
	that it is no longer an system implementation detail that depends on
	[DY]LD_LIBRARY_PATH which file is chosen, should there be multiple
	options (for instance, when test-running a new build while a
	different version is installed).
	These loadable libraries are also no longer installed in the default
	library path, but in a subdirectory of the libexec directory of the
	target ($prefix/libexec/[version]/backends).
	This also removes the need to handle b10-xfin and b10-xfrout as
	'special' hardcoded components, and they are now started as regular
	components as dictated by the configuration of the boss process.
	(Trac #1292, git 83ce13c2d85068a1bec015361e4ef8c35590a5d0)

334.	[bug]		jinmei
	b10-xfrout could potentially create an overflow response message
	(exceeding the 64KB max) or could create unnecessarily small
	messages.  The former was actually unlikely to happen due to the
	effect of name compression, and the latter was marginal and at least
	shouldn't cause an interoperability problem, but these were still
	potential problems and were fixed.
	(Trac #1389, git 3fdce88046bdad392bd89ea656ec4ac3c858ca2f)

333.	[bug]		dvv
	Solaris needs "-z now" to force non-lazy binding and prevent
	g++ static initialization code from deadlocking.
	(Trac #1439, git c789138250b33b6b08262425a08a2a0469d90433)

332.	[bug]		vorner
	C++ exceptions in the isc.dns.Rdata wrapper are now converted
	to python ones instead of just aborting the interpreter.
	(Trac #1407, git 5b64e839be2906b8950f5b1e42a3fadd72fca033)

bind10-devel-20111128 released on November 28, 2011

331.	[bug]		shane
	Fixed a bug in data source library where a zone with more labels
	than an out-of-bailiwick name server would cause an exception to
	be raised.
	(Trac #1430, git 81f62344db074bc5eea3aaf3682122fdec6451ad)

330.	[bug]		jelte
	Fixed a bug in b10-auth where it would sometimes fail because it
	tried to check for queued msgq messages before the session was
	fully running.
	(git c35d0dde3e835fc5f0a78fcfcc8b76c74bc727ca)

329.	[doc]		vorner, jreed
	Document the bind10 run control configuration in guide and
	manual page.
	(Trac #1341, git c1171699a2b501321ab54207ad26e5da2b092d63)

328.	[func]		jelte
	b10-auth now passes IXFR requests on to b10-xfrout, and no longer
	responds to them with NOTIMPL.
	(Trac #1390, git ab3f90da16d31fc6833d869686e07729d9b8c135)

327.	[func]		jinmei
	b10-xfrout now supports IXFR.  (Right now there is no user
	configurable parameter about this feature; b10-xfrout will
	always respond to IXFR requests according to RFC1995).
	(Trac #1371 and #1372, git 80c131f5b0763753d199b0fb9b51f10990bcd92b)

326.	[build]*		jinmei
	Added a check script for the SQLite3 schema version.  It will be
	run at the beginning of 'make install', and if it detects an old
	version of schema, installation will stop.  You'll then need to
	upgrade the database file by following the error message.
	(Trac #1404, git a435f3ac50667bcb76dca44b7b5d152f45432b57)

325.	[func]		jinmei
	Python isc.datasrc: added interfaces for difference management:
	DataSourceClient.get_updater() now has the 'journaling' parameter
	to enable storing diffs to the data source, and a new class
	ZoneJournalReader was introduced to retrieve them, which can be
	created by the new DataSourceClient.get_journal_reader() method.
	(Trac #1333, git 3e19362bc1ba7dc67a87768e2b172c48b32417f5,
	git 39def1d39c9543fc485eceaa5d390062edb97676)

324.	[bug]		jinmei
	Fixed reference leak in the isc.log Python module.  Most of all
	BIND 10 Python programs had memory leak (even though the pace of
	leak may be slow) due to this bug.
	(Trac #1359, git 164d651a0e4c1059c71f56b52ea87ac72b7f6c77)

323.	[bug]		jinmei
	b10-xfrout incorrectly skipped adding TSIG RRs to some
	intermediate responses (when TSIG is to be used for the
	responses).  While RFC2845 optionally allows to skip intermediate
	TSIGs (as long as the digest for the skipped part was included
	in a later TSIG), the underlying TSIG API doesn't support this
	mode of signing.
	(Trac #1370, git 76fb414ea5257b639ba58ee336fae9a68998b30d)

322.	[func]		jinmei
	datasrc: Added C++ API for retrieving difference of two versions
	of a zone.  A new ZoneJournalReader class was introduced for this
	purpose, and a corresponding factory method was added to
	DataSourceClient.
	(Trac #1332, git c1138d13b2692fa3a4f2ae1454052c866d24e654)

321.	[func]*		jinmei
	b10-xfrin now installs IXFR differences into the underlying data
	source (if it supports journaling) so that the stored differences
	can be used for subsequent IXFR-out transactions.
	Note: this is a backward incompatibility change for older sqlite3
	database files.  They need to be upgraded to have a "diffs" table.
	(Trac #1376, git 1219d81b49e51adece77dc57b5902fa1c6be1407)

320.	[func]*		vorner
	The --brittle switch was removed from the bind10 executable.
	It didn't work after change #316 (Trac #213) and the same
	effect can be accomplished by declaring all components as core.
	(Trac #1340, git f9224368908dd7ba16875b0d36329cf1161193f0)

319.	[func]		naokikambe
	b10-stats-httpd was updated. In addition of the access to all
	statistics items of all modules, the specified item or the items
	of the specified module name can be accessed.  For example, the
	URI requested by using the feature is showed as
	"/bind10/statistics/xml/Auth" or
	"/bind10/statistics/xml/Auth/queries.tcp". The list of all possible
	module names and all possible item names can be showed in the
	root document, whose URI is "/bind10/statistics/xml".  This change
	is not only for the XML documents but also is for the XSD and
	XSL documents.
	(Trac #917, git b34bf286c064d44746ec0b79e38a6177d01e6956)

318.	[func]		stephen
	Add C++ API for accessing zone difference information in
	database-based data sources.
	(Trac #1330, git 78770f52c7f1e7268d99e8bfa8c61e889813bb33)

317.	[func]		vorner
	datasrc: the getUpdater method of DataSourceClient supports an
	optional 'journaling' parameter to indicate the generated updater
	to store diffs.  The database based derived class implements this
	extension.
	(Trac #1331, git 713160c9bed3d991a00b2ea5e7e3e7714d79625d)

316.	[func]*		vorner
	The configuration of what parts of the system run is more
	flexible now.  Everything that should run must have an
	entry in Boss/components.
	(Trac #213, git 08e1873a3593b4fa06754654d22d99771aa388a6)

315.	[func]		tomek
	libdhcp: Support for DHCPv4 packet manipulation is now implemented.
	All fixed fields are now supported. Generic support for DHCPv4
	options is available (both parsing and assembly). There is no code
	that uses this new functionality yet, so it is not usable directly
	at this time. This code will be used by upcoming b10-dhcp4 daemon.
	(Trac #1228, git 31d5a4f66b18cca838ca1182b9f13034066427a7)

314.	[bug]		jelte
	b10-xfrin would previously initiate incoming transfers upon
	receiving NOTIFY messages from any address (if the zone was
	known to b10-xfrin, and using the configured address). It now
	only starts a transfer if the source address from the NOTIFY
	packet matches the configured master address and port. This was
	really already fixed in release bind10-devel-20111014, but there
	were some deferred cleanups to add.
	(Trac #1298, git 1177bfe30e17a76bea6b6447e14ae9be9e1ca8c2)

313.	[func]		jinmei
	datasrc: Added C++ API for adding zone differences to database
	based data sources.  It's intended to be used for the support for
	IXFR-in and dynamic update (so they can subsequently be retrieved
	for IXFR-out).  The addRecordDiff method of the DatabaseAccessor
	defines the interface, and a concrete implementation for SQLite3
	was provided.
	(Trac #1329, git 1aa233fab1d74dc776899df61181806679d14013)

312.	[func]		jelte
	Added an initial framework for doing system tests using the
	cucumber-based BDD tool Lettuce. A number of general steps are
	included,  for instance running bind10 with specific
	configurations, sending queries, and inspecting query answers. A
	few very basic tests are included as well.
	(Trac #1290, git 6b75c128bcdcefd85c18ccb6def59e9acedd4437)

311.	[bug]		jelte
	Fixed a bug in bindctl where tab-completion for names that
	contain a hyphen resulted in unexpected behaviour, such as
	appending the already-typed part again.
	(Trac #1345, git f80ab7879cc29f875c40dde6b44e3796ac98d6da)

310.	[bug]		jelte
	Fixed a bug where bindctl could not set a value that is optional
	and has no default, resulting in the error that the setting
	itself was unknown. bindctl now correctly sees the setting and
	is able to set it.
	(Trac #1344, git 0e776c32330aee466073771600390ce74b959b38)

309.	[bug]		jelte
	Fixed a bug in bindctl where the removal of elements from a set
	with default values was not stored, unless the set had been
	modified in another way already.
	(Trac #1343, git 25c802dd1c30580b94345e83eeb6a168ab329a33)

308.	[build]		jelte
	The configure script will now use pkg-config for finding
	information about the Botan library. If pkg-config is unavailable,
	or unaware of Botan, it will fall back to botan-config. It will
	also use botan-config when a specific botan library directory is
	given using the '--with-botan=' flag
	(Trac #1194, git dc491833cf75ac1481ba1475795b0f266545013d)

307.	[func]		vorner
	When zone transfer in fails with IXFR, it is retried with AXFR
	automatically.
	(Trac #1279, git cd3588c9020d0310f949bfd053c4d3a4bd84ef88)

306.	[bug]		stephen
	Boss process now waits for the configuration manager to initialize
	itself before continuing with startup.  This fixes a race condition
	whereby the Boss could start the configuration manager and then
	immediately start components that depended on that component being
	fully initialized.
	(Trac #1271, git 607cbae949553adac7e2a684fa25bda804658f61)

305.	[bug]		jinmei
	Python isc.dns, isc.datasrc, xfrin, xfrout: fixed reference leak
	in Message.get_question(), Message.get_section(),
	RRset.get_rdata(), and DataSourceClient.get_updater().
	The leak caused severe memory leak in b10-xfrin, and (although no
	one reported it) should have caused less visible leak in
	b10-xfrout.  b10-xfrin had its own leak, which was also fixed.
	(Trac #1028, git a72886e643864bb6f86ab47b115a55e0c7f7fcad)

304.	[bug]		jelte
	The run_bind10.sh test script now no longer runs processes from
	an installed version of BIND 10, but will correctly use the
	build tree paths.
	(Trac #1246, git 1d43b46ab58077daaaf5cae3c6aa3e0eb76eb5d8)

303.	[bug]		jinmei
	Changed the installation path for the UNIX domain file used
	for the communication between b10-auth and b10-xfrout to a
	"@PACKAGE@" subdirectory (e.g. from /usr/local/var to
	/usr/local/var/bind10-devel).  This should be transparent change
	because this file is automatically created and cleaned up, but
	if the old file somehow remains, it can now be safely removed.
	(Trac #869, git 96e22f4284307b1d5f15e03837559711bb4f580c)

302.	[bug]		jelte
	msgq no longer crashes if the remote end is closed while msgq
	tries to send data. It will now simply drop the message and close
	the connection itself.
	(Trac #1180, git 6e68b97b050e40e073f736d84b62b3e193dd870a)

301.	[func]		stephen
	Add system test for IXFR over TCP.
	(Trac #1213, git 68ee3818bcbecebf3e6789e81ea79d551a4ff3e8)

300.	[func]*		tomek
	libdhcp: DHCP packet library was implemented. Currently it handles
	packet reception, option parsing, option generation and output
	packet building. Generic and specialized classes for several
	DHCPv6 options (IA_NA, IAADDR, address-list) are available. A
	simple code was added that leverages libdhcp. It is a skeleton
	DHCPv6 server. It receives incoming SOLICIT and REQUEST messages
	and responds with proper ADVERTISE and REPLY. Note that since
	LeaseManager is not implemented, server assigns the same
	hardcoded lease for every client. This change removes existing
	DHCPv6 echo server as it was only a proof of concept code.
	(Trac #1186, git 67ea6de047d4dbd63c25fe7f03f5d5cc2452ad7d)

299.	[build]		jreed
	Do not install the libfake_session, libtestutils, or libbench
	libraries. They are used by tests within the source tree.
	Convert all test-related makefiles to build test code at
	regular make time to better work with test-driven development.
	This reverts some of #1901. (The tests are ran using "make
	check".)
	(Trac #1286, git cee641fd3d12341d6bfce5a6fbd913e3aebc1e8e)

bind10-devel-20111014 released on October 14, 2011

298.	[doc]		jreed
	Shorten README. Include plain text format of the Guide.
	(git d1897d3, git 337198f)

297.	[func]		dvv
	Implement the SPF rrtype according to RFC4408.
	(Trac #1140, git 146934075349f94ee27f23bf9ff01711b94e369e)

296.	[build]		jreed
	Do not install the unittest libraries. At this time, they
	are not useful without source tree (and they may or may
	not have googletest support). Also, convert several makefiles
	to build tests at "check" time and not build time.
	(Trac #1091, git 2adf4a90ad79754d52126e7988769580d20501c3)

295.	[bug]		jinmei
	__init__.py for isc.dns was installed in the wrong directory,
	which would now make xfrin fail to start.  It was also bad
	in that it replaced any existing __init__.py in th public
	site-packages directory.  After applying this fix You may want to
	check if the wrong init file is in the wrong place, in which
	case it should be removed.
	(Trac #1285, git af3b17472694f58b3d6a56d0baf64601b0f6a6a1)

294.	[func]		jelte, jinmei, vorner
	b10-xfrin now supports incoming IXFR.  See BIND 10 Guide for
	how to configure it and operational notes.
	(Trac #1212, multiple git merges)

293.	[func]*		tomek
	b10-dhcp6: Implemented DHCPv6 echo server. It joins DHCPv6
	multicast groups and listens to incoming DHCPv6 client messages.
	Received messages are then echoed back to clients. This
	functionality is limited, but it can be used to test out client
	resiliency to unexpected messages. Note that network interface
	detection routines are not implemented yet, so interface name
	and its address must be specified in interfaces.txt.
	(Trac #878, git 3b1a604abf5709bfda7271fa94213f7d823de69d)

292.	[func]		dvv
	Implement the DLV rrtype according to RFC4431.
	(Trac #1144, git d267c0511a07c41cd92e3b0b9ee9bf693743a7cf)

291.	[func]		naokikambe
	Statistics items are specified by each module's spec file.
	Stats module can read these through the config manager. Stats
	module and stats httpd report statistics data and statistics
	schema by each module via both bindctl and HTTP/XML.
	(Trac #928, #929, #930, #1175,
	git 054699635affd9c9ecbe7a108d880829f3ba229e)

290.	[func]		jinmei
	libdns++/pydnspp: added an option parameter to the "from wire"
	methods of the Message class.  One option is defined,
	PRESERVE_ORDER, which specifies the parser to handle each RR
	separately, preserving the order, and constructs RRsets in the
	message sections so that each RRset contains only one RR.
	(Trac #1258, git c874cb056e2a5e656165f3c160e1b34ccfe8b302)

289.	[func]*		jinmei
	b10-xfrout: ACLs for xfrout can now be configured per zone basis.
	A per zone ACL is part of a more general zone configuration.  A
	quick example for configuring an ACL for zone "example.com" that
	rejects any transfer request for that zone is as follows:
	> config add Xfrout/zone_config
	> config set Xfrout/zone_config[0]/origin "example.com"
	> config add Xfrout/zone_config[0]/transfer_acl
	> config set Xfrout/zone_config[0]/transfer_acl[0] {"action": "REJECT"}
	The previous global ACL (query_acl) was renamed to transfer_acl,
	which now works as the default ACL.  Note: backward compatibility
	is not provided, so an existing configuration using query_acl
	needs to be updated by hand.
	Note: the per zone configuration framework is a temporary
	workaround.  It will eventually be redesigned as a system wide
	configuration.
	(Trac #1165, git 698176eccd5d55759fe9448b2c249717c932ac31)

288.	[bug]		stephen
	Fixed problem whereby the order in which component files appeared in
	rdataclass.cc was system dependent, leading to problems on some
	systems where data types were used before the header file in which
	they were declared was included.
	(Trac #1202, git 4a605525cda67bea8c43ca8b3eae6e6749797450)

287.	[bug]*		jinmei
	Python script files for log messages (xxx_messages.py) should have
	been installed under the "isc" package.  This fix itself should
	be a transparent change without affecting existing configurations
	or other operational practices, but you may want to clean up the
	python files from the common directly (such as "site-packages").
	(Trac #1101, git 0eb576518f81c3758c7dbaa2522bd8302b1836b3)

286.	[func]		ocean
	libdns++: Implement the HINFO rrtype support according to RFC1034,
	and RFC1035.
	(Trac #1112, git 12d62d54d33fbb1572a1aa3089b0d547d02924aa)

285.	[bug]		jelte
	sqlite3 data source: fixed a race condition on initial startup,
	when the database has not been initialized yet, and multiple
	processes are trying to do so, resulting in one of them failing.
	(Trac #326, git 5de6f9658f745e05361242042afd518b444d7466)

284.	[bug]		jerry
	b10-zonemgr: zonemgr will not terminate on empty zones, it will
	log a warning and try to do zone transfer for them.
	(Trac #1153, git 0a39659638fc68f60b95b102968d7d0ad75443ea)

283.	[bug]		zhanglikun
	Make stats and boss processes wait for answer messages from each
	other in block mode to avoid orphan answer messages, add an internal
	command "getstats" to boss process for getting statistics data from
	boss.
	(Trac #519, git 67d8e93028e014f644868fede3570abb28e5fb43)

282.	[func]		ocean
	libdns++: Implement the NAPTR rrtype according to RFC2915,
	RFC2168 and RFC3403.
	(Trac #1130, git 01d8d0f13289ecdf9996d6d5d26ac0d43e30549c)

bind10-devel-20110819 released on August 19, 2011

281.	[func]		jelte
	Added a new type for configuration data: "named set". This allows for
	similar configuration as the current "list" type, but with strings
	instead of indices as identifiers. The intended use is for instance
	/foo/zones/example.org/bar instead of /foo/zones[2]/bar. Currently
	this new type is not in use yet.
	(Trac #926, git 06aeefc4787c82db7f5443651f099c5af47bd4d6)

280.	[func]		jerry
	libdns++: Implement the MINFO rrtype according to RFC1035.
	(Trac #1113, git 7a9a19d6431df02d48a7bc9de44f08d9450d3a37)

279.	[func]		jerry
	libdns++: Implement the AFSDB rrtype according to RFC1183.
	(Trac #1114, git ce052cd92cd128ea3db5a8f154bd151956c2920c)

278.	[doc]		jelte
	Add logging configuration documentation to the guide.
	(Trac #1011, git 2cc500af0929c1f268aeb6f8480bc428af70f4c4)

277.	[func]		jerry
	libdns++: Implement the SRV rrtype according to RFC2782.
	(Trac #1128, git 5fd94aa027828c50e63ae1073d9d6708e0a9c223)

276.	[func]		stephen
	Although the top-level loggers are named after the program (e.g.
	b10-auth, b10-resolver), allow the logger configuration to omit the
	"b10-" prefix and use just the module name.
	(Trac #1003, git a01cd4ac5a68a1749593600c0f338620511cae2d)

275.	[func]		jinmei
	Added support for TSIG key matching in ACLs.  The xfrout ACL can
	now refer to TSIG key names using the "key" attribute.  For
	example, the following specifies an ACL that allows zone transfer
	if and only if the request is signed with a TSIG of a key name
	"key.example":
	> config set Xfrout/query_acl[0] {"action": "ACCEPT", \
	                                  "key": "key.example"}
	(Trac #1104, git 9b2e89cabb6191db86f88ee717f7abc4171fa979)

274.	[bug]		naokikambe
	add unittests for functions xml_handler, xsd_handler and xsl_handler
	respectively to make sure their behaviors are correct, regardless of
	whether type which xml.etree.ElementTree.tostring() after Python3.2
	returns is str or byte.
	(Trac #1021, git 486bf91e0ecc5fbecfe637e1e75ebe373d42509b)

273.	[func]		vorner
	It is possible to specify ACL for the xfrout module. It is in the ACL
	configuration key and has the usual ACL syntax. It currently supports
	only the source address. Default ACL accepts everything.
	(Trac #772, git 50070c824270d5da1db0b716db73b726d458e9f7)

272.	[func]		jinmei
	libdns++/pydnspp: TSIG signing now handles truncated DNS messages
	(i.e. with TC bit on) with TSIG correctly.
	(Trac #910, 8e00f359e81c3cb03c5075710ead0f87f87e3220)

271.	[func]		stephen
	Default logging for unit tests changed to severity DEBUG (level 99)
	with the output routed to /dev/null.  This can be altered by setting
	the B10_LOGGER_XXX environment variables.
	(Trac #1024, git 72a0beb8dfe85b303f546d09986461886fe7a3d8)

270.	[func]		jinmei
	Added python bindings for ACLs using the DNS request as the
	context.  They are accessible via the isc.acl.dns module.
	(Trac #983, git c24553e21fe01121a42e2136d0a1230d75812b27)

269.	[bug]		y-aharen
	Modified IntervalTimerTest not to rely on the accuracy of the timer.
	This fix addresses occasional failure of build tests.
	(Trac #1016, git 090c4c5abac33b2b28d7bdcf3039005a014f9c5b)

268.	[func]		stephen
	Add environment variable to allow redirection of logging output during
	unit tests.
	(Trac #1071, git 05164f9d61006869233b498d248486b4307ea8b6)

bind10-devel-20110705 released on July 05, 2011

267.	[func]		tomek
	Added a dummy module for DHCP6. This module does not actually
	do anything at this point, and BIND 10 has no option for
	starting it yet. It is included as a base for further
	development.
	(Trac #990, git 4a590df96a1b1d373e87f1f56edaceccb95f267d)

266.	[func]		Multiple developers
        Convert various error messages, debugging and other output
        to the new logging interface, including for b10-resolver,
        the resolver library, the CC library, b10-auth, b10-cfgmgr,
        b10-xfrin, and b10-xfrout. This includes a lot of new
        documentation describing the new log messages.
        (Trac #738, #739, #742, #746, #759, #761, #762)

265.	[func]*		jinmei
	b10-resolver: Introduced ACL on incoming queries.  By default the
	resolver accepts queries from ::1 and 127.0.0.1 and rejects all
	others.  The ACL can be configured with bindctl via the
	"Resolver/query_acl" parameter.  For example, to accept queries
	from 192.0.2.0/24 (in addition to the default list), do this:
	> config add Resolver/query_acl
	> config set Resolver/query_acl[2]/action "ACCEPT"
	> config set Resolver/query_acl[2]/from "192.0.2.0/24"
	> config commit
	(Trac #999, git e0744372924442ec75809d3964e917680c57a2ce,
	also based on other ACL related work done by stephen and vorner)

264.	[bug]		jerry
	b10-xfrout: fixed a busy loop in its notify-out subthread.  Due to
	the loop, the thread previously woke up every 0.5 seconds throughout
	most of the lifetime of b10-xfrout, wasting the corresponding CPU
	time.
	(Trac #1001, git fb993ba8c52dca4a3a261e319ed095e5af8db15a)

263.	[func]		jelte
	Logging configuration can now also accept a * as a first-level
	name (e.g. '*', or '*.cache'), indicating that every module
	should use that configuration, unless overridden by an explicit
	logging configuration for that module
	(Trac #1004, git 0fad7d4a8557741f953eda9fed1d351a3d9dc5ef)

262.	[func]		stephen
	Add some initial documentation about the logging framework.
	Provide BIND 10 Messages Manual in HTML and DocBook? XML formats.
	This provides all the log message descriptions in a single document.
	A developer tool, tools/system_messages.py (available in git repo),
	was written to generate this.
	(Trac #1012, git 502100d7b9cd9d2300e78826a3bddd024ef38a74)

261.	[func]		stephen
	Add new-style logging messages to b10-auth.
	(Trac #738, git c021505a1a0d6ecb15a8fd1592b94baff6d115f4)

260.	[func]		stephen
	Remove comma between message identification and the message
	text in the new-style logging messages.
	(Trac #1031, git 1c7930a7ba19706d388e4f8dcf2a55a886b74cd2)

259.	[bug]		stephen
	Logging now correctly initialized in b10-auth.  Also, fixed
	bug whereby querying for "version.bind txt ch" would cause
	b10-auth to crash if BIND 10 was started with the "-v" switch.
	(Trac #1022, #1023, git 926a65fa08617be677a93e9e388df0f229b01067)

258.	[build]		jelte
	Now builds and runs with Python 3.2
	(Trac #710, git dae1d2e24f993e1eef9ab429326652f40a006dfb)

257.	[bug]		y-aharen
	Fixed a bug an instance of IntervalTimerImpl may be destructed
	while deadline_timer is holding the handler. This fix addresses
	occasional failure of IntervalTimerTest.destructIntervalTimer.
	(Trac #957, git e59c215e14b5718f62699ec32514453b983ff603)

256.	[bug]		jerry
	src/bin/xfrin: update xfrin to check TSIG before other part of
	incoming message.
	(Trac #955, git 261450e93af0b0406178e9ef121f81e721e0855c)

255.	[func]		zhang likun
	src/lib/cache:  remove empty code in lib/cache and the corresponding
	suppression rule in	src/cppcheck-suppress.lst.
	(Trac #639, git 4f714bac4547d0a025afd314c309ca5cb603e212)

254.	[bug]		jinmei
	b10-xfrout: failed to send notifies over IPv6 correctly.
	(Trac #964, git 3255c92714737bb461fb67012376788530f16e40)

253.	[func]		jelte
	Add configuration options for logging through the virtual module
	Logging.
	(Trac #736, git 9fa2a95177265905408c51d13c96e752b14a0824)

252.	[func]		stephen
	Add syslog as destination for logging.
	(Trac #976, git 31a30f5485859fd3df2839fc309d836e3206546e)

251.	[bug]*		jinmei
	Make sure bindctl private files are non readable to anyone except
	the owner or users in the same group.  Note that if BIND 10 is run
	with changing the user, this change means that the file owner or
	group will have to be adjusted.  Also note that this change is
	only effective for a fresh install; if these files already exist,
	their permissions must be adjusted by hand (if necessary).
	(Trac #870, git 461fc3cb6ebabc9f3fa5213749956467a14ebfd4)

250.	[bug]		ocean
	src/lib/util/encode, in some conditions, the DecodeNormalizer's
	iterator may reach the end() and when later being dereferenced
	it will cause crash on some platform.
	(Trac #838, git 83e33ec80c0c6485d8b116b13045b3488071770f)

249.	[func]		jerry
	xfrout: add support for TSIG verification.
	(Trac #816, git 3b2040e2af2f8139c1c319a2cbc429035d93f217)

248.	[func]		stephen
	Add file and stderr as destinations for logging.
	(Trac #555, git 38b3546867425bd64dbc5920111a843a3330646b)

247.	[func]		jelte
	Upstream queries from the resolver now set EDNS0 buffer size.
	(Trac #834, git 48e10c2530fe52c9bde6197db07674a851aa0f5d)

246.	[func]		stephen
	Implement logging using log4cplus (http://log4cplus.sourceforge.net)
	(Trac #899, git 31d3f525dc01638aecae460cb4bc2040c9e4df10)

245.	[func]		vorner
	Authoritative server can now sign the answers using TSIG
	(configured in tsig_keys/keys, list of strings like
	"name:<base64-secret>:sha1-hmac"). It doesn't use them for
	ACL yet, only verifies them and signs if the request is signed.
	(Trac #875, git fe5e7003544e4e8f18efa7b466a65f336d8c8e4d)

244.	[func]		stephen
	In unit tests, allow the choice of whether unhandled exceptions are
	caught in the unit test program (and details printed) or allowed to
	propagate to the default exception handler.  See the bind10-dev thread
	https://lists.isc.org/pipermail/bind10-dev/2011-January/001867.html
	for more details.
	(Trac #542, git 1aa773d84cd6431aa1483eb34a7f4204949a610f)

243.	[func]*		feng
	Add optional hmac algorithm SHA224/384/512.
	(Trac #782, git 77d792c9d7c1a3f95d3e6a8b721ac79002cd7db1)

bind10-devel-20110519 released on May 19, 2011

242.	[func]		jinmei
	xfrin: added support for TSIG verify.  This change completes TSIG
	support in b10-xfrin.
	(Trac #914, git 78502c021478d97672232015b7df06a7d52e531b)

241.	[func]		jinmei
	pydnspp: added python extension for the TSIG API introduced in
	change 235.
	(Trac #905, git 081891b38f05f9a186814ab7d1cd5c572b8f777f)
	(Trac #915, git 0555ab65d0e43d03b2d40c95d833dd050eea6c23)

240.	[func]*		jelte
	Updated configuration options to Xfrin, so that you can specify
	a master address, port, and TSIG key per zone. Still only one per
	zone at this point, and TSIG keys are (currently) only specified
	by their full string representation. This replaces the
	Xfrin/master_addr, Xfrin/master_port, and short-lived
	Xfrin/tsig_key configurations with a Xfrin/zones list.
	(Trac #811, git 88504d121c5e08fff947b92e698a54d24d14c375)

239.	[bug]		jerry
	src/bin/xfrout: If a zone doesn't have notify slaves (only has
	one apex ns record - the primary master name server) will cause
	b10-xfrout uses 100% of CPU.
	(Trac #684, git d11b5e89203a5340d4e5ca51c4c02db17c33dc1f)

238.	[func]		zhang likun
	Implement the simplest forwarder, which pass everything through
	except QID, port number. The response will not be cached.
	(Trac #598_new, git 8e28187a582820857ef2dae9b13637a3881f13ba)

237.	[bug]		naokikambe
	Resolved that the stats module wasn't configurable in bindctl in
	spite of its having configuration items. The configuration part
	was removed from the original spec file "stats.spec" and was
	placed in a new spec file "stats-schema.spec". Because it means
	definitions of statistics items. The command part is still
	there. Thus stats module currently has no its own configuration,
	and the items in "stats-schema.spec" are neither visible nor
	configurable through bindctl. "stats-schema.spec" is shared with
	stats module and stats-httpd module, and maybe with other
	statistical modules in future. "stats.spec" has own configuration
	and commands of stats module, if it requires.
	(Trac #719, git a234b20dc6617392deb8a1e00eb0eed0ff353c0a)

236.	[func]		jelte
	C++ client side of configuration now uses BIND 10 logging system.
	It also has improved error handling when communicating with the
	rest of the system.
	(Trac #743, git 86632c12308c3ed099d75eb828f740c526dd7ec0)

235.	[func]		jinmei
	libdns++: added support for TSIG signing and verification.  It can
	be done using a newly introduced TSIGContext class.
	Note: we temporarily disabled support for truncated signature
	and modified some part of the code introduced in #226 accordingly.
	We plan to fix this pretty soon.
	(Trac #812, git ebe0c4b1e66d359227bdd1bd47395fee7b957f14)
	(Trac #871, git 7c54055c0e47c7a0e36fcfab4b47ff180c0ca8c8)
	(Trac #813, git ffa2f0672084c1f16e5784cdcdd55822f119feaa)
	(Trac #893, git 5aaa6c0f628ed7c2093ecdbac93a2c8cf6c94349)

234.	[func]		jerry
	src/bin/xfrin: update xfrin to use TSIG. Currently it only supports
	sending a signed TSIG request or SOA request.
	(Trac #815, git a892818fb13a1839c82104523cb6cb359c970e88)

233.	[func]		stephen
	Added new-style logging statements to the NSAS code.
	(Trac #745, git ceef68cd1223ae14d8412adbe18af2812ade8c2d)

232.	[func]		stephen
	To facilitate the writing of extended descriptions in
	message files, altered the message file format.  The message
	is now flagged with a "%" as the first non-blank character
	in the line and the lines in the extended description are
	no longer preceded by a "+".
	(Trac #900, git b395258c708b49a5da8d0cffcb48d83294354ba3)

231.	[func]*		vorner
	The logging interface changed slightly. We use
	logger.foo(MESSAGE_ID).arg(bar); instead of logger.foo(MESSAGE_ID,
	bar); internally. The message definitions use '%1,%2,...'
	instead of '%s,%d', which allows us to cope better with
	mismatched placeholders and allows reordering of them in
	case of translation.
	(Trac #901, git 4903410e45670b30d7283f5d69dc28c2069237d6)

230.	[bug]		naokikambe
	Removed too repeated verbose messages in two cases of:
	 - when auth sends statistics data to stats
	 - when stats receives statistics data from other modules
	(Trac #620, git 0ecb807011196eac01f281d40bc7c9d44565b364)

229.	[doc]		jreed
	Add manual page for b10-host.
	(git a437d4e26b81bb07181ff35a625c540703eee845)

228.	[func]*		jreed
	The host tool is renamed to b10-host. While the utility is
	a work in progress, it is expected to now be shipped with
	tarballs. Its initial goal was to be a host(1) clone,
	rewritten in C++ from scratch and using BIND 10's libdns++.
	It now supports the -a (any), -c class, -d (verbose) switches
	and has improved output.
	(Trac #872, git d846851699d5c76937533adf9ff9d948dfd593ca)

227.	[build]		jreed
	Add missing libdns++ rdata files for the distribution (this
	fixes distcheck error). Change three generated libdns++
	headers to "nodist" so they aren't included in the distribution
	(they were mistakenly included in last tarball).

226.	[func]*		jelte
	Introduced an API for cryptographic operations. Currently it only
	supports HMAC, intended for use with TSIG. The current
	implementation uses Botan as the backend library.
	This introduces a new dependency, on Botan.  Currently only Botan
	1.8.x works; older or newer versions don't.
	(Trac #781, git 9df42279a47eb617f586144dce8cce680598558a)

225.	[func]		naokikambe
	Added the HTTP/XML interface (b10-stats-httpd) to the
	statistics feature in BIND 10. b10-stats-httpd is a standalone
	HTTP server and it requests statistics data to the stats
	daemon (b10-stats) and sends it to HTTP clients in XML
	format. Items of the data collected via b10-stats-httpd
	are almost equivalent to ones which are collected via
	bindctl. Since it also can send XSL (Extensible Stylesheet
	Language) document and XSD (XML Schema definition) document,
	XML document is human-friendly to view through web browsers
	and its data types are strictly defined.
	(Trac #547, git 1cbd51919237a6e65983be46e4f5a63d1877b1d3)

224.	[bug]		jinmei
	b10-auth, src/lib/datasrc: inconsistency between the hot spot
	cache and actual data source could cause a crash while query
	processing.  The crash could happen, e.g., when an sqlite3 DB file
	is being updated after a zone transfer while b10-auth handles a
	query using the corresponding sqlite3 data source.
	(Trac #851, git 2463b96680bb3e9a76e50c38a4d7f1d38d810643)

223.	[bug]		feng
	If ip address or port isn't usable for name server, name
	server process won't exist and give end user chance to
	reconfigure them.
	(Trac #775, git 572ac2cf62e18f7eb69d670b890e2a3443bfd6e7)

222.	[bug]*		jerry
	src/lib/zonemgr: Fix a bug that xfrin not checking for new
	copy of zone on startup.  Imposes some random jitters to
	avoid many zones need to do refresh at the same time. This
	removed the Zonemgr/jitter_scope setting and introduced
	Zonemgr/refresh_jitter and Zonemgr/reload_jitter.
	(Trac #387, git 1241ddcffa16285d0a7bb01d6a8526e19fbb70cb)

221.	[func]*		jerry
	src/lib/util: Create C++ utility library.
	(Trac #749, git 084d1285d038d31067f8cdbb058d626acf03566d)

220.	[func]		stephen
	Added the 'badpacket' program for testing; it sends a set of
	(potentially) bad packets to a nameserver and prints the responses.
	(Trac #703, git 1b666838b6c0fe265522b30971e878d9f0d21fde)

219.	[func]		ocean
	src/lib: move some dns related code out of asiolink library to
	asiodns library
	(Trac #751, git 262ac6c6fc61224d54705ed4c700dadb606fcb1c)

218.	[func]		jinmei
	src/lib/dns: added support for RP RDATA.
	(Trac #806, git 4e47d5f6b692c63c907af6681a75024450884a88)

217.	[bug]		jerry
	src/lib/dns/python: Use a signed version of larger size of
	integer and perform more strict range checks with
	PyArg_ParseTuple() in case of overflows.
	(Trac #363, git ce281e646be9f0f273229d94ccd75bf7e08d17cf)

216.	[func]		vorner
	The BIND10_XFROUT_SOCKET_FILE environment variable can be
	used to specify which socket should be used for communication
	between b10-auth and b10-xfrout. Mostly for testing reasons.
	(Trac #615, git 28b01ad5bf72472c824a7b8fc4a8dc394e22e462)

215.	[func]		vorner
	A new process, b10-sockcreator, is added, which will create
	sockets for the rest of the system.  It is the only part
	which will need to keep the root privileges. However, only
	the process exists, nothing can talk to it yet.
	(Trac #366, git b509cbb77d31e388df68dfe52709d6edef93df3f)

214.	[func]*		vorner
	Zone manager no longer thinks it is secondary master for
	all zones in the database. They are listed in
	Zonemgr/secondary_zones configuration variable (in the form
	[{"name": "example.com", "class": "IN"}]).
	(Trac #670, git 7c1e4d5e1e28e556b1d10a8df8d9486971a3f052)

213.	[bug]		naokikambe
	Solved incorrect datetime of "bind10.boot_time" and also
	added a new command "sendstats" for Bob. This command is
	to send statistics data to the stats daemon immediately.
	The solved problem is that statistics data doesn't surely
	reach to the daemon because Bob sent statistics data to
	the daemon while it is starting. So the daemon invokes the
	command for Bob after it starts up. This command is also
	useful for resending statistics data via bindctl manually.
	(Trac #521, git 1c269cbdc76f5dc2baeb43387c4d7ccc6dc863d2)

212.	[bug]		naokikambe
	Fixed that the ModuleCCSession object may group_unsubscribe in the
	closed CC session in being deleted.
	(Trac #698, git 0355bddc92f6df66ef50b920edd6ec3b27920d61)

211.	[func]		shane
	Implement "--brittle" option, which causes the server to exit
	if any of BIND 10's processes dies.
	(Trac #788, git 88c0d241fe05e5ea91b10f046f307177cc2f5bc5)

210.	[bug]		jerry
	src/bin/auth: fixed a bug where type ANY queries don't provide
	additional glue records for ANSWER section.
	(Trac #699, git 510924ebc57def8085cc0e5413deda990b2abeee)

bind10-devel-20110322 released on March 22, 2011

209.	[func]		jelte
	Resolver now uses the NSAS when looking for a nameserver to
	query for any specific zone. This also includes keeping track of
	the RTT for that nameserver.
	(Trac #495, git 76022a7e9f3ff339f0f9f10049aa85e5784d72c5)

208.	[bug]*		jelte
	Resolver now answers REFUSED on queries that are not for class IN.
	This includes the various CH TXT queries, which will be added
	later.
	(git 012f9e78dc611c72ea213f9bd6743172e1a2ca20)

207.	[func]		jelte
	Resolver now starts listening on localhost:53 if no configuration
	is set.
	(Trac #471, git 1960b5becbba05570b9c7adf5129e64338659f07)

206.	[func]		shane
	Add the ability to list the running BIND 10 processes using the
	command channel. To try this, use "Boss show_processes".
	(Trac #648, git 451bbb67c2b5d544db2f7deca4315165245d2b3b)

205.	[bug]		jinmei
	b10-auth, src/lib/datasrc: fixed a bug where b10-auth could return
	an empty additional section for delegation even if some glue is
	crucial when it fails to find some other glue records in its data
	source.
	(Trac #646, git 6070acd1c5b2f7a61574eda4035b93b40aab3e2b)

204.	[bug]		jinmei
	b10-auth, src/lib/datasrc: class ANY queries were not handled
	correctly in the generic data source (mainly for sqlite3).  It
	could crash b10-auth in the worst case, and could result in
	incorrect responses in some other cases.
	(Trac #80, git c65637dd41c8d94399bd3e3cee965b694b633339)

203.	[bug]		zhang likun
	Fix resolver cache memory leak: when cache is destructed, rrset
	and message entries in it are not destructed properly.
	(Trac #643, git aba4c4067da0dc63c97c6356dc3137651755ffce)

202.	[func]		vorner
	It is possible to specify a different directory where we look for
	configuration files (by -p) and different configuration file to
	use (-c).  Also, it is possible to specify the port on which
	cmdctl should listen (--cmdctl-port).
	(Trac #615, git 5514dd78f2d61a222f3069fc94723ca33fb3200b)

201.	[bug]		jerry
	src/bin/bindctl: bindctl doesn't show traceback on shutdown.
	(Trac #588, git 662e99ef050d98e86614c4443326568a0b5be437)

200.	[bug]		Jelte
	Fixed a bug where incoming TCP connections were not closed.
	(Trac #589, git 1d88daaa24e8b1ab27f28be876f40a144241e93b)

199.	[func]		ocean
	Cache negative responses (NXDOMAIN/NODATA) from authoritative
	server for recursive resolver.
	(Trac #493, git f8fb852bc6aef292555063590c361f01cf29e5ca)

198.	[bug]		jinmei
	b10-auth, src/lib/datasrc: fixed a bug where hot spot cache failed
	to reuse cached SOA for negative responses.  Due to this bug
	b10-auth returned SERVFAIL when it was expected to return a
	negative response immediately after a specific SOA query for
	the zone.
	(Trac #626, git 721a53160c15e8218f6798309befe940b9597ba0)

197.	[bug]		zhang likun
	Remove expired message and rrset entries when looking up them
	in cache, touch or remove the rrset entry in cache properly
	when doing lookup or update.
	(Trac #661, git 9efbe64fe3ff22bb5fba46de409ae058f199c8a7)

196.	[bug]		jinmei
	b10-auth, src/lib/datasrc: the backend of the in-memory data
	source could not handle the root name.  As a result b10-auth could
	not work as a root server when using the in-memory data source.
	(Trac #683, git 420ec42bd913fb83da37b26b75faae49c7957c46)

195.	[func]		stephen
	Resolver will now re-try a query over TCP if a response to a UDP
	query has the TC bit set.
	(Trac #499, git 4c05048ba059b79efeab53498737abe94d37ee07)

194.	[bug]		vorner
	Solved a 100% CPU usage problem after switching addresses in b10-auth
	(and possibly, but unconfirmed, in b10-resolver). It was caused by
	repeated reads/accepts on closed socket (the bug was in the code for a
	long time, recent changes made it show).
	(Trac #657, git e0863720a874d75923ea66adcfbf5b2948efb10a)

193.	[func]*		jreed
	Listen on the IPv6 (::) and IPv4 (0.0.0.0) wildcard addresses
	for b10-auth. This returns to previous behavior prior to
	change #184. Document the listen_on configuration in manual.
	(Trac #649, git 65a77d8fde64d464c75917a1ab9b6b3f02640ca6)

192.	[func]*		jreed
	Listen on standard domain port 53 for b10-auth and
	b10-resolver.
	(Trac #617, #618, git 137a6934a14cf0c5b5c065e910b8b364beb0973f)

191.	[func]		jinmei
	Imported system test framework of BIND 9.  It can be run by
	'make systest' at the top source directory.  Notes: currently it
	doesn't work when built in a separate tree.  It also requires
	perl, an inherited dependency from the original framework.
	Also, mainly for the purpose of tests, a new option "--pid-file"
	was added to BoB, with which the boss process will dump its PID
	to the specified file.
	(Trac #606, git 6ac000df85625f5921e8895a1aafff5e4be3ba9c)

190.	[func]		jelte
	Resolver now sets random qids on outgoing queries using
	the boost::mt19937 prng.
	(Trac #583, git 5222b51a047d8f2352bc9f92fd022baf1681ed81)

189.	[bug]		jreed
	Do not install the log message compiler.
	(Trac #634, git eb6441aca464980d00e3ff827cbf4195c5a7afc5)

188.	[bug]		zhang likun
	Make the rrset trust level ranking algorithm used by
	isc::cache::MessageEntry::getRRsetTrustLevel() follow RFC2181
	section 5.4.1.
	(Trac #595 git 19197b5bc9f2955bd6a8ca48a2d04472ed696e81)

187.	[bug]		zhang likun
	Fix the assert error in class isc::cache::RRsetCache by adding the
	check for empty pointer and test case for it.
	(Trac #638, git 54e61304131965c4a1d88c9151f8697dcbb3ce12)

186.	[bug]		jelte
	b10-resolver could stop with an assertion failure on certain kinds
	of messages (there was a problem in error message creation). This
	fixes that.
	(Trac #607, git 25a5f4ec755bc09b54410fcdff22691283147f32)

185.	[bug]		vorner
	Tests use port from private range (53210), lowering chance of
	a conflict with something else (eg. running bind 10).
	(Trac #523, git 301da7d26d41e64d87c0cf72727f3347aa61fb40)

184.	[func]*		vorner
	Listening address and port configuration of b10-auth is the same as
	for b10-resolver now. That means, it is configured through bindctl
	at runtime, in the Auth/listen_on list, not through command line
	arguments.
	(Trac #575, #576, git f06ce638877acf6f8e1994962bf2dbfbab029edf)

183.	[bug]		jerry
	src/bin/xfrout: Enable parallel sessions between xfrout server and
	multi-Auth. The session needs to be created only on the first time
	or if an error occur.
	(Trac #419, git 1d60afb59e9606f312caef352ecb2fe488c4e751)

182.	[func]		jinmei
	Support cppcheck for static code check on C++ code.  If cppcheck
	is available, 'make cppcheck' on the top source directory will run
	the checker and should cleanly complete with an exit code of 0
	(at least with cppcheck 1.47).
	Note: the suppression list isn't included in the final
	distributions.  It should be created by hand or retrieved from
	the git repository.
	(Trac #613, git b973f67520682b63ef38b1451d309be9f4f4b218)

181.	[func]		feng
	Add stop interface into dns server, so we can stop each running
	server individually. With it, user can reconfigure her running server
	with different ip address or port.
	(Trac #388, git 6df94e2db856c1adc020f658cc77da5edc967555)

180.	[build]		jreed
	Fix custom DESTDIR for make install. Patch from Jan Engelhardt.
	(Trac #629, git 5ac67ede03892a5eacf42ce3ace1e4e376164c9f)

bind10-devel-20110224 released on February 24, 2011

179.	[func]		vorner
	It is possible to start and stop resolver and authoritative
	server without restart of the whole system. Change of the
	configuration (Boss/start_auth and Boss/start_resolver) is
	enough.
	(Trac #565, git 0ac0b4602fa30852b0d86cc3c0b4730deb1a58fe)

178.	[func]		jelte
	Resolver now makes (limited) use of the cache
	(Trac #491, git 8b41f77f0099ddc7ca7d34d39ad8c39bb1a8363c)

177.	[func]		stephen
	The upstream fetch code in asiolink is now protocol agnostic to
	allow for the addition of fallback to TCP if a fetch response
	indicates truncation.
	(Trac #554, git 9739cbce2eaffc7e80640db58a8513295cf684de)

176.	[func]		likun
	src/lib/cache: Rename one interface: from lookupClosestRRset()
	to lookupDeepestNS(), and remove one parameter of it.
	(Trac #492, git ecbfb7cf929d62a018dd4cdc7a841add3d5a35ae)

175.	[bug]		jerry
	src/bin/xfrout: Xfrout use the case-sensitive mode to compress
	names in an AXFR massage.
	(Trac #253, git 004e382616150f8a2362e94d3458b59bb2710182)

174.	[bug]*		jinmei
	src/lib/dns: revised dnssectime functions so that they don't rely
	on the time_t type (whose size varies on different systems, which
	can lead to subtle bugs like some form of "year 2038 problem").
	Also handled 32-bit wrap around issues more explicitly, with more
	detailed tests.  The function API has been changed, but the effect
	should be minimal because these functions are mostly private.
	(Trac #61, git 09ece8cdd41c0f025e8b897b4883885d88d4ba5d)

173.	[bug]		jerry
	python/isc/notify: A notify_out test fails without network
	connectivity, encapsulate the socket behavior using a mock
	socket class to fix it.
	(Trac #346, git 319debfb957641f311102739a15059f8453c54ce)

172.	[func]		jelte
	Improved the bindctl cli in various ways, mainly concerning
	list and map item addressing, the correct display of actual values,
	and internal help.
	(Trac #384, git e5fb3bc1ed5f3c0aec6eb40a16c63f3d0fc6a7b2)

171.	[func]		vorner
	b10-auth, src/lib/datasrc: in memory data source now works as a
	complete data source for authoritative DNS servers and b10-auth
	uses it.  It still misses major features, however, including
	DNSSEC support and zone transfer.
	(Last Trac #553, but many more,
	git 6f031a09a248e7684723c000f3e8cc981dcdb349)

170.	[bug]		jinmei
	Tightened validity checks in the NSEC3 constructors, both "from
	"text" and "from wire".  Specifically, wire data containing
	invalid type bitmaps or invalid lengths of salt or hash is now
	correctly rejected.
	(Trac #117, git 9c690982f24fef19c747a72f43c4298333a58f48)

169.	[func]		jelte
	Added a basic implementation for a resolver cache (though not
	used yet).
	(Trac #449, git 8aa3b2246ae095bbe7f855fd11656ae3bdb98986)

168.	[bug]		vorner
	Boss no longer has the -f argument, which was undocumented and
	stayed as a relict of previous versions, currently causing only
	strange behaviour.
	(Trac #572, git 17f237478961005707d649a661cc72a4a0d612d4)

167.	[bug]		naokikambe
	Fixed failure of termination of msgq_test.py with python3
	coverage (3.3.1).
	(Trac #573, git 0e6a18e12f61cc482e07078776234f32605312e5)

166.	[func]		jelte
	The resolver now sends back a SERVFAIL when there is a client
	timeout (timeout_client config setting), but it will not stop
	resolving (until there is a lookup timeout or a result).
	(Trac #497 and #489, git af0e5cd93bebb27cb5c4457f7759d12c8bf953a6)

165.	[func]		jelte
	The resolver now handles CNAMEs, it will follow them, and include
	them in the answer. The maximum length of CNAME chains that is
	supported is 16.
	(Trac #497, git af0e5cd93bebb27cb5c4457f7759d12c8bf953a6)

164.	[bug]		y-aharen
	IntervalTimer: Modified the interface to accept interval in
	milliseconds. It shortens the time of the tests of IntervalTimer.
	(Trac #452, git c9f6acc81e24c4b8f0eb351123dc7b43f64e0914)

163.	[func]		vorner
	The pimpl design pattern is used in UDPServer, with a shared
	pointer. This makes it smaller to copy (which is done a lot as a
	side effect of being coroutine) and speeds applications of this
	class (notably b10-auth) up by around 10%.
	(Trac #537, git 94cb95b1d508541201fc064302ba836164d3cbe6)

162.	[func]		stephen
	Added C++ logging, allowing logging at different severities.
	Code specifies the message to be logged via a symbol, and the
	logging code picks up the message from an in-built dictionary.
	The contents of the dictionary can be replaced at run-time by
	locale-specific messages.  A message compiler program is provided
	to create message header files and supply the default messages.
	(Trac #438, git 7b1606cea7af15dc71f5ec1d70d958b00aa98af7)

161.	[func]		stephen
	Added ResponseScrubber class to examine response from
	a server and to remove out-of-bailiwick RRsets.  Also
	does cross-section checks to ensure consistency.
	(Trac #496, git b9296ca023cc9e76cda48a7eeebb0119166592c5)

160.	[func]		jelte
	Updated the resolver to take 3 different timeout values;
	timeout_query for outstanding queries we sent while resolving
	timeout_client for sending an answer back to the client
	timeout_lookup for stopping the resolving
	(currently 2 and 3 have the same final effect)
	(Trac #489, git 578ea7f4ba94dc0d8a3d39231dad2be118e125a2)

159.	[func]		smann
	The resolver now has a configurable set of root servers to start
	resolving at (called root_addresses). By default these are not
	(yet) filled in. If empty, a hardcoded address for f-root will be
	used right now.
	(Trac #483, git a07e078b4feeb01949133fc88c9939254c38aa7c)

158.	[func]		jelte
	The Resolver module will now do (very limited) resolving, if not
	set to forwarding mode (i.e. if the configuration option
	forward_addresses is left empty). It only supports referrals that
	contain glue addresses at this point, and does no other processing
	of authoritative answers.
	(Trac #484, git 7b84de4c0e11f4a070e038ca4f093486e55622af)

157.	[bug]		vorner
	One frozen process no longer freezes the whole b10-msgq. It caused the
	whole system to stop working.
	(Trac #420, git 93697f58e4d912fa87bc7f9a591c1febc9e0d139)

156.	[func]		stephen
	Added ResponseClassifier class to examine response from
	a server and classify it into one of several categories.
	(Trac #487, git 18491370576e7438c7893f8551bbb8647001be9c)

bind10-devel-20110120 released on January 20, 2011

155.	[doc]		jreed
	Miscellaneous documentation improvements for man pages and
	the guide, including auth, resolver, stats, xfrout, and
	zonemgr.  (git c14c4741b754a1eb226d3bdc3a7abbc4c5d727c0)

154.	[bug]		jinmei
	b10-xfrin/b10-zonemgr: Fixed a bug where these programs didn't
	receive command responses from CC sessions.  Eventually the
	receive buffer became full, and many other components that rely
	on CC channels would stall (as noted in #420 and #513).  This is
	an urgent care fix due to the severity of the problem; we'll need
	to revisit it for cleaner fix later.
	(Trac #516, git 62c72fcdf4617e4841e901408f1e7961255b8194)

153.	[bug]		jelte
	b10-cfgmgr: Fixed a bug where configuration updates sometimes
	lost previous settings in the configuration manager.
	(Trac #427, git 2df894155657754151e0860e2ca9cdbed7317c70)

152.	[func]*		jinmei
	b10-auth: Added new configuration variable "statistics-interval"
	to allow the user to change the timer interval for periodic
	statistics updates.  The update can also be disabled by setting
	the value to 0.  Disabling statistics updates will also work as
	a temporary workaround of a known issue that b10-auth can block in
	sending statistics and stop responding to queries as a result.
	(Trac #513, git 285c5ee3d5582ed6df02d1aa00387f92a74e3695)

151.	[bug]		smann
	lib/log/dummylog.h:
	lib/log/dummylog.cc: Modify dlog so that it takes an optional
	2nd argument of type bool (true or false). This flag, if
	set, will cause the message to be printed whether or not
	-v is chosen.
        (Trac #432, git 880220478c3e8702d56d761b1e0b21b77d08ee5a)

150.	[bug]		jelte
	b10-cfgmgr: No longer save the configuration on exit. Configuration
	is already saved if it is changed successfully, so writing it on
	exit (and hence, when nothing has changed too) is unnecessary and
	may even cause problems.
	(Trac #435, git fd7baa38c08d54d5b5f84930c1684c436d2776dc)

149.	[bug]		jelte
	bindctl: Check if the user session has disappeared (either by a
	timeout or by a server restart), and reauthenticate if so. This
	fixes the 'cmdctl not running' problem.
        (Trac #431, git b929be82fec5f92e115d8985552f84b4fdd385b9)

148.	[func]		jelte
	bindctl: Command results are now pretty-printed (i.e. printed in
	a more readable form). Empty results are no longer printed at all
	(used to print '{}'), and the message
	'send the command to cmd-ctrl' has also been removed.
	(git 3954c628c13ec90722a2d8816f52a380e0065bae)

147.	[bug]		jinmei
	python/isc/config: Fixed a bug that importing custom configuration
	(in b10-config.db) of a remote module didn't work.
	(Trac #478, git ea4a481003d80caf2bff8d0187790efd526d72ca)

146.	[func]		jelte
	Command arguments were not validated internally against their
	specifications. This change fixes that (on the C++ side, Python
	side depends on an as yet planned addition). Note: this is only
	an added internal check, the cli already checks format.
	(Trac #473, git 5474eba181cb2fdd80e2b2200e072cd0a13a4e52)

145.	[func]*		jinmei
	b10-auth: added a new command 'loadzone' for (re)loading a
	specific zone.  The command syntax is generic but it is currently
	only feasible for class IN in memory data source.  To reload a
	zone "example.com" via bindctl, execute the command as follows:
	> Auth loadzone origin = example.com
	(Trac #467 git 4f7e1f46da1046de527ab129a88f6aad3dba7562
	from 1d7d3918661ba1c6a8b1e40d8fcbc5640a84df12)

144.	[build]		jinmei
	Introduced a workaround for clang++ build on FreeBSD (and probably
	some other OSes).  If building BIND 10 fails with clang++ due to
	a link error about "__dso_handle", try again from the configure
	script with CXX_LIBTOOL_LDFLAGS=-L/usr/lib (the path actually
	doesn't matter; the important part is the -L flag).  This
	workaround is not automatically enabled as it's difficult to
	detect the need for it dynamically, and must be enabled via the
	variable by hand.
	(Trac #474, git cfde436fbd7ddf3f49cbbd153999656e8ca2a298)

143.	[build]		jinmei
	Fixed build problems with clang++ in unit tests due to recent
	changes.  No behavior change. (Trac #448, svn r4133)

142.	[func]		jinmei
	b10-auth: updated query benchmark so that it can test in memory
	data source.  Also fixed a bug that the output buffer isn't
	cleared after query processing, resulting in misleading results
	or program crash.  This is a regression due to change #135.
	(Trac #465, svn r4103)

141.	[bug]		jinmei
	b10-auth: Fixed a bug that the authoritative server includes
	trailing garbage data in responses.  This is a regression due to
	change #135. (Trac #462, svn r4081)

140.	[func]		y-aharen
	src/bin/auth: Added a feature to count queries and send counter
	values to statistics periodically. To support it, added wrapping
	class of asio::deadline_timer to use as interval timer.
	The counters can be seen using the "Stats show" command from
	bindctl.  The result would look like:
	  ... "auth.queries.tcp": 1, "auth.queries.udp": 1 ...
	Using the "Auth sendstats" command you can make b10-auth send the
	counters to b10-stats immediately.
	(Trac #347, svn r4026)

139.	[build]		jreed
	Introduced configure option and make targets for generating
	Python code coverage report. This adds new make targets:
	report-python-coverage and clean-python-coverage. The C++
	code coverage targets were renamed to clean-cpp-coverage
	and report-cpp-coverage. (Trac #362, svn r4023)

138.	[func]*		jinmei
	b10-auth: added a configuration interface to support in memory
	data sources.  For example, the following command to bindctl
	will configure a memory data source containing the "example.com"
	zone with the zone file named "example.com.zone":
	> config set Auth/datasources/ [{"type": "memory", "zones": \
	 [{"origin": "example.com", "file": "example.com.zone"}]}]
	By default, the memory data source is disabled; it must be
	configured explicitly.  To disable it again, specify a null list
	for Auth/datasources:
	> config set Auth/datasources/ []
	Notes: it's currently for class IN only.  The zone files are not
	actually loaded into memory yet (which will soon be implemented).
	This is an experimental feature and the syntax may change in
	future versions.
	(Trac #446, svn r3998)

137.	[bug]		jreed
	Fix run_*.sh scripts that are used for development testing
	so they use a msgq socket file in the build tree.
	(Trac #226, svn r3989)

136.	[bug]		jelte
	bindctl (and the configuration manager in general) now no longer
	accepts 'unknown' data; i.e. data for modules that it does not know
	about, or configuration items that are not specified in the .spec
	files.
	(Trac #202, svn r3967)

135.	[func]		each
	Add b10-resolver. This is an example recursive server that
	currently does forwarding only and no caching.
	(Trac #327, svn r3903)

134.	[func]		vorner
	b10-resolver supports timeouts and retries in forwarder mode.
	(Trac #401, svn r3660)

133.	[func]		vorner
	New temporary logging function available in isc::log. It is used by
	b10-resolver.
	(Trac #393, r3602)

132.	[func]		vorner
	The b10-resolver is configured through config manager.
	It has "listen_on" and "forward_addresses" options.
	(Trac #389, r3448)

131.	[func]		jerry
	src/lib/datasrc: Introduced two template classes RBTree and RBNode
	to provide the generic map with domain name as key and anything as
	the value. Because of some unresolved design issue, the new classes
	are only intended to be used by memory zone and zone table.
	(Trac #397, svn r3890)

130.	[func]		jerry
	src/lib/datasrc: Introduced a new class MemoryDataSrc to provide
	the general interface for memory data source.  For the initial
	implementation, we don't make it a derived class of AbstractDataSrc
	because the interface is so different (we'll eventually
	consider this as part of the generalization work).
	(Trac #422, svn r3866)

129.	[func]		jinmei
	src/lib/dns: Added new functions masterLoad() for loading master
	zone files.  The initial implementation can only parse a limited
	form of master files, but BIND 9's named-compilezone can convert
	any valid zone file into the acceptable form.
	(Trac #423, svn r3857)

128.	[build]		vorner
	Test for query name = '.', type = DS to authoritative nameserver
	for root zone was added.
	(Trac #85, svn r3836)

127.	[bug]		stephen
	During normal operation process termination and resurrection messages
	are now output regardless of the state of the verbose flag.
	(Trac #229, svn r3828)

126.	[func]		ocean
	The Nameserver Address Store (NSAS) component has been added. It takes
	care of choosing an IP address of a nameserver when a zone needs to be
	contacted.
	(Trac #356, Trac #408, svn r3823)

bind10-devel-20101201 released on December 01, 2010

125.	[func]		jelte
	Added support for addressing individual list items in bindctl
	configuration commands; If you have an element that is a list, you
	can use foo[X]		integer
	(starting at 0)
	(Trac #405, svn r3739)

124.	[bug]		jreed
	Fix some wrong version reporting. Now also show the version
	for the component and BIND 10 suite. (Trac #302, svn r3696)

123.	[bug]		jelte
	src/bin/bindctl printed values had the form of python literals
	(e.g. 'True'), while the input requires valid JSON (e.g. 'true').
	Output changed to JSON format for consistency. (svn r3694)

122.	[func]		stephen
	src/bin/bind10: Added configuration options to Boss to determine
	whether to start the authoritative server, recursive server (or
	both). A dummy program has been provided for test purposes.
	(Trac #412, svn r3676)

121.	[func]		jinmei
	src/lib/dns: Added support for TSIG RDATA.  At this moment this is
	not much of real use, however, because no protocol support was
	added yet.  It will soon be added. (Trac #372, svn r3649)

120.	[func]		jinmei
	src/lib/dns: introduced two new classes, TSIGKey and TSIGKeyRing,
	to manage TSIG keys. (Trac #381, svn r3622)

119.	[bug]		jinmei
	The master file parser of the python datasrc module incorrectly
	regarded a domain name beginning with a decimal number as a TTL
	specification.  This confused b10-loadzone and had it reject to
	load a zone file that contains such a name.
	Note: this fix is incomplete and the loadzone would still be
	confused if the owner name is a syntactically indistinguishable
	from a TTL specification.  This is part of a more general issue
	and will be addressed in Trac #413. (Trac #411, svn r3599)

118.	[func]		jinmei
	src/lib/dns: changed the interface of
	AbstractRRset::getRdataIterator() so that the internal
	cursor would point to the first RDATA automatically.  This
	will be a more intuitive and less error prone behavior.
	This is a backward compatible change. (Trac #410, r3595)

117.	[func]		jinmei
	src/lib/datasrc: added new zone and zone table classes for the
	support of in memory data source.  This is an intermediate step to
	the bigger feature, and is not yet actually usable in practice.
	(Trac #399, svn r3590)

116.	[bug]		jerry
	src/bin/xfrout: Xfrout and Auth will communicate by long tcp
	connection, Auth needs to make a new connection only on the first
	time or if an error occurred.
	(Trac #299, svn r3482)

115.	[func]*		jinmei
	src/lib/dns: Changed DNS message flags and section names from
	separate classes to simpler enums, considering the balance between
	type safety and usability.  API has been changed accordingly.
	More documentation and tests were provided with these changes.
	(Trac #358, r3439)

114.	[build]		jinmei
	Supported clang++.  Note: Boost >= 1.44 is required.
	(Trac #365, svn r3383)

113.	[func]*		zhanglikun
	Folder name 'utils'(the folder in /src/lib/python/isc/) has been
	renamed	to 'util'. Programs that used 'import isc.utils.process'
	now need to use 'import isc.util.process'. The folder
	/src/lib/python/isc/Util is removed since it isn't used by any
	program. (Trac #364, r3382)

112.	[func]		zhang likun
	Add one mixin class to override the naive serve_forever() provided
	in python library socketserver. Instead of polling for shutdown
	every poll_interval seconds, one socketpair is used to wake up
	the waiting server. (Trac #352, svn r3366)

111.	[bug]*		Vaner
	Make sure process xfrin/xfrout/zonemgr/cmdctl can be stopped
	properly when user enter "ctrl+c" or 'Boss shutdown' command
	through bindctl.  The ZonemgrRefresh.run_timer and
	NotifyOut.dispatcher spawn a thread themselves.
	(Trac #335, svn r3273)

110.	[func]		Vaner
	Added isc.net.check module to check ip addresses and ports for
	correctness and isc.net.addr to hold IP address. The bind10, xfrin
	and cmdctl programs are modified to use it.
	(Trac #353, svn r3240)

109.	[func]		naokikambe
	Added the initial version of the stats module for the statistics
	feature of BIND 10, which supports the restricted features and
	items and reports via bindctl command. (Trac #191, r3218)
	Added the document of the stats module, which is about how stats
	module collects the data (Trac #170, [wiki:StatsModule])

108.	[func]		jerry
	src/bin/zonemgr: Provide customizable configurations for
	lowerbound_refresh, lowerbound_retry, max_transfer_timeout and
	jitter_scope. (Trac #340, r3205)

107.	[func]		likun
	Remove the parameter 'db_file' for command 'retransfer' of
	xfrin module. xfrin.spec will not be generated by script.
	(Trac #329, r3171)

106.	[bug]		likun
	When xfrin can't connect with one zone's master, it should tell
	the bad news to zonemgr, so that zonemgr can reset the timer for
	that zone. (Trac #329, r3170)

105.	[bug]		Vaner
	Python processes: they no longer take 100% CPU while idle
	due to a busy loop in reading command session in a nonblocking way.
	(Trac #349, svn r3153), (Trac #382, svn r3294)

104.	[bug]		jerry
	bin/zonemgr: zonemgr should be attempting to refresh expired zones.
	(Trac #336, r3139)

103.	[bug]		jerry
	lib/python/isc/log: Fixed an issue with python logging,
	python log shouldn't die with OSError. (Trac #267, r3137)

102.	[build]		jinmei
	Disable threads in ASIO to minimize build time dependency.
	(Trac #345, r3100)

101.	[func]		jinmei
	src/lib/dns: Completed Opcode and Rcode implementation with more
	tests and documentation.  API is mostly the same but the
	validation was a bit tightened. (Trac #351, svn r3056)

100.	[func]		Vaner
	Python processes: support naming of python processes so
	they're not all called python3.
	(Trac #322, svn r3052)

99.	[func]*		jinmei
	Introduced a separate EDNS class to encapsulate EDNS related
	information more cleanly.  The related APIs are changed a bit,
	although it won't affect most of higher level applications.
	(Trac #311, svn r3020)

98.	[build]		jinmei
	The ./configure script now tries to search some common include
	paths for boost header files to minimize the need for explicit
	configuration with --with-boost-include. (Trac #323, svn r3006)

97.	[func]		jinmei
	Added a micro benchmark test for query processing of b10-auth.
	(Trac #308, svn r2982)

96.	[bug]		jinmei
	Fixed two small issues with configure: Do not set CXXFLAGS so that
	it can be customized; Make sure --disable-static works.
	(Trac #325, r2976)

bind10-devel-20100917 released on September 17, 2010

95.	[doc, bug]	jreed
	Add b10-zonemgr manual page. Update other docs to introduce
	this secondary manager.
	bin/xfrout and bin/zonemgr: Fixed some stderr output.
	(Trac #341, svn r2951)
	(Trac #342, svn r2949)

94.	[bug]		jelte
	bin/xfrout:  Fixed a problem in xfrout where only 2 or 3 RRs
	were used per DNS message in the xfrout stream.
	(Trac #334, r2931)

93.	[bug]		jinmei
	lib/datasrc: A DS query could crash the library (and therefore,
	e.g. the authoritative server) if some RR of the same apex name
	is stored in the hot spot cache. (Trac #307, svn r2923)

92.	[func]*		jelte
	libdns_python (the python wrappers for libdns++) has been renamed
	to pydnspp (Python DNS++). Programs and libraries that used
	'import libdns_python' now need to use 'import pydnspp'.
	(Trac #314, r2902)

91.	[func]*		jinmei
	lib/cc: Use const pointers and const member functions for the API
	as much as possible for safer operations.  Basically this does not
	change the observable behavior, but some of the API were changed
	in a backward incompatible manner.  This change also involves more
	copies, but at this moment the overhead is deemed acceptable.
	(Trac #310, r2803)

90.	[build]		jinmei
	(Darwin/Mac OS X specific) Specify DYLD_LIBRARY_PATH for tests and
	experimental run under the source tree.  Without this loadable
	python modules refer to installation paths, which may confuse the
	operation due to version mismatch or even trigger run time errors
	due to missing libraries. (Trac #313, r2782)

89.	[build]		jinmei
	Generate b10-config.db for tests at build time so that the source
	tree does not have to be writable. (Trac #315, r2776)

88.	[func]		jelte
	Blocking reads on the msgq command channel now have a timeout
	(defaults to 4 seconds, modifiable as needed by modules).
	Because of this, modules will no longer block indefinitely
	if they are waiting for a message that is not sent for whatever
	reason. (Trac #296, r2761)

87.	[func]		zhanglikun
	lib/python/isc/notifyout: Add the feature of notify-out, when
	zone axfr/ixfr finishing, the server will notify its slaves.
	(Trac #289, svn r2737)

86.	[func]		jerry
	bin/zonemgr: Added zone manager module. The zone manager is one
	of the co-operating processes of BIND 10, which keeps track of
	timers and other information necessary for BIND 10 to act as a
	slave. (Trac #215, svn r2737)

85.	[build]*		jinmei
	Build programs using dynamic link by default.  A new configure
	option --enable-static-link is provided to force static link for
	executable programs.  Statically linked programs can be run on a
	debugger more easily and would be convenient for developers.
	(Trac #309, svn r2723)

bind10-devel-20100812 released on August 12, 2010

84.	[bug]		jinmei, jerry
	This is a quick fix patch for the issue: AXFR fails half the
	time because of connection problems. xfrout client will make
	a new connection every time. (Trac #299, svn r2697)

83.	[build]*		jreed
	The configure --with-boost-lib option is removed. It was not
	used since the build included ASIO. (svn r2684)

82.	[func]		jinmei
	bin/auth: Added -u option to change the effective process user
	of the authoritative server after invocation.  The same option to
	the boss process will be propagated to b10-auth, too.
	(Trac #268, svn r2675)

81.	[func]		jinmei
	Added a C++ framework for micro benchmark tests.  A supplemental
	library functions to build query data for the tests were also
	provided. (Trac #241, svn r2664)

80.	[bug]		jelte
	bindctl no longer accepts configuration changes for unknown or
	non-running modules (for the latter, this is until we have a
	way to verify those options, at which point it'll be allowed
	again).
	(Trac #99, r2657)

79.	[func]		feng, jinmei
	Refactored the ASIO link interfaces to move incoming XFR and
	NOTIFY processing to the auth server class.  Wrapper classes for
	ASIO specific concepts were also provided, so that other BIND 10
	modules can (eventually) use the interface without including the
	ASIO header file directly.  On top of these changes, AXFR and
	NOTIFY processing was massively improved in terms of message
	validation and protocol conformance.  Detailed tests were provided
	to confirm the behavior.
	Note: Right now, NOTIFY doesn't actually trigger subsequent zone
	transfer due to security reasons. (Trac #221, r2565)

78.	[bug]		jinmei
	lib/dns: Fixed miscellaneous bugs in the base32 (hex) and hex
	(base16) implementation, including incorrect padding handling,
	parser failure in decoding with a SunStudio build, missing
	validation on the length of encoded hex string.  Test cases were
	more detailed to identify these bugs and confirm the fix.  Also
	renamed the incorrect term of "base32" to "base32hex".  This
	changed the API, but they are not intended to be used outside
	libdns++, so we don't consider it a backward incompatible change.
	(Trac #256, r2549)

77.	[func]		zhanglikun
	Make error message be more friendly when running cmdctl and it's
	already running (listening on same port)(Trac #277, r2540)

76.	[bug]		jelte
	Fixed a bug in the handling of 'remote' config modules (i.e.
	modules that peek at the configuration of other modules), where
	they answered 'unknown command' to commands for those other
	modules. (Trac #278, r2506)

75.	[bug]		jinmei
	Fixed a bug in the sqlite3 data source where temporary strings
	could be referenced after destruction.  It caused various lookup
	failures with SunStudio build. (Trac #288, r2494)

74.	[func]*		jinmei
	Refactored the cc::Session class by introducing an abstract base
	class.  Test code can use their own derived mock class so that
	tests can be done without establishing a real CC session.  This
	change also modified some public APIs, mainly in the config
	module. (Trac #275, r2459)

73.	[bug]		jelte
	Fixed a bug where in bindctl, locally changed settings were
	reset when the list of running modules is updated. (Trac #285,
	r2452)

72.	[build]		jinmei
	Added -R when linking python wrapper modules to libpython when
	possible.  This helps build BIND 10 on platforms that install
	libpython whose path is unknown to run-time loader.  NetBSD is a
	known such platform. (Trac #148, r2427)

71.	[func]		each
	Add "-a" (address) option to bind10 to specify an address for
	the auth server to listen on.

70.	[func]		each
	Added a hot-spot cache to libdatasrc to speed up access to
	repeatedly-queried data and reduce the number of queries to
	the underlying database; this should substantially improve
	performance.  Also added a "-n" ("no cache") option to
	bind10 and b10-auth to disable the cache if needed.
	(Trac #192, svn r2383)

bind10-devel-20100701 released on July 1, 2010

69.	[func]*		jelte
	Added python wrappers for libdns++ (isc::dns), and libxfr. This
	removes the dependency on Boost.Python. The wrappers don't
	completely implement all functionality, but the high-level API
	is wrapped, and current modules use it now.
	(Trac #181, svn r2361)

68.	[func]		zhanglikun
	Add options -c (--certificate-chain) to bindctl. Override class
	HTTPSConnection to support server certificate validation.
	Add support to cmdctl.spec file, now there are three configurable
	items for cmdctl: 'key_file', 'cert_file' and 'accounts_file',
	all of them can be changed in runtime.
	(Trac #127, svn r2357)

67.	[func]		zhanglikun
	Make bindctl's command parser only do minimal check.
	Parameter value can be a sequence of non-space characters,
	or a string surrounded by quotation marks (these marks can
	be a part of the value string in escaped form). Make error
	message be more friendly. (If there is some error in
	parameter's value, the parameter name will be provided).
	Refactor function login_to_cmdctl() in class BindCmdInterpreter:
	avoid using Exception to catch all exceptions.
	(Trac #220, svn r2356)

66.	[bug]		each
	Check for duplicate RRsets before inserting data into a message
	section; this, among other things, will prevent multiple copies
	of the same CNAME from showing up when there's a loop. (Trac #69,
	svn r2350)

65.	[func]		shentingting
	Various loadzone improvements: allow optional comment for
	$TTL, allow optional origin and comment for $INCLUDE, allow
	optional comment for $ORIGIN, support BIND9 extension of
	time units for TTLs, and fix bug to not use class as part
	of label name when records don't have a label but do have
	a class.  Added verbose options to exactly what is happening
	with loadzone.  Added loadzone test suite of different file
	formats to load.
	(Trac #197, #199, #244, #161, #198, #174, #175, svn r2340)

64.	[func]		jerry
	Added python logging framework. It is for testing and
	experimenting with logging ideas. Currently, it supports
	three channels (file, syslog and stderr) and five levels
	(debug, info, warning, error and critical).
	(Trac #176, svn r2338)

63.	[func]		shane
	Added initial support for setuid(), using the "-u" flag. This will
	be replaced in the future, but for now provides a reasonable
	starting point.
	(Trac #180, svn r2330)

62.	[func]		jelte
	bin/xfrin: Use the database_file as configured in Auth to transfers
	bin/xfrout: Use the database_file as configured in Auth to transfers

61.	[bug]		jelte
	bin/auth: Enable b10-auth to be launched in source tree
	(i.e. use a zone database file relative to that)

60.	[build]		jinmei
	Supported SunStudio C++ compiler.  Note: gtest still doesn't work.
	(Trac #251, svn r2310)

59.	[bug]		jinmei
	lib/datasrc, bin/auth: The authoritative server could return a
	SERVFAIL with a partial answer if it finds a data source broken
	while looking for an answer.  This can happen, for example, if a
	zone that doesn't have an NS RR is configured and loaded as a
	sqlite3 data source. (Trac #249, r2286)

58.	[bug]		jinmei
	Worked around an interaction issue between ASIO and standard C++
	library headers.  Without this ASIO didn't work: sometimes the
	application crashes, sometimes it blocked in the ASIO module.
	(Trac #248, svn r2187, r2190)

57.	[func]		jinmei
	lib/datasrc: used a simpler version of Name::split (change 31) for
	better readability.  No behavior change. (Trac #200, svn r2159)

56.	[func]*		jinmei
	lib/dns: renamed the library name to libdns++ to avoid confusion
	with the same name of library of BIND 9.
	(Trac #190, svn r2153)

55.	[bug]		shane
	bin/xfrout: xfrout exception on Ctrl-C now no longer generates
	exception for 'Interrupted system call'
	(Trac #136, svn r2147)

54.	[bug]		zhanglikun
	bin/xfrout: Enable b10-xfrout can be launched in source
	code tree.
	(Trac #224, svn r2103)

53.	[bug]		zhanglikun
	bin/bindctl: Generate a unique session ID by using
	socket.gethostname() instead of socket.gethostbyname(),
	since the latter one could make bindctl	stall if its own
	host name can't be resolved.
	(Trac #228, svn r2096)

52.	[func]		zhanglikun
	bin/xfrout: When xfrout is launched, check whether the
	socket file is being used by one running xfrout process,
	if it is, exit from python.	If the file isn't a socket file
	or nobody is listening, it will be removed. If it can't
	be removed, exit from python.
	(Trac #151, svn r2091)

bind10-devel-20100602 released on June 2, 2010

51.	[build]		jelte
	lib/python: Add bind10_config.py module for paths and
	possibly other configure-time variables. Allow some components
	to find spec files in build tree when ran from source.
	(Trac #223)

50.	[bug]		zhanglikun
	bin/xfrin: a regression in xfrin: it can't communicate with
	a remote server. (Trac #218, svn r2038)

49.	[func]*		jelte
	Use unix domain sockets for msgq. For b10-msgq, the command
	line options --msgq-port and -m were removed. For bind10,
	the -msgq-port option was removed, and the -m command line
	option was changed to be a filename (instead of port number).
	(Trac #183, svn r2009)

48.	[func]		jelte
	bin/auth: Use asio's io_service for the msgq handling.
	(svn r2007)

47.	[func]		zhanglikun
	bin/cmdctl: Add value/type check for commands sent to
	cmdctl. (Trac #201, svn r1959)

46.	[func]		zhanglikun
	lib/cc: Fix real type data encoding/decoding. (Trac #193,
	svn r1959)

45.	[func]		zhanglikun
	bin/bind10: Pass verbose option to more modules. (Trac
	#205, svn r1957)

44.	[build]		jreed
	Install headers for libdns and libexception. (Trac #68,
	svn r1941)

43.	[func]		jelte
	lib/cc: Message queuing on cc channel. (Trac #58, svn r1870)

42.	[func]		jelte
	lib/python/isc/config:      Make temporary file with python
	tempfile module instead of manual with fixed name. (Trac
	#184, svn r1859)

41.	[func]		jelte
	Module descriptions in spec files. (Trac #90, svn r1856)

40.	[build]		jreed
	Report detected features and configure settings at end of
	configure output. (svn r1836)

39.	[func]*		each
	Renamed libauth to libdatasrc.

38.	[bug]		zhanglikun
	Send command 'shutdown' to Xfrin and Xfrout when boss receive SIGINT.
	Remove unused socket file when Xfrout process exits. Make sure Xfrout
	exit by itself when it receives SIGINT, instead of being killed by the
	signal SIGTERM or SIGKILL sent from boss.
	(Trac #135, #151, #134, svn r1797)

37.	[build]		jinmei
	Check for the availability of python-config. (Trac #159,
	svn r1794)

36.	[func]		shane
	bin/bind10:	Miscellaneous code cleanups and improvements.
	(Trac #40, svn r2012)

35.	[bug]		jinmei
	bin/bindctl: fixed a bug that it didn't accept IPv6 addresses as
	command arguments. (Trac #219, svn r2022)

34.	[bug]		jinmei
	bin/xfrin: fixed several small bugs with many additional unit
	tests.  Fixes include: IPv6 transport support, resource leak,
	and non IN class support. (Trac #185, svn r2000)

33.	[bug]		each
	bin/auth: output now prepended with "[b10-auth]" (Trac
	#109, svn r1985)

32.	[func]*		each
	bin/auth: removed custom query-processing code, changed
        boost::asio code to use plain asio instead, and added asio
        headers to the source tree.  This allows building without
        using an external boost library. (Trac #163, svn r1983)

31.	[func]		jinmei
	lib/dns: added a separate signature for Name::split() as a
	convenient wrapper for common usage. (Trac #49, svn r1903)

30.	[bug]		jinmei
	lib/dns: parameter validation of Name::split() was not sufficient,
	and invalid parameters could cause integer overflow and make the
	library crash. (Trac #177, svn r1806)

bind10-devel-20100421 released on April 21, 2010

29.	[build]		jreed
	Enable Python unit tests for "make check". (svn r1762)

28.	[bug]		jreed
	Fix msgq CC test so it can find its module. (svn r1751)

27.	[build]		jelte
	Add missing copyright license statements to various source
	files. (svn r1750)

26.	[func]		jelte
	Use PACKAGE_STRING (name + version) from config.h instead
	of hard-coded value in CH TXT version.bind replies (Trac
	#114, svn r1749)

25.	[func]*		jreed
	Renamed msgq to b10-msgq. (Trac #25, svn r1747, r1748)

24.	[func]		jinmei
	Support case-sensitive name compression in MessageRenderer.
	(Trac #142, svn r1704)

23.	[func]		jinmei
	Support a simple name with possible compression. (svn r1701)

22.	[func]		zhanglikun
	b10-xfrout for AXFR-out support added. (svn r1629, r1630)

21.	[bug]		zhanglikun
	Make log message more readable when xfrin failed. (svn
	r1697)

20.	[bug]		jinmei
	Keep stderr for child processes if -v is specified. (svn
	r1690, r1698)

19.	[bug]		jinmei
	Allow bind10 boss to pass environment variables from parent.
	(svn r1689)

18.	[bug]		jinmei
	Xfrin warn if bind10_dns load failed. (svn r1688)

17.	[bug]		jinmei
	Use sqlite3_ds.load() in xfrin module and catch Sqlite3DSError
	explicitly. (svn r1684)

16.	[func]*		zhanglikun
	Removed print_message and print_settings configuration
	commands from Xfrin. (Trac #136, svn r1682)

15.	[func]*		jinmei
	Changed zone loader/updater so trailing dot is not required.
	(svn r1681)

14.	[bug]		shane
	Change shutdown to actually SIGKILL properly. (svn r1675)

13.	[bug]		jinmei
	Don't ignore other RRs than SOA even if the second SOA is
	found. (svn r1674)

12.	[build]		jreed
	Fix tests and testdata so can be used from a read-only
	source directory.

11.	[build]		jreed
	Make sure python tests scripts are included in tarball.
	(svn r1648)

10.	[build]		jinmei
	Improve python detection for configure. (svn r1622)

9.	[build]		jinmei
	Automake the python binding of libdns. (svn r1617)

8.	[bug]		zhanglikun
	Fix log errors which may cause xfrin module to crash. (svn
	r1613)

7.	[func]		zhanglikun
	New API for inserting zone data to sqlite3 database for
	AXFR-in. (svn r1612, r1613)

6.	[bug]		jreed
	More code review, miscellaneous cleanups, style guidelines,
	and new and improved unit tests added.

5.	[doc]		jreed
	Manual page cleanups and improvements.

4.	[bug]		jinmei
	NSEC RDATA fixes for buffer overrun lookups, incorrect
	boundary checks, spec-non-conformant behaviors. (svn r1611)

3.	[bug]		jelte
	Remove a re-raise of an exception that should only have
	been included in an error answer on the cc channel. (svn
	r1601)

2.	[bug]		mgraff
	Removed unnecessary sleep() from ccsession.cc. (svn r1528)

1.	[build]*		jreed
	The configure --with-boostlib option changed to --with-boost-lib.

bind10-devel-20100319 released on March 19, 2010

For complete code revision history, see
	http://git.bind10.isc.org/cgi-bin/cgit.cgi/bind10
Specific git changesets can be accessed at:
	http://git.bind10.isc.org/cgi-bin/cgit.cgi/bind10/commit/?id=rrr
or after cloning the original git repository by executing:
	% git diff rrrr^ rrrr
Subversion changesets are not accessible any more.  The subversion
revision numbers will be replaced with corresponding git revisions.
Trac tickets can be accessed at: https://bind10.isc.org/ticket/nnn

LEGEND
[bug] general bug fix.  This is generally a backward compatible change,
	unless it's deemed to be impossible or very hard to keep
	compatibility to fix the bug.
[build] compilation and installation infrastructure change.
[doc] update to documentation. This shouldn't change run time behavior.
[func] new feature.  In some cases this may be a backward incompatible
	change, which would require a bump of major version.
[security] security hole fix. This is no different than a general bug
	fix except that it will be handled as confidential and will cause
	security patch releases.
*: Backward incompatible or operational change.<|MERGE_RESOLUTION|>--- conflicted
+++ resolved
@@ -1,4 +1,9 @@
-<<<<<<< HEAD
+965.	[func]		sar
+	Per IPv6 subnet statistics (subnet[id].assigned-nas, 
+	subnet[id].total-nas, subnet[id].assigned-pds, and subnet[id].total-pds)
+	has been implemented.
+	(Trac #3799, git TBD)
+
 964.	[doc]		tomek
 	User's Guide and Developer's Guide updated with statistics and
 	control channel description.
@@ -37,13 +42,6 @@
 	statistic-reset, statistic-remove, statistic-get-all,
 	statistic-reset-all, statistic-remove-all, shutdown.
 	(Trac #3880, git 688658395518f0b97d5384af81ceab5206691ad5)
-=======
-XXX.	[func]		sar
-	Per IPv6 subnet statistics (subnet[id].assigned-nas, 
-	subnet[id].total-nas, subnet[id].assigned-pds, and subnet[id].total-pds)
-	has been implemented.
-	(Trac #3799, git TBD)
->>>>>>> 7f5186e3
 
 957.	[func]		tomek
 	Per IPv4 subnet statistics (subnet[id].assigned-addresses and
