--- conflicted
+++ resolved
@@ -1023,11 +1023,7 @@
       "SELECT "
       "address, valid_lifetime, expire, subnet_id, pref_lifetime, duid, iaid, "
       "lease_type, prefix_len, fqdn_fwd, fqdn_rev, hostname, hwaddr, hwtype, "
-<<<<<<< HEAD
-      "hwaddr_source, state "
-=======
       "hwaddr_source, state, user_context "
->>>>>>> ee559726
       "FROM lease6 "
       "WHERE duid = ? "
       "ALLOW FILTERING "}},
@@ -2310,17 +2306,10 @@
     // Get the data.
     Lease6Collection result;
     std::unique_ptr<CqlLease6Exchange> exchange6(new CqlLease6Exchange(dbconn_));
-<<<<<<< HEAD
-    exchange6->getLeaseCollection(CqlLease6Exchange::GET_LEASE6_DUID, data, result);
-
-    return (result);
-    
-=======
     exchange6->getLeaseCollection(CqlLease6Exchange::GET_LEASE6_DUID,
                                   data, result);
 
     return (result);
->>>>>>> ee559726
 }
 
 Lease6Collection
