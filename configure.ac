--- conflicted
+++ resolved
@@ -2,16 +2,12 @@
 # Process this file with autoconf to produce a configure script.
 
 AC_PREREQ([2.59])
-<<<<<<< HEAD
 
 # For released versions, this is in x.y.z format.
 # For GIT versions, this is x.y.z-git, where x.y.z denotes the software
 # version that was used as a base + changes that were made later, but
 # are not released yet.
 AC_INIT(bind10, 0.8.0-git, kea-dev@isc.org)
-=======
-AC_INIT(kea, 20140602-git, kea-dev@isc.org)
->>>>>>> 8f8886ba
 AC_CONFIG_SRCDIR(README)
 
 # serial-tests is not available in automake version before 1.13, so
@@ -1446,38 +1442,7 @@
                  src/lib/log/tests/severity_test.sh
                  src/lib/log/tests/tempdir.h
                  src/lib/Makefile
-<<<<<<< HEAD
-                 src/lib/python/bind10_config.py
-                 src/lib/python/isc/bind10/Makefile
-                 src/lib/python/isc/bind10/tests/Makefile
-                 src/lib/python/isc/cc/cc_generated/Makefile
-                 src/lib/python/isc/cc/Makefile
-                 src/lib/python/isc/cc/tests/cc_test
-                 src/lib/python/isc/cc/tests/Makefile
-                 src/lib/python/isc/config/Makefile
-                 src/lib/python/isc/config/tests/config_test
-                 src/lib/python/isc/config/tests/Makefile
-                 src/lib/python/isc/dns/Makefile
-                 src/lib/python/isc/log/Makefile
-                 src/lib/python/isc/log_messages/Makefile
-                 src/lib/python/isc/log_messages/work/__init__.py
-                 src/lib/python/isc/log_messages/work/Makefile
-                 src/lib/python/isc/log/tests/log_console.py
-                 src/lib/python/isc/log/tests/Makefile
-                 src/lib/python/isc/Makefile
-                 src/lib/python/isc/net/Makefile
-                 src/lib/python/isc/net/tests/Makefile
-                 src/lib/python/isc/sysinfo/Makefile
-                 src/lib/python/isc/sysinfo/tests/Makefile
-                 src/lib/python/isc/testutils/Makefile
-                 src/lib/python/isc/util/cio/Makefile
-                 src/lib/python/isc/util/cio/tests/Makefile
-                 src/lib/python/isc/util/Makefile
-                 src/lib/python/isc/util/tests/Makefile
-                 src/lib/python/Makefile
                  src/lib/testutils/dhcp_test_lib.sh
-=======
->>>>>>> 8f8886ba
                  src/lib/testutils/Makefile
                  src/lib/testutils/testdata/Makefile
                  src/lib/util/io/Makefile
@@ -1497,22 +1462,10 @@
 ])
 
  AC_CONFIG_COMMANDS([permissions], [
-<<<<<<< HEAD
-           chmod +x src/bin/bind10/bind10
-           chmod +x src/bin/bind10/run_bind10.sh
-           chmod +x src/bin/bindctl/run_bindctl.sh
-           chmod +x src/bin/bindctl/tests/bindctl_test
-           chmod +x src/bin/cmdctl/run_b10-cmdctl.sh
-           chmod +x src/bin/cmdctl/tests/cmdctl_test
            chmod +x src/bin/dhcp4/tests/dhcp4_process_tests.sh
            chmod +x src/bin/dhcp6/tests/dhcp6_process_tests.sh
            chmod +x src/bin/keactrl/keactrl
            chmod +x src/bin/keactrl/tests/keactrl_tests.sh
-           chmod +x src/bin/msgq/run_msgq.sh
-           chmod +x src/bin/sysinfo/run_sysinfo.sh
-           chmod +x src/bin/usermgr/run_b10-cmdctl-usermgr.sh
-=======
->>>>>>> 8f8886ba
            chmod +x src/lib/dns/gen-rdatacode.py
            chmod +x src/lib/log/tests/console_test.sh
            chmod +x src/lib/log/tests/destination_test.sh
