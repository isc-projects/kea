--- conflicted
+++ resolved
@@ -71,26 +71,6 @@
     };
 
     /**
-     * Definitions of the fields as they are required to be filled in
-     * by IteratorContext::getNext()
-     *
-     * When implementing getNext(), the columns array should
-     * be filled with the values as described in this enumeration,
-     * in this order, i.e. TYPE_COLUMN should be the first element
-     * (index 0) of the array, TTL_COLUMN should be the second element
-     * (index 1), etc.
-     */
-    enum RecordColumns {
-        TYPE_COLUMN = 0,    ///< The RRType of the record (A/NS/TXT etc.)
-        TTL_COLUMN = 1,     ///< The TTL of the record (a
-        SIGTYPE_COLUMN = 2, ///< For RRSIG records, this contains the RRTYPE
-                            ///< the RRSIG covers. In the current implementation,
-                            ///< this field is ignored.
-        RDATA_COLUMN = 3,   ///< Full text representation of the record's RDATA
-        NAME_COLUMN = 4     ///< The domain name of this RR
-    };
-
-    /**
      * Definitions of the fields to be passed to addRecordToZone().
      *
      * Each derived implementation of addRecordToZone() should expect
@@ -255,21 +235,7 @@
      * \param id The ID of the zone, returned from getZone().
      * \return Newly created iterator context. Must not be NULL.
      */
-<<<<<<< HEAD
     virtual IteratorContextPtr getAllRecords(int id) const = 0;
-=======
-    virtual IteratorContextPtr getAllRecords(int id) const
-    {
-        /*
-         * This is a compromise. We need to document the parameters in doxygen,
-         * so they need a name, but then it complains about unused parameter.
-         * This is a NOP that "uses" the parameters.
-         */
-        static_cast<void>(id);
-
-        isc_throw(isc::NotImplemented,
-                  "This database datasource can't be iterated");
-    }
 
     /// Start a transaction for updating a zone.
     ///
@@ -453,8 +419,6 @@
     /// \exception DataSourceError Call without a transaction, duplicate call
     /// to the method or internal database error.
     virtual void rollbackUpdateZone() = 0;
-
->>>>>>> 0953b3f5
 
     /**
      * \brief Returns a string identifying this dabase backend
