--- conflicted
+++ resolved
@@ -18,10 +18,9 @@
 
 cqlsh "$@" <<EOF
 -- This line starts database upgrade to version 3.0
-<<<<<<< HEAD
+
+-- Add a auth_key in hosts table
 ALTER TABLE host_reservations ADD auth_key text;
-=======
->>>>>>> 65ac7114
 
 -- Add a column holding leases for user context.
 ALTER TABLE lease4 ADD user_context text;
