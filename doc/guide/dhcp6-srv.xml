--- conflicted
+++ resolved
@@ -1,12 +1,3 @@
-<<<<<<< HEAD
-t<?xml version="1.0" encoding="UTF-8"?>
-<!DOCTYPE book PUBLIC "-//OASIS//DTD DocBook XML V4.2//EN"
-"http://www.oasis-open.org/docbook/xml/4.2/docbookx.dtd" [
-<!ENTITY mdash  "&#x2014;" >
-]>
-
- <chapter id="dhcp6">
-=======
 <!--
  - Copyright (C) 2014-2018 Internet Systems Consortium, Inc. ("ISC")
  -
@@ -16,7 +7,6 @@
 -->
 <!-- Converted by db4-upgrade version 1.1 -->
 <chapter xmlns="http://docbook.org/ns/docbook" version="5.0" xml:id="dhcp6">
->>>>>>> a9e9e42d
     <title>The DHCPv6 Server</title>
 
     <section xml:id="dhcp6-start-stop">
@@ -467,11 +457,7 @@
 </screen>
   For Cassandra, multiple contact points can be provided:
 <screen>
-<<<<<<< HEAD
-"Dhcp6": { "lease-database": { <userinput>"contact_points": "<replaceable>remote-host-name[, ...]</replaceable>" </userinput>, ... }, ... }
-=======
 "Dhcp6": { "lease-database": { <userinput>"contact-points": "<replaceable>remote-host-name[, ...]</replaceable>" </userinput>, ... }, ... }
->>>>>>> a9e9e42d
 </screen>
   The usual state of affairs will be to have the database on the same machine as
   the DHCPv6 server.  In this case, set the value to the empty string:
@@ -480,11 +466,7 @@
 </screen>
   For Cassandra:
 <screen>
-<<<<<<< HEAD
-"Dhcp6": { "lease-database": { <userinput>"contact_points": ""</userinput>, ... }, ... }
-=======
 "Dhcp6": { "lease-database": { <userinput>"contact-points": ""</userinput>, ... }, ... }
->>>>>>> a9e9e42d
 </screen>
   Should the database use a port different than default, it may be
   specified as well:
@@ -683,11 +665,7 @@
 
 </section>
 
-<<<<<<< HEAD
-<section id="dhcp6-interface-selection">
-=======
 <section xml:id="dhcp6-interface-selection">
->>>>>>> a9e9e42d
   <title>Interface Selection</title>
   <para>The DHCPv6 server has to be configured to listen on specific network
   interfaces.  The simplest network interface configuration instructs the server to
@@ -2547,11 +2525,7 @@
       </itemizedlist>
       </para>
 
-<<<<<<< HEAD
-      <section id="dhcpv6-d2-io-config">
-=======
       <section xml:id="dhcpv6-d2-io-config">
->>>>>>> a9e9e42d
       <title>DHCP-DDNS Server Connectivity</title>
       <para>
       In order for NCRs to reach the D2 server, kea-dhcp6 must be able
