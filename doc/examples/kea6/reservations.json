--- conflicted
+++ resolved
@@ -27,23 +27,14 @@
   "renew-timer": 1000,
   "rebind-timer": 2000,
 
-<<<<<<< HEAD
-// Kea supports three types of identifiers in DHCPv6: hw-address (hardware/MAC address
-// of the client), duid (DUID inserted by the client) and flex-id (flexible identifier
-// available when flex_id hook library is loaded) When told to do so, Kea can
-// check for each of these identifier types, but it takes a costly database lookup
-// to do so. It is therefore useful from a performance perspective to use only
-// the reservation types that are actually used in a given network.
+// Kea supports three types of identifiers in DHCPv6: hw-address (hardware/MAC
+// address of the client), duid (DUID inserted by the client) and flex-id
+// (flexible identifier available when flex_id hook library is loaded) When told
+// to do so, Kea can check for each of these identifier types, but it takes a
+// costly database lookup to do so. It is therefore useful from a performance
+// perspective to use only the reservation types that are actually used in a
+// given network.
     "host-reservation-identifiers": [ "duid", "hw-address", "flex-id" ],
-=======
-// Kea supports two types of identifiers in DHCPv6: hw-address
-// (hardware/MAC address of the client) and duid (DUID inserted by the
-// client). When told to do so, Kea can check for each of these
-// identifier types, but it takes a costly database lookup to do so. It
-// is therefore useful from a performance perspective to use only the
-// reservation types that are actually used in a given network.
-    "host-reservation-identifiers": [ "duid", "hw-address" ],
->>>>>>> f6cab251
 
 // The following list defines subnets. Subnet, pools and interface definitions
 // are the same as in the regular scenario, without host reservations.
