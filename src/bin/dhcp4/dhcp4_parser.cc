--- conflicted
+++ resolved
@@ -253,12 +253,10 @@
   {
       switch (that.type_get ())
     {
-<<<<<<< HEAD
       case 145: // value
       case 186: // socket_type
-      case 195: // db_type
-      case 393: // ncr_protocol_value
-      case 402: // replace_client_name_value
+      case 399: // ncr_protocol_value
+      case 408: // replace_client_name_value
         value.move< ElementPtr > (that.value);
         break;
 
@@ -275,27 +273,6 @@
         break;
 
       case 128: // "constant string"
-=======
-      case 123: // value
-      case 127: // map_value
-      case 163: // socket_type
-        value.move< ElementPtr > (that.value);
-        break;
-
-      case 110: // "boolean"
-        value.move< bool > (that.value);
-        break;
-
-      case 109: // "floating point"
-        value.move< double > (that.value);
-        break;
-
-      case 108: // "integer"
-        value.move< int64_t > (that.value);
-        break;
-
-      case 107: // "constant string"
->>>>>>> dad9ff71
         value.move< std::string > (that.value);
         break;
 
@@ -314,12 +291,10 @@
     state = that.state;
       switch (that.type_get ())
     {
-<<<<<<< HEAD
       case 145: // value
       case 186: // socket_type
-      case 195: // db_type
-      case 393: // ncr_protocol_value
-      case 402: // replace_client_name_value
+      case 399: // ncr_protocol_value
+      case 408: // replace_client_name_value
         value.copy< ElementPtr > (that.value);
         break;
 
@@ -336,27 +311,6 @@
         break;
 
       case 128: // "constant string"
-=======
-      case 123: // value
-      case 127: // map_value
-      case 163: // socket_type
-        value.copy< ElementPtr > (that.value);
-        break;
-
-      case 110: // "boolean"
-        value.copy< bool > (that.value);
-        break;
-
-      case 109: // "floating point"
-        value.copy< double > (that.value);
-        break;
-
-      case 108: // "integer"
-        value.copy< int64_t > (that.value);
-        break;
-
-      case 107: // "constant string"
->>>>>>> dad9ff71
         value.copy< std::string > (that.value);
         break;
 
@@ -396,117 +350,60 @@
         << yysym.location << ": ";
     switch (yytype)
     {
-<<<<<<< HEAD
             case 128: // "constant string"
 
 #line 202 "dhcp4_parser.yy" // lalr1.cc:636
         { yyoutput << yysym.value.template as< std::string > (); }
-#line 360 "dhcp4_parser.cc" // lalr1.cc:636
+#line 358 "dhcp4_parser.cc" // lalr1.cc:636
         break;
 
       case 129: // "integer"
 
 #line 202 "dhcp4_parser.yy" // lalr1.cc:636
         { yyoutput << yysym.value.template as< int64_t > (); }
-#line 367 "dhcp4_parser.cc" // lalr1.cc:636
+#line 365 "dhcp4_parser.cc" // lalr1.cc:636
         break;
 
       case 130: // "floating point"
 
 #line 202 "dhcp4_parser.yy" // lalr1.cc:636
         { yyoutput << yysym.value.template as< double > (); }
-#line 374 "dhcp4_parser.cc" // lalr1.cc:636
+#line 372 "dhcp4_parser.cc" // lalr1.cc:636
         break;
 
       case 131: // "boolean"
 
 #line 202 "dhcp4_parser.yy" // lalr1.cc:636
         { yyoutput << yysym.value.template as< bool > (); }
-#line 381 "dhcp4_parser.cc" // lalr1.cc:636
+#line 379 "dhcp4_parser.cc" // lalr1.cc:636
         break;
 
       case 145: // value
 
 #line 202 "dhcp4_parser.yy" // lalr1.cc:636
         { yyoutput << yysym.value.template as< ElementPtr > (); }
-#line 388 "dhcp4_parser.cc" // lalr1.cc:636
+#line 386 "dhcp4_parser.cc" // lalr1.cc:636
         break;
 
       case 186: // socket_type
 
 #line 202 "dhcp4_parser.yy" // lalr1.cc:636
         { yyoutput << yysym.value.template as< ElementPtr > (); }
-#line 395 "dhcp4_parser.cc" // lalr1.cc:636
+#line 393 "dhcp4_parser.cc" // lalr1.cc:636
         break;
 
-      case 195: // db_type
+      case 399: // ncr_protocol_value
 
 #line 202 "dhcp4_parser.yy" // lalr1.cc:636
         { yyoutput << yysym.value.template as< ElementPtr > (); }
-#line 402 "dhcp4_parser.cc" // lalr1.cc:636
+#line 400 "dhcp4_parser.cc" // lalr1.cc:636
         break;
 
-      case 393: // ncr_protocol_value
+      case 408: // replace_client_name_value
 
 #line 202 "dhcp4_parser.yy" // lalr1.cc:636
         { yyoutput << yysym.value.template as< ElementPtr > (); }
-#line 409 "dhcp4_parser.cc" // lalr1.cc:636
-        break;
-
-      case 402: // replace_client_name_value
-
-#line 202 "dhcp4_parser.yy" // lalr1.cc:636
-        { yyoutput << yysym.value.template as< ElementPtr > (); }
-#line 416 "dhcp4_parser.cc" // lalr1.cc:636
-=======
-            case 107: // "constant string"
-
-#line 200 "dhcp4_parser.yy" // lalr1.cc:636
-        { yyoutput << yysym.value.template as< std::string > (); }
-#line 356 "dhcp4_parser.cc" // lalr1.cc:636
-        break;
-
-      case 108: // "integer"
-
-#line 200 "dhcp4_parser.yy" // lalr1.cc:636
-        { yyoutput << yysym.value.template as< int64_t > (); }
-#line 363 "dhcp4_parser.cc" // lalr1.cc:636
-        break;
-
-      case 109: // "floating point"
-
-#line 200 "dhcp4_parser.yy" // lalr1.cc:636
-        { yyoutput << yysym.value.template as< double > (); }
-#line 370 "dhcp4_parser.cc" // lalr1.cc:636
-        break;
-
-      case 110: // "boolean"
-
-#line 200 "dhcp4_parser.yy" // lalr1.cc:636
-        { yyoutput << yysym.value.template as< bool > (); }
-#line 377 "dhcp4_parser.cc" // lalr1.cc:636
-        break;
-
-      case 123: // value
-
-#line 200 "dhcp4_parser.yy" // lalr1.cc:636
-        { yyoutput << yysym.value.template as< ElementPtr > (); }
-#line 384 "dhcp4_parser.cc" // lalr1.cc:636
-        break;
-
-      case 127: // map_value
-
-#line 200 "dhcp4_parser.yy" // lalr1.cc:636
-        { yyoutput << yysym.value.template as< ElementPtr > (); }
-#line 391 "dhcp4_parser.cc" // lalr1.cc:636
-        break;
-
-      case 163: // socket_type
-
-#line 200 "dhcp4_parser.yy" // lalr1.cc:636
-        { yyoutput << yysym.value.template as< ElementPtr > (); }
-#line 398 "dhcp4_parser.cc" // lalr1.cc:636
->>>>>>> dad9ff71
+#line 407 "dhcp4_parser.cc" // lalr1.cc:636
         break;
 
 
@@ -706,12 +603,10 @@
          when using variants.  */
         switch (yyr1_[yyn])
     {
-<<<<<<< HEAD
       case 145: // value
       case 186: // socket_type
-      case 195: // db_type
-      case 393: // ncr_protocol_value
-      case 402: // replace_client_name_value
+      case 399: // ncr_protocol_value
+      case 408: // replace_client_name_value
         yylhs.value.build< ElementPtr > ();
         break;
 
@@ -728,27 +623,6 @@
         break;
 
       case 128: // "constant string"
-=======
-      case 123: // value
-      case 127: // map_value
-      case 163: // socket_type
-        yylhs.value.build< ElementPtr > ();
-        break;
-
-      case 110: // "boolean"
-        yylhs.value.build< bool > ();
-        break;
-
-      case 109: // "floating point"
-        yylhs.value.build< double > ();
-        break;
-
-      case 108: // "integer"
-        yylhs.value.build< int64_t > ();
-        break;
-
-      case 107: // "constant string"
->>>>>>> dad9ff71
         yylhs.value.build< std::string > ();
         break;
 
@@ -770,322 +644,169 @@
           switch (yyn)
             {
   case 2:
-<<<<<<< HEAD
 #line 211 "dhcp4_parser.yy" // lalr1.cc:859
     { ctx.ctx_ = ctx.NO_KEYWORD; }
-#line 660 "dhcp4_parser.cc" // lalr1.cc:859
+#line 650 "dhcp4_parser.cc" // lalr1.cc:859
     break;
 
   case 4:
 #line 212 "dhcp4_parser.yy" // lalr1.cc:859
     { ctx.ctx_ = ctx.CONFIG; }
-#line 666 "dhcp4_parser.cc" // lalr1.cc:859
+#line 656 "dhcp4_parser.cc" // lalr1.cc:859
     break;
 
   case 6:
 #line 213 "dhcp4_parser.yy" // lalr1.cc:859
     { ctx.ctx_ = ctx.DHCP4; }
-#line 672 "dhcp4_parser.cc" // lalr1.cc:859
+#line 662 "dhcp4_parser.cc" // lalr1.cc:859
     break;
 
   case 8:
 #line 214 "dhcp4_parser.yy" // lalr1.cc:859
     { ctx.ctx_ = ctx.INTERFACES_CONFIG; }
-#line 678 "dhcp4_parser.cc" // lalr1.cc:859
+#line 668 "dhcp4_parser.cc" // lalr1.cc:859
     break;
 
   case 10:
 #line 215 "dhcp4_parser.yy" // lalr1.cc:859
     { ctx.ctx_ = ctx.SUBNET4; }
-#line 684 "dhcp4_parser.cc" // lalr1.cc:859
+#line 674 "dhcp4_parser.cc" // lalr1.cc:859
     break;
 
   case 12:
 #line 216 "dhcp4_parser.yy" // lalr1.cc:859
     { ctx.ctx_ = ctx.POOLS; }
-#line 690 "dhcp4_parser.cc" // lalr1.cc:859
+#line 680 "dhcp4_parser.cc" // lalr1.cc:859
     break;
 
   case 14:
 #line 217 "dhcp4_parser.yy" // lalr1.cc:859
     { ctx.ctx_ = ctx.RESERVATIONS; }
-#line 696 "dhcp4_parser.cc" // lalr1.cc:859
+#line 686 "dhcp4_parser.cc" // lalr1.cc:859
     break;
 
   case 16:
 #line 218 "dhcp4_parser.yy" // lalr1.cc:859
     { ctx.ctx_ = ctx.OPTION_DEF; }
-#line 702 "dhcp4_parser.cc" // lalr1.cc:859
+#line 692 "dhcp4_parser.cc" // lalr1.cc:859
     break;
 
   case 18:
 #line 219 "dhcp4_parser.yy" // lalr1.cc:859
     { ctx.ctx_ = ctx.OPTION_DATA; }
-#line 708 "dhcp4_parser.cc" // lalr1.cc:859
+#line 698 "dhcp4_parser.cc" // lalr1.cc:859
     break;
 
   case 20:
 #line 220 "dhcp4_parser.yy" // lalr1.cc:859
     { ctx.ctx_ = ctx.HOOKS_LIBRARIES; }
-#line 714 "dhcp4_parser.cc" // lalr1.cc:859
+#line 704 "dhcp4_parser.cc" // lalr1.cc:859
     break;
 
   case 22:
 #line 221 "dhcp4_parser.yy" // lalr1.cc:859
     { ctx.ctx_ = ctx.DHCP_DDNS; }
-#line 720 "dhcp4_parser.cc" // lalr1.cc:859
+#line 710 "dhcp4_parser.cc" // lalr1.cc:859
     break;
 
   case 24:
 #line 229 "dhcp4_parser.yy" // lalr1.cc:859
     { yylhs.value.as< ElementPtr > () = ElementPtr(new IntElement(yystack_[0].value.as< int64_t > (), ctx.loc2pos(yystack_[0].location))); }
-#line 726 "dhcp4_parser.cc" // lalr1.cc:859
+#line 716 "dhcp4_parser.cc" // lalr1.cc:859
     break;
 
   case 25:
 #line 230 "dhcp4_parser.yy" // lalr1.cc:859
     { yylhs.value.as< ElementPtr > () = ElementPtr(new DoubleElement(yystack_[0].value.as< double > (), ctx.loc2pos(yystack_[0].location))); }
-#line 732 "dhcp4_parser.cc" // lalr1.cc:859
+#line 722 "dhcp4_parser.cc" // lalr1.cc:859
     break;
 
   case 26:
 #line 231 "dhcp4_parser.yy" // lalr1.cc:859
     { yylhs.value.as< ElementPtr > () = ElementPtr(new BoolElement(yystack_[0].value.as< bool > (), ctx.loc2pos(yystack_[0].location))); }
-#line 738 "dhcp4_parser.cc" // lalr1.cc:859
+#line 728 "dhcp4_parser.cc" // lalr1.cc:859
     break;
 
   case 27:
 #line 232 "dhcp4_parser.yy" // lalr1.cc:859
     { yylhs.value.as< ElementPtr > () = ElementPtr(new StringElement(yystack_[0].value.as< std::string > (), ctx.loc2pos(yystack_[0].location))); }
-#line 744 "dhcp4_parser.cc" // lalr1.cc:859
+#line 734 "dhcp4_parser.cc" // lalr1.cc:859
     break;
 
   case 28:
 #line 233 "dhcp4_parser.yy" // lalr1.cc:859
     { yylhs.value.as< ElementPtr > () = ElementPtr(new NullElement(ctx.loc2pos(yystack_[0].location))); }
-#line 750 "dhcp4_parser.cc" // lalr1.cc:859
+#line 740 "dhcp4_parser.cc" // lalr1.cc:859
     break;
 
   case 29:
 #line 234 "dhcp4_parser.yy" // lalr1.cc:859
     { yylhs.value.as< ElementPtr > () = ctx.stack_.back(); ctx.stack_.pop_back(); }
-#line 756 "dhcp4_parser.cc" // lalr1.cc:859
+#line 746 "dhcp4_parser.cc" // lalr1.cc:859
     break;
 
   case 30:
 #line 235 "dhcp4_parser.yy" // lalr1.cc:859
     { yylhs.value.as< ElementPtr > () = ctx.stack_.back(); ctx.stack_.pop_back(); }
-#line 762 "dhcp4_parser.cc" // lalr1.cc:859
+#line 752 "dhcp4_parser.cc" // lalr1.cc:859
     break;
 
   case 31:
 #line 238 "dhcp4_parser.yy" // lalr1.cc:859
-=======
-#line 209 "dhcp4_parser.yy" // lalr1.cc:859
-    { ctx.ctx_ = ctx.NO_KEYWORD; }
-#line 640 "dhcp4_parser.cc" // lalr1.cc:859
-    break;
-
-  case 4:
-#line 210 "dhcp4_parser.yy" // lalr1.cc:859
-    { ctx.ctx_ = ctx.CONFIG; }
-#line 646 "dhcp4_parser.cc" // lalr1.cc:859
-    break;
-
-  case 6:
-#line 211 "dhcp4_parser.yy" // lalr1.cc:859
-    { ctx.ctx_ = ctx.DHCP4; }
-#line 652 "dhcp4_parser.cc" // lalr1.cc:859
-    break;
-
-  case 8:
-#line 212 "dhcp4_parser.yy" // lalr1.cc:859
-    { ctx.ctx_ = ctx.INTERFACES_CONFIG; }
-#line 658 "dhcp4_parser.cc" // lalr1.cc:859
-    break;
-
-  case 10:
-#line 213 "dhcp4_parser.yy" // lalr1.cc:859
-    { ctx.ctx_ = ctx.SUBNET4; }
-#line 664 "dhcp4_parser.cc" // lalr1.cc:859
-    break;
-
-  case 12:
-#line 214 "dhcp4_parser.yy" // lalr1.cc:859
-    { ctx.ctx_ = ctx.POOLS; }
-#line 670 "dhcp4_parser.cc" // lalr1.cc:859
-    break;
-
-  case 14:
-#line 215 "dhcp4_parser.yy" // lalr1.cc:859
-    { ctx.ctx_ = ctx.RESERVATIONS; }
-#line 676 "dhcp4_parser.cc" // lalr1.cc:859
-    break;
-
-  case 16:
-#line 216 "dhcp4_parser.yy" // lalr1.cc:859
-    { ctx.ctx_ = ctx.OPTION_DEF; }
-#line 682 "dhcp4_parser.cc" // lalr1.cc:859
-    break;
-
-  case 18:
-#line 217 "dhcp4_parser.yy" // lalr1.cc:859
-    { ctx.ctx_ = ctx.OPTION_DATA; }
-#line 688 "dhcp4_parser.cc" // lalr1.cc:859
-    break;
-
-  case 20:
-#line 218 "dhcp4_parser.yy" // lalr1.cc:859
-    { ctx.ctx_ = ctx.HOOKS_LIBRARIES; }
-#line 694 "dhcp4_parser.cc" // lalr1.cc:859
-    break;
-
-  case 22:
-#line 226 "dhcp4_parser.yy" // lalr1.cc:859
-    { yylhs.value.as< ElementPtr > () = ElementPtr(new IntElement(yystack_[0].value.as< int64_t > (), ctx.loc2pos(yystack_[0].location))); }
-#line 700 "dhcp4_parser.cc" // lalr1.cc:859
-    break;
-
-  case 23:
-#line 227 "dhcp4_parser.yy" // lalr1.cc:859
-    { yylhs.value.as< ElementPtr > () = ElementPtr(new DoubleElement(yystack_[0].value.as< double > (), ctx.loc2pos(yystack_[0].location))); }
-#line 706 "dhcp4_parser.cc" // lalr1.cc:859
-    break;
-
-  case 24:
-#line 228 "dhcp4_parser.yy" // lalr1.cc:859
-    { yylhs.value.as< ElementPtr > () = ElementPtr(new BoolElement(yystack_[0].value.as< bool > (), ctx.loc2pos(yystack_[0].location))); }
-#line 712 "dhcp4_parser.cc" // lalr1.cc:859
-    break;
-
-  case 25:
-#line 229 "dhcp4_parser.yy" // lalr1.cc:859
-    { yylhs.value.as< ElementPtr > () = ElementPtr(new StringElement(yystack_[0].value.as< std::string > (), ctx.loc2pos(yystack_[0].location))); }
-#line 718 "dhcp4_parser.cc" // lalr1.cc:859
-    break;
-
-  case 26:
-#line 230 "dhcp4_parser.yy" // lalr1.cc:859
-    { yylhs.value.as< ElementPtr > () = ElementPtr(new NullElement(ctx.loc2pos(yystack_[0].location))); }
-#line 724 "dhcp4_parser.cc" // lalr1.cc:859
-    break;
-
-  case 27:
-#line 231 "dhcp4_parser.yy" // lalr1.cc:859
-    { yylhs.value.as< ElementPtr > () = ctx.stack_.back(); ctx.stack_.pop_back(); }
-#line 730 "dhcp4_parser.cc" // lalr1.cc:859
-    break;
-
-  case 28:
-#line 232 "dhcp4_parser.yy" // lalr1.cc:859
-    { yylhs.value.as< ElementPtr > () = ctx.stack_.back(); ctx.stack_.pop_back(); }
-#line 736 "dhcp4_parser.cc" // lalr1.cc:859
-    break;
-
-  case 29:
-#line 235 "dhcp4_parser.yy" // lalr1.cc:859
->>>>>>> dad9ff71
     {
     // Push back the JSON value on the stack
     ctx.stack_.push_back(yystack_[0].value.as< ElementPtr > ());
 }
-<<<<<<< HEAD
-#line 771 "dhcp4_parser.cc" // lalr1.cc:859
+#line 761 "dhcp4_parser.cc" // lalr1.cc:859
     break;
 
   case 32:
 #line 243 "dhcp4_parser.yy" // lalr1.cc:859
-=======
-#line 745 "dhcp4_parser.cc" // lalr1.cc:859
-    break;
-
-  case 30:
-#line 240 "dhcp4_parser.yy" // lalr1.cc:859
->>>>>>> dad9ff71
     {
     // This code is executed when we're about to start parsing
     // the content of the map
     ElementPtr m(new MapElement(ctx.loc2pos(yystack_[0].location)));
     ctx.stack_.push_back(m);
 }
-<<<<<<< HEAD
-#line 782 "dhcp4_parser.cc" // lalr1.cc:859
+#line 772 "dhcp4_parser.cc" // lalr1.cc:859
     break;
 
   case 33:
 #line 248 "dhcp4_parser.yy" // lalr1.cc:859
-=======
-#line 756 "dhcp4_parser.cc" // lalr1.cc:859
-    break;
-
-  case 31:
-#line 245 "dhcp4_parser.yy" // lalr1.cc:859
->>>>>>> dad9ff71
     {
     // map parsing completed. If we ever want to do any wrap up
     // (maybe some sanity checking), this would be the best place
     // for it.
 }
-<<<<<<< HEAD
-#line 792 "dhcp4_parser.cc" // lalr1.cc:859
+#line 782 "dhcp4_parser.cc" // lalr1.cc:859
     break;
 
   case 36:
 #line 259 "dhcp4_parser.yy" // lalr1.cc:859
-=======
-#line 766 "dhcp4_parser.cc" // lalr1.cc:859
-    break;
-
-  case 32:
-#line 251 "dhcp4_parser.yy" // lalr1.cc:859
-    { yylhs.value.as< ElementPtr > () = ctx.stack_.back(); ctx.stack_.pop_back(); }
-#line 772 "dhcp4_parser.cc" // lalr1.cc:859
-    break;
-
-  case 35:
-#line 258 "dhcp4_parser.yy" // lalr1.cc:859
->>>>>>> dad9ff71
     {
                   // map containing a single entry
                   ctx.stack_.back()->set(yystack_[2].value.as< std::string > (), yystack_[0].value.as< ElementPtr > ());
                   }
-<<<<<<< HEAD
-#line 801 "dhcp4_parser.cc" // lalr1.cc:859
+#line 791 "dhcp4_parser.cc" // lalr1.cc:859
     break;
 
   case 37:
 #line 263 "dhcp4_parser.yy" // lalr1.cc:859
-=======
-#line 781 "dhcp4_parser.cc" // lalr1.cc:859
-    break;
-
-  case 36:
-#line 262 "dhcp4_parser.yy" // lalr1.cc:859
->>>>>>> dad9ff71
     {
                   // map consisting of a shorter map followed by
                   // comma and string:value
                   ctx.stack_.back()->set(yystack_[2].value.as< std::string > (), yystack_[0].value.as< ElementPtr > ());
                   }
-<<<<<<< HEAD
-#line 811 "dhcp4_parser.cc" // lalr1.cc:859
+#line 801 "dhcp4_parser.cc" // lalr1.cc:859
     break;
 
   case 38:
 #line 270 "dhcp4_parser.yy" // lalr1.cc:859
-=======
-#line 791 "dhcp4_parser.cc" // lalr1.cc:859
-    break;
-
-  case 37:
-#line 269 "dhcp4_parser.yy" // lalr1.cc:859
->>>>>>> dad9ff71
     {
     ElementPtr l(new ListElement(ctx.loc2pos(yystack_[0].location)));
     ctx.stack_.push_back(l);
 }
-<<<<<<< HEAD
-#line 820 "dhcp4_parser.cc" // lalr1.cc:859
+#line 810 "dhcp4_parser.cc" // lalr1.cc:859
     break;
 
   case 39:
@@ -1093,7 +814,7 @@
     {
     // list parsing complete. Put any sanity checking here
 }
-#line 828 "dhcp4_parser.cc" // lalr1.cc:859
+#line 818 "dhcp4_parser.cc" // lalr1.cc:859
     break;
 
   case 42:
@@ -1102,7 +823,7 @@
                   // List consisting of a single element.
                   ctx.stack_.back()->add(yystack_[0].value.as< ElementPtr > ());
                   }
-#line 837 "dhcp4_parser.cc" // lalr1.cc:859
+#line 827 "dhcp4_parser.cc" // lalr1.cc:859
     break;
 
   case 43:
@@ -1111,7 +832,7 @@
                   // List ending with , and a value.
                   ctx.stack_.back()->add(yystack_[0].value.as< ElementPtr > ());
                   }
-#line 846 "dhcp4_parser.cc" // lalr1.cc:859
+#line 836 "dhcp4_parser.cc" // lalr1.cc:859
     break;
 
   case 44:
@@ -1119,40 +840,16 @@
     {
     // List parsing about to start
 }
-#line 854 "dhcp4_parser.cc" // lalr1.cc:859
+#line 844 "dhcp4_parser.cc" // lalr1.cc:859
     break;
 
   case 45:
 #line 294 "dhcp4_parser.yy" // lalr1.cc:859
-=======
-#line 800 "dhcp4_parser.cc" // lalr1.cc:859
-    break;
-
-  case 38:
-#line 272 "dhcp4_parser.yy" // lalr1.cc:859
-    {
-    // list parsing complete. Put any sanity checking here
-}
-#line 808 "dhcp4_parser.cc" // lalr1.cc:859
-    break;
-
-  case 39:
-#line 277 "dhcp4_parser.yy" // lalr1.cc:859
-    {
-    // List parsing about to start
-}
-#line 816 "dhcp4_parser.cc" // lalr1.cc:859
-    break;
-
-  case 40:
-#line 279 "dhcp4_parser.yy" // lalr1.cc:859
->>>>>>> dad9ff71
     {
     // list parsing complete. Put any sanity checking here
     //ctx.stack_.pop_back();
 }
-<<<<<<< HEAD
-#line 863 "dhcp4_parser.cc" // lalr1.cc:859
+#line 853 "dhcp4_parser.cc" // lalr1.cc:859
     break;
 
   case 48:
@@ -1161,7 +858,7 @@
                           ElementPtr s(new StringElement(yystack_[0].value.as< std::string > (), ctx.loc2pos(yystack_[0].location)));
                           ctx.stack_.back()->add(s);
                           }
-#line 872 "dhcp4_parser.cc" // lalr1.cc:859
+#line 862 "dhcp4_parser.cc" // lalr1.cc:859
     break;
 
   case 49:
@@ -1170,92 +867,43 @@
                           ElementPtr s(new StringElement(yystack_[0].value.as< std::string > (), ctx.loc2pos(yystack_[0].location)));
                           ctx.stack_.back()->add(s);
                           }
-#line 881 "dhcp4_parser.cc" // lalr1.cc:859
+#line 871 "dhcp4_parser.cc" // lalr1.cc:859
     break;
 
   case 50:
 #line 318 "dhcp4_parser.yy" // lalr1.cc:859
-=======
-#line 825 "dhcp4_parser.cc" // lalr1.cc:859
-    break;
-
-  case 43:
-#line 288 "dhcp4_parser.yy" // lalr1.cc:859
-    {
-                  // List consisting of a single element.
-                  ctx.stack_.back()->add(yystack_[0].value.as< ElementPtr > ());
-                  }
-#line 834 "dhcp4_parser.cc" // lalr1.cc:859
-    break;
-
-  case 44:
-#line 292 "dhcp4_parser.yy" // lalr1.cc:859
-    {
-                  // List ending with , and a value.
-                  ctx.stack_.back()->add(yystack_[0].value.as< ElementPtr > ());
-                  }
-#line 843 "dhcp4_parser.cc" // lalr1.cc:859
-    break;
-
-  case 45:
-#line 303 "dhcp4_parser.yy" // lalr1.cc:859
->>>>>>> dad9ff71
     {
     const std::string& where = ctx.contextName();
     const std::string& keyword = yystack_[1].value.as< std::string > ();
     error(yystack_[1].location,
           "got unexpected keyword \"" + keyword + "\" in " + where + " map.");
 }
-<<<<<<< HEAD
-#line 892 "dhcp4_parser.cc" // lalr1.cc:859
+#line 882 "dhcp4_parser.cc" // lalr1.cc:859
     break;
 
   case 51:
 #line 328 "dhcp4_parser.yy" // lalr1.cc:859
-=======
-#line 854 "dhcp4_parser.cc" // lalr1.cc:859
-    break;
-
-  case 46:
-#line 313 "dhcp4_parser.yy" // lalr1.cc:859
->>>>>>> dad9ff71
     {
     // This code is executed when we're about to start parsing
     // the content of the map
     ElementPtr m(new MapElement(ctx.loc2pos(yystack_[0].location)));
     ctx.stack_.push_back(m);
 }
-<<<<<<< HEAD
-#line 903 "dhcp4_parser.cc" // lalr1.cc:859
+#line 893 "dhcp4_parser.cc" // lalr1.cc:859
     break;
 
   case 52:
 #line 333 "dhcp4_parser.yy" // lalr1.cc:859
-=======
-#line 865 "dhcp4_parser.cc" // lalr1.cc:859
-    break;
-
-  case 47:
-#line 318 "dhcp4_parser.yy" // lalr1.cc:859
->>>>>>> dad9ff71
     {
     // map parsing completed. If we ever want to do any wrap up
     // (maybe some sanity checking), this would be the best place
     // for it.
 }
-<<<<<<< HEAD
-#line 913 "dhcp4_parser.cc" // lalr1.cc:859
+#line 903 "dhcp4_parser.cc" // lalr1.cc:859
     break;
 
   case 60:
 #line 352 "dhcp4_parser.yy" // lalr1.cc:859
-=======
-#line 875 "dhcp4_parser.cc" // lalr1.cc:859
-    break;
-
-  case 55:
-#line 337 "dhcp4_parser.yy" // lalr1.cc:859
->>>>>>> dad9ff71
     {
     // This code is executed when we're about to start parsing
     // the content of the map
@@ -1264,19 +912,11 @@
     ctx.stack_.push_back(m);
     ctx.enter(ctx.DHCP4);
 }
-<<<<<<< HEAD
-#line 926 "dhcp4_parser.cc" // lalr1.cc:859
+#line 916 "dhcp4_parser.cc" // lalr1.cc:859
     break;
 
   case 61:
 #line 359 "dhcp4_parser.yy" // lalr1.cc:859
-=======
-#line 888 "dhcp4_parser.cc" // lalr1.cc:859
-    break;
-
-  case 56:
-#line 344 "dhcp4_parser.yy" // lalr1.cc:859
->>>>>>> dad9ff71
     {
     // map parsing completed. If we ever want to do any wrap up
     // (maybe some sanity checking), this would be the best place
@@ -1284,26 +924,17 @@
     ctx.stack_.pop_back();
     ctx.leave();
 }
-<<<<<<< HEAD
-#line 938 "dhcp4_parser.cc" // lalr1.cc:859
+#line 928 "dhcp4_parser.cc" // lalr1.cc:859
     break;
 
   case 62:
 #line 369 "dhcp4_parser.yy" // lalr1.cc:859
-=======
-#line 900 "dhcp4_parser.cc" // lalr1.cc:859
-    break;
-
-  case 57:
-#line 354 "dhcp4_parser.yy" // lalr1.cc:859
->>>>>>> dad9ff71
     {
     // Parse the Dhcp4 map
     ElementPtr m(new MapElement(ctx.loc2pos(yystack_[0].location)));
     ctx.stack_.push_back(m);
 }
-<<<<<<< HEAD
-#line 948 "dhcp4_parser.cc" // lalr1.cc:859
+#line 938 "dhcp4_parser.cc" // lalr1.cc:859
     break;
 
   case 63:
@@ -1311,1083 +942,560 @@
     {
     // parsing completed
 }
-#line 956 "dhcp4_parser.cc" // lalr1.cc:859
-    break;
-
-  case 87:
-#line 406 "dhcp4_parser.yy" // lalr1.cc:859
-=======
-#line 910 "dhcp4_parser.cc" // lalr1.cc:859
-    break;
-
-  case 58:
-#line 358 "dhcp4_parser.yy" // lalr1.cc:859
-    {
-    // parsing completed
-}
-#line 918 "dhcp4_parser.cc" // lalr1.cc:859
-    break;
-
-  case 83:
-#line 392 "dhcp4_parser.yy" // lalr1.cc:859
->>>>>>> dad9ff71
+#line 946 "dhcp4_parser.cc" // lalr1.cc:859
+    break;
+
+  case 88:
+#line 407 "dhcp4_parser.yy" // lalr1.cc:859
     {
     ElementPtr prf(new IntElement(yystack_[0].value.as< int64_t > (), ctx.loc2pos(yystack_[0].location)));
     ctx.stack_.back()->set("valid-lifetime", prf);
 }
-<<<<<<< HEAD
-#line 965 "dhcp4_parser.cc" // lalr1.cc:859
-    break;
-
-  case 88:
-#line 411 "dhcp4_parser.yy" // lalr1.cc:859
-=======
-#line 927 "dhcp4_parser.cc" // lalr1.cc:859
-    break;
-
-  case 84:
-#line 397 "dhcp4_parser.yy" // lalr1.cc:859
->>>>>>> dad9ff71
+#line 955 "dhcp4_parser.cc" // lalr1.cc:859
+    break;
+
+  case 89:
+#line 412 "dhcp4_parser.yy" // lalr1.cc:859
     {
     ElementPtr prf(new IntElement(yystack_[0].value.as< int64_t > (), ctx.loc2pos(yystack_[0].location)));
     ctx.stack_.back()->set("renew-timer", prf);
 }
-<<<<<<< HEAD
-#line 974 "dhcp4_parser.cc" // lalr1.cc:859
-    break;
-
-  case 89:
-#line 416 "dhcp4_parser.yy" // lalr1.cc:859
-=======
-#line 936 "dhcp4_parser.cc" // lalr1.cc:859
-    break;
-
-  case 85:
-#line 402 "dhcp4_parser.yy" // lalr1.cc:859
->>>>>>> dad9ff71
+#line 964 "dhcp4_parser.cc" // lalr1.cc:859
+    break;
+
+  case 90:
+#line 417 "dhcp4_parser.yy" // lalr1.cc:859
     {
     ElementPtr prf(new IntElement(yystack_[0].value.as< int64_t > (), ctx.loc2pos(yystack_[0].location)));
     ctx.stack_.back()->set("rebind-timer", prf);
 }
-<<<<<<< HEAD
-#line 983 "dhcp4_parser.cc" // lalr1.cc:859
-    break;
-
-  case 90:
-#line 421 "dhcp4_parser.yy" // lalr1.cc:859
-=======
-#line 945 "dhcp4_parser.cc" // lalr1.cc:859
-    break;
-
-  case 86:
-#line 407 "dhcp4_parser.yy" // lalr1.cc:859
->>>>>>> dad9ff71
+#line 973 "dhcp4_parser.cc" // lalr1.cc:859
+    break;
+
+  case 91:
+#line 422 "dhcp4_parser.yy" // lalr1.cc:859
     {
     ElementPtr dpp(new IntElement(yystack_[0].value.as< int64_t > (), ctx.loc2pos(yystack_[0].location)));
     ctx.stack_.back()->set("decline-probation-period", dpp);
 }
-<<<<<<< HEAD
-#line 992 "dhcp4_parser.cc" // lalr1.cc:859
-    break;
-
-  case 91:
-#line 426 "dhcp4_parser.yy" // lalr1.cc:859
-=======
-#line 954 "dhcp4_parser.cc" // lalr1.cc:859
-    break;
-
-  case 87:
-#line 412 "dhcp4_parser.yy" // lalr1.cc:859
->>>>>>> dad9ff71
+#line 982 "dhcp4_parser.cc" // lalr1.cc:859
+    break;
+
+  case 92:
+#line 427 "dhcp4_parser.yy" // lalr1.cc:859
     {
     ElementPtr echo(new BoolElement(yystack_[0].value.as< bool > (), ctx.loc2pos(yystack_[0].location)));
     ctx.stack_.back()->set("echo-client-id", echo);
 }
-<<<<<<< HEAD
-#line 1001 "dhcp4_parser.cc" // lalr1.cc:859
-    break;
-
-  case 92:
-#line 431 "dhcp4_parser.yy" // lalr1.cc:859
-=======
-#line 963 "dhcp4_parser.cc" // lalr1.cc:859
-    break;
-
-  case 88:
-#line 417 "dhcp4_parser.yy" // lalr1.cc:859
->>>>>>> dad9ff71
+#line 991 "dhcp4_parser.cc" // lalr1.cc:859
+    break;
+
+  case 93:
+#line 432 "dhcp4_parser.yy" // lalr1.cc:859
     {
     ElementPtr match(new BoolElement(yystack_[0].value.as< bool > (), ctx.loc2pos(yystack_[0].location)));
     ctx.stack_.back()->set("match-client-id", match);
 }
-<<<<<<< HEAD
-#line 1010 "dhcp4_parser.cc" // lalr1.cc:859
-    break;
-
-  case 93:
-#line 437 "dhcp4_parser.yy" // lalr1.cc:859
-=======
-#line 972 "dhcp4_parser.cc" // lalr1.cc:859
-    break;
-
-  case 89:
-#line 423 "dhcp4_parser.yy" // lalr1.cc:859
->>>>>>> dad9ff71
+#line 1000 "dhcp4_parser.cc" // lalr1.cc:859
+    break;
+
+  case 94:
+#line 438 "dhcp4_parser.yy" // lalr1.cc:859
     {
     ElementPtr i(new MapElement(ctx.loc2pos(yystack_[0].location)));
     ctx.stack_.back()->set("interfaces-config", i);
     ctx.stack_.push_back(i);
     ctx.enter(ctx.INTERFACES_CONFIG);
 }
-<<<<<<< HEAD
-#line 1021 "dhcp4_parser.cc" // lalr1.cc:859
-    break;
-
-  case 94:
-#line 442 "dhcp4_parser.yy" // lalr1.cc:859
-=======
-#line 983 "dhcp4_parser.cc" // lalr1.cc:859
-    break;
-
-  case 90:
-#line 428 "dhcp4_parser.yy" // lalr1.cc:859
->>>>>>> dad9ff71
+#line 1011 "dhcp4_parser.cc" // lalr1.cc:859
+    break;
+
+  case 95:
+#line 443 "dhcp4_parser.yy" // lalr1.cc:859
     {
     ctx.stack_.pop_back();
     ctx.leave();
 }
-<<<<<<< HEAD
-#line 1030 "dhcp4_parser.cc" // lalr1.cc:859
-    break;
-
-  case 99:
-#line 455 "dhcp4_parser.yy" // lalr1.cc:859
-=======
-#line 992 "dhcp4_parser.cc" // lalr1.cc:859
-    break;
-
-  case 95:
-#line 441 "dhcp4_parser.yy" // lalr1.cc:859
->>>>>>> dad9ff71
+#line 1020 "dhcp4_parser.cc" // lalr1.cc:859
+    break;
+
+  case 100:
+#line 456 "dhcp4_parser.yy" // lalr1.cc:859
     {
     // Parse the interfaces-config map
     ElementPtr m(new MapElement(ctx.loc2pos(yystack_[0].location)));
     ctx.stack_.push_back(m);
 }
-<<<<<<< HEAD
-#line 1040 "dhcp4_parser.cc" // lalr1.cc:859
-    break;
-
-  case 100:
-#line 459 "dhcp4_parser.yy" // lalr1.cc:859
+#line 1030 "dhcp4_parser.cc" // lalr1.cc:859
+    break;
+
+  case 101:
+#line 460 "dhcp4_parser.yy" // lalr1.cc:859
     {
     // parsing completed
 }
-#line 1048 "dhcp4_parser.cc" // lalr1.cc:859
-    break;
-
-  case 101:
-#line 463 "dhcp4_parser.yy" // lalr1.cc:859
-=======
-#line 1002 "dhcp4_parser.cc" // lalr1.cc:859
-    break;
-
-  case 96:
-#line 445 "dhcp4_parser.yy" // lalr1.cc:859
-    {
-    // parsing completed
-}
-#line 1010 "dhcp4_parser.cc" // lalr1.cc:859
-    break;
-
-  case 97:
-#line 449 "dhcp4_parser.yy" // lalr1.cc:859
->>>>>>> dad9ff71
+#line 1038 "dhcp4_parser.cc" // lalr1.cc:859
+    break;
+
+  case 102:
+#line 464 "dhcp4_parser.yy" // lalr1.cc:859
     {
     ElementPtr l(new ListElement(ctx.loc2pos(yystack_[0].location)));
     ctx.stack_.back()->set("interfaces", l);
     ctx.stack_.push_back(l);
     ctx.enter(ctx.NO_KEYWORD);
 }
-<<<<<<< HEAD
-#line 1059 "dhcp4_parser.cc" // lalr1.cc:859
-    break;
-
-  case 102:
-#line 468 "dhcp4_parser.yy" // lalr1.cc:859
-=======
-#line 1021 "dhcp4_parser.cc" // lalr1.cc:859
-    break;
-
-  case 98:
-#line 454 "dhcp4_parser.yy" // lalr1.cc:859
->>>>>>> dad9ff71
+#line 1049 "dhcp4_parser.cc" // lalr1.cc:859
+    break;
+
+  case 103:
+#line 469 "dhcp4_parser.yy" // lalr1.cc:859
     {
     ctx.stack_.pop_back();
     ctx.leave();
 }
-<<<<<<< HEAD
-#line 1068 "dhcp4_parser.cc" // lalr1.cc:859
-    break;
-
-  case 103:
-#line 473 "dhcp4_parser.yy" // lalr1.cc:859
+#line 1058 "dhcp4_parser.cc" // lalr1.cc:859
+    break;
+
+  case 104:
+#line 474 "dhcp4_parser.yy" // lalr1.cc:859
     {
     ctx.enter(ctx.DHCP_SOCKET_TYPE);
 }
-#line 1076 "dhcp4_parser.cc" // lalr1.cc:859
-    break;
-
-  case 104:
-#line 475 "dhcp4_parser.yy" // lalr1.cc:859
-=======
-#line 1030 "dhcp4_parser.cc" // lalr1.cc:859
-    break;
-
-  case 99:
-#line 459 "dhcp4_parser.yy" // lalr1.cc:859
-    {
-    ctx.enter(ctx.DHCP_SOCKET_TYPE);
-}
-#line 1038 "dhcp4_parser.cc" // lalr1.cc:859
-    break;
-
-  case 100:
-#line 461 "dhcp4_parser.yy" // lalr1.cc:859
->>>>>>> dad9ff71
+#line 1066 "dhcp4_parser.cc" // lalr1.cc:859
+    break;
+
+  case 105:
+#line 476 "dhcp4_parser.yy" // lalr1.cc:859
     {
     ctx.stack_.back()->set("dhcp-socket-type", yystack_[0].value.as< ElementPtr > ());
     ctx.leave();
 }
-<<<<<<< HEAD
-#line 1085 "dhcp4_parser.cc" // lalr1.cc:859
-    break;
-
-  case 105:
-#line 480 "dhcp4_parser.yy" // lalr1.cc:859
-    { yylhs.value.as< ElementPtr > () = ElementPtr(new StringElement("raw", ctx.loc2pos(yystack_[0].location))); }
-#line 1091 "dhcp4_parser.cc" // lalr1.cc:859
+#line 1075 "dhcp4_parser.cc" // lalr1.cc:859
     break;
 
   case 106:
 #line 481 "dhcp4_parser.yy" // lalr1.cc:859
+    { yylhs.value.as< ElementPtr > () = ElementPtr(new StringElement("raw", ctx.loc2pos(yystack_[0].location))); }
+#line 1081 "dhcp4_parser.cc" // lalr1.cc:859
+    break;
+
+  case 107:
+#line 482 "dhcp4_parser.yy" // lalr1.cc:859
     { yylhs.value.as< ElementPtr > () = ElementPtr(new StringElement("udp", ctx.loc2pos(yystack_[0].location))); }
-#line 1097 "dhcp4_parser.cc" // lalr1.cc:859
-    break;
-
-  case 107:
-#line 484 "dhcp4_parser.yy" // lalr1.cc:859
-=======
-#line 1047 "dhcp4_parser.cc" // lalr1.cc:859
-    break;
-
-  case 101:
-#line 466 "dhcp4_parser.yy" // lalr1.cc:859
-    { yylhs.value.as< ElementPtr > () = ElementPtr(new StringElement("raw", ctx.loc2pos(yystack_[0].location))); }
-#line 1053 "dhcp4_parser.cc" // lalr1.cc:859
-    break;
-
-  case 102:
-#line 467 "dhcp4_parser.yy" // lalr1.cc:859
-    { yylhs.value.as< ElementPtr > () = ElementPtr(new StringElement("udp", ctx.loc2pos(yystack_[0].location))); }
-#line 1059 "dhcp4_parser.cc" // lalr1.cc:859
-    break;
-
-  case 103:
-#line 470 "dhcp4_parser.yy" // lalr1.cc:859
->>>>>>> dad9ff71
+#line 1087 "dhcp4_parser.cc" // lalr1.cc:859
+    break;
+
+  case 108:
+#line 485 "dhcp4_parser.yy" // lalr1.cc:859
     {
     ElementPtr i(new MapElement(ctx.loc2pos(yystack_[0].location)));
     ctx.stack_.back()->set("lease-database", i);
     ctx.stack_.push_back(i);
     ctx.enter(ctx.LEASE_DATABASE);
 }
-<<<<<<< HEAD
-#line 1108 "dhcp4_parser.cc" // lalr1.cc:859
-    break;
-
-  case 108:
-#line 489 "dhcp4_parser.yy" // lalr1.cc:859
-=======
-#line 1070 "dhcp4_parser.cc" // lalr1.cc:859
-    break;
-
-  case 104:
-#line 475 "dhcp4_parser.yy" // lalr1.cc:859
->>>>>>> dad9ff71
+#line 1098 "dhcp4_parser.cc" // lalr1.cc:859
+    break;
+
+  case 109:
+#line 490 "dhcp4_parser.yy" // lalr1.cc:859
     {
     ctx.stack_.pop_back();
     ctx.leave();
 }
-<<<<<<< HEAD
-#line 1117 "dhcp4_parser.cc" // lalr1.cc:859
-    break;
-
-  case 109:
-#line 494 "dhcp4_parser.yy" // lalr1.cc:859
-=======
-#line 1079 "dhcp4_parser.cc" // lalr1.cc:859
-    break;
-
-  case 105:
-#line 480 "dhcp4_parser.yy" // lalr1.cc:859
->>>>>>> dad9ff71
+#line 1107 "dhcp4_parser.cc" // lalr1.cc:859
+    break;
+
+  case 110:
+#line 495 "dhcp4_parser.yy" // lalr1.cc:859
     {
     ElementPtr i(new MapElement(ctx.loc2pos(yystack_[0].location)));
     ctx.stack_.back()->set("hosts-database", i);
     ctx.stack_.push_back(i);
     ctx.enter(ctx.HOSTS_DATABASE);
 }
-<<<<<<< HEAD
-#line 1128 "dhcp4_parser.cc" // lalr1.cc:859
-    break;
-
-  case 110:
-#line 499 "dhcp4_parser.yy" // lalr1.cc:859
-=======
-#line 1090 "dhcp4_parser.cc" // lalr1.cc:859
-    break;
-
-  case 106:
-#line 485 "dhcp4_parser.yy" // lalr1.cc:859
->>>>>>> dad9ff71
+#line 1118 "dhcp4_parser.cc" // lalr1.cc:859
+    break;
+
+  case 111:
+#line 500 "dhcp4_parser.yy" // lalr1.cc:859
     {
     ctx.stack_.pop_back();
     ctx.leave();
 }
-<<<<<<< HEAD
-#line 1137 "dhcp4_parser.cc" // lalr1.cc:859
+#line 1127 "dhcp4_parser.cc" // lalr1.cc:859
     break;
 
   case 123:
 #line 520 "dhcp4_parser.yy" // lalr1.cc:859
-=======
-#line 1099 "dhcp4_parser.cc" // lalr1.cc:859
-    break;
-
-  case 118:
-#line 505 "dhcp4_parser.yy" // lalr1.cc:859
->>>>>>> dad9ff71
-    {
-    ctx.enter(ctx.DATABASE_TYPE);
-}
-<<<<<<< HEAD
-#line 1145 "dhcp4_parser.cc" // lalr1.cc:859
+    {
+    ctx.enter(ctx.NO_KEYWORD);
+}
+#line 1135 "dhcp4_parser.cc" // lalr1.cc:859
     break;
 
   case 124:
 #line 522 "dhcp4_parser.yy" // lalr1.cc:859
-=======
-#line 1107 "dhcp4_parser.cc" // lalr1.cc:859
-    break;
-
-  case 119:
-#line 507 "dhcp4_parser.yy" // lalr1.cc:859
->>>>>>> dad9ff71
-    {
-    ctx.stack_.back()->set("type", yystack_[0].value.as< ElementPtr > ());
-    ctx.leave();
-}
-<<<<<<< HEAD
-#line 1154 "dhcp4_parser.cc" // lalr1.cc:859
+    {
+    ElementPtr prf(new StringElement(yystack_[0].value.as< std::string > (), ctx.loc2pos(yystack_[0].location)));
+    ctx.stack_.back()->set("type", prf);
+    ctx.leave();
+}
+#line 1145 "dhcp4_parser.cc" // lalr1.cc:859
     break;
 
   case 125:
-#line 527 "dhcp4_parser.yy" // lalr1.cc:859
-    { yylhs.value.as< ElementPtr > () = ElementPtr(new StringElement("memfile", ctx.loc2pos(yystack_[0].location))); }
-#line 1160 "dhcp4_parser.cc" // lalr1.cc:859
+#line 528 "dhcp4_parser.yy" // lalr1.cc:859
+    {
+    ctx.enter(ctx.NO_KEYWORD);
+}
+#line 1153 "dhcp4_parser.cc" // lalr1.cc:859
     break;
 
   case 126:
-#line 528 "dhcp4_parser.yy" // lalr1.cc:859
-    { yylhs.value.as< ElementPtr > () = ElementPtr(new StringElement("mysql", ctx.loc2pos(yystack_[0].location))); }
-#line 1166 "dhcp4_parser.cc" // lalr1.cc:859
-    break;
-
-  case 127:
-#line 529 "dhcp4_parser.yy" // lalr1.cc:859
-    { yylhs.value.as< ElementPtr > () = ElementPtr(new StringElement("postgresql", ctx.loc2pos(yystack_[0].location))); }
-#line 1172 "dhcp4_parser.cc" // lalr1.cc:859
-    break;
-
-  case 128:
 #line 530 "dhcp4_parser.yy" // lalr1.cc:859
-    { yylhs.value.as< ElementPtr > () = ElementPtr(new StringElement("cql", ctx.loc2pos(yystack_[0].location))); }
-#line 1178 "dhcp4_parser.cc" // lalr1.cc:859
-    break;
-
-  case 129:
-#line 533 "dhcp4_parser.yy" // lalr1.cc:859
-    {
-    ctx.enter(ctx.NO_KEYWORD);
-}
-#line 1186 "dhcp4_parser.cc" // lalr1.cc:859
-    break;
-
-  case 130:
-#line 535 "dhcp4_parser.yy" // lalr1.cc:859
-=======
-#line 1117 "dhcp4_parser.cc" // lalr1.cc:859
-    break;
-
-  case 120:
-#line 513 "dhcp4_parser.yy" // lalr1.cc:859
-    {
-    ctx.enter(ctx.NO_KEYWORD);
-}
-#line 1125 "dhcp4_parser.cc" // lalr1.cc:859
-    break;
-
-  case 121:
-#line 515 "dhcp4_parser.yy" // lalr1.cc:859
->>>>>>> dad9ff71
     {
     ElementPtr user(new StringElement(yystack_[0].value.as< std::string > (), ctx.loc2pos(yystack_[0].location)));
     ctx.stack_.back()->set("user", user);
     ctx.leave();
 }
-<<<<<<< HEAD
-#line 1196 "dhcp4_parser.cc" // lalr1.cc:859
-    break;
-
-  case 131:
-#line 541 "dhcp4_parser.yy" // lalr1.cc:859
-    {
-    ctx.enter(ctx.NO_KEYWORD);
-}
-#line 1204 "dhcp4_parser.cc" // lalr1.cc:859
-    break;
-
-  case 132:
-#line 543 "dhcp4_parser.yy" // lalr1.cc:859
-=======
-#line 1135 "dhcp4_parser.cc" // lalr1.cc:859
-    break;
-
-  case 122:
-#line 521 "dhcp4_parser.yy" // lalr1.cc:859
-    {
-    ctx.enter(ctx.NO_KEYWORD);
-}
-#line 1143 "dhcp4_parser.cc" // lalr1.cc:859
-    break;
-
-  case 123:
-#line 523 "dhcp4_parser.yy" // lalr1.cc:859
->>>>>>> dad9ff71
+#line 1163 "dhcp4_parser.cc" // lalr1.cc:859
+    break;
+
+  case 127:
+#line 536 "dhcp4_parser.yy" // lalr1.cc:859
+    {
+    ctx.enter(ctx.NO_KEYWORD);
+}
+#line 1171 "dhcp4_parser.cc" // lalr1.cc:859
+    break;
+
+  case 128:
+#line 538 "dhcp4_parser.yy" // lalr1.cc:859
     {
     ElementPtr pwd(new StringElement(yystack_[0].value.as< std::string > (), ctx.loc2pos(yystack_[0].location)));
     ctx.stack_.back()->set("password", pwd);
     ctx.leave();
 }
-<<<<<<< HEAD
-#line 1214 "dhcp4_parser.cc" // lalr1.cc:859
-    break;
-
-  case 133:
-#line 549 "dhcp4_parser.yy" // lalr1.cc:859
-    {
-    ctx.enter(ctx.NO_KEYWORD);
-}
-#line 1222 "dhcp4_parser.cc" // lalr1.cc:859
-    break;
-
-  case 134:
-#line 551 "dhcp4_parser.yy" // lalr1.cc:859
-=======
-#line 1153 "dhcp4_parser.cc" // lalr1.cc:859
-    break;
-
-  case 124:
-#line 529 "dhcp4_parser.yy" // lalr1.cc:859
-    {
-    ctx.enter(ctx.NO_KEYWORD);
-}
-#line 1161 "dhcp4_parser.cc" // lalr1.cc:859
-    break;
-
-  case 125:
-#line 531 "dhcp4_parser.yy" // lalr1.cc:859
->>>>>>> dad9ff71
+#line 1181 "dhcp4_parser.cc" // lalr1.cc:859
+    break;
+
+  case 129:
+#line 544 "dhcp4_parser.yy" // lalr1.cc:859
+    {
+    ctx.enter(ctx.NO_KEYWORD);
+}
+#line 1189 "dhcp4_parser.cc" // lalr1.cc:859
+    break;
+
+  case 130:
+#line 546 "dhcp4_parser.yy" // lalr1.cc:859
     {
     ElementPtr h(new StringElement(yystack_[0].value.as< std::string > (), ctx.loc2pos(yystack_[0].location)));
     ctx.stack_.back()->set("host", h);
     ctx.leave();
 }
-<<<<<<< HEAD
-#line 1232 "dhcp4_parser.cc" // lalr1.cc:859
-    break;
-
-  case 135:
-#line 557 "dhcp4_parser.yy" // lalr1.cc:859
-    {
-    ctx.enter(ctx.NO_KEYWORD);
-}
-#line 1240 "dhcp4_parser.cc" // lalr1.cc:859
-    break;
-
-  case 136:
-#line 559 "dhcp4_parser.yy" // lalr1.cc:859
-=======
-#line 1171 "dhcp4_parser.cc" // lalr1.cc:859
-    break;
-
-  case 126:
-#line 537 "dhcp4_parser.yy" // lalr1.cc:859
-    {
-    ctx.enter(ctx.NO_KEYWORD);
-}
-#line 1179 "dhcp4_parser.cc" // lalr1.cc:859
-    break;
-
-  case 127:
-#line 539 "dhcp4_parser.yy" // lalr1.cc:859
->>>>>>> dad9ff71
+#line 1199 "dhcp4_parser.cc" // lalr1.cc:859
+    break;
+
+  case 131:
+#line 552 "dhcp4_parser.yy" // lalr1.cc:859
+    {
+    ctx.enter(ctx.NO_KEYWORD);
+}
+#line 1207 "dhcp4_parser.cc" // lalr1.cc:859
+    break;
+
+  case 132:
+#line 554 "dhcp4_parser.yy" // lalr1.cc:859
     {
     ElementPtr name(new StringElement(yystack_[0].value.as< std::string > (), ctx.loc2pos(yystack_[0].location)));
     ctx.stack_.back()->set("name", name);
     ctx.leave();
 }
-<<<<<<< HEAD
-#line 1250 "dhcp4_parser.cc" // lalr1.cc:859
-    break;
-
-  case 137:
-#line 565 "dhcp4_parser.yy" // lalr1.cc:859
-=======
-#line 1189 "dhcp4_parser.cc" // lalr1.cc:859
-    break;
-
-  case 128:
-#line 545 "dhcp4_parser.yy" // lalr1.cc:859
->>>>>>> dad9ff71
+#line 1217 "dhcp4_parser.cc" // lalr1.cc:859
+    break;
+
+  case 133:
+#line 560 "dhcp4_parser.yy" // lalr1.cc:859
     {
     ElementPtr n(new BoolElement(yystack_[0].value.as< bool > (), ctx.loc2pos(yystack_[0].location)));
     ctx.stack_.back()->set("persist", n);
 }
-<<<<<<< HEAD
-#line 1259 "dhcp4_parser.cc" // lalr1.cc:859
-    break;
-
-  case 138:
-#line 570 "dhcp4_parser.yy" // lalr1.cc:859
-=======
-#line 1198 "dhcp4_parser.cc" // lalr1.cc:859
-    break;
-
-  case 129:
-#line 550 "dhcp4_parser.yy" // lalr1.cc:859
->>>>>>> dad9ff71
+#line 1226 "dhcp4_parser.cc" // lalr1.cc:859
+    break;
+
+  case 134:
+#line 565 "dhcp4_parser.yy" // lalr1.cc:859
     {
     ElementPtr n(new IntElement(yystack_[0].value.as< int64_t > (), ctx.loc2pos(yystack_[0].location)));
     ctx.stack_.back()->set("lfc-interval", n);
 }
-<<<<<<< HEAD
-#line 1268 "dhcp4_parser.cc" // lalr1.cc:859
-    break;
-
-  case 139:
-#line 575 "dhcp4_parser.yy" // lalr1.cc:859
-=======
-#line 1207 "dhcp4_parser.cc" // lalr1.cc:859
-    break;
-
-  case 130:
-#line 555 "dhcp4_parser.yy" // lalr1.cc:859
->>>>>>> dad9ff71
+#line 1235 "dhcp4_parser.cc" // lalr1.cc:859
+    break;
+
+  case 135:
+#line 570 "dhcp4_parser.yy" // lalr1.cc:859
     {
     ElementPtr n(new BoolElement(yystack_[0].value.as< bool > (), ctx.loc2pos(yystack_[0].location)));
     ctx.stack_.back()->set("readonly", n);
 }
-<<<<<<< HEAD
-#line 1277 "dhcp4_parser.cc" // lalr1.cc:859
-    break;
-
-  case 140:
+#line 1244 "dhcp4_parser.cc" // lalr1.cc:859
+    break;
+
+  case 136:
+#line 575 "dhcp4_parser.yy" // lalr1.cc:859
+    {
+    ElementPtr duid(new StringElement("duid", ctx.loc2pos(yystack_[0].location)));
+    ctx.stack_.back()->add(duid);
+}
+#line 1253 "dhcp4_parser.cc" // lalr1.cc:859
+    break;
+
+  case 137:
 #line 580 "dhcp4_parser.yy" // lalr1.cc:859
-=======
-#line 1216 "dhcp4_parser.cc" // lalr1.cc:859
-    break;
-
-  case 131:
-#line 560 "dhcp4_parser.yy" // lalr1.cc:859
->>>>>>> dad9ff71
-    {
-    ElementPtr n(new IntElement(yystack_[0].value.as< int64_t > (), ctx.loc2pos(yystack_[0].location)));
-    ctx.stack_.back()->set("connect-timeout", n);
-}
-<<<<<<< HEAD
-#line 1286 "dhcp4_parser.cc" // lalr1.cc:859
-    break;
-
-  case 141:
-#line 585 "dhcp4_parser.yy" // lalr1.cc:859
-=======
-#line 1225 "dhcp4_parser.cc" // lalr1.cc:859
-    break;
-
-  case 132:
-#line 565 "dhcp4_parser.yy" // lalr1.cc:859
->>>>>>> dad9ff71
     {
     ElementPtr l(new ListElement(ctx.loc2pos(yystack_[0].location)));
     ctx.stack_.back()->set("host-reservation-identifiers", l);
     ctx.stack_.push_back(l);
     ctx.enter(ctx.HOST_RESERVATION_IDENTIFIERS);
 }
-<<<<<<< HEAD
-#line 1297 "dhcp4_parser.cc" // lalr1.cc:859
-    break;
-
-  case 142:
-#line 590 "dhcp4_parser.yy" // lalr1.cc:859
-=======
-#line 1236 "dhcp4_parser.cc" // lalr1.cc:859
-    break;
-
-  case 133:
-#line 570 "dhcp4_parser.yy" // lalr1.cc:859
->>>>>>> dad9ff71
+#line 1264 "dhcp4_parser.cc" // lalr1.cc:859
+    break;
+
+  case 138:
+#line 585 "dhcp4_parser.yy" // lalr1.cc:859
     {
     ctx.stack_.pop_back();
     ctx.leave();
 }
-<<<<<<< HEAD
-#line 1306 "dhcp4_parser.cc" // lalr1.cc:859
-    break;
-
-  case 149:
-#line 605 "dhcp4_parser.yy" // lalr1.cc:859
-    {
-    ElementPtr duid(new StringElement("duid", ctx.loc2pos(yystack_[0].location)));
-    ctx.stack_.back()->add(duid);
-}
-#line 1315 "dhcp4_parser.cc" // lalr1.cc:859
-    break;
-
-  case 150:
-#line 610 "dhcp4_parser.yy" // lalr1.cc:859
-=======
-#line 1245 "dhcp4_parser.cc" // lalr1.cc:859
-    break;
-
-  case 140:
-#line 585 "dhcp4_parser.yy" // lalr1.cc:859
->>>>>>> dad9ff71
+#line 1273 "dhcp4_parser.cc" // lalr1.cc:859
+    break;
+
+  case 145:
+#line 600 "dhcp4_parser.yy" // lalr1.cc:859
     {
     ElementPtr hwaddr(new StringElement("hw-address", ctx.loc2pos(yystack_[0].location)));
     ctx.stack_.back()->add(hwaddr);
 }
-<<<<<<< HEAD
-#line 1324 "dhcp4_parser.cc" // lalr1.cc:859
-    break;
-
-  case 151:
-#line 615 "dhcp4_parser.yy" // lalr1.cc:859
-=======
-#line 1254 "dhcp4_parser.cc" // lalr1.cc:859
-    break;
-
-  case 141:
-#line 590 "dhcp4_parser.yy" // lalr1.cc:859
->>>>>>> dad9ff71
+#line 1282 "dhcp4_parser.cc" // lalr1.cc:859
+    break;
+
+  case 146:
+#line 605 "dhcp4_parser.yy" // lalr1.cc:859
     {
     ElementPtr circuit(new StringElement("circuit-id", ctx.loc2pos(yystack_[0].location)));
     ctx.stack_.back()->add(circuit);
 }
-<<<<<<< HEAD
-#line 1333 "dhcp4_parser.cc" // lalr1.cc:859
-    break;
-
-  case 152:
-#line 620 "dhcp4_parser.yy" // lalr1.cc:859
-=======
-#line 1263 "dhcp4_parser.cc" // lalr1.cc:859
-    break;
-
-  case 142:
-#line 595 "dhcp4_parser.yy" // lalr1.cc:859
->>>>>>> dad9ff71
+#line 1291 "dhcp4_parser.cc" // lalr1.cc:859
+    break;
+
+  case 147:
+#line 610 "dhcp4_parser.yy" // lalr1.cc:859
     {
     ElementPtr client(new StringElement("client-id", ctx.loc2pos(yystack_[0].location)));
     ctx.stack_.back()->add(client);
 }
-<<<<<<< HEAD
-#line 1342 "dhcp4_parser.cc" // lalr1.cc:859
-    break;
-
-  case 153:
-#line 625 "dhcp4_parser.yy" // lalr1.cc:859
-=======
-#line 1272 "dhcp4_parser.cc" // lalr1.cc:859
-    break;
-
-  case 143:
-#line 600 "dhcp4_parser.yy" // lalr1.cc:859
->>>>>>> dad9ff71
+#line 1300 "dhcp4_parser.cc" // lalr1.cc:859
+    break;
+
+  case 148:
+#line 615 "dhcp4_parser.yy" // lalr1.cc:859
     {
     ElementPtr l(new ListElement(ctx.loc2pos(yystack_[0].location)));
     ctx.stack_.back()->set("hooks-libraries", l);
     ctx.stack_.push_back(l);
     ctx.enter(ctx.HOOKS_LIBRARIES);
 }
-<<<<<<< HEAD
-#line 1353 "dhcp4_parser.cc" // lalr1.cc:859
+#line 1311 "dhcp4_parser.cc" // lalr1.cc:859
+    break;
+
+  case 149:
+#line 620 "dhcp4_parser.yy" // lalr1.cc:859
+    {
+    ctx.stack_.pop_back();
+    ctx.leave();
+}
+#line 1320 "dhcp4_parser.cc" // lalr1.cc:859
     break;
 
   case 154:
-#line 630 "dhcp4_parser.yy" // lalr1.cc:859
-=======
-#line 1283 "dhcp4_parser.cc" // lalr1.cc:859
-    break;
-
-  case 144:
-#line 605 "dhcp4_parser.yy" // lalr1.cc:859
->>>>>>> dad9ff71
-    {
-    ctx.stack_.pop_back();
-    ctx.leave();
-}
-<<<<<<< HEAD
-#line 1362 "dhcp4_parser.cc" // lalr1.cc:859
-    break;
-
-  case 159:
-#line 643 "dhcp4_parser.yy" // lalr1.cc:859
-=======
-#line 1292 "dhcp4_parser.cc" // lalr1.cc:859
-    break;
-
-  case 149:
-#line 618 "dhcp4_parser.yy" // lalr1.cc:859
->>>>>>> dad9ff71
+#line 633 "dhcp4_parser.yy" // lalr1.cc:859
     {
     ElementPtr m(new MapElement(ctx.loc2pos(yystack_[0].location)));
     ctx.stack_.back()->add(m);
     ctx.stack_.push_back(m);
 }
-<<<<<<< HEAD
-#line 1372 "dhcp4_parser.cc" // lalr1.cc:859
-    break;
-
-  case 160:
-#line 647 "dhcp4_parser.yy" // lalr1.cc:859
+#line 1330 "dhcp4_parser.cc" // lalr1.cc:859
+    break;
+
+  case 155:
+#line 637 "dhcp4_parser.yy" // lalr1.cc:859
     {
     ctx.stack_.pop_back();
 }
-#line 1380 "dhcp4_parser.cc" // lalr1.cc:859
-    break;
-
-  case 161:
-#line 651 "dhcp4_parser.yy" // lalr1.cc:859
-=======
-#line 1302 "dhcp4_parser.cc" // lalr1.cc:859
-    break;
-
-  case 150:
-#line 622 "dhcp4_parser.yy" // lalr1.cc:859
-    {
-    ctx.stack_.pop_back();
-}
-#line 1310 "dhcp4_parser.cc" // lalr1.cc:859
-    break;
-
-  case 151:
-#line 626 "dhcp4_parser.yy" // lalr1.cc:859
->>>>>>> dad9ff71
+#line 1338 "dhcp4_parser.cc" // lalr1.cc:859
+    break;
+
+  case 156:
+#line 641 "dhcp4_parser.yy" // lalr1.cc:859
     {
     // Parse the hooks-libraries list entry map
     ElementPtr m(new MapElement(ctx.loc2pos(yystack_[0].location)));
     ctx.stack_.push_back(m);
 }
-<<<<<<< HEAD
-#line 1390 "dhcp4_parser.cc" // lalr1.cc:859
-    break;
-
-  case 162:
-#line 655 "dhcp4_parser.yy" // lalr1.cc:859
+#line 1348 "dhcp4_parser.cc" // lalr1.cc:859
+    break;
+
+  case 157:
+#line 645 "dhcp4_parser.yy" // lalr1.cc:859
     {
     // parsing completed
 }
-#line 1398 "dhcp4_parser.cc" // lalr1.cc:859
-    break;
-
-  case 168:
-#line 668 "dhcp4_parser.yy" // lalr1.cc:859
-    {
-    ctx.enter(ctx.NO_KEYWORD);
-}
-#line 1406 "dhcp4_parser.cc" // lalr1.cc:859
-    break;
-
-  case 169:
-#line 670 "dhcp4_parser.yy" // lalr1.cc:859
-=======
-#line 1320 "dhcp4_parser.cc" // lalr1.cc:859
-    break;
-
-  case 152:
-#line 630 "dhcp4_parser.yy" // lalr1.cc:859
-    {
-    // parsing completed
-}
-#line 1328 "dhcp4_parser.cc" // lalr1.cc:859
-    break;
-
-  case 158:
-#line 643 "dhcp4_parser.yy" // lalr1.cc:859
-    {
-    ctx.enter(ctx.NO_KEYWORD);
-}
-#line 1336 "dhcp4_parser.cc" // lalr1.cc:859
-    break;
-
-  case 159:
-#line 645 "dhcp4_parser.yy" // lalr1.cc:859
->>>>>>> dad9ff71
+#line 1356 "dhcp4_parser.cc" // lalr1.cc:859
+    break;
+
+  case 163:
+#line 658 "dhcp4_parser.yy" // lalr1.cc:859
+    {
+    ctx.enter(ctx.NO_KEYWORD);
+}
+#line 1364 "dhcp4_parser.cc" // lalr1.cc:859
+    break;
+
+  case 164:
+#line 660 "dhcp4_parser.yy" // lalr1.cc:859
     {
     ElementPtr lib(new StringElement(yystack_[0].value.as< std::string > (), ctx.loc2pos(yystack_[0].location)));
     ctx.stack_.back()->set("library", lib);
     ctx.leave();
 }
-<<<<<<< HEAD
-#line 1416 "dhcp4_parser.cc" // lalr1.cc:859
-    break;
-
-  case 170:
-#line 676 "dhcp4_parser.yy" // lalr1.cc:859
-    {
-    ctx.enter(ctx.NO_KEYWORD);
-}
-#line 1424 "dhcp4_parser.cc" // lalr1.cc:859
-    break;
-
-  case 171:
-#line 678 "dhcp4_parser.yy" // lalr1.cc:859
-=======
-#line 1346 "dhcp4_parser.cc" // lalr1.cc:859
-    break;
-
-  case 160:
-#line 651 "dhcp4_parser.yy" // lalr1.cc:859
-    {
-    ctx.enter(ctx.NO_KEYWORD);
-}
-#line 1354 "dhcp4_parser.cc" // lalr1.cc:859
-    break;
-
-  case 161:
-#line 653 "dhcp4_parser.yy" // lalr1.cc:859
->>>>>>> dad9ff71
+#line 1374 "dhcp4_parser.cc" // lalr1.cc:859
+    break;
+
+  case 165:
+#line 666 "dhcp4_parser.yy" // lalr1.cc:859
+    {
+    ctx.enter(ctx.NO_KEYWORD);
+}
+#line 1382 "dhcp4_parser.cc" // lalr1.cc:859
+    break;
+
+  case 166:
+#line 668 "dhcp4_parser.yy" // lalr1.cc:859
     {
     ctx.stack_.back()->set("parameters", yystack_[0].value.as< ElementPtr > ());
     ctx.leave();
 }
-<<<<<<< HEAD
-#line 1433 "dhcp4_parser.cc" // lalr1.cc:859
-    break;
-
-  case 172:
-#line 684 "dhcp4_parser.yy" // lalr1.cc:859
-=======
-#line 1363 "dhcp4_parser.cc" // lalr1.cc:859
-    break;
-
-  case 162:
-#line 659 "dhcp4_parser.yy" // lalr1.cc:859
->>>>>>> dad9ff71
+#line 1391 "dhcp4_parser.cc" // lalr1.cc:859
+    break;
+
+  case 167:
+#line 674 "dhcp4_parser.yy" // lalr1.cc:859
     {
     ElementPtr m(new MapElement(ctx.loc2pos(yystack_[0].location)));
     ctx.stack_.back()->set("expired-leases-processing", m);
     ctx.stack_.push_back(m);
     ctx.enter(ctx.EXPIRED_LEASES_PROCESSING);
 }
-<<<<<<< HEAD
-#line 1444 "dhcp4_parser.cc" // lalr1.cc:859
-    break;
-
-  case 173:
-#line 689 "dhcp4_parser.yy" // lalr1.cc:859
-=======
-#line 1374 "dhcp4_parser.cc" // lalr1.cc:859
-    break;
-
-  case 163:
-#line 664 "dhcp4_parser.yy" // lalr1.cc:859
->>>>>>> dad9ff71
+#line 1402 "dhcp4_parser.cc" // lalr1.cc:859
+    break;
+
+  case 168:
+#line 679 "dhcp4_parser.yy" // lalr1.cc:859
     {
     ctx.stack_.pop_back();
     ctx.leave();
 }
-<<<<<<< HEAD
-#line 1453 "dhcp4_parser.cc" // lalr1.cc:859
-    break;
-
-  case 182:
-#line 706 "dhcp4_parser.yy" // lalr1.cc:859
-=======
-#line 1383 "dhcp4_parser.cc" // lalr1.cc:859
-    break;
-
-  case 172:
-#line 681 "dhcp4_parser.yy" // lalr1.cc:859
->>>>>>> dad9ff71
+#line 1411 "dhcp4_parser.cc" // lalr1.cc:859
+    break;
+
+  case 177:
+#line 696 "dhcp4_parser.yy" // lalr1.cc:859
     {
     ElementPtr value(new IntElement(yystack_[0].value.as< int64_t > (), ctx.loc2pos(yystack_[0].location)));
     ctx.stack_.back()->set("reclaim-timer-wait-time", value);
 }
-<<<<<<< HEAD
-#line 1462 "dhcp4_parser.cc" // lalr1.cc:859
-    break;
-
-  case 183:
-#line 711 "dhcp4_parser.yy" // lalr1.cc:859
-=======
-#line 1392 "dhcp4_parser.cc" // lalr1.cc:859
-    break;
-
-  case 173:
-#line 686 "dhcp4_parser.yy" // lalr1.cc:859
->>>>>>> dad9ff71
+#line 1420 "dhcp4_parser.cc" // lalr1.cc:859
+    break;
+
+  case 178:
+#line 701 "dhcp4_parser.yy" // lalr1.cc:859
     {
     ElementPtr value(new IntElement(yystack_[0].value.as< int64_t > (), ctx.loc2pos(yystack_[0].location)));
     ctx.stack_.back()->set("flush-reclaimed-timer-wait-time", value);
 }
-<<<<<<< HEAD
-#line 1471 "dhcp4_parser.cc" // lalr1.cc:859
-    break;
-
-  case 184:
-#line 716 "dhcp4_parser.yy" // lalr1.cc:859
-=======
-#line 1401 "dhcp4_parser.cc" // lalr1.cc:859
-    break;
-
-  case 174:
-#line 691 "dhcp4_parser.yy" // lalr1.cc:859
->>>>>>> dad9ff71
+#line 1429 "dhcp4_parser.cc" // lalr1.cc:859
+    break;
+
+  case 179:
+#line 706 "dhcp4_parser.yy" // lalr1.cc:859
     {
     ElementPtr value(new IntElement(yystack_[0].value.as< int64_t > (), ctx.loc2pos(yystack_[0].location)));
     ctx.stack_.back()->set("hold-reclaimed-time", value);
 }
-<<<<<<< HEAD
-#line 1480 "dhcp4_parser.cc" // lalr1.cc:859
-    break;
-
-  case 185:
-#line 721 "dhcp4_parser.yy" // lalr1.cc:859
-=======
-#line 1410 "dhcp4_parser.cc" // lalr1.cc:859
-    break;
-
-  case 175:
-#line 696 "dhcp4_parser.yy" // lalr1.cc:859
->>>>>>> dad9ff71
+#line 1438 "dhcp4_parser.cc" // lalr1.cc:859
+    break;
+
+  case 180:
+#line 711 "dhcp4_parser.yy" // lalr1.cc:859
     {
     ElementPtr value(new IntElement(yystack_[0].value.as< int64_t > (), ctx.loc2pos(yystack_[0].location)));
     ctx.stack_.back()->set("max-reclaim-leases", value);
 }
-<<<<<<< HEAD
-#line 1489 "dhcp4_parser.cc" // lalr1.cc:859
-    break;
-
-  case 186:
-#line 726 "dhcp4_parser.yy" // lalr1.cc:859
-=======
-#line 1419 "dhcp4_parser.cc" // lalr1.cc:859
-    break;
-
-  case 176:
-#line 701 "dhcp4_parser.yy" // lalr1.cc:859
->>>>>>> dad9ff71
+#line 1447 "dhcp4_parser.cc" // lalr1.cc:859
+    break;
+
+  case 181:
+#line 716 "dhcp4_parser.yy" // lalr1.cc:859
     {
     ElementPtr value(new IntElement(yystack_[0].value.as< int64_t > (), ctx.loc2pos(yystack_[0].location)));
     ctx.stack_.back()->set("max-reclaim-time", value);
 }
-<<<<<<< HEAD
-#line 1498 "dhcp4_parser.cc" // lalr1.cc:859
-    break;
-
-  case 187:
-#line 731 "dhcp4_parser.yy" // lalr1.cc:859
-=======
-#line 1428 "dhcp4_parser.cc" // lalr1.cc:859
-    break;
-
-  case 177:
-#line 706 "dhcp4_parser.yy" // lalr1.cc:859
->>>>>>> dad9ff71
+#line 1456 "dhcp4_parser.cc" // lalr1.cc:859
+    break;
+
+  case 182:
+#line 721 "dhcp4_parser.yy" // lalr1.cc:859
     {
     ElementPtr value(new IntElement(yystack_[0].value.as< int64_t > (), ctx.loc2pos(yystack_[0].location)));
     ctx.stack_.back()->set("unwarned-reclaim-cycles", value);
 }
-<<<<<<< HEAD
-#line 1507 "dhcp4_parser.cc" // lalr1.cc:859
-    break;
-
-  case 188:
-#line 739 "dhcp4_parser.yy" // lalr1.cc:859
-=======
-#line 1437 "dhcp4_parser.cc" // lalr1.cc:859
-    break;
-
-  case 178:
-#line 714 "dhcp4_parser.yy" // lalr1.cc:859
->>>>>>> dad9ff71
+#line 1465 "dhcp4_parser.cc" // lalr1.cc:859
+    break;
+
+  case 183:
+#line 729 "dhcp4_parser.yy" // lalr1.cc:859
     {
     ElementPtr l(new ListElement(ctx.loc2pos(yystack_[0].location)));
     ctx.stack_.back()->set("subnet4", l);
     ctx.stack_.push_back(l);
     ctx.enter(ctx.SUBNET4);
 }
-<<<<<<< HEAD
-#line 1518 "dhcp4_parser.cc" // lalr1.cc:859
+#line 1476 "dhcp4_parser.cc" // lalr1.cc:859
+    break;
+
+  case 184:
+#line 734 "dhcp4_parser.yy" // lalr1.cc:859
+    {
+    ctx.stack_.pop_back();
+    ctx.leave();
+}
+#line 1485 "dhcp4_parser.cc" // lalr1.cc:859
     break;
 
   case 189:
-#line 744 "dhcp4_parser.yy" // lalr1.cc:859
-=======
-#line 1448 "dhcp4_parser.cc" // lalr1.cc:859
-    break;
-
-  case 179:
-#line 719 "dhcp4_parser.yy" // lalr1.cc:859
->>>>>>> dad9ff71
-    {
-    ctx.stack_.pop_back();
-    ctx.leave();
-}
-<<<<<<< HEAD
-#line 1527 "dhcp4_parser.cc" // lalr1.cc:859
-    break;
-
-  case 194:
-#line 764 "dhcp4_parser.yy" // lalr1.cc:859
-=======
-#line 1457 "dhcp4_parser.cc" // lalr1.cc:859
-    break;
-
-  case 184:
-#line 739 "dhcp4_parser.yy" // lalr1.cc:859
->>>>>>> dad9ff71
+#line 754 "dhcp4_parser.yy" // lalr1.cc:859
     {
     ElementPtr m(new MapElement(ctx.loc2pos(yystack_[0].location)));
     ctx.stack_.back()->add(m);
     ctx.stack_.push_back(m);
 }
-<<<<<<< HEAD
-#line 1537 "dhcp4_parser.cc" // lalr1.cc:859
-    break;
-
-  case 195:
-#line 768 "dhcp4_parser.yy" // lalr1.cc:859
-=======
-#line 1467 "dhcp4_parser.cc" // lalr1.cc:859
-    break;
-
-  case 185:
-#line 743 "dhcp4_parser.yy" // lalr1.cc:859
->>>>>>> dad9ff71
+#line 1495 "dhcp4_parser.cc" // lalr1.cc:859
+    break;
+
+  case 190:
+#line 758 "dhcp4_parser.yy" // lalr1.cc:859
     {
     // Once we reached this place, the subnet parsing is now complete.
     // If we want to, we can implement default values here.
@@ -2406,2354 +1514,1400 @@
     // }
     ctx.stack_.pop_back();
 }
-<<<<<<< HEAD
-#line 1560 "dhcp4_parser.cc" // lalr1.cc:859
-    break;
-
-  case 196:
-#line 787 "dhcp4_parser.yy" // lalr1.cc:859
-=======
-#line 1490 "dhcp4_parser.cc" // lalr1.cc:859
-    break;
-
-  case 186:
-#line 762 "dhcp4_parser.yy" // lalr1.cc:859
->>>>>>> dad9ff71
+#line 1518 "dhcp4_parser.cc" // lalr1.cc:859
+    break;
+
+  case 191:
+#line 777 "dhcp4_parser.yy" // lalr1.cc:859
     {
     // Parse the subnet4 list entry map
     ElementPtr m(new MapElement(ctx.loc2pos(yystack_[0].location)));
     ctx.stack_.push_back(m);
 }
-<<<<<<< HEAD
-#line 1570 "dhcp4_parser.cc" // lalr1.cc:859
-    break;
-
-  case 197:
-#line 791 "dhcp4_parser.yy" // lalr1.cc:859
+#line 1528 "dhcp4_parser.cc" // lalr1.cc:859
+    break;
+
+  case 192:
+#line 781 "dhcp4_parser.yy" // lalr1.cc:859
     {
     // parsing completed
 }
-#line 1578 "dhcp4_parser.cc" // lalr1.cc:859
-    break;
-
-  case 220:
-#line 823 "dhcp4_parser.yy" // lalr1.cc:859
-    {
-    ctx.enter(ctx.NO_KEYWORD);
-}
-#line 1586 "dhcp4_parser.cc" // lalr1.cc:859
-    break;
-
-  case 221:
-#line 825 "dhcp4_parser.yy" // lalr1.cc:859
-=======
-#line 1500 "dhcp4_parser.cc" // lalr1.cc:859
-    break;
-
-  case 187:
-#line 766 "dhcp4_parser.yy" // lalr1.cc:859
-    {
-    // parsing completed
-}
-#line 1508 "dhcp4_parser.cc" // lalr1.cc:859
-    break;
-
-  case 210:
-#line 798 "dhcp4_parser.yy" // lalr1.cc:859
-    {
-    ctx.enter(ctx.NO_KEYWORD);
-}
-#line 1516 "dhcp4_parser.cc" // lalr1.cc:859
-    break;
-
-  case 211:
-#line 800 "dhcp4_parser.yy" // lalr1.cc:859
->>>>>>> dad9ff71
+#line 1536 "dhcp4_parser.cc" // lalr1.cc:859
+    break;
+
+  case 215:
+#line 813 "dhcp4_parser.yy" // lalr1.cc:859
+    {
+    ctx.enter(ctx.NO_KEYWORD);
+}
+#line 1544 "dhcp4_parser.cc" // lalr1.cc:859
+    break;
+
+  case 216:
+#line 815 "dhcp4_parser.yy" // lalr1.cc:859
     {
     ElementPtr subnet(new StringElement(yystack_[0].value.as< std::string > (), ctx.loc2pos(yystack_[0].location)));
     ctx.stack_.back()->set("subnet", subnet);
     ctx.leave();
 }
-<<<<<<< HEAD
-#line 1596 "dhcp4_parser.cc" // lalr1.cc:859
-    break;
-
-  case 222:
-#line 831 "dhcp4_parser.yy" // lalr1.cc:859
-    {
-    ctx.enter(ctx.NO_KEYWORD);
-}
-#line 1604 "dhcp4_parser.cc" // lalr1.cc:859
-    break;
-
-  case 223:
-#line 833 "dhcp4_parser.yy" // lalr1.cc:859
-=======
-#line 1526 "dhcp4_parser.cc" // lalr1.cc:859
-    break;
-
-  case 212:
-#line 806 "dhcp4_parser.yy" // lalr1.cc:859
-    {
-    ctx.enter(ctx.NO_KEYWORD);
-}
-#line 1534 "dhcp4_parser.cc" // lalr1.cc:859
-    break;
-
-  case 213:
-#line 808 "dhcp4_parser.yy" // lalr1.cc:859
->>>>>>> dad9ff71
+#line 1554 "dhcp4_parser.cc" // lalr1.cc:859
+    break;
+
+  case 217:
+#line 821 "dhcp4_parser.yy" // lalr1.cc:859
+    {
+    ctx.enter(ctx.NO_KEYWORD);
+}
+#line 1562 "dhcp4_parser.cc" // lalr1.cc:859
+    break;
+
+  case 218:
+#line 823 "dhcp4_parser.yy" // lalr1.cc:859
     {
     ElementPtr iface(new StringElement(yystack_[0].value.as< std::string > (), ctx.loc2pos(yystack_[0].location)));
     ctx.stack_.back()->set("4o6-interface", iface);
     ctx.leave();
 }
-<<<<<<< HEAD
-#line 1614 "dhcp4_parser.cc" // lalr1.cc:859
-    break;
-
-  case 224:
-#line 839 "dhcp4_parser.yy" // lalr1.cc:859
-    {
-    ctx.enter(ctx.NO_KEYWORD);
-}
-#line 1622 "dhcp4_parser.cc" // lalr1.cc:859
-    break;
-
-  case 225:
-#line 841 "dhcp4_parser.yy" // lalr1.cc:859
-=======
-#line 1544 "dhcp4_parser.cc" // lalr1.cc:859
-    break;
-
-  case 214:
-#line 814 "dhcp4_parser.yy" // lalr1.cc:859
-    {
-    ctx.enter(ctx.NO_KEYWORD);
-}
-#line 1552 "dhcp4_parser.cc" // lalr1.cc:859
-    break;
-
-  case 215:
-#line 816 "dhcp4_parser.yy" // lalr1.cc:859
->>>>>>> dad9ff71
+#line 1572 "dhcp4_parser.cc" // lalr1.cc:859
+    break;
+
+  case 219:
+#line 829 "dhcp4_parser.yy" // lalr1.cc:859
+    {
+    ctx.enter(ctx.NO_KEYWORD);
+}
+#line 1580 "dhcp4_parser.cc" // lalr1.cc:859
+    break;
+
+  case 220:
+#line 831 "dhcp4_parser.yy" // lalr1.cc:859
     {
     ElementPtr iface(new StringElement(yystack_[0].value.as< std::string > (), ctx.loc2pos(yystack_[0].location)));
     ctx.stack_.back()->set("4o6-interface-id", iface);
     ctx.leave();
 }
-<<<<<<< HEAD
-#line 1632 "dhcp4_parser.cc" // lalr1.cc:859
-    break;
-
-  case 226:
-#line 847 "dhcp4_parser.yy" // lalr1.cc:859
-    {
-    ctx.enter(ctx.NO_KEYWORD);
-}
-#line 1640 "dhcp4_parser.cc" // lalr1.cc:859
-    break;
-
-  case 227:
-#line 849 "dhcp4_parser.yy" // lalr1.cc:859
-=======
-#line 1562 "dhcp4_parser.cc" // lalr1.cc:859
-    break;
-
-  case 216:
-#line 822 "dhcp4_parser.yy" // lalr1.cc:859
-    {
-    ctx.enter(ctx.NO_KEYWORD);
-}
-#line 1570 "dhcp4_parser.cc" // lalr1.cc:859
-    break;
-
-  case 217:
-#line 824 "dhcp4_parser.yy" // lalr1.cc:859
->>>>>>> dad9ff71
+#line 1590 "dhcp4_parser.cc" // lalr1.cc:859
+    break;
+
+  case 221:
+#line 837 "dhcp4_parser.yy" // lalr1.cc:859
+    {
+    ctx.enter(ctx.NO_KEYWORD);
+}
+#line 1598 "dhcp4_parser.cc" // lalr1.cc:859
+    break;
+
+  case 222:
+#line 839 "dhcp4_parser.yy" // lalr1.cc:859
     {
     ElementPtr iface(new StringElement(yystack_[0].value.as< std::string > (), ctx.loc2pos(yystack_[0].location)));
     ctx.stack_.back()->set("4o6-subnet", iface);
     ctx.leave();
 }
-<<<<<<< HEAD
-#line 1650 "dhcp4_parser.cc" // lalr1.cc:859
-    break;
-
-  case 228:
-#line 855 "dhcp4_parser.yy" // lalr1.cc:859
-    {
-    ctx.enter(ctx.NO_KEYWORD);
-}
-#line 1658 "dhcp4_parser.cc" // lalr1.cc:859
-    break;
-
-  case 229:
-#line 857 "dhcp4_parser.yy" // lalr1.cc:859
-=======
-#line 1580 "dhcp4_parser.cc" // lalr1.cc:859
-    break;
-
-  case 218:
-#line 830 "dhcp4_parser.yy" // lalr1.cc:859
-    {
-    ctx.enter(ctx.NO_KEYWORD);
-}
-#line 1588 "dhcp4_parser.cc" // lalr1.cc:859
-    break;
-
-  case 219:
-#line 832 "dhcp4_parser.yy" // lalr1.cc:859
->>>>>>> dad9ff71
+#line 1608 "dhcp4_parser.cc" // lalr1.cc:859
+    break;
+
+  case 223:
+#line 845 "dhcp4_parser.yy" // lalr1.cc:859
+    {
+    ctx.enter(ctx.NO_KEYWORD);
+}
+#line 1616 "dhcp4_parser.cc" // lalr1.cc:859
+    break;
+
+  case 224:
+#line 847 "dhcp4_parser.yy" // lalr1.cc:859
     {
     ElementPtr iface(new StringElement(yystack_[0].value.as< std::string > (), ctx.loc2pos(yystack_[0].location)));
     ctx.stack_.back()->set("interface", iface);
     ctx.leave();
 }
-<<<<<<< HEAD
-#line 1668 "dhcp4_parser.cc" // lalr1.cc:859
-    break;
-
-  case 230:
-#line 863 "dhcp4_parser.yy" // lalr1.cc:859
-    {
-    ctx.enter(ctx.NO_KEYWORD);
-}
-#line 1676 "dhcp4_parser.cc" // lalr1.cc:859
-    break;
-
-  case 231:
-#line 865 "dhcp4_parser.yy" // lalr1.cc:859
-=======
-#line 1598 "dhcp4_parser.cc" // lalr1.cc:859
-    break;
-
-  case 220:
-#line 838 "dhcp4_parser.yy" // lalr1.cc:859
-    {
-    ctx.enter(ctx.NO_KEYWORD);
-}
-#line 1606 "dhcp4_parser.cc" // lalr1.cc:859
-    break;
-
-  case 221:
-#line 840 "dhcp4_parser.yy" // lalr1.cc:859
->>>>>>> dad9ff71
+#line 1626 "dhcp4_parser.cc" // lalr1.cc:859
+    break;
+
+  case 225:
+#line 853 "dhcp4_parser.yy" // lalr1.cc:859
+    {
+    ctx.enter(ctx.NO_KEYWORD);
+}
+#line 1634 "dhcp4_parser.cc" // lalr1.cc:859
+    break;
+
+  case 226:
+#line 855 "dhcp4_parser.yy" // lalr1.cc:859
     {
     ElementPtr iface(new StringElement(yystack_[0].value.as< std::string > (), ctx.loc2pos(yystack_[0].location)));
     ctx.stack_.back()->set("interface-id", iface);
     ctx.leave();
 }
-<<<<<<< HEAD
-#line 1686 "dhcp4_parser.cc" // lalr1.cc:859
-    break;
-
-  case 232:
-#line 871 "dhcp4_parser.yy" // lalr1.cc:859
+#line 1644 "dhcp4_parser.cc" // lalr1.cc:859
+    break;
+
+  case 227:
+#line 861 "dhcp4_parser.yy" // lalr1.cc:859
     {
     ctx.enter(ctx.CLIENT_CLASS);
 }
-#line 1694 "dhcp4_parser.cc" // lalr1.cc:859
-    break;
-
-  case 233:
-#line 873 "dhcp4_parser.yy" // lalr1.cc:859
-=======
-#line 1616 "dhcp4_parser.cc" // lalr1.cc:859
-    break;
-
-  case 222:
-#line 846 "dhcp4_parser.yy" // lalr1.cc:859
-    {
-    ctx.enter(ctx.CLIENT_CLASS);
-}
-#line 1624 "dhcp4_parser.cc" // lalr1.cc:859
-    break;
-
-  case 223:
-#line 848 "dhcp4_parser.yy" // lalr1.cc:859
->>>>>>> dad9ff71
+#line 1652 "dhcp4_parser.cc" // lalr1.cc:859
+    break;
+
+  case 228:
+#line 863 "dhcp4_parser.yy" // lalr1.cc:859
     {
     ElementPtr cls(new StringElement(yystack_[0].value.as< std::string > (), ctx.loc2pos(yystack_[0].location)));
     ctx.stack_.back()->set("client-class", cls);
     ctx.leave();
 }
-<<<<<<< HEAD
-#line 1704 "dhcp4_parser.cc" // lalr1.cc:859
-    break;
-
-  case 234:
-#line 879 "dhcp4_parser.yy" // lalr1.cc:859
-    {
-    ctx.enter(ctx.NO_KEYWORD);
-}
-#line 1712 "dhcp4_parser.cc" // lalr1.cc:859
-    break;
-
-  case 235:
-#line 881 "dhcp4_parser.yy" // lalr1.cc:859
-=======
-#line 1634 "dhcp4_parser.cc" // lalr1.cc:859
-    break;
-
-  case 224:
-#line 854 "dhcp4_parser.yy" // lalr1.cc:859
-    {
-    ctx.enter(ctx.NO_KEYWORD);
-}
-#line 1642 "dhcp4_parser.cc" // lalr1.cc:859
-    break;
-
-  case 225:
-#line 856 "dhcp4_parser.yy" // lalr1.cc:859
->>>>>>> dad9ff71
+#line 1662 "dhcp4_parser.cc" // lalr1.cc:859
+    break;
+
+  case 229:
+#line 869 "dhcp4_parser.yy" // lalr1.cc:859
+    {
+    ctx.enter(ctx.NO_KEYWORD);
+}
+#line 1670 "dhcp4_parser.cc" // lalr1.cc:859
+    break;
+
+  case 230:
+#line 871 "dhcp4_parser.yy" // lalr1.cc:859
     {
     ElementPtr rm(new StringElement(yystack_[0].value.as< std::string > (), ctx.loc2pos(yystack_[0].location)));
     ctx.stack_.back()->set("reservation-mode", rm);
     ctx.leave();
 }
-<<<<<<< HEAD
-#line 1722 "dhcp4_parser.cc" // lalr1.cc:859
-    break;
-
-  case 236:
-#line 887 "dhcp4_parser.yy" // lalr1.cc:859
-=======
-#line 1652 "dhcp4_parser.cc" // lalr1.cc:859
-    break;
-
-  case 226:
-#line 862 "dhcp4_parser.yy" // lalr1.cc:859
->>>>>>> dad9ff71
+#line 1680 "dhcp4_parser.cc" // lalr1.cc:859
+    break;
+
+  case 231:
+#line 877 "dhcp4_parser.yy" // lalr1.cc:859
     {
     ElementPtr id(new IntElement(yystack_[0].value.as< int64_t > (), ctx.loc2pos(yystack_[0].location)));
     ctx.stack_.back()->set("id", id);
 }
-<<<<<<< HEAD
-#line 1731 "dhcp4_parser.cc" // lalr1.cc:859
-    break;
-
-  case 237:
-#line 892 "dhcp4_parser.yy" // lalr1.cc:859
-=======
-#line 1661 "dhcp4_parser.cc" // lalr1.cc:859
-    break;
-
-  case 227:
-#line 867 "dhcp4_parser.yy" // lalr1.cc:859
->>>>>>> dad9ff71
+#line 1689 "dhcp4_parser.cc" // lalr1.cc:859
+    break;
+
+  case 232:
+#line 882 "dhcp4_parser.yy" // lalr1.cc:859
     {
     ElementPtr rc(new BoolElement(yystack_[0].value.as< bool > (), ctx.loc2pos(yystack_[0].location)));
     ctx.stack_.back()->set("rapid-commit", rc);
 }
-<<<<<<< HEAD
-#line 1740 "dhcp4_parser.cc" // lalr1.cc:859
-    break;
-
-  case 238:
-#line 901 "dhcp4_parser.yy" // lalr1.cc:859
-=======
-#line 1670 "dhcp4_parser.cc" // lalr1.cc:859
-    break;
-
-  case 228:
-#line 876 "dhcp4_parser.yy" // lalr1.cc:859
->>>>>>> dad9ff71
+#line 1698 "dhcp4_parser.cc" // lalr1.cc:859
+    break;
+
+  case 233:
+#line 891 "dhcp4_parser.yy" // lalr1.cc:859
     {
     ElementPtr l(new ListElement(ctx.loc2pos(yystack_[0].location)));
     ctx.stack_.back()->set("option-def", l);
     ctx.stack_.push_back(l);
     ctx.enter(ctx.OPTION_DEF);
 }
-<<<<<<< HEAD
-#line 1751 "dhcp4_parser.cc" // lalr1.cc:859
+#line 1709 "dhcp4_parser.cc" // lalr1.cc:859
+    break;
+
+  case 234:
+#line 896 "dhcp4_parser.yy" // lalr1.cc:859
+    {
+    ctx.stack_.pop_back();
+    ctx.leave();
+}
+#line 1718 "dhcp4_parser.cc" // lalr1.cc:859
     break;
 
   case 239:
-#line 906 "dhcp4_parser.yy" // lalr1.cc:859
-=======
-#line 1681 "dhcp4_parser.cc" // lalr1.cc:859
-    break;
-
-  case 229:
-#line 881 "dhcp4_parser.yy" // lalr1.cc:859
->>>>>>> dad9ff71
-    {
-    ctx.stack_.pop_back();
-    ctx.leave();
-}
-<<<<<<< HEAD
-#line 1760 "dhcp4_parser.cc" // lalr1.cc:859
-    break;
-
-  case 244:
-#line 923 "dhcp4_parser.yy" // lalr1.cc:859
-=======
-#line 1690 "dhcp4_parser.cc" // lalr1.cc:859
-    break;
-
-  case 234:
-#line 898 "dhcp4_parser.yy" // lalr1.cc:859
->>>>>>> dad9ff71
+#line 913 "dhcp4_parser.yy" // lalr1.cc:859
     {
     ElementPtr m(new MapElement(ctx.loc2pos(yystack_[0].location)));
     ctx.stack_.back()->add(m);
     ctx.stack_.push_back(m);
 }
-<<<<<<< HEAD
-#line 1770 "dhcp4_parser.cc" // lalr1.cc:859
-    break;
-
-  case 245:
-#line 927 "dhcp4_parser.yy" // lalr1.cc:859
+#line 1728 "dhcp4_parser.cc" // lalr1.cc:859
+    break;
+
+  case 240:
+#line 917 "dhcp4_parser.yy" // lalr1.cc:859
     {
     ctx.stack_.pop_back();
 }
-#line 1778 "dhcp4_parser.cc" // lalr1.cc:859
-    break;
-
-  case 246:
-#line 934 "dhcp4_parser.yy" // lalr1.cc:859
-=======
-#line 1700 "dhcp4_parser.cc" // lalr1.cc:859
-    break;
-
-  case 235:
-#line 902 "dhcp4_parser.yy" // lalr1.cc:859
-    {
-    ctx.stack_.pop_back();
-}
-#line 1708 "dhcp4_parser.cc" // lalr1.cc:859
-    break;
-
-  case 236:
-#line 909 "dhcp4_parser.yy" // lalr1.cc:859
->>>>>>> dad9ff71
+#line 1736 "dhcp4_parser.cc" // lalr1.cc:859
+    break;
+
+  case 241:
+#line 924 "dhcp4_parser.yy" // lalr1.cc:859
     {
     // Parse the option-def list entry map
     ElementPtr m(new MapElement(ctx.loc2pos(yystack_[0].location)));
     ctx.stack_.push_back(m);
 }
-<<<<<<< HEAD
-#line 1788 "dhcp4_parser.cc" // lalr1.cc:859
-    break;
-
-  case 247:
-#line 938 "dhcp4_parser.yy" // lalr1.cc:859
+#line 1746 "dhcp4_parser.cc" // lalr1.cc:859
+    break;
+
+  case 242:
+#line 928 "dhcp4_parser.yy" // lalr1.cc:859
     {
     // parsing completed
 }
-#line 1796 "dhcp4_parser.cc" // lalr1.cc:859
-    break;
-
-  case 261:
-#line 964 "dhcp4_parser.yy" // lalr1.cc:859
-=======
-#line 1718 "dhcp4_parser.cc" // lalr1.cc:859
-    break;
-
-  case 237:
-#line 913 "dhcp4_parser.yy" // lalr1.cc:859
-    {
-    // parsing completed
-}
-#line 1726 "dhcp4_parser.cc" // lalr1.cc:859
-    break;
-
-  case 251:
-#line 939 "dhcp4_parser.yy" // lalr1.cc:859
->>>>>>> dad9ff71
+#line 1754 "dhcp4_parser.cc" // lalr1.cc:859
+    break;
+
+  case 256:
+#line 954 "dhcp4_parser.yy" // lalr1.cc:859
     {
     ElementPtr code(new IntElement(yystack_[0].value.as< int64_t > (), ctx.loc2pos(yystack_[0].location)));
     ctx.stack_.back()->set("code", code);
 }
-<<<<<<< HEAD
-#line 1805 "dhcp4_parser.cc" // lalr1.cc:859
-    break;
-
-  case 263:
-#line 971 "dhcp4_parser.yy" // lalr1.cc:859
-    {
-    ctx.enter(ctx.NO_KEYWORD);
-}
-#line 1813 "dhcp4_parser.cc" // lalr1.cc:859
-    break;
-
-  case 264:
-#line 973 "dhcp4_parser.yy" // lalr1.cc:859
-    {
-    ElementPtr prf(new StringElement(yystack_[0].value.as< std::string > (), ctx.loc2pos(yystack_[0].location)));
-    ctx.stack_.back()->set("type", prf);
-    ctx.leave();
-}
-#line 1823 "dhcp4_parser.cc" // lalr1.cc:859
-    break;
-
-  case 265:
-#line 979 "dhcp4_parser.yy" // lalr1.cc:859
-    {
-    ctx.enter(ctx.NO_KEYWORD);
-}
-#line 1831 "dhcp4_parser.cc" // lalr1.cc:859
-    break;
-
-  case 266:
-#line 981 "dhcp4_parser.yy" // lalr1.cc:859
-=======
-#line 1735 "dhcp4_parser.cc" // lalr1.cc:859
-    break;
-
-  case 254:
-#line 948 "dhcp4_parser.yy" // lalr1.cc:859
-    {
-    ctx.enter(ctx.NO_KEYWORD);
-}
-#line 1743 "dhcp4_parser.cc" // lalr1.cc:859
-    break;
-
-  case 255:
-#line 950 "dhcp4_parser.yy" // lalr1.cc:859
->>>>>>> dad9ff71
+#line 1763 "dhcp4_parser.cc" // lalr1.cc:859
+    break;
+
+  case 259:
+#line 963 "dhcp4_parser.yy" // lalr1.cc:859
+    {
+    ctx.enter(ctx.NO_KEYWORD);
+}
+#line 1771 "dhcp4_parser.cc" // lalr1.cc:859
+    break;
+
+  case 260:
+#line 965 "dhcp4_parser.yy" // lalr1.cc:859
     {
     ElementPtr rtypes(new StringElement(yystack_[0].value.as< std::string > (), ctx.loc2pos(yystack_[0].location)));
     ctx.stack_.back()->set("record-types", rtypes);
     ctx.leave();
 }
-<<<<<<< HEAD
-#line 1841 "dhcp4_parser.cc" // lalr1.cc:859
-    break;
-
-  case 267:
-#line 987 "dhcp4_parser.yy" // lalr1.cc:859
-    {
-    ctx.enter(ctx.NO_KEYWORD);
-}
-#line 1849 "dhcp4_parser.cc" // lalr1.cc:859
-    break;
-
-  case 268:
-#line 989 "dhcp4_parser.yy" // lalr1.cc:859
-=======
-#line 1753 "dhcp4_parser.cc" // lalr1.cc:859
-    break;
-
-  case 256:
-#line 956 "dhcp4_parser.yy" // lalr1.cc:859
-    {
-    ctx.enter(ctx.NO_KEYWORD);
-}
-#line 1761 "dhcp4_parser.cc" // lalr1.cc:859
-    break;
-
-  case 257:
-#line 958 "dhcp4_parser.yy" // lalr1.cc:859
->>>>>>> dad9ff71
+#line 1781 "dhcp4_parser.cc" // lalr1.cc:859
+    break;
+
+  case 261:
+#line 971 "dhcp4_parser.yy" // lalr1.cc:859
+    {
+    ctx.enter(ctx.NO_KEYWORD);
+}
+#line 1789 "dhcp4_parser.cc" // lalr1.cc:859
+    break;
+
+  case 262:
+#line 973 "dhcp4_parser.yy" // lalr1.cc:859
     {
     ElementPtr space(new StringElement(yystack_[0].value.as< std::string > (), ctx.loc2pos(yystack_[0].location)));
     ctx.stack_.back()->set("space", space);
     ctx.leave();
 }
-<<<<<<< HEAD
-#line 1859 "dhcp4_parser.cc" // lalr1.cc:859
-    break;
-
-  case 270:
-#line 997 "dhcp4_parser.yy" // lalr1.cc:859
-    {
-    ctx.enter(ctx.NO_KEYWORD);
-}
-#line 1867 "dhcp4_parser.cc" // lalr1.cc:859
-    break;
-
-  case 271:
-#line 999 "dhcp4_parser.yy" // lalr1.cc:859
-=======
-#line 1771 "dhcp4_parser.cc" // lalr1.cc:859
-    break;
-
-  case 259:
-#line 966 "dhcp4_parser.yy" // lalr1.cc:859
-    {
-    ctx.enter(ctx.NO_KEYWORD);
-}
-#line 1779 "dhcp4_parser.cc" // lalr1.cc:859
-    break;
-
-  case 260:
-#line 968 "dhcp4_parser.yy" // lalr1.cc:859
->>>>>>> dad9ff71
+#line 1799 "dhcp4_parser.cc" // lalr1.cc:859
+    break;
+
+  case 264:
+#line 981 "dhcp4_parser.yy" // lalr1.cc:859
+    {
+    ctx.enter(ctx.NO_KEYWORD);
+}
+#line 1807 "dhcp4_parser.cc" // lalr1.cc:859
+    break;
+
+  case 265:
+#line 983 "dhcp4_parser.yy" // lalr1.cc:859
     {
     ElementPtr encap(new StringElement(yystack_[0].value.as< std::string > (), ctx.loc2pos(yystack_[0].location)));
     ctx.stack_.back()->set("encapsulate", encap);
     ctx.leave();
 }
-<<<<<<< HEAD
-#line 1877 "dhcp4_parser.cc" // lalr1.cc:859
-    break;
-
-  case 272:
-#line 1005 "dhcp4_parser.yy" // lalr1.cc:859
-=======
-#line 1789 "dhcp4_parser.cc" // lalr1.cc:859
-    break;
-
-  case 261:
-#line 974 "dhcp4_parser.yy" // lalr1.cc:859
->>>>>>> dad9ff71
+#line 1817 "dhcp4_parser.cc" // lalr1.cc:859
+    break;
+
+  case 266:
+#line 989 "dhcp4_parser.yy" // lalr1.cc:859
     {
     ElementPtr array(new BoolElement(yystack_[0].value.as< bool > (), ctx.loc2pos(yystack_[0].location)));
     ctx.stack_.back()->set("array", array);
 }
-<<<<<<< HEAD
-#line 1886 "dhcp4_parser.cc" // lalr1.cc:859
-    break;
-
-  case 273:
-#line 1014 "dhcp4_parser.yy" // lalr1.cc:859
-=======
-#line 1798 "dhcp4_parser.cc" // lalr1.cc:859
-    break;
-
-  case 262:
-#line 983 "dhcp4_parser.yy" // lalr1.cc:859
->>>>>>> dad9ff71
+#line 1826 "dhcp4_parser.cc" // lalr1.cc:859
+    break;
+
+  case 267:
+#line 998 "dhcp4_parser.yy" // lalr1.cc:859
     {
     ElementPtr l(new ListElement(ctx.loc2pos(yystack_[0].location)));
     ctx.stack_.back()->set("option-data", l);
     ctx.stack_.push_back(l);
     ctx.enter(ctx.OPTION_DATA);
 }
-<<<<<<< HEAD
-#line 1897 "dhcp4_parser.cc" // lalr1.cc:859
-    break;
-
-  case 274:
-#line 1019 "dhcp4_parser.yy" // lalr1.cc:859
-=======
-#line 1809 "dhcp4_parser.cc" // lalr1.cc:859
-    break;
-
-  case 263:
-#line 988 "dhcp4_parser.yy" // lalr1.cc:859
->>>>>>> dad9ff71
+#line 1837 "dhcp4_parser.cc" // lalr1.cc:859
+    break;
+
+  case 268:
+#line 1003 "dhcp4_parser.yy" // lalr1.cc:859
     {
     ctx.stack_.pop_back();
     ctx.leave();
 }
-<<<<<<< HEAD
-#line 1906 "dhcp4_parser.cc" // lalr1.cc:859
-    break;
-
-  case 279:
-#line 1038 "dhcp4_parser.yy" // lalr1.cc:859
-=======
-#line 1818 "dhcp4_parser.cc" // lalr1.cc:859
-    break;
-
-  case 268:
-#line 1007 "dhcp4_parser.yy" // lalr1.cc:859
->>>>>>> dad9ff71
+#line 1846 "dhcp4_parser.cc" // lalr1.cc:859
+    break;
+
+  case 273:
+#line 1022 "dhcp4_parser.yy" // lalr1.cc:859
     {
     ElementPtr m(new MapElement(ctx.loc2pos(yystack_[0].location)));
     ctx.stack_.back()->add(m);
     ctx.stack_.push_back(m);
 }
-<<<<<<< HEAD
-#line 1916 "dhcp4_parser.cc" // lalr1.cc:859
-    break;
-
-  case 280:
-#line 1042 "dhcp4_parser.yy" // lalr1.cc:859
+#line 1856 "dhcp4_parser.cc" // lalr1.cc:859
+    break;
+
+  case 274:
+#line 1026 "dhcp4_parser.yy" // lalr1.cc:859
     {
     ctx.stack_.pop_back();
 }
-#line 1924 "dhcp4_parser.cc" // lalr1.cc:859
-    break;
-
-  case 281:
-#line 1049 "dhcp4_parser.yy" // lalr1.cc:859
-=======
-#line 1828 "dhcp4_parser.cc" // lalr1.cc:859
-    break;
-
-  case 269:
-#line 1011 "dhcp4_parser.yy" // lalr1.cc:859
-    {
-    ctx.stack_.pop_back();
-}
-#line 1836 "dhcp4_parser.cc" // lalr1.cc:859
-    break;
-
-  case 270:
-#line 1018 "dhcp4_parser.yy" // lalr1.cc:859
->>>>>>> dad9ff71
+#line 1864 "dhcp4_parser.cc" // lalr1.cc:859
+    break;
+
+  case 275:
+#line 1033 "dhcp4_parser.yy" // lalr1.cc:859
     {
     // Parse the option-data list entry map
     ElementPtr m(new MapElement(ctx.loc2pos(yystack_[0].location)));
     ctx.stack_.push_back(m);
 }
-<<<<<<< HEAD
-#line 1934 "dhcp4_parser.cc" // lalr1.cc:859
-    break;
-
-  case 282:
-#line 1053 "dhcp4_parser.yy" // lalr1.cc:859
+#line 1874 "dhcp4_parser.cc" // lalr1.cc:859
+    break;
+
+  case 276:
+#line 1037 "dhcp4_parser.yy" // lalr1.cc:859
     {
     // parsing completed
 }
-#line 1942 "dhcp4_parser.cc" // lalr1.cc:859
-    break;
-
-  case 294:
-#line 1082 "dhcp4_parser.yy" // lalr1.cc:859
-    {
-    ctx.enter(ctx.NO_KEYWORD);
-}
-#line 1950 "dhcp4_parser.cc" // lalr1.cc:859
-    break;
-
-  case 295:
-#line 1084 "dhcp4_parser.yy" // lalr1.cc:859
-=======
-#line 1846 "dhcp4_parser.cc" // lalr1.cc:859
-    break;
-
-  case 271:
-#line 1022 "dhcp4_parser.yy" // lalr1.cc:859
-    {
-    // parsing completed
-}
-#line 1854 "dhcp4_parser.cc" // lalr1.cc:859
-    break;
-
-  case 283:
-#line 1051 "dhcp4_parser.yy" // lalr1.cc:859
-    {
-    ctx.enter(ctx.NO_KEYWORD);
-}
-#line 1862 "dhcp4_parser.cc" // lalr1.cc:859
-    break;
-
-  case 284:
-#line 1053 "dhcp4_parser.yy" // lalr1.cc:859
->>>>>>> dad9ff71
+#line 1882 "dhcp4_parser.cc" // lalr1.cc:859
+    break;
+
+  case 288:
+#line 1066 "dhcp4_parser.yy" // lalr1.cc:859
+    {
+    ctx.enter(ctx.NO_KEYWORD);
+}
+#line 1890 "dhcp4_parser.cc" // lalr1.cc:859
+    break;
+
+  case 289:
+#line 1068 "dhcp4_parser.yy" // lalr1.cc:859
     {
     ElementPtr data(new StringElement(yystack_[0].value.as< std::string > (), ctx.loc2pos(yystack_[0].location)));
     ctx.stack_.back()->set("data", data);
     ctx.leave();
 }
-<<<<<<< HEAD
-#line 1960 "dhcp4_parser.cc" // lalr1.cc:859
-    break;
-
-  case 298:
-#line 1094 "dhcp4_parser.yy" // lalr1.cc:859
-=======
-#line 1872 "dhcp4_parser.cc" // lalr1.cc:859
-    break;
-
-  case 287:
-#line 1063 "dhcp4_parser.yy" // lalr1.cc:859
->>>>>>> dad9ff71
+#line 1900 "dhcp4_parser.cc" // lalr1.cc:859
+    break;
+
+  case 292:
+#line 1078 "dhcp4_parser.yy" // lalr1.cc:859
     {
     ElementPtr space(new BoolElement(yystack_[0].value.as< bool > (), ctx.loc2pos(yystack_[0].location)));
     ctx.stack_.back()->set("csv-format", space);
 }
-<<<<<<< HEAD
-#line 1969 "dhcp4_parser.cc" // lalr1.cc:859
-    break;
-
-  case 299:
-#line 1102 "dhcp4_parser.yy" // lalr1.cc:859
-=======
-#line 1881 "dhcp4_parser.cc" // lalr1.cc:859
-    break;
-
-  case 288:
-#line 1071 "dhcp4_parser.yy" // lalr1.cc:859
->>>>>>> dad9ff71
+#line 1909 "dhcp4_parser.cc" // lalr1.cc:859
+    break;
+
+  case 293:
+#line 1086 "dhcp4_parser.yy" // lalr1.cc:859
     {
     ElementPtr l(new ListElement(ctx.loc2pos(yystack_[0].location)));
     ctx.stack_.back()->set("pools", l);
     ctx.stack_.push_back(l);
     ctx.enter(ctx.POOLS);
 }
-<<<<<<< HEAD
-#line 1980 "dhcp4_parser.cc" // lalr1.cc:859
-    break;
-
-  case 300:
-#line 1107 "dhcp4_parser.yy" // lalr1.cc:859
-=======
-#line 1892 "dhcp4_parser.cc" // lalr1.cc:859
-    break;
-
-  case 289:
-#line 1076 "dhcp4_parser.yy" // lalr1.cc:859
->>>>>>> dad9ff71
-    {
-    ctx.stack_.pop_back();
-    ctx.leave();
-}
-<<<<<<< HEAD
-#line 1989 "dhcp4_parser.cc" // lalr1.cc:859
-    break;
-
-  case 305:
-#line 1122 "dhcp4_parser.yy" // lalr1.cc:859
-=======
-#line 1901 "dhcp4_parser.cc" // lalr1.cc:859
+#line 1920 "dhcp4_parser.cc" // lalr1.cc:859
     break;
 
   case 294:
 #line 1091 "dhcp4_parser.yy" // lalr1.cc:859
->>>>>>> dad9ff71
+    {
+    ctx.stack_.pop_back();
+    ctx.leave();
+}
+#line 1929 "dhcp4_parser.cc" // lalr1.cc:859
+    break;
+
+  case 299:
+#line 1106 "dhcp4_parser.yy" // lalr1.cc:859
     {
     ElementPtr m(new MapElement(ctx.loc2pos(yystack_[0].location)));
     ctx.stack_.back()->add(m);
     ctx.stack_.push_back(m);
 }
-<<<<<<< HEAD
-#line 1999 "dhcp4_parser.cc" // lalr1.cc:859
-    break;
-
-  case 306:
-#line 1126 "dhcp4_parser.yy" // lalr1.cc:859
+#line 1939 "dhcp4_parser.cc" // lalr1.cc:859
+    break;
+
+  case 300:
+#line 1110 "dhcp4_parser.yy" // lalr1.cc:859
     {
     ctx.stack_.pop_back();
 }
-#line 2007 "dhcp4_parser.cc" // lalr1.cc:859
-    break;
-
-  case 307:
-#line 1130 "dhcp4_parser.yy" // lalr1.cc:859
-=======
-#line 1911 "dhcp4_parser.cc" // lalr1.cc:859
-    break;
-
-  case 295:
-#line 1095 "dhcp4_parser.yy" // lalr1.cc:859
-    {
-    ctx.stack_.pop_back();
-}
-#line 1919 "dhcp4_parser.cc" // lalr1.cc:859
-    break;
-
-  case 296:
-#line 1099 "dhcp4_parser.yy" // lalr1.cc:859
->>>>>>> dad9ff71
+#line 1947 "dhcp4_parser.cc" // lalr1.cc:859
+    break;
+
+  case 301:
+#line 1114 "dhcp4_parser.yy" // lalr1.cc:859
     {
     // Parse the pool list entry map
     ElementPtr m(new MapElement(ctx.loc2pos(yystack_[0].location)));
     ctx.stack_.push_back(m);
 }
-<<<<<<< HEAD
-#line 2017 "dhcp4_parser.cc" // lalr1.cc:859
+#line 1957 "dhcp4_parser.cc" // lalr1.cc:859
+    break;
+
+  case 302:
+#line 1118 "dhcp4_parser.yy" // lalr1.cc:859
+    {
+    // parsing completed
+}
+#line 1965 "dhcp4_parser.cc" // lalr1.cc:859
     break;
 
   case 308:
-#line 1134 "dhcp4_parser.yy" // lalr1.cc:859
-    {
-    // parsing completed
-}
-#line 2025 "dhcp4_parser.cc" // lalr1.cc:859
-    break;
-
-  case 314:
-#line 1147 "dhcp4_parser.yy" // lalr1.cc:859
-    {
-    ctx.enter(ctx.NO_KEYWORD);
-}
-#line 2033 "dhcp4_parser.cc" // lalr1.cc:859
-    break;
-
-  case 315:
-#line 1149 "dhcp4_parser.yy" // lalr1.cc:859
-=======
-#line 1929 "dhcp4_parser.cc" // lalr1.cc:859
-    break;
-
-  case 297:
-#line 1103 "dhcp4_parser.yy" // lalr1.cc:859
-    {
-    // parsing completed
-}
-#line 1937 "dhcp4_parser.cc" // lalr1.cc:859
-    break;
-
-  case 304:
-#line 1117 "dhcp4_parser.yy" // lalr1.cc:859
-    {
-    ctx.enter(ctx.NO_KEYWORD);
-}
-#line 1945 "dhcp4_parser.cc" // lalr1.cc:859
-    break;
-
-  case 305:
-#line 1119 "dhcp4_parser.yy" // lalr1.cc:859
->>>>>>> dad9ff71
+#line 1131 "dhcp4_parser.yy" // lalr1.cc:859
+    {
+    ctx.enter(ctx.NO_KEYWORD);
+}
+#line 1973 "dhcp4_parser.cc" // lalr1.cc:859
+    break;
+
+  case 309:
+#line 1133 "dhcp4_parser.yy" // lalr1.cc:859
     {
     ElementPtr pool(new StringElement(yystack_[0].value.as< std::string > (), ctx.loc2pos(yystack_[0].location)));
     ctx.stack_.back()->set("pool", pool);
     ctx.leave();
 }
-<<<<<<< HEAD
-#line 2043 "dhcp4_parser.cc" // lalr1.cc:859
-    break;
-
-  case 316:
-#line 1158 "dhcp4_parser.yy" // lalr1.cc:859
-=======
-#line 1955 "dhcp4_parser.cc" // lalr1.cc:859
-    break;
-
-  case 306:
-#line 1125 "dhcp4_parser.yy" // lalr1.cc:859
-    {
-    ctx.enter(ctx.NO_KEYWORD);
-}
-#line 1963 "dhcp4_parser.cc" // lalr1.cc:859
-    break;
-
-  case 307:
-#line 1127 "dhcp4_parser.yy" // lalr1.cc:859
-    {
-    ctx.stack_.back()->set("user-context", yystack_[0].value.as< ElementPtr > ());
-    ctx.leave();
-}
-#line 1972 "dhcp4_parser.cc" // lalr1.cc:859
-    break;
-
-  case 308:
-#line 1135 "dhcp4_parser.yy" // lalr1.cc:859
->>>>>>> dad9ff71
+#line 1983 "dhcp4_parser.cc" // lalr1.cc:859
+    break;
+
+  case 310:
+#line 1142 "dhcp4_parser.yy" // lalr1.cc:859
     {
     ElementPtr l(new ListElement(ctx.loc2pos(yystack_[0].location)));
     ctx.stack_.back()->set("reservations", l);
     ctx.stack_.push_back(l);
     ctx.enter(ctx.RESERVATIONS);
 }
-<<<<<<< HEAD
-#line 2054 "dhcp4_parser.cc" // lalr1.cc:859
-    break;
-
-  case 317:
-#line 1163 "dhcp4_parser.yy" // lalr1.cc:859
-=======
-#line 1983 "dhcp4_parser.cc" // lalr1.cc:859
-    break;
-
-  case 309:
-#line 1140 "dhcp4_parser.yy" // lalr1.cc:859
->>>>>>> dad9ff71
+#line 1994 "dhcp4_parser.cc" // lalr1.cc:859
+    break;
+
+  case 311:
+#line 1147 "dhcp4_parser.yy" // lalr1.cc:859
     {
     ctx.stack_.pop_back();
     ctx.leave();
 }
-<<<<<<< HEAD
-#line 2063 "dhcp4_parser.cc" // lalr1.cc:859
-    break;
-
-  case 322:
-#line 1176 "dhcp4_parser.yy" // lalr1.cc:859
-=======
-#line 1992 "dhcp4_parser.cc" // lalr1.cc:859
-    break;
-
-  case 314:
-#line 1153 "dhcp4_parser.yy" // lalr1.cc:859
->>>>>>> dad9ff71
+#line 2003 "dhcp4_parser.cc" // lalr1.cc:859
+    break;
+
+  case 316:
+#line 1160 "dhcp4_parser.yy" // lalr1.cc:859
     {
     ElementPtr m(new MapElement(ctx.loc2pos(yystack_[0].location)));
     ctx.stack_.back()->add(m);
     ctx.stack_.push_back(m);
 }
-<<<<<<< HEAD
-#line 2073 "dhcp4_parser.cc" // lalr1.cc:859
-    break;
-
-  case 323:
-#line 1180 "dhcp4_parser.yy" // lalr1.cc:859
+#line 2013 "dhcp4_parser.cc" // lalr1.cc:859
+    break;
+
+  case 317:
+#line 1164 "dhcp4_parser.yy" // lalr1.cc:859
     {
     ctx.stack_.pop_back();
 }
-#line 2081 "dhcp4_parser.cc" // lalr1.cc:859
-    break;
-
-  case 324:
-#line 1184 "dhcp4_parser.yy" // lalr1.cc:859
-=======
-#line 2002 "dhcp4_parser.cc" // lalr1.cc:859
-    break;
-
-  case 315:
-#line 1157 "dhcp4_parser.yy" // lalr1.cc:859
-    {
-    ctx.stack_.pop_back();
-}
-#line 2010 "dhcp4_parser.cc" // lalr1.cc:859
-    break;
-
-  case 316:
-#line 1161 "dhcp4_parser.yy" // lalr1.cc:859
->>>>>>> dad9ff71
+#line 2021 "dhcp4_parser.cc" // lalr1.cc:859
+    break;
+
+  case 318:
+#line 1168 "dhcp4_parser.yy" // lalr1.cc:859
     {
     // Parse the reservations list entry map
     ElementPtr m(new MapElement(ctx.loc2pos(yystack_[0].location)));
     ctx.stack_.push_back(m);
 }
-<<<<<<< HEAD
-#line 2091 "dhcp4_parser.cc" // lalr1.cc:859
-    break;
-
-  case 325:
-#line 1188 "dhcp4_parser.yy" // lalr1.cc:859
+#line 2031 "dhcp4_parser.cc" // lalr1.cc:859
+    break;
+
+  case 319:
+#line 1172 "dhcp4_parser.yy" // lalr1.cc:859
     {
     // parsing completed
 }
-#line 2099 "dhcp4_parser.cc" // lalr1.cc:859
-    break;
-
-  case 342:
-#line 1215 "dhcp4_parser.yy" // lalr1.cc:859
-    {
-    ctx.enter(ctx.NO_KEYWORD);
-}
-#line 2107 "dhcp4_parser.cc" // lalr1.cc:859
-    break;
-
-  case 343:
-#line 1217 "dhcp4_parser.yy" // lalr1.cc:859
-=======
-#line 2020 "dhcp4_parser.cc" // lalr1.cc:859
-    break;
-
-  case 317:
-#line 1165 "dhcp4_parser.yy" // lalr1.cc:859
-    {
-    // parsing completed
-}
-#line 2028 "dhcp4_parser.cc" // lalr1.cc:859
-    break;
-
-  case 334:
-#line 1192 "dhcp4_parser.yy" // lalr1.cc:859
-    {
-    ctx.enter(ctx.NO_KEYWORD);
-}
-#line 2036 "dhcp4_parser.cc" // lalr1.cc:859
-    break;
-
-  case 335:
-#line 1194 "dhcp4_parser.yy" // lalr1.cc:859
->>>>>>> dad9ff71
+#line 2039 "dhcp4_parser.cc" // lalr1.cc:859
+    break;
+
+  case 336:
+#line 1199 "dhcp4_parser.yy" // lalr1.cc:859
+    {
+    ctx.enter(ctx.NO_KEYWORD);
+}
+#line 2047 "dhcp4_parser.cc" // lalr1.cc:859
+    break;
+
+  case 337:
+#line 1201 "dhcp4_parser.yy" // lalr1.cc:859
     {
     ElementPtr next_server(new StringElement(yystack_[0].value.as< std::string > (), ctx.loc2pos(yystack_[0].location)));
     ctx.stack_.back()->set("next-server", next_server);
     ctx.leave();
 }
-<<<<<<< HEAD
-#line 2117 "dhcp4_parser.cc" // lalr1.cc:859
-    break;
-
-  case 344:
-#line 1223 "dhcp4_parser.yy" // lalr1.cc:859
-    {
-    ctx.enter(ctx.NO_KEYWORD);
-}
-#line 2125 "dhcp4_parser.cc" // lalr1.cc:859
-    break;
-
-  case 345:
-#line 1225 "dhcp4_parser.yy" // lalr1.cc:859
-=======
-#line 2046 "dhcp4_parser.cc" // lalr1.cc:859
-    break;
-
-  case 336:
-#line 1200 "dhcp4_parser.yy" // lalr1.cc:859
-    {
-    ctx.enter(ctx.NO_KEYWORD);
-}
-#line 2054 "dhcp4_parser.cc" // lalr1.cc:859
-    break;
-
-  case 337:
-#line 1202 "dhcp4_parser.yy" // lalr1.cc:859
->>>>>>> dad9ff71
+#line 2057 "dhcp4_parser.cc" // lalr1.cc:859
+    break;
+
+  case 338:
+#line 1207 "dhcp4_parser.yy" // lalr1.cc:859
+    {
+    ctx.enter(ctx.NO_KEYWORD);
+}
+#line 2065 "dhcp4_parser.cc" // lalr1.cc:859
+    break;
+
+  case 339:
+#line 1209 "dhcp4_parser.yy" // lalr1.cc:859
     {
     ElementPtr srv(new StringElement(yystack_[0].value.as< std::string > (), ctx.loc2pos(yystack_[0].location)));
     ctx.stack_.back()->set("server-hostname", srv);
     ctx.leave();
 }
-<<<<<<< HEAD
-#line 2135 "dhcp4_parser.cc" // lalr1.cc:859
-    break;
-
-  case 346:
-#line 1231 "dhcp4_parser.yy" // lalr1.cc:859
-    {
-    ctx.enter(ctx.NO_KEYWORD);
-}
-#line 2143 "dhcp4_parser.cc" // lalr1.cc:859
-    break;
-
-  case 347:
-#line 1233 "dhcp4_parser.yy" // lalr1.cc:859
-=======
-#line 2064 "dhcp4_parser.cc" // lalr1.cc:859
-    break;
-
-  case 338:
-#line 1208 "dhcp4_parser.yy" // lalr1.cc:859
-    {
-    ctx.enter(ctx.NO_KEYWORD);
-}
-#line 2072 "dhcp4_parser.cc" // lalr1.cc:859
-    break;
-
-  case 339:
-#line 1210 "dhcp4_parser.yy" // lalr1.cc:859
->>>>>>> dad9ff71
+#line 2075 "dhcp4_parser.cc" // lalr1.cc:859
+    break;
+
+  case 340:
+#line 1215 "dhcp4_parser.yy" // lalr1.cc:859
+    {
+    ctx.enter(ctx.NO_KEYWORD);
+}
+#line 2083 "dhcp4_parser.cc" // lalr1.cc:859
+    break;
+
+  case 341:
+#line 1217 "dhcp4_parser.yy" // lalr1.cc:859
     {
     ElementPtr bootfile(new StringElement(yystack_[0].value.as< std::string > (), ctx.loc2pos(yystack_[0].location)));
     ctx.stack_.back()->set("boot-file-name", bootfile);
     ctx.leave();
 }
-<<<<<<< HEAD
-#line 2153 "dhcp4_parser.cc" // lalr1.cc:859
-    break;
-
-  case 348:
-#line 1239 "dhcp4_parser.yy" // lalr1.cc:859
-    {
-    ctx.enter(ctx.NO_KEYWORD);
-}
-#line 2161 "dhcp4_parser.cc" // lalr1.cc:859
-    break;
-
-  case 349:
-#line 1241 "dhcp4_parser.yy" // lalr1.cc:859
-=======
-#line 2082 "dhcp4_parser.cc" // lalr1.cc:859
-    break;
-
-  case 340:
-#line 1216 "dhcp4_parser.yy" // lalr1.cc:859
-    {
-    ctx.enter(ctx.NO_KEYWORD);
-}
-#line 2090 "dhcp4_parser.cc" // lalr1.cc:859
-    break;
-
-  case 341:
-#line 1218 "dhcp4_parser.yy" // lalr1.cc:859
->>>>>>> dad9ff71
+#line 2093 "dhcp4_parser.cc" // lalr1.cc:859
+    break;
+
+  case 342:
+#line 1223 "dhcp4_parser.yy" // lalr1.cc:859
+    {
+    ctx.enter(ctx.NO_KEYWORD);
+}
+#line 2101 "dhcp4_parser.cc" // lalr1.cc:859
+    break;
+
+  case 343:
+#line 1225 "dhcp4_parser.yy" // lalr1.cc:859
     {
     ElementPtr addr(new StringElement(yystack_[0].value.as< std::string > (), ctx.loc2pos(yystack_[0].location)));
     ctx.stack_.back()->set("ip-address", addr);
     ctx.leave();
 }
-<<<<<<< HEAD
-#line 2171 "dhcp4_parser.cc" // lalr1.cc:859
-    break;
-
-  case 350:
-#line 1247 "dhcp4_parser.yy" // lalr1.cc:859
-    {
-    ctx.enter(ctx.NO_KEYWORD);
-}
-#line 2179 "dhcp4_parser.cc" // lalr1.cc:859
-    break;
-
-  case 351:
-#line 1249 "dhcp4_parser.yy" // lalr1.cc:859
-=======
-#line 2100 "dhcp4_parser.cc" // lalr1.cc:859
-    break;
-
-  case 342:
-#line 1224 "dhcp4_parser.yy" // lalr1.cc:859
-    {
-    ctx.enter(ctx.NO_KEYWORD);
-}
-#line 2108 "dhcp4_parser.cc" // lalr1.cc:859
-    break;
-
-  case 343:
-#line 1226 "dhcp4_parser.yy" // lalr1.cc:859
->>>>>>> dad9ff71
+#line 2111 "dhcp4_parser.cc" // lalr1.cc:859
+    break;
+
+  case 344:
+#line 1231 "dhcp4_parser.yy" // lalr1.cc:859
+    {
+    ctx.enter(ctx.NO_KEYWORD);
+}
+#line 2119 "dhcp4_parser.cc" // lalr1.cc:859
+    break;
+
+  case 345:
+#line 1233 "dhcp4_parser.yy" // lalr1.cc:859
     {
     ElementPtr d(new StringElement(yystack_[0].value.as< std::string > (), ctx.loc2pos(yystack_[0].location)));
     ctx.stack_.back()->set("duid", d);
     ctx.leave();
 }
-<<<<<<< HEAD
-#line 2189 "dhcp4_parser.cc" // lalr1.cc:859
-    break;
-
-  case 352:
-#line 1255 "dhcp4_parser.yy" // lalr1.cc:859
-    {
-    ctx.enter(ctx.NO_KEYWORD);
-}
-#line 2197 "dhcp4_parser.cc" // lalr1.cc:859
-    break;
-
-  case 353:
-#line 1257 "dhcp4_parser.yy" // lalr1.cc:859
-=======
-#line 2118 "dhcp4_parser.cc" // lalr1.cc:859
-    break;
-
-  case 344:
-#line 1232 "dhcp4_parser.yy" // lalr1.cc:859
-    {
-    ctx.enter(ctx.NO_KEYWORD);
-}
-#line 2126 "dhcp4_parser.cc" // lalr1.cc:859
-    break;
-
-  case 345:
-#line 1234 "dhcp4_parser.yy" // lalr1.cc:859
->>>>>>> dad9ff71
+#line 2129 "dhcp4_parser.cc" // lalr1.cc:859
+    break;
+
+  case 346:
+#line 1239 "dhcp4_parser.yy" // lalr1.cc:859
+    {
+    ctx.enter(ctx.NO_KEYWORD);
+}
+#line 2137 "dhcp4_parser.cc" // lalr1.cc:859
+    break;
+
+  case 347:
+#line 1241 "dhcp4_parser.yy" // lalr1.cc:859
     {
     ElementPtr hw(new StringElement(yystack_[0].value.as< std::string > (), ctx.loc2pos(yystack_[0].location)));
     ctx.stack_.back()->set("hw-address", hw);
     ctx.leave();
 }
-<<<<<<< HEAD
-#line 2207 "dhcp4_parser.cc" // lalr1.cc:859
-    break;
-
-  case 354:
-#line 1263 "dhcp4_parser.yy" // lalr1.cc:859
-    {
-    ctx.enter(ctx.NO_KEYWORD);
-}
-#line 2215 "dhcp4_parser.cc" // lalr1.cc:859
-    break;
-
-  case 355:
-#line 1265 "dhcp4_parser.yy" // lalr1.cc:859
-=======
-#line 2136 "dhcp4_parser.cc" // lalr1.cc:859
-    break;
-
-  case 346:
-#line 1240 "dhcp4_parser.yy" // lalr1.cc:859
-    {
-    ctx.enter(ctx.NO_KEYWORD);
-}
-#line 2144 "dhcp4_parser.cc" // lalr1.cc:859
-    break;
-
-  case 347:
-#line 1242 "dhcp4_parser.yy" // lalr1.cc:859
->>>>>>> dad9ff71
+#line 2147 "dhcp4_parser.cc" // lalr1.cc:859
+    break;
+
+  case 348:
+#line 1247 "dhcp4_parser.yy" // lalr1.cc:859
+    {
+    ctx.enter(ctx.NO_KEYWORD);
+}
+#line 2155 "dhcp4_parser.cc" // lalr1.cc:859
+    break;
+
+  case 349:
+#line 1249 "dhcp4_parser.yy" // lalr1.cc:859
     {
     ElementPtr hw(new StringElement(yystack_[0].value.as< std::string > (), ctx.loc2pos(yystack_[0].location)));
     ctx.stack_.back()->set("client-id", hw);
     ctx.leave();
 }
-<<<<<<< HEAD
-#line 2225 "dhcp4_parser.cc" // lalr1.cc:859
-    break;
-
-  case 356:
-#line 1271 "dhcp4_parser.yy" // lalr1.cc:859
-    {
-    ctx.enter(ctx.NO_KEYWORD);
-}
-#line 2233 "dhcp4_parser.cc" // lalr1.cc:859
-    break;
-
-  case 357:
-#line 1273 "dhcp4_parser.yy" // lalr1.cc:859
-=======
-#line 2154 "dhcp4_parser.cc" // lalr1.cc:859
-    break;
-
-  case 348:
-#line 1248 "dhcp4_parser.yy" // lalr1.cc:859
-    {
-    ctx.enter(ctx.NO_KEYWORD);
-}
-#line 2162 "dhcp4_parser.cc" // lalr1.cc:859
-    break;
-
-  case 349:
-#line 1250 "dhcp4_parser.yy" // lalr1.cc:859
->>>>>>> dad9ff71
+#line 2165 "dhcp4_parser.cc" // lalr1.cc:859
+    break;
+
+  case 350:
+#line 1255 "dhcp4_parser.yy" // lalr1.cc:859
+    {
+    ctx.enter(ctx.NO_KEYWORD);
+}
+#line 2173 "dhcp4_parser.cc" // lalr1.cc:859
+    break;
+
+  case 351:
+#line 1257 "dhcp4_parser.yy" // lalr1.cc:859
     {
     ElementPtr hw(new StringElement(yystack_[0].value.as< std::string > (), ctx.loc2pos(yystack_[0].location)));
     ctx.stack_.back()->set("circuit-id", hw);
     ctx.leave();
 }
-<<<<<<< HEAD
-#line 2243 "dhcp4_parser.cc" // lalr1.cc:859
-    break;
-
-  case 358:
-#line 1280 "dhcp4_parser.yy" // lalr1.cc:859
-    {
-    ctx.enter(ctx.NO_KEYWORD);
-}
-#line 2251 "dhcp4_parser.cc" // lalr1.cc:859
-    break;
-
-  case 359:
-#line 1282 "dhcp4_parser.yy" // lalr1.cc:859
-=======
-#line 2172 "dhcp4_parser.cc" // lalr1.cc:859
-    break;
-
-  case 350:
-#line 1257 "dhcp4_parser.yy" // lalr1.cc:859
-    {
-    ctx.enter(ctx.NO_KEYWORD);
-}
-#line 2180 "dhcp4_parser.cc" // lalr1.cc:859
-    break;
-
-  case 351:
-#line 1259 "dhcp4_parser.yy" // lalr1.cc:859
->>>>>>> dad9ff71
+#line 2183 "dhcp4_parser.cc" // lalr1.cc:859
+    break;
+
+  case 352:
+#line 1264 "dhcp4_parser.yy" // lalr1.cc:859
+    {
+    ctx.enter(ctx.NO_KEYWORD);
+}
+#line 2191 "dhcp4_parser.cc" // lalr1.cc:859
+    break;
+
+  case 353:
+#line 1266 "dhcp4_parser.yy" // lalr1.cc:859
     {
     ElementPtr host(new StringElement(yystack_[0].value.as< std::string > (), ctx.loc2pos(yystack_[0].location)));
     ctx.stack_.back()->set("hostname", host);
     ctx.leave();
 }
-<<<<<<< HEAD
-#line 2261 "dhcp4_parser.cc" // lalr1.cc:859
-    break;
-
-  case 360:
-#line 1288 "dhcp4_parser.yy" // lalr1.cc:859
-=======
-#line 2190 "dhcp4_parser.cc" // lalr1.cc:859
-    break;
-
-  case 352:
-#line 1265 "dhcp4_parser.yy" // lalr1.cc:859
->>>>>>> dad9ff71
+#line 2201 "dhcp4_parser.cc" // lalr1.cc:859
+    break;
+
+  case 354:
+#line 1272 "dhcp4_parser.yy" // lalr1.cc:859
     {
     ElementPtr c(new ListElement(ctx.loc2pos(yystack_[0].location)));
     ctx.stack_.back()->set("client-classes", c);
     ctx.stack_.push_back(c);
     ctx.enter(ctx.NO_KEYWORD);
 }
-<<<<<<< HEAD
-#line 2272 "dhcp4_parser.cc" // lalr1.cc:859
-    break;
-
-  case 361:
-#line 1293 "dhcp4_parser.yy" // lalr1.cc:859
-=======
-#line 2201 "dhcp4_parser.cc" // lalr1.cc:859
-    break;
-
-  case 353:
-#line 1270 "dhcp4_parser.yy" // lalr1.cc:859
->>>>>>> dad9ff71
+#line 2212 "dhcp4_parser.cc" // lalr1.cc:859
+    break;
+
+  case 355:
+#line 1277 "dhcp4_parser.yy" // lalr1.cc:859
     {
     ctx.stack_.pop_back();
     ctx.leave();
 }
-<<<<<<< HEAD
-#line 2281 "dhcp4_parser.cc" // lalr1.cc:859
-    break;
-
-  case 362:
-#line 1301 "dhcp4_parser.yy" // lalr1.cc:859
-=======
-#line 2210 "dhcp4_parser.cc" // lalr1.cc:859
-    break;
-
-  case 354:
-#line 1278 "dhcp4_parser.yy" // lalr1.cc:859
->>>>>>> dad9ff71
+#line 2221 "dhcp4_parser.cc" // lalr1.cc:859
+    break;
+
+  case 356:
+#line 1285 "dhcp4_parser.yy" // lalr1.cc:859
     {
     ElementPtr m(new MapElement(ctx.loc2pos(yystack_[0].location)));
     ctx.stack_.back()->set("relay", m);
     ctx.stack_.push_back(m);
     ctx.enter(ctx.RELAY);
 }
-<<<<<<< HEAD
-#line 2292 "dhcp4_parser.cc" // lalr1.cc:859
-    break;
-
-  case 363:
-#line 1306 "dhcp4_parser.yy" // lalr1.cc:859
-=======
-#line 2221 "dhcp4_parser.cc" // lalr1.cc:859
-    break;
-
-  case 355:
-#line 1283 "dhcp4_parser.yy" // lalr1.cc:859
->>>>>>> dad9ff71
-    {
-    ctx.stack_.pop_back();
-    ctx.leave();
-}
-<<<<<<< HEAD
-#line 2301 "dhcp4_parser.cc" // lalr1.cc:859
-    break;
-
-  case 364:
-#line 1311 "dhcp4_parser.yy" // lalr1.cc:859
-    {
-    ctx.enter(ctx.NO_KEYWORD);
-}
-#line 2309 "dhcp4_parser.cc" // lalr1.cc:859
-    break;
-
-  case 365:
-#line 1313 "dhcp4_parser.yy" // lalr1.cc:859
-=======
-#line 2230 "dhcp4_parser.cc" // lalr1.cc:859
-    break;
-
-  case 356:
-#line 1288 "dhcp4_parser.yy" // lalr1.cc:859
-    {
-    ctx.enter(ctx.NO_KEYWORD);
-}
-#line 2238 "dhcp4_parser.cc" // lalr1.cc:859
+#line 2232 "dhcp4_parser.cc" // lalr1.cc:859
     break;
 
   case 357:
 #line 1290 "dhcp4_parser.yy" // lalr1.cc:859
->>>>>>> dad9ff71
+    {
+    ctx.stack_.pop_back();
+    ctx.leave();
+}
+#line 2241 "dhcp4_parser.cc" // lalr1.cc:859
+    break;
+
+  case 358:
+#line 1295 "dhcp4_parser.yy" // lalr1.cc:859
+    {
+    ctx.enter(ctx.NO_KEYWORD);
+}
+#line 2249 "dhcp4_parser.cc" // lalr1.cc:859
+    break;
+
+  case 359:
+#line 1297 "dhcp4_parser.yy" // lalr1.cc:859
     {
     ElementPtr ip(new StringElement(yystack_[0].value.as< std::string > (), ctx.loc2pos(yystack_[0].location)));
     ctx.stack_.back()->set("ip-address", ip);
     ctx.leave();
 }
-<<<<<<< HEAD
-#line 2319 "dhcp4_parser.cc" // lalr1.cc:859
-    break;
-
-  case 366:
-#line 1322 "dhcp4_parser.yy" // lalr1.cc:859
-=======
-#line 2248 "dhcp4_parser.cc" // lalr1.cc:859
-    break;
-
-  case 358:
-#line 1299 "dhcp4_parser.yy" // lalr1.cc:859
->>>>>>> dad9ff71
+#line 2259 "dhcp4_parser.cc" // lalr1.cc:859
+    break;
+
+  case 360:
+#line 1306 "dhcp4_parser.yy" // lalr1.cc:859
     {
     ElementPtr l(new ListElement(ctx.loc2pos(yystack_[0].location)));
     ctx.stack_.back()->set("client-classes", l);
     ctx.stack_.push_back(l);
     ctx.enter(ctx.CLIENT_CLASSES);
 }
-<<<<<<< HEAD
-#line 2330 "dhcp4_parser.cc" // lalr1.cc:859
-    break;
-
-  case 367:
-#line 1327 "dhcp4_parser.yy" // lalr1.cc:859
-=======
-#line 2259 "dhcp4_parser.cc" // lalr1.cc:859
-    break;
-
-  case 359:
-#line 1304 "dhcp4_parser.yy" // lalr1.cc:859
->>>>>>> dad9ff71
+#line 2270 "dhcp4_parser.cc" // lalr1.cc:859
+    break;
+
+  case 361:
+#line 1311 "dhcp4_parser.yy" // lalr1.cc:859
     {
     ctx.stack_.pop_back();
     ctx.leave();
 }
-<<<<<<< HEAD
-#line 2339 "dhcp4_parser.cc" // lalr1.cc:859
-    break;
-
-  case 370:
-#line 1336 "dhcp4_parser.yy" // lalr1.cc:859
-=======
-#line 2268 "dhcp4_parser.cc" // lalr1.cc:859
-    break;
-
-  case 362:
-#line 1313 "dhcp4_parser.yy" // lalr1.cc:859
->>>>>>> dad9ff71
+#line 2279 "dhcp4_parser.cc" // lalr1.cc:859
+    break;
+
+  case 364:
+#line 1320 "dhcp4_parser.yy" // lalr1.cc:859
     {
     ElementPtr m(new MapElement(ctx.loc2pos(yystack_[0].location)));
     ctx.stack_.back()->add(m);
     ctx.stack_.push_back(m);
 }
-<<<<<<< HEAD
-#line 2349 "dhcp4_parser.cc" // lalr1.cc:859
-    break;
-
-  case 371:
-#line 1340 "dhcp4_parser.yy" // lalr1.cc:859
+#line 2289 "dhcp4_parser.cc" // lalr1.cc:859
+    break;
+
+  case 365:
+#line 1324 "dhcp4_parser.yy" // lalr1.cc:859
     {
     ctx.stack_.pop_back();
 }
-#line 2357 "dhcp4_parser.cc" // lalr1.cc:859
-    break;
-
-  case 384:
-#line 1363 "dhcp4_parser.yy" // lalr1.cc:859
-    {
-    ctx.enter(ctx.NO_KEYWORD);
-}
-#line 2365 "dhcp4_parser.cc" // lalr1.cc:859
-    break;
-
-  case 385:
-#line 1365 "dhcp4_parser.yy" // lalr1.cc:859
-=======
-#line 2278 "dhcp4_parser.cc" // lalr1.cc:859
-    break;
-
-  case 363:
-#line 1317 "dhcp4_parser.yy" // lalr1.cc:859
-    {
-    ctx.stack_.pop_back();
-}
-#line 2286 "dhcp4_parser.cc" // lalr1.cc:859
-    break;
-
-  case 376:
-#line 1340 "dhcp4_parser.yy" // lalr1.cc:859
-    {
-    ctx.enter(ctx.NO_KEYWORD);
-}
-#line 2294 "dhcp4_parser.cc" // lalr1.cc:859
-    break;
-
-  case 377:
-#line 1342 "dhcp4_parser.yy" // lalr1.cc:859
->>>>>>> dad9ff71
+#line 2297 "dhcp4_parser.cc" // lalr1.cc:859
+    break;
+
+  case 378:
+#line 1347 "dhcp4_parser.yy" // lalr1.cc:859
+    {
+    ctx.enter(ctx.NO_KEYWORD);
+}
+#line 2305 "dhcp4_parser.cc" // lalr1.cc:859
+    break;
+
+  case 379:
+#line 1349 "dhcp4_parser.yy" // lalr1.cc:859
     {
     ElementPtr test(new StringElement(yystack_[0].value.as< std::string > (), ctx.loc2pos(yystack_[0].location)));
     ctx.stack_.back()->set("test", test);
     ctx.leave();
 }
-<<<<<<< HEAD
-#line 2375 "dhcp4_parser.cc" // lalr1.cc:859
-    break;
-
-  case 386:
-#line 1375 "dhcp4_parser.yy" // lalr1.cc:859
+#line 2315 "dhcp4_parser.cc" // lalr1.cc:859
+    break;
+
+  case 380:
+#line 1358 "dhcp4_parser.yy" // lalr1.cc:859
+    {
+    ElementPtr m(new MapElement(ctx.loc2pos(yystack_[0].location)));
+    ctx.stack_.back()->set("server-id", m);
+    ctx.stack_.push_back(m);
+    ctx.enter(ctx.SERVER_ID);
+}
+#line 2326 "dhcp4_parser.cc" // lalr1.cc:859
+    break;
+
+  case 381:
+#line 1363 "dhcp4_parser.yy" // lalr1.cc:859
+    {
+    ctx.stack_.pop_back();
+    ctx.leave();
+}
+#line 2335 "dhcp4_parser.cc" // lalr1.cc:859
+    break;
+
+  case 391:
+#line 1381 "dhcp4_parser.yy" // lalr1.cc:859
+    {
+    ElementPtr htype(new IntElement(yystack_[0].value.as< int64_t > (), ctx.loc2pos(yystack_[0].location)));
+    ctx.stack_.back()->set("htype", htype);
+}
+#line 2344 "dhcp4_parser.cc" // lalr1.cc:859
+    break;
+
+  case 392:
+#line 1386 "dhcp4_parser.yy" // lalr1.cc:859
+    {
+    ctx.enter(ctx.NO_KEYWORD);
+}
+#line 2352 "dhcp4_parser.cc" // lalr1.cc:859
+    break;
+
+  case 393:
+#line 1388 "dhcp4_parser.yy" // lalr1.cc:859
+    {
+    ElementPtr id(new StringElement(yystack_[0].value.as< std::string > (), ctx.loc2pos(yystack_[0].location)));
+    ctx.stack_.back()->set("identifier", id);
+    ctx.leave();
+}
+#line 2362 "dhcp4_parser.cc" // lalr1.cc:859
+    break;
+
+  case 394:
+#line 1394 "dhcp4_parser.yy" // lalr1.cc:859
+    {
+    ElementPtr time(new IntElement(yystack_[0].value.as< int64_t > (), ctx.loc2pos(yystack_[0].location)));
+    ctx.stack_.back()->set("time", time);
+}
+#line 2371 "dhcp4_parser.cc" // lalr1.cc:859
+    break;
+
+  case 395:
+#line 1399 "dhcp4_parser.yy" // lalr1.cc:859
+    {
+    ElementPtr time(new IntElement(yystack_[0].value.as< int64_t > (), ctx.loc2pos(yystack_[0].location)));
+    ctx.stack_.back()->set("enterprise-id", time);
+}
+#line 2380 "dhcp4_parser.cc" // lalr1.cc:859
+    break;
+
+  case 396:
+#line 1406 "dhcp4_parser.yy" // lalr1.cc:859
     {
     ElementPtr time(new IntElement(yystack_[0].value.as< int64_t > (), ctx.loc2pos(yystack_[0].location)));
     ctx.stack_.back()->set("dhcp4o6-port", time);
 }
-#line 2384 "dhcp4_parser.cc" // lalr1.cc:859
-    break;
-
-  case 387:
-#line 1382 "dhcp4_parser.yy" // lalr1.cc:859
-=======
-#line 2304 "dhcp4_parser.cc" // lalr1.cc:859
-    break;
-
-  case 378:
-#line 1351 "dhcp4_parser.yy" // lalr1.cc:859
->>>>>>> dad9ff71
+#line 2389 "dhcp4_parser.cc" // lalr1.cc:859
+    break;
+
+  case 397:
+#line 1413 "dhcp4_parser.yy" // lalr1.cc:859
     {
     ElementPtr m(new MapElement(ctx.loc2pos(yystack_[0].location)));
     ctx.stack_.back()->set("control-socket", m);
     ctx.stack_.push_back(m);
     ctx.enter(ctx.CONTROL_SOCKET);
 }
-<<<<<<< HEAD
-#line 2395 "dhcp4_parser.cc" // lalr1.cc:859
-    break;
-
-  case 388:
-#line 1387 "dhcp4_parser.yy" // lalr1.cc:859
-=======
-#line 2315 "dhcp4_parser.cc" // lalr1.cc:859
-    break;
-
-  case 379:
-#line 1356 "dhcp4_parser.yy" // lalr1.cc:859
->>>>>>> dad9ff71
+#line 2400 "dhcp4_parser.cc" // lalr1.cc:859
+    break;
+
+  case 398:
+#line 1418 "dhcp4_parser.yy" // lalr1.cc:859
     {
     ctx.stack_.pop_back();
     ctx.leave();
 }
-<<<<<<< HEAD
-#line 2404 "dhcp4_parser.cc" // lalr1.cc:859
-    break;
-
-  case 393:
-#line 1400 "dhcp4_parser.yy" // lalr1.cc:859
-=======
-#line 2324 "dhcp4_parser.cc" // lalr1.cc:859
-    break;
-
-  case 389:
-#line 1374 "dhcp4_parser.yy" // lalr1.cc:859
->>>>>>> dad9ff71
-    {
-    ctx.enter(ctx.NO_KEYWORD);
-}
-<<<<<<< HEAD
-#line 2412 "dhcp4_parser.cc" // lalr1.cc:859
-    break;
-
-  case 394:
-#line 1402 "dhcp4_parser.yy" // lalr1.cc:859
-=======
-#line 2333 "dhcp4_parser.cc" // lalr1.cc:859
-    break;
-
-  case 390:
-#line 1379 "dhcp4_parser.yy" // lalr1.cc:859
->>>>>>> dad9ff71
+#line 2409 "dhcp4_parser.cc" // lalr1.cc:859
+    break;
+
+  case 403:
+#line 1431 "dhcp4_parser.yy" // lalr1.cc:859
+    {
+    ctx.enter(ctx.NO_KEYWORD);
+}
+#line 2417 "dhcp4_parser.cc" // lalr1.cc:859
+    break;
+
+  case 404:
+#line 1433 "dhcp4_parser.yy" // lalr1.cc:859
     {
     ElementPtr stype(new StringElement(yystack_[0].value.as< std::string > (), ctx.loc2pos(yystack_[0].location)));
     ctx.stack_.back()->set("socket-type", stype);
     ctx.leave();
 }
-<<<<<<< HEAD
-#line 2422 "dhcp4_parser.cc" // lalr1.cc:859
-    break;
-
-  case 395:
-#line 1408 "dhcp4_parser.yy" // lalr1.cc:859
-=======
-#line 2341 "dhcp4_parser.cc" // lalr1.cc:859
-    break;
-
-  case 391:
-#line 1381 "dhcp4_parser.yy" // lalr1.cc:859
->>>>>>> dad9ff71
-    {
-    ctx.enter(ctx.NO_KEYWORD);
-}
-<<<<<<< HEAD
-#line 2430 "dhcp4_parser.cc" // lalr1.cc:859
-    break;
-
-  case 396:
-#line 1410 "dhcp4_parser.yy" // lalr1.cc:859
-=======
-#line 2351 "dhcp4_parser.cc" // lalr1.cc:859
-    break;
-
-  case 392:
-#line 1387 "dhcp4_parser.yy" // lalr1.cc:859
->>>>>>> dad9ff71
+#line 2427 "dhcp4_parser.cc" // lalr1.cc:859
+    break;
+
+  case 405:
+#line 1439 "dhcp4_parser.yy" // lalr1.cc:859
+    {
+    ctx.enter(ctx.NO_KEYWORD);
+}
+#line 2435 "dhcp4_parser.cc" // lalr1.cc:859
+    break;
+
+  case 406:
+#line 1441 "dhcp4_parser.yy" // lalr1.cc:859
     {
     ElementPtr name(new StringElement(yystack_[0].value.as< std::string > (), ctx.loc2pos(yystack_[0].location)));
     ctx.stack_.back()->set("socket-name", name);
     ctx.leave();
 }
-<<<<<<< HEAD
-#line 2440 "dhcp4_parser.cc" // lalr1.cc:859
-    break;
-
-  case 397:
-#line 1418 "dhcp4_parser.yy" // lalr1.cc:859
-=======
-#line 2360 "dhcp4_parser.cc" // lalr1.cc:859
-    break;
-
-  case 393:
-#line 1392 "dhcp4_parser.yy" // lalr1.cc:859
->>>>>>> dad9ff71
+#line 2445 "dhcp4_parser.cc" // lalr1.cc:859
+    break;
+
+  case 407:
+#line 1449 "dhcp4_parser.yy" // lalr1.cc:859
     {
     ElementPtr m(new MapElement(ctx.loc2pos(yystack_[0].location)));
     ctx.stack_.back()->set("dhcp-ddns", m);
     ctx.stack_.push_back(m);
     ctx.enter(ctx.DHCP_DDNS);
 }
-<<<<<<< HEAD
-#line 2451 "dhcp4_parser.cc" // lalr1.cc:859
-    break;
-
-  case 398:
-#line 1423 "dhcp4_parser.yy" // lalr1.cc:859
-=======
-#line 2369 "dhcp4_parser.cc" // lalr1.cc:859
-    break;
-
-  case 394:
-#line 1399 "dhcp4_parser.yy" // lalr1.cc:859
->>>>>>> dad9ff71
+#line 2456 "dhcp4_parser.cc" // lalr1.cc:859
+    break;
+
+  case 408:
+#line 1454 "dhcp4_parser.yy" // lalr1.cc:859
     {
     ctx.stack_.pop_back();
     ctx.leave();
 }
-<<<<<<< HEAD
-#line 2460 "dhcp4_parser.cc" // lalr1.cc:859
-    break;
-
-  case 399:
-#line 1428 "dhcp4_parser.yy" // lalr1.cc:859
-=======
-#line 2378 "dhcp4_parser.cc" // lalr1.cc:859
-    break;
-
-  case 395:
-#line 1406 "dhcp4_parser.yy" // lalr1.cc:859
->>>>>>> dad9ff71
+#line 2465 "dhcp4_parser.cc" // lalr1.cc:859
+    break;
+
+  case 409:
+#line 1459 "dhcp4_parser.yy" // lalr1.cc:859
     {
     // Parse the dhcp-ddns map
     ElementPtr m(new MapElement(ctx.loc2pos(yystack_[0].location)));
     ctx.stack_.push_back(m);
 }
-<<<<<<< HEAD
-#line 2470 "dhcp4_parser.cc" // lalr1.cc:859
-    break;
-
-  case 400:
-#line 1432 "dhcp4_parser.yy" // lalr1.cc:859
+#line 2475 "dhcp4_parser.cc" // lalr1.cc:859
+    break;
+
+  case 410:
+#line 1463 "dhcp4_parser.yy" // lalr1.cc:859
     {
     // parsing completed
 }
-#line 2478 "dhcp4_parser.cc" // lalr1.cc:859
-    break;
-
-  case 419:
-#line 1458 "dhcp4_parser.yy" // lalr1.cc:859
-=======
-#line 2389 "dhcp4_parser.cc" // lalr1.cc:859
-    break;
-
-  case 396:
-#line 1411 "dhcp4_parser.yy" // lalr1.cc:859
->>>>>>> dad9ff71
+#line 2483 "dhcp4_parser.cc" // lalr1.cc:859
+    break;
+
+  case 429:
+#line 1489 "dhcp4_parser.yy" // lalr1.cc:859
     {
     ElementPtr b(new BoolElement(yystack_[0].value.as< bool > (), ctx.loc2pos(yystack_[0].location)));
     ctx.stack_.back()->set("enable-updates", b);
 }
-#line 2487 "dhcp4_parser.cc" // lalr1.cc:859
-    break;
-
-  case 420:
-#line 1463 "dhcp4_parser.yy" // lalr1.cc:859
-    {
-    ctx.enter(ctx.NO_KEYWORD);
-}
-#line 2495 "dhcp4_parser.cc" // lalr1.cc:859
-    break;
-
-  case 421:
-#line 1465 "dhcp4_parser.yy" // lalr1.cc:859
+#line 2492 "dhcp4_parser.cc" // lalr1.cc:859
+    break;
+
+  case 430:
+#line 1494 "dhcp4_parser.yy" // lalr1.cc:859
+    {
+    ctx.enter(ctx.NO_KEYWORD);
+}
+#line 2500 "dhcp4_parser.cc" // lalr1.cc:859
+    break;
+
+  case 431:
+#line 1496 "dhcp4_parser.yy" // lalr1.cc:859
     {
     ElementPtr s(new StringElement(yystack_[0].value.as< std::string > (), ctx.loc2pos(yystack_[0].location)));
     ctx.stack_.back()->set("qualifying-suffix", s);
     ctx.leave();
 }
-<<<<<<< HEAD
-#line 2505 "dhcp4_parser.cc" // lalr1.cc:859
-    break;
-
-  case 422:
-#line 1471 "dhcp4_parser.yy" // lalr1.cc:859
-    {
-    ctx.enter(ctx.NO_KEYWORD);
-}
-#line 2513 "dhcp4_parser.cc" // lalr1.cc:859
-    break;
-
-  case 423:
-#line 1473 "dhcp4_parser.yy" // lalr1.cc:859
-=======
-#line 2398 "dhcp4_parser.cc" // lalr1.cc:859
-    break;
-
-  case 401:
-#line 1424 "dhcp4_parser.yy" // lalr1.cc:859
-    {
-    ctx.enter(ctx.NO_KEYWORD);
-}
-#line 2406 "dhcp4_parser.cc" // lalr1.cc:859
-    break;
-
-  case 402:
-#line 1426 "dhcp4_parser.yy" // lalr1.cc:859
->>>>>>> dad9ff71
+#line 2510 "dhcp4_parser.cc" // lalr1.cc:859
+    break;
+
+  case 432:
+#line 1502 "dhcp4_parser.yy" // lalr1.cc:859
+    {
+    ctx.enter(ctx.NO_KEYWORD);
+}
+#line 2518 "dhcp4_parser.cc" // lalr1.cc:859
+    break;
+
+  case 433:
+#line 1504 "dhcp4_parser.yy" // lalr1.cc:859
     {
     ElementPtr s(new StringElement(yystack_[0].value.as< std::string > (), ctx.loc2pos(yystack_[0].location)));
     ctx.stack_.back()->set("server-ip", s);
     ctx.leave();
 }
-<<<<<<< HEAD
-#line 2523 "dhcp4_parser.cc" // lalr1.cc:859
-    break;
-
-  case 424:
-#line 1479 "dhcp4_parser.yy" // lalr1.cc:859
+#line 2528 "dhcp4_parser.cc" // lalr1.cc:859
+    break;
+
+  case 434:
+#line 1510 "dhcp4_parser.yy" // lalr1.cc:859
     {
     ElementPtr i(new IntElement(yystack_[0].value.as< int64_t > (), ctx.loc2pos(yystack_[0].location)));
     ctx.stack_.back()->set("server-port", i);
 }
-#line 2532 "dhcp4_parser.cc" // lalr1.cc:859
-    break;
-
-  case 425:
-#line 1484 "dhcp4_parser.yy" // lalr1.cc:859
-    {
-    ctx.enter(ctx.NO_KEYWORD);
-}
-#line 2540 "dhcp4_parser.cc" // lalr1.cc:859
-    break;
-
-  case 426:
-#line 1486 "dhcp4_parser.yy" // lalr1.cc:859
-=======
-#line 2416 "dhcp4_parser.cc" // lalr1.cc:859
-    break;
-
-  case 403:
-#line 1432 "dhcp4_parser.yy" // lalr1.cc:859
-    {
-    ctx.enter(ctx.NO_KEYWORD);
-}
-#line 2424 "dhcp4_parser.cc" // lalr1.cc:859
-    break;
-
-  case 404:
-#line 1434 "dhcp4_parser.yy" // lalr1.cc:859
->>>>>>> dad9ff71
+#line 2537 "dhcp4_parser.cc" // lalr1.cc:859
+    break;
+
+  case 435:
+#line 1515 "dhcp4_parser.yy" // lalr1.cc:859
+    {
+    ctx.enter(ctx.NO_KEYWORD);
+}
+#line 2545 "dhcp4_parser.cc" // lalr1.cc:859
+    break;
+
+  case 436:
+#line 1517 "dhcp4_parser.yy" // lalr1.cc:859
     {
     ElementPtr s(new StringElement(yystack_[0].value.as< std::string > (), ctx.loc2pos(yystack_[0].location)));
     ctx.stack_.back()->set("sender-ip", s);
     ctx.leave();
 }
-<<<<<<< HEAD
-#line 2550 "dhcp4_parser.cc" // lalr1.cc:859
-    break;
-
-  case 427:
-#line 1492 "dhcp4_parser.yy" // lalr1.cc:859
+#line 2555 "dhcp4_parser.cc" // lalr1.cc:859
+    break;
+
+  case 437:
+#line 1523 "dhcp4_parser.yy" // lalr1.cc:859
     {
     ElementPtr i(new IntElement(yystack_[0].value.as< int64_t > (), ctx.loc2pos(yystack_[0].location)));
     ctx.stack_.back()->set("sender-port", i);
 }
-#line 2559 "dhcp4_parser.cc" // lalr1.cc:859
-    break;
-
-  case 428:
-#line 1497 "dhcp4_parser.yy" // lalr1.cc:859
+#line 2564 "dhcp4_parser.cc" // lalr1.cc:859
+    break;
+
+  case 438:
+#line 1528 "dhcp4_parser.yy" // lalr1.cc:859
     {
     ElementPtr i(new IntElement(yystack_[0].value.as< int64_t > (), ctx.loc2pos(yystack_[0].location)));
     ctx.stack_.back()->set("max-queue-size", i);
 }
-#line 2568 "dhcp4_parser.cc" // lalr1.cc:859
-    break;
-
-  case 429:
-#line 1502 "dhcp4_parser.yy" // lalr1.cc:859
+#line 2573 "dhcp4_parser.cc" // lalr1.cc:859
+    break;
+
+  case 439:
+#line 1533 "dhcp4_parser.yy" // lalr1.cc:859
     {
     ctx.enter(ctx.NCR_PROTOCOL);
 }
-#line 2576 "dhcp4_parser.cc" // lalr1.cc:859
-    break;
-
-  case 430:
-#line 1504 "dhcp4_parser.yy" // lalr1.cc:859
+#line 2581 "dhcp4_parser.cc" // lalr1.cc:859
+    break;
+
+  case 440:
+#line 1535 "dhcp4_parser.yy" // lalr1.cc:859
     {
     ctx.stack_.back()->set("ncr-protocol", yystack_[0].value.as< ElementPtr > ());
     ctx.leave();
 }
-#line 2585 "dhcp4_parser.cc" // lalr1.cc:859
-    break;
-
-  case 431:
-#line 1510 "dhcp4_parser.yy" // lalr1.cc:859
+#line 2590 "dhcp4_parser.cc" // lalr1.cc:859
+    break;
+
+  case 441:
+#line 1541 "dhcp4_parser.yy" // lalr1.cc:859
     { yylhs.value.as< ElementPtr > () = ElementPtr(new StringElement("UDP", ctx.loc2pos(yystack_[0].location))); }
-#line 2591 "dhcp4_parser.cc" // lalr1.cc:859
-    break;
-
-  case 432:
-#line 1511 "dhcp4_parser.yy" // lalr1.cc:859
+#line 2596 "dhcp4_parser.cc" // lalr1.cc:859
+    break;
+
+  case 442:
+#line 1542 "dhcp4_parser.yy" // lalr1.cc:859
     { yylhs.value.as< ElementPtr > () = ElementPtr(new StringElement("TCP", ctx.loc2pos(yystack_[0].location))); }
-#line 2597 "dhcp4_parser.cc" // lalr1.cc:859
-    break;
-
-  case 433:
-#line 1514 "dhcp4_parser.yy" // lalr1.cc:859
+#line 2602 "dhcp4_parser.cc" // lalr1.cc:859
+    break;
+
+  case 443:
+#line 1545 "dhcp4_parser.yy" // lalr1.cc:859
     {
     ctx.enter(ctx.NCR_FORMAT);
 }
-#line 2605 "dhcp4_parser.cc" // lalr1.cc:859
-    break;
-
-  case 434:
-#line 1516 "dhcp4_parser.yy" // lalr1.cc:859
+#line 2610 "dhcp4_parser.cc" // lalr1.cc:859
+    break;
+
+  case 444:
+#line 1547 "dhcp4_parser.yy" // lalr1.cc:859
     {
     ElementPtr json(new StringElement("JSON", ctx.loc2pos(yystack_[0].location)));
     ctx.stack_.back()->set("ncr-format", json);
     ctx.leave();
 }
-#line 2615 "dhcp4_parser.cc" // lalr1.cc:859
-    break;
-
-  case 435:
-#line 1522 "dhcp4_parser.yy" // lalr1.cc:859
+#line 2620 "dhcp4_parser.cc" // lalr1.cc:859
+    break;
+
+  case 445:
+#line 1553 "dhcp4_parser.yy" // lalr1.cc:859
     {
     ElementPtr b(new BoolElement(yystack_[0].value.as< bool > (), ctx.loc2pos(yystack_[0].location)));
     ctx.stack_.back()->set("always-include-fqdn", b);
 }
-#line 2624 "dhcp4_parser.cc" // lalr1.cc:859
-    break;
-
-  case 436:
-#line 1527 "dhcp4_parser.yy" // lalr1.cc:859
+#line 2629 "dhcp4_parser.cc" // lalr1.cc:859
+    break;
+
+  case 446:
+#line 1558 "dhcp4_parser.yy" // lalr1.cc:859
     {
     ElementPtr b(new BoolElement(yystack_[0].value.as< bool > (), ctx.loc2pos(yystack_[0].location)));
     ctx.stack_.back()->set("allow-client-update",  b);
 }
-#line 2633 "dhcp4_parser.cc" // lalr1.cc:859
-    break;
-
-  case 437:
-#line 1532 "dhcp4_parser.yy" // lalr1.cc:859
+#line 2638 "dhcp4_parser.cc" // lalr1.cc:859
+    break;
+
+  case 447:
+#line 1563 "dhcp4_parser.yy" // lalr1.cc:859
     {
     ElementPtr b(new BoolElement(yystack_[0].value.as< bool > (), ctx.loc2pos(yystack_[0].location)));
     ctx.stack_.back()->set("override-no-update", b);
 }
-#line 2642 "dhcp4_parser.cc" // lalr1.cc:859
-    break;
-
-  case 438:
-#line 1537 "dhcp4_parser.yy" // lalr1.cc:859
+#line 2647 "dhcp4_parser.cc" // lalr1.cc:859
+    break;
+
+  case 448:
+#line 1568 "dhcp4_parser.yy" // lalr1.cc:859
     {
     ElementPtr b(new BoolElement(yystack_[0].value.as< bool > (), ctx.loc2pos(yystack_[0].location)));
     ctx.stack_.back()->set("override-client-update", b);
 }
-#line 2651 "dhcp4_parser.cc" // lalr1.cc:859
-    break;
-
-  case 439:
-#line 1542 "dhcp4_parser.yy" // lalr1.cc:859
+#line 2656 "dhcp4_parser.cc" // lalr1.cc:859
+    break;
+
+  case 449:
+#line 1573 "dhcp4_parser.yy" // lalr1.cc:859
     {
     ctx.enter(ctx.REPLACE_CLIENT_NAME);
 }
-#line 2659 "dhcp4_parser.cc" // lalr1.cc:859
-    break;
-
-  case 440:
-#line 1544 "dhcp4_parser.yy" // lalr1.cc:859
+#line 2664 "dhcp4_parser.cc" // lalr1.cc:859
+    break;
+
+  case 450:
+#line 1575 "dhcp4_parser.yy" // lalr1.cc:859
     {
     ctx.stack_.back()->set("replace-client-name", yystack_[0].value.as< ElementPtr > ());
     ctx.leave();
 }
-#line 2668 "dhcp4_parser.cc" // lalr1.cc:859
-    break;
-
-  case 441:
-#line 1550 "dhcp4_parser.yy" // lalr1.cc:859
+#line 2673 "dhcp4_parser.cc" // lalr1.cc:859
+    break;
+
+  case 451:
+#line 1581 "dhcp4_parser.yy" // lalr1.cc:859
     {
       yylhs.value.as< ElementPtr > () = ElementPtr(new StringElement("when-present", ctx.loc2pos(yystack_[0].location))); 
       }
-#line 2676 "dhcp4_parser.cc" // lalr1.cc:859
-    break;
-
-  case 442:
-#line 1553 "dhcp4_parser.yy" // lalr1.cc:859
+#line 2681 "dhcp4_parser.cc" // lalr1.cc:859
+    break;
+
+  case 452:
+#line 1584 "dhcp4_parser.yy" // lalr1.cc:859
     {
       yylhs.value.as< ElementPtr > () = ElementPtr(new StringElement("never", ctx.loc2pos(yystack_[0].location)));
       }
-#line 2684 "dhcp4_parser.cc" // lalr1.cc:859
-    break;
-
-  case 443:
-#line 1556 "dhcp4_parser.yy" // lalr1.cc:859
+#line 2689 "dhcp4_parser.cc" // lalr1.cc:859
+    break;
+
+  case 453:
+#line 1587 "dhcp4_parser.yy" // lalr1.cc:859
     {
       yylhs.value.as< ElementPtr > () = ElementPtr(new StringElement("always", ctx.loc2pos(yystack_[0].location)));
       }
-#line 2692 "dhcp4_parser.cc" // lalr1.cc:859
-    break;
-
-  case 444:
-#line 1559 "dhcp4_parser.yy" // lalr1.cc:859
+#line 2697 "dhcp4_parser.cc" // lalr1.cc:859
+    break;
+
+  case 454:
+#line 1590 "dhcp4_parser.yy" // lalr1.cc:859
     {
       yylhs.value.as< ElementPtr > () = ElementPtr(new StringElement("when-not-present", ctx.loc2pos(yystack_[0].location)));
       }
-#line 2700 "dhcp4_parser.cc" // lalr1.cc:859
-    break;
-
-  case 445:
-#line 1562 "dhcp4_parser.yy" // lalr1.cc:859
+#line 2705 "dhcp4_parser.cc" // lalr1.cc:859
+    break;
+
+  case 455:
+#line 1593 "dhcp4_parser.yy" // lalr1.cc:859
     {
       error(yystack_[0].location, "boolean values for the replace-client-name are "
                 "no longer supported");
       }
-#line 2709 "dhcp4_parser.cc" // lalr1.cc:859
-    break;
-
-  case 446:
-#line 1568 "dhcp4_parser.yy" // lalr1.cc:859
-=======
-#line 2434 "dhcp4_parser.cc" // lalr1.cc:859
-    break;
-
-  case 405:
-#line 1442 "dhcp4_parser.yy" // lalr1.cc:859
->>>>>>> dad9ff71
-    {
-    ctx.enter(ctx.NO_KEYWORD);
-}
-<<<<<<< HEAD
-#line 2717 "dhcp4_parser.cc" // lalr1.cc:859
-    break;
-
-  case 447:
-#line 1570 "dhcp4_parser.yy" // lalr1.cc:859
-=======
-#line 2445 "dhcp4_parser.cc" // lalr1.cc:859
-    break;
-
-  case 406:
-#line 1447 "dhcp4_parser.yy" // lalr1.cc:859
->>>>>>> dad9ff71
+#line 2714 "dhcp4_parser.cc" // lalr1.cc:859
+    break;
+
+  case 456:
+#line 1599 "dhcp4_parser.yy" // lalr1.cc:859
+    {
+    ctx.enter(ctx.NO_KEYWORD);
+}
+#line 2722 "dhcp4_parser.cc" // lalr1.cc:859
+    break;
+
+  case 457:
+#line 1601 "dhcp4_parser.yy" // lalr1.cc:859
     {
     ElementPtr s(new StringElement(yystack_[0].value.as< std::string > (), ctx.loc2pos(yystack_[0].location)));
     ctx.stack_.back()->set("generated-prefix", s);
     ctx.leave();
 }
-<<<<<<< HEAD
-#line 2727 "dhcp4_parser.cc" // lalr1.cc:859
-    break;
-
-  case 448:
-#line 1578 "dhcp4_parser.yy" // lalr1.cc:859
-    {
-    ctx.enter(ctx.NO_KEYWORD);
-}
-#line 2735 "dhcp4_parser.cc" // lalr1.cc:859
-    break;
-
-  case 449:
-#line 1580 "dhcp4_parser.yy" // lalr1.cc:859
-=======
-#line 2454 "dhcp4_parser.cc" // lalr1.cc:859
-    break;
-
-  case 407:
-#line 1454 "dhcp4_parser.yy" // lalr1.cc:859
-    {
-    ctx.enter(ctx.NO_KEYWORD);
-}
-#line 2462 "dhcp4_parser.cc" // lalr1.cc:859
-    break;
-
-  case 408:
-#line 1456 "dhcp4_parser.yy" // lalr1.cc:859
->>>>>>> dad9ff71
+#line 2732 "dhcp4_parser.cc" // lalr1.cc:859
+    break;
+
+  case 458:
+#line 1609 "dhcp4_parser.yy" // lalr1.cc:859
+    {
+    ctx.enter(ctx.NO_KEYWORD);
+}
+#line 2740 "dhcp4_parser.cc" // lalr1.cc:859
+    break;
+
+  case 459:
+#line 1611 "dhcp4_parser.yy" // lalr1.cc:859
     {
     ctx.stack_.back()->set("Dhcp6", yystack_[0].value.as< ElementPtr > ());
     ctx.leave();
 }
-<<<<<<< HEAD
-#line 2744 "dhcp4_parser.cc" // lalr1.cc:859
-    break;
-
-  case 450:
-#line 1585 "dhcp4_parser.yy" // lalr1.cc:859
-    {
-    ctx.enter(ctx.NO_KEYWORD);
-}
-#line 2752 "dhcp4_parser.cc" // lalr1.cc:859
-    break;
-
-  case 451:
-#line 1587 "dhcp4_parser.yy" // lalr1.cc:859
-=======
-#line 2471 "dhcp4_parser.cc" // lalr1.cc:859
-    break;
-
-  case 409:
-#line 1461 "dhcp4_parser.yy" // lalr1.cc:859
-    {
-    ctx.enter(ctx.NO_KEYWORD);
-}
-#line 2479 "dhcp4_parser.cc" // lalr1.cc:859
-    break;
-
-  case 410:
-#line 1463 "dhcp4_parser.yy" // lalr1.cc:859
->>>>>>> dad9ff71
+#line 2749 "dhcp4_parser.cc" // lalr1.cc:859
+    break;
+
+  case 460:
+#line 1616 "dhcp4_parser.yy" // lalr1.cc:859
+    {
+    ctx.enter(ctx.NO_KEYWORD);
+}
+#line 2757 "dhcp4_parser.cc" // lalr1.cc:859
+    break;
+
+  case 461:
+#line 1618 "dhcp4_parser.yy" // lalr1.cc:859
     {
     ctx.stack_.back()->set("DhcpDdns", yystack_[0].value.as< ElementPtr > ());
     ctx.leave();
 }
-<<<<<<< HEAD
-#line 2761 "dhcp4_parser.cc" // lalr1.cc:859
-    break;
-
-  case 452:
-#line 1597 "dhcp4_parser.yy" // lalr1.cc:859
-=======
-#line 2488 "dhcp4_parser.cc" // lalr1.cc:859
-    break;
-
-  case 411:
-#line 1473 "dhcp4_parser.yy" // lalr1.cc:859
->>>>>>> dad9ff71
+#line 2766 "dhcp4_parser.cc" // lalr1.cc:859
+    break;
+
+  case 462:
+#line 1628 "dhcp4_parser.yy" // lalr1.cc:859
     {
     ElementPtr m(new MapElement(ctx.loc2pos(yystack_[0].location)));
     ctx.stack_.back()->set("Logging", m);
     ctx.stack_.push_back(m);
     ctx.enter(ctx.LOGGING);
 }
-<<<<<<< HEAD
-#line 2772 "dhcp4_parser.cc" // lalr1.cc:859
-    break;
-
-  case 453:
-#line 1602 "dhcp4_parser.yy" // lalr1.cc:859
-=======
-#line 2499 "dhcp4_parser.cc" // lalr1.cc:859
-    break;
-
-  case 412:
-#line 1478 "dhcp4_parser.yy" // lalr1.cc:859
->>>>>>> dad9ff71
+#line 2777 "dhcp4_parser.cc" // lalr1.cc:859
+    break;
+
+  case 463:
+#line 1633 "dhcp4_parser.yy" // lalr1.cc:859
     {
     ctx.stack_.pop_back();
     ctx.leave();
 }
-<<<<<<< HEAD
-#line 2781 "dhcp4_parser.cc" // lalr1.cc:859
-    break;
-
-  case 457:
-#line 1619 "dhcp4_parser.yy" // lalr1.cc:859
-=======
-#line 2508 "dhcp4_parser.cc" // lalr1.cc:859
-    break;
-
-  case 416:
-#line 1495 "dhcp4_parser.yy" // lalr1.cc:859
->>>>>>> dad9ff71
+#line 2786 "dhcp4_parser.cc" // lalr1.cc:859
+    break;
+
+  case 467:
+#line 1650 "dhcp4_parser.yy" // lalr1.cc:859
     {
     ElementPtr l(new ListElement(ctx.loc2pos(yystack_[0].location)));
     ctx.stack_.back()->set("loggers", l);
     ctx.stack_.push_back(l);
     ctx.enter(ctx.LOGGERS);
 }
-<<<<<<< HEAD
-#line 2792 "dhcp4_parser.cc" // lalr1.cc:859
-    break;
-
-  case 458:
-#line 1624 "dhcp4_parser.yy" // lalr1.cc:859
-=======
-#line 2519 "dhcp4_parser.cc" // lalr1.cc:859
-    break;
-
-  case 417:
-#line 1500 "dhcp4_parser.yy" // lalr1.cc:859
->>>>>>> dad9ff71
+#line 2797 "dhcp4_parser.cc" // lalr1.cc:859
+    break;
+
+  case 468:
+#line 1655 "dhcp4_parser.yy" // lalr1.cc:859
     {
     ctx.stack_.pop_back();
     ctx.leave();
 }
-<<<<<<< HEAD
-#line 2801 "dhcp4_parser.cc" // lalr1.cc:859
-    break;
-
-  case 461:
-#line 1636 "dhcp4_parser.yy" // lalr1.cc:859
-=======
-#line 2528 "dhcp4_parser.cc" // lalr1.cc:859
-    break;
-
-  case 420:
-#line 1512 "dhcp4_parser.yy" // lalr1.cc:859
->>>>>>> dad9ff71
+#line 2806 "dhcp4_parser.cc" // lalr1.cc:859
+    break;
+
+  case 471:
+#line 1667 "dhcp4_parser.yy" // lalr1.cc:859
     {
     ElementPtr l(new MapElement(ctx.loc2pos(yystack_[0].location)));
     ctx.stack_.back()->add(l);
     ctx.stack_.push_back(l);
 }
-<<<<<<< HEAD
-#line 2811 "dhcp4_parser.cc" // lalr1.cc:859
-    break;
-
-  case 462:
-#line 1640 "dhcp4_parser.yy" // lalr1.cc:859
+#line 2816 "dhcp4_parser.cc" // lalr1.cc:859
+    break;
+
+  case 472:
+#line 1671 "dhcp4_parser.yy" // lalr1.cc:859
     {
     ctx.stack_.pop_back();
 }
-#line 2819 "dhcp4_parser.cc" // lalr1.cc:859
-    break;
-
-  case 470:
-#line 1655 "dhcp4_parser.yy" // lalr1.cc:859
-=======
-#line 2538 "dhcp4_parser.cc" // lalr1.cc:859
-    break;
-
-  case 421:
-#line 1516 "dhcp4_parser.yy" // lalr1.cc:859
-    {
-    ctx.stack_.pop_back();
-}
-#line 2546 "dhcp4_parser.cc" // lalr1.cc:859
-    break;
-
-  case 429:
-#line 1531 "dhcp4_parser.yy" // lalr1.cc:859
->>>>>>> dad9ff71
+#line 2824 "dhcp4_parser.cc" // lalr1.cc:859
+    break;
+
+  case 480:
+#line 1686 "dhcp4_parser.yy" // lalr1.cc:859
     {
     ElementPtr dl(new IntElement(yystack_[0].value.as< int64_t > (), ctx.loc2pos(yystack_[0].location)));
     ctx.stack_.back()->set("debuglevel", dl);
 }
-<<<<<<< HEAD
-#line 2828 "dhcp4_parser.cc" // lalr1.cc:859
-    break;
-
-  case 471:
-#line 1659 "dhcp4_parser.yy" // lalr1.cc:859
-    {
-    ctx.enter(ctx.NO_KEYWORD);
-}
-#line 2836 "dhcp4_parser.cc" // lalr1.cc:859
-    break;
-
-  case 472:
-#line 1661 "dhcp4_parser.yy" // lalr1.cc:859
-=======
-#line 2555 "dhcp4_parser.cc" // lalr1.cc:859
-    break;
-
-  case 430:
-#line 1535 "dhcp4_parser.yy" // lalr1.cc:859
-    {
-    ctx.enter(ctx.NO_KEYWORD);
-}
-#line 2563 "dhcp4_parser.cc" // lalr1.cc:859
-    break;
-
-  case 431:
-#line 1537 "dhcp4_parser.yy" // lalr1.cc:859
->>>>>>> dad9ff71
+#line 2833 "dhcp4_parser.cc" // lalr1.cc:859
+    break;
+
+  case 481:
+#line 1690 "dhcp4_parser.yy" // lalr1.cc:859
+    {
+    ctx.enter(ctx.NO_KEYWORD);
+}
+#line 2841 "dhcp4_parser.cc" // lalr1.cc:859
+    break;
+
+  case 482:
+#line 1692 "dhcp4_parser.yy" // lalr1.cc:859
     {
     ElementPtr sev(new StringElement(yystack_[0].value.as< std::string > (), ctx.loc2pos(yystack_[0].location)));
     ctx.stack_.back()->set("severity", sev);
     ctx.leave();
 }
-<<<<<<< HEAD
-#line 2846 "dhcp4_parser.cc" // lalr1.cc:859
-    break;
-
-  case 473:
-#line 1667 "dhcp4_parser.yy" // lalr1.cc:859
-=======
-#line 2573 "dhcp4_parser.cc" // lalr1.cc:859
-    break;
-
-  case 432:
-#line 1543 "dhcp4_parser.yy" // lalr1.cc:859
->>>>>>> dad9ff71
+#line 2851 "dhcp4_parser.cc" // lalr1.cc:859
+    break;
+
+  case 483:
+#line 1698 "dhcp4_parser.yy" // lalr1.cc:859
     {
     ElementPtr l(new ListElement(ctx.loc2pos(yystack_[0].location)));
     ctx.stack_.back()->set("output_options", l);
     ctx.stack_.push_back(l);
     ctx.enter(ctx.OUTPUT_OPTIONS);
 }
-<<<<<<< HEAD
-#line 2857 "dhcp4_parser.cc" // lalr1.cc:859
-    break;
-
-  case 474:
-#line 1672 "dhcp4_parser.yy" // lalr1.cc:859
-=======
-#line 2584 "dhcp4_parser.cc" // lalr1.cc:859
-    break;
-
-  case 433:
-#line 1548 "dhcp4_parser.yy" // lalr1.cc:859
->>>>>>> dad9ff71
+#line 2862 "dhcp4_parser.cc" // lalr1.cc:859
+    break;
+
+  case 484:
+#line 1703 "dhcp4_parser.yy" // lalr1.cc:859
     {
     ctx.stack_.pop_back();
     ctx.leave();
 }
-<<<<<<< HEAD
-#line 2866 "dhcp4_parser.cc" // lalr1.cc:859
-    break;
-
-  case 477:
-#line 1681 "dhcp4_parser.yy" // lalr1.cc:859
-=======
-#line 2593 "dhcp4_parser.cc" // lalr1.cc:859
-    break;
-
-  case 436:
-#line 1557 "dhcp4_parser.yy" // lalr1.cc:859
->>>>>>> dad9ff71
+#line 2871 "dhcp4_parser.cc" // lalr1.cc:859
+    break;
+
+  case 487:
+#line 1712 "dhcp4_parser.yy" // lalr1.cc:859
     {
     ElementPtr m(new MapElement(ctx.loc2pos(yystack_[0].location)));
     ctx.stack_.back()->add(m);
     ctx.stack_.push_back(m);
 }
-<<<<<<< HEAD
-#line 2876 "dhcp4_parser.cc" // lalr1.cc:859
-    break;
-
-  case 478:
-#line 1685 "dhcp4_parser.yy" // lalr1.cc:859
+#line 2881 "dhcp4_parser.cc" // lalr1.cc:859
+    break;
+
+  case 488:
+#line 1716 "dhcp4_parser.yy" // lalr1.cc:859
     {
     ctx.stack_.pop_back();
 }
-#line 2884 "dhcp4_parser.cc" // lalr1.cc:859
-    break;
-
-  case 481:
-#line 1693 "dhcp4_parser.yy" // lalr1.cc:859
-    {
-    ctx.enter(ctx.NO_KEYWORD);
-}
-#line 2892 "dhcp4_parser.cc" // lalr1.cc:859
-    break;
-
-  case 482:
-#line 1695 "dhcp4_parser.yy" // lalr1.cc:859
-=======
-#line 2603 "dhcp4_parser.cc" // lalr1.cc:859
-    break;
-
-  case 437:
-#line 1561 "dhcp4_parser.yy" // lalr1.cc:859
-    {
-    ctx.stack_.pop_back();
-}
-#line 2611 "dhcp4_parser.cc" // lalr1.cc:859
-    break;
-
-  case 440:
-#line 1569 "dhcp4_parser.yy" // lalr1.cc:859
-    {
-    ctx.enter(ctx.NO_KEYWORD);
-}
-#line 2619 "dhcp4_parser.cc" // lalr1.cc:859
-    break;
-
-  case 441:
-#line 1571 "dhcp4_parser.yy" // lalr1.cc:859
->>>>>>> dad9ff71
+#line 2889 "dhcp4_parser.cc" // lalr1.cc:859
+    break;
+
+  case 491:
+#line 1724 "dhcp4_parser.yy" // lalr1.cc:859
+    {
+    ctx.enter(ctx.NO_KEYWORD);
+}
+#line 2897 "dhcp4_parser.cc" // lalr1.cc:859
+    break;
+
+  case 492:
+#line 1726 "dhcp4_parser.yy" // lalr1.cc:859
     {
     ElementPtr sev(new StringElement(yystack_[0].value.as< std::string > (), ctx.loc2pos(yystack_[0].location)));
     ctx.stack_.back()->set("output", sev);
     ctx.leave();
 }
-<<<<<<< HEAD
-#line 2902 "dhcp4_parser.cc" // lalr1.cc:859
-    break;
-
-
-#line 2906 "dhcp4_parser.cc" // lalr1.cc:859
-=======
-#line 2629 "dhcp4_parser.cc" // lalr1.cc:859
-    break;
-
-
-#line 2633 "dhcp4_parser.cc" // lalr1.cc:859
->>>>>>> dad9ff71
+#line 2907 "dhcp4_parser.cc" // lalr1.cc:859
+    break;
+
+
+#line 2911 "dhcp4_parser.cc" // lalr1.cc:859
             default:
               break;
             }
@@ -5008,925 +3162,504 @@
   }
 
 
-<<<<<<< HEAD
-  const short int Dhcp4Parser::yypact_ninf_ = -469;
-=======
-  const short int Dhcp4Parser::yypact_ninf_ = -419;
->>>>>>> dad9ff71
+  const short int Dhcp4Parser::yypact_ninf_ = -482;
 
   const signed char Dhcp4Parser::yytable_ninf_ = -1;
 
   const short int
   Dhcp4Parser::yypact_[] =
   {
-<<<<<<< HEAD
-     190,  -469,  -469,  -469,  -469,  -469,  -469,  -469,  -469,  -469,
-    -469,  -469,    32,    19,    57,    72,    74,   103,   115,   130,
-     151,   158,   159,   166,  -469,  -469,  -469,  -469,  -469,  -469,
-    -469,  -469,  -469,  -469,  -469,  -469,  -469,  -469,  -469,  -469,
-    -469,  -469,  -469,  -469,  -469,  -469,  -469,  -469,  -469,  -469,
-    -469,  -469,  -469,  -469,  -469,  -469,    19,    53,    17,    80,
-      44,    18,   -14,   116,    61,    82,   -23,   124,  -469,   185,
-     200,   189,   197,   203,  -469,  -469,  -469,  -469,   229,  -469,
-      26,  -469,  -469,  -469,  -469,  -469,  -469,   236,   237,  -469,
-    -469,  -469,   239,   245,   246,   249,  -469,  -469,  -469,  -469,
-    -469,  -469,  -469,   250,  -469,  -469,  -469,    30,  -469,  -469,
-    -469,  -469,  -469,  -469,  -469,  -469,  -469,  -469,  -469,  -469,
-    -469,  -469,  -469,  -469,  -469,  -469,  -469,  -469,  -469,  -469,
-    -469,    62,  -469,  -469,  -469,  -469,  -469,  -469,  -469,  -469,
-    -469,  -469,  -469,   251,   257,  -469,  -469,  -469,  -469,  -469,
-    -469,  -469,  -469,  -469,    77,  -469,  -469,  -469,  -469,  -469,
-    -469,  -469,  -469,  -469,  -469,  -469,  -469,  -469,  -469,  -469,
-    -469,  -469,  -469,  -469,    84,  -469,  -469,  -469,  -469,  -469,
-    -469,  -469,  -469,  -469,  -469,  -469,  -469,  -469,   254,   261,
-    -469,  -469,  -469,  -469,  -469,  -469,  -469,  -469,  -469,  -469,
-    -469,  -469,  -469,   262,  -469,  -469,  -469,   265,  -469,  -469,
-     263,   269,  -469,  -469,  -469,  -469,  -469,  -469,  -469,  -469,
-    -469,  -469,  -469,   270,  -469,  -469,  -469,  -469,   267,   273,
-    -469,  -469,  -469,  -469,  -469,  -469,  -469,  -469,  -469,    87,
-    -469,  -469,  -469,   274,  -469,  -469,   275,  -469,   278,   279,
-    -469,  -469,   280,   285,   286,   287,  -469,  -469,  -469,    91,
-    -469,  -469,  -469,  -469,  -469,  -469,  -469,  -469,  -469,  -469,
-    -469,  -469,  -469,  -469,  -469,  -469,  -469,    19,    19,  -469,
-     137,   291,   293,   295,   296,  -469,    17,  -469,   297,   174,
-     188,   298,   299,   316,   192,   193,   194,   195,   321,   322,
-     323,   324,   325,   326,   327,   204,   328,   330,    80,  -469,
-     331,   332,    44,  -469,    23,   333,   334,   335,   336,   337,
-     338,   339,   217,   216,   344,   345,   346,   347,    18,  -469,
-     348,   -14,  -469,   349,   350,   351,   352,   353,   354,   355,
-     356,   357,  -469,   116,   358,   359,   235,   361,   362,   363,
-     238,  -469,    61,   364,   240,  -469,    82,   366,   368,    46,
-    -469,   242,   370,   371,   247,   373,   252,   253,   374,   375,
-     255,   256,   258,   259,   376,   379,   124,  -469,  -469,  -469,
-     380,   378,   381,    19,    19,  -469,   384,  -469,  -469,   264,
-     386,   387,  -469,  -469,  -469,  -469,   390,   391,   392,   393,
-     394,   395,   396,  -469,   397,   398,  -469,   401,   125,  -469,
-    -469,  -469,  -469,  -469,  -469,  -469,  -469,   399,   405,  -469,
-    -469,  -469,   281,   282,   283,   407,   288,   289,   290,  -469,
-    -469,   292,   301,   408,   412,  -469,   302,  -469,   303,   304,
-     401,   305,   306,   307,   308,   310,   313,  -469,   314,   315,
-    -469,   318,   319,   320,  -469,  -469,   329,  -469,  -469,   340,
-      19,  -469,  -469,   341,   342,  -469,   343,  -469,  -469,    22,
-     311,  -469,  -469,  -469,  -469,    63,   360,  -469,    19,    80,
-     365,  -469,  -469,    44,  -469,    16,    16,   417,   418,   419,
-     179,    24,   437,   120,    69,   124,  -469,  -469,  -469,  -469,
-    -469,   410,  -469,    23,  -469,  -469,  -469,   442,  -469,  -469,
-    -469,  -469,  -469,   443,   382,  -469,  -469,  -469,  -469,  -469,
-    -469,  -469,  -469,  -469,  -469,  -469,  -469,  -469,  -469,  -469,
-    -469,  -469,  -469,  -469,  -469,  -469,  -469,  -469,  -469,  -469,
-    -469,  -469,  -469,  -469,  -469,  -469,  -469,  -469,   135,  -469,
-     149,  -469,  -469,   169,  -469,  -469,  -469,  -469,   447,   449,
-     451,   454,  -469,   171,  -469,  -469,  -469,  -469,  -469,  -469,
-    -469,  -469,  -469,  -469,   172,  -469,   453,   457,  -469,  -469,
-     455,   459,  -469,  -469,   458,   460,  -469,  -469,  -469,  -469,
-    -469,    60,  -469,  -469,  -469,  -469,  -469,  -469,    66,  -469,
-     461,   462,  -469,   468,   469,   470,   472,   473,   474,   184,
-    -469,  -469,  -469,  -469,  -469,  -469,  -469,  -469,  -469,   187,
-    -469,  -469,  -469,   201,   367,   369,  -469,  -469,   475,   463,
-    -469,  -469,   476,   477,  -469,  -469,   471,  -469,   479,   365,
-    -469,  -469,   480,   481,   482,   483,   271,   272,   372,   377,
-      16,  -469,  -469,    18,  -469,   417,    61,  -469,   418,    82,
-    -469,   419,   179,  -469,    24,  -469,   -23,  -469,   437,   383,
-     385,   388,   389,   400,   402,   120,  -469,   485,   486,    69,
-    -469,  -469,  -469,   487,   488,  -469,   -14,  -469,   442,   116,
-    -469,   443,   490,  -469,   491,  -469,   233,   404,   406,   409,
-    -469,  -469,  -469,  -469,  -469,   224,  -469,   484,  -469,   492,
-    -469,  -469,  -469,   226,  -469,  -469,  -469,  -469,  -469,  -469,
-    -469,  -469,   411,   413,  -469,  -469,   414,   227,  -469,   493,
-    -469,   415,   495,  -469,  -469,  -469,  -469,  -469,  -469,  -469,
-    -469,  -469,  -469,  -469,  -469,  -469,  -469,  -469,  -469,  -469,
-    -469,  -469,    97,  -469,    48,   495,  -469,  -469,   494,  -469,
-    -469,  -469,   228,  -469,  -469,  -469,  -469,  -469,   500,   416,
-     501,    48,  -469,   502,  -469,   420,  -469,   503,  -469,  -469,
-     101,  -469,   403,   503,  -469,  -469,   234,  -469,  -469,   504,
-     403,  -469,   421,  -469,  -469
-=======
-     184,  -419,  -419,  -419,  -419,  -419,  -419,  -419,  -419,  -419,
-    -419,    27,    23,    35,    60,    67,    78,    86,    95,   106,
-     145,   149,  -419,  -419,  -419,  -419,  -419,  -419,  -419,  -419,
-    -419,  -419,  -419,  -419,  -419,  -419,  -419,  -419,  -419,  -419,
-    -419,  -419,  -419,  -419,  -419,  -419,  -419,  -419,  -419,  -419,
-    -419,  -419,    23,    13,    19,    65,    24,    17,    -6,    99,
-     165,    48,    -7,  -419,    49,   155,   166,   152,   178,  -419,
-    -419,  -419,  -419,   216,  -419,    42,  -419,  -419,  -419,  -419,
-    -419,  -419,   218,   237,  -419,  -419,  -419,   239,   240,   241,
-     243,  -419,  -419,  -419,  -419,  -419,  -419,  -419,  -419,   244,
-    -419,  -419,  -419,    43,  -419,  -419,  -419,  -419,  -419,  -419,
-    -419,  -419,  -419,  -419,  -419,  -419,  -419,  -419,  -419,  -419,
-    -419,  -419,  -419,  -419,  -419,  -419,  -419,  -419,    54,  -419,
-    -419,  -419,  -419,  -419,  -419,  -419,  -419,  -419,  -419,  -419,
-     250,   251,  -419,  -419,  -419,  -419,  -419,  -419,  -419,  -419,
-    -419,    58,  -419,  -419,  -419,  -419,  -419,  -419,  -419,  -419,
-    -419,  -419,  -419,  -419,  -419,  -419,  -419,  -419,  -419,  -419,
-    -419,  -419,    72,  -419,  -419,  -419,  -419,  -419,  -419,  -419,
-    -419,  -419,  -419,  -419,  -419,  -419,  -419,   193,   234,  -419,
-    -419,  -419,  -419,  -419,  -419,  -419,  -419,  -419,  -419,  -419,
-    -419,  -419,   257,  -419,  -419,  -419,   258,  -419,  -419,  -419,
-     255,   261,  -419,  -419,  -419,  -419,  -419,  -419,  -419,  -419,
-    -419,  -419,  -419,   265,  -419,  -419,  -419,  -419,   262,   271,
-    -419,  -419,  -419,  -419,  -419,  -419,  -419,  -419,  -419,   102,
-    -419,  -419,  -419,  -419,    23,    23,  -419,   168,   272,   273,
-     274,   275,  -419,    19,  -419,   287,   182,   183,   290,   291,
-     292,   189,   190,   191,   192,   297,   298,   299,   300,   301,
-     302,   303,   304,   202,   305,   307,    65,  -419,   308,   309,
-      24,  -419,    20,   310,   311,   312,   313,   314,   315,   316,
-     214,   215,   317,   319,   320,   322,    17,  -419,   323,   324,
-      -6,  -419,   325,   326,   327,   328,   329,   330,   331,   332,
-     333,  -419,    99,   334,   335,   232,   339,   340,   341,   236,
-    -419,   165,   343,   238,  -419,    48,   345,   346,    36,  -419,
-    -419,  -419,   347,   348,   349,    23,    23,  -419,   350,  -419,
-    -419,   245,   351,   352,  -419,  -419,  -419,  -419,   355,   356,
-     357,   358,   361,   362,   364,   365,  -419,   366,   367,  -419,
-     363,   114,  -419,  -419,  -419,  -419,  -419,  -419,  -419,  -419,
-     368,   372,  -419,  -419,  -419,   246,   247,   270,   374,   277,
-     278,   279,  -419,  -419,   280,   282,   375,   383,  -419,   284,
-     385,  -419,   286,   289,   363,   293,   294,   295,   296,   306,
-     318,  -419,   321,   336,  -419,   337,   338,   342,  -419,  -419,
-     344,  -419,  -419,   353,    23,  -419,    23,    65,   360,  -419,
-    -419,    24,  -419,   150,   150,   387,   390,   392,   162,    34,
-     397,   156,   112,    82,    13,  -419,  -419,  -419,  -419,  -419,
-     377,  -419,    20,  -419,  -419,  -419,   398,  -419,  -419,  -419,
-    -419,  -419,   399,   359,  -419,  -419,  -419,  -419,  -419,  -419,
-    -419,  -419,  -419,  -419,  -419,  -419,  -419,  -419,  -419,  -419,
-    -419,  -419,  -419,  -419,  -419,   113,  -419,   133,  -419,  -419,
-     137,  -419,  -419,  -419,   378,   403,   404,  -419,   139,  -419,
-    -419,  -419,  -419,  -419,  -419,  -419,  -419,  -419,   140,  -419,
-     405,   406,  -419,  -419,   408,   407,  -419,  -419,   409,   413,
-    -419,  -419,  -419,  -419,  -419,  -419,   177,  -419,  -419,  -419,
-    -419,  -419,   197,  -419,   411,   415,  -419,   417,   419,   420,
-     422,   425,   426,   143,  -419,  -419,  -419,  -419,  -419,  -419,
-    -419,  -419,   427,   428,   429,  -419,  -419,  -419,   151,  -419,
-    -419,  -419,  -419,  -419,  -419,  -419,   163,  -419,  -419,  -419,
-     179,    23,   354,  -419,  -419,   430,   416,  -419,  -419,   431,
-     432,  -419,  -419,   433,  -419,   434,   360,  -419,  -419,   435,
-     436,   438,   369,   370,   371,   150,  -419,  -419,    17,  -419,
-     387,   165,  -419,   390,    48,  -419,   392,   162,  -419,    34,
-    -419,    -7,  -419,   397,   376,   379,   380,   381,   382,   384,
-     156,  -419,   442,   386,   388,   389,   112,  -419,   443,   444,
-      82,  -419,  -419,   446,  -419,    -6,  -419,   398,    99,  -419,
-     399,   449,  -419,   450,  -419,   373,   391,   393,  -419,  -419,
-    -419,  -419,   188,  -419,   448,  -419,   451,  -419,  -419,  -419,
-     194,  -419,  -419,  -419,  -419,  -419,  -419,  -419,  -419,   394,
-    -419,  -419,  -419,  -419,   395,   396,  -419,  -419,   201,  -419,
-     454,  -419,   400,   447,  -419,  -419,  -419,  -419,  -419,  -419,
-    -419,  -419,  -419,  -419,  -419,  -419,  -419,  -419,   211,  -419,
-      18,   447,  -419,  -419,   453,  -419,  -419,  -419,   210,  -419,
-    -419,  -419,  -419,  -419,   459,   401,   460,    18,  -419,   461,
-    -419,   410,  -419,   458,  -419,  -419,   233,  -419,   412,   458,
-    -419,  -419,   213,  -419,  -419,   463,   412,  -419,   414,  -419,
-    -419
->>>>>>> dad9ff71
+     194,  -482,  -482,  -482,  -482,  -482,  -482,  -482,  -482,  -482,
+    -482,  -482,    36,    23,    80,   123,   139,   159,   168,   172,
+     215,   221,   222,   223,  -482,  -482,  -482,  -482,  -482,  -482,
+    -482,  -482,  -482,  -482,  -482,  -482,  -482,  -482,  -482,  -482,
+    -482,  -482,  -482,  -482,  -482,  -482,  -482,  -482,  -482,  -482,
+    -482,  -482,  -482,  -482,  -482,  -482,    23,   -85,    19,    93,
+      64,    20,     5,    27,   142,    55,   -35,   235,  -482,    43,
+     102,   205,   108,   208,  -482,  -482,  -482,  -482,   241,  -482,
+      50,  -482,  -482,  -482,  -482,  -482,  -482,   243,   244,  -482,
+    -482,  -482,   245,   246,   247,   248,  -482,  -482,  -482,  -482,
+    -482,  -482,  -482,  -482,   249,  -482,  -482,  -482,    61,  -482,
+    -482,  -482,  -482,  -482,  -482,  -482,  -482,  -482,  -482,  -482,
+    -482,  -482,  -482,  -482,  -482,  -482,  -482,  -482,  -482,  -482,
+    -482,  -482,  -482,    75,  -482,  -482,  -482,  -482,  -482,  -482,
+    -482,  -482,  -482,  -482,  -482,   250,   252,  -482,  -482,  -482,
+    -482,  -482,  -482,  -482,  -482,  -482,    98,  -482,  -482,  -482,
+    -482,  -482,  -482,  -482,  -482,  -482,  -482,  -482,  -482,  -482,
+    -482,  -482,  -482,  -482,  -482,  -482,    99,  -482,  -482,  -482,
+    -482,  -482,  -482,  -482,  -482,  -482,  -482,  -482,  -482,  -482,
+     230,   254,  -482,  -482,  -482,  -482,  -482,  -482,  -482,  -482,
+    -482,  -482,  -482,  -482,  -482,   255,  -482,  -482,  -482,   257,
+    -482,  -482,  -482,   256,   259,  -482,  -482,  -482,  -482,  -482,
+    -482,  -482,  -482,  -482,  -482,  -482,   261,  -482,  -482,  -482,
+    -482,   258,   260,  -482,  -482,  -482,  -482,  -482,  -482,  -482,
+    -482,  -482,   100,  -482,  -482,  -482,   264,  -482,  -482,   265,
+    -482,   269,   271,  -482,  -482,   272,   274,   275,   276,  -482,
+    -482,  -482,   109,  -482,  -482,  -482,  -482,  -482,  -482,  -482,
+    -482,  -482,  -482,  -482,  -482,  -482,  -482,  -482,  -482,  -482,
+      23,    23,  -482,   130,   278,   279,   282,   283,  -482,    19,
+    -482,   284,   162,   163,   291,   295,   297,   174,   175,   176,
+     177,   303,   305,   334,   335,   336,   337,   338,   339,   218,
+     340,   341,    93,  -482,   342,   346,    64,  -482,    42,   347,
+     348,   349,   350,   351,   352,   353,   229,   228,   356,   357,
+     358,   360,    20,  -482,   361,     5,  -482,   362,   363,   364,
+     365,   366,   367,   368,   369,   370,  -482,    27,   371,   372,
+     251,   373,   374,   375,   253,  -482,   142,   377,   262,  -482,
+      55,   378,   379,    68,  -482,   263,   381,   382,   266,   383,
+     267,   268,   384,   385,   270,   273,   277,   280,   386,   387,
+     235,  -482,  -482,  -482,   388,   391,   392,    23,    23,  -482,
+     393,  -482,  -482,   281,   395,   396,  -482,  -482,  -482,  -482,
+     400,   401,   402,   405,   407,   408,   409,   410,  -482,   411,
+     412,  -482,   415,   145,  -482,  -482,  -482,  -482,  -482,  -482,
+    -482,  -482,   406,   418,  -482,  -482,  -482,   287,   294,   296,
+     420,   301,   302,   306,  -482,  -482,   307,   308,   426,   416,
+    -482,   309,  -482,   310,   311,   415,   312,   314,   317,   319,
+     320,   321,  -482,   322,   324,  -482,   325,   326,   327,  -482,
+    -482,   328,  -482,  -482,   329,    23,  -482,  -482,   331,   332,
+    -482,   333,  -482,  -482,    33,   359,  -482,  -482,  -482,  -482,
+     -66,   343,  -482,    23,    93,   354,  -482,  -482,    64,  -482,
+     116,   116,   458,   459,   460,   171,    26,   461,   118,    40,
+     112,   235,  -482,  -482,  -482,  -482,  -482,   465,  -482,    42,
+    -482,  -482,  -482,   463,  -482,  -482,  -482,  -482,  -482,   466,
+     413,  -482,  -482,  -482,  -482,  -482,  -482,  -482,  -482,  -482,
+    -482,  -482,  -482,  -482,  -482,  -482,  -482,  -482,  -482,  -482,
+    -482,  -482,  -482,  -482,  -482,  -482,  -482,  -482,  -482,  -482,
+    -482,  -482,  -482,  -482,   110,  -482,   154,  -482,  -482,   155,
+    -482,  -482,  -482,   468,   470,   471,  -482,   164,  -482,  -482,
+    -482,  -482,  -482,  -482,  -482,  -482,  -482,   166,  -482,   472,
+     473,  -482,  -482,   475,   474,  -482,  -482,   476,   480,  -482,
+    -482,  -482,  -482,  -482,  -482,   220,  -482,  -482,  -482,  -482,
+    -482,   233,  -482,   478,   482,  -482,   483,   484,   485,   486,
+     487,   488,   170,  -482,  -482,  -482,  -482,  -482,  -482,  -482,
+    -482,   489,   490,   491,  -482,  -482,  -482,   178,  -482,  -482,
+    -482,  -482,  -482,  -482,  -482,   196,  -482,  -482,  -482,   198,
+     376,   380,  -482,  -482,   492,   493,  -482,  -482,   494,   496,
+    -482,  -482,   495,  -482,   497,   354,  -482,  -482,   498,   501,
+     502,   355,   389,   390,   116,  -482,  -482,    20,  -482,   458,
+     142,  -482,   459,    55,  -482,   460,   171,  -482,    26,  -482,
+     -35,  -482,   461,   394,   397,   398,   399,   403,   404,   118,
+    -482,   503,   414,   417,   419,    40,  -482,   505,   506,   112,
+    -482,  -482,  -482,   507,   508,  -482,     5,  -482,   463,    27,
+    -482,   466,   510,  -482,   511,  -482,   421,   422,   423,  -482,
+    -482,  -482,  -482,   202,  -482,   504,  -482,   509,  -482,  -482,
+    -482,   204,  -482,  -482,  -482,  -482,  -482,  -482,  -482,  -482,
+     424,  -482,  -482,  -482,  -482,   425,   427,  -482,  -482,   428,
+     210,  -482,   512,  -482,   429,   515,  -482,  -482,  -482,  -482,
+    -482,  -482,  -482,  -482,  -482,  -482,  -482,  -482,  -482,  -482,
+    -482,   234,  -482,    89,   515,  -482,  -482,   520,  -482,  -482,
+    -482,   216,  -482,  -482,  -482,  -482,  -482,   521,   430,   525,
+      89,  -482,   514,  -482,   432,  -482,   523,  -482,  -482,   240,
+    -482,   433,   523,  -482,  -482,   217,  -482,  -482,   527,   433,
+    -482,   434,  -482,  -482
   };
 
   const unsigned short int
   Dhcp4Parser::yydefact_[] =
   {
        0,     2,     4,     6,     8,    10,    12,    14,    16,    18,
-<<<<<<< HEAD
       20,    22,     0,     0,     0,     0,     0,     0,     0,     0,
        0,     0,     0,     0,     1,    38,    32,    28,    27,    24,
       25,    26,    31,     3,    29,    30,    51,     5,    62,     7,
-      99,     9,   196,    11,   307,    13,   324,    15,   246,    17,
-     281,    19,   161,    21,   399,    23,    40,    34,     0,     0,
-       0,     0,     0,   326,   248,   283,     0,     0,    42,     0,
-      41,     0,     0,    35,    60,   452,   448,   450,     0,    59,
-       0,    53,    55,    57,    58,    56,    93,     0,     0,   342,
-     107,   109,     0,     0,     0,     0,   188,   238,   273,   141,
-     366,   153,   172,     0,   387,   397,    86,     0,    64,    66,
-      67,    68,    69,    83,    84,    71,    72,    73,    74,    78,
-      79,    70,    76,    77,    85,    75,    80,    81,    82,   101,
-     103,     0,    95,    97,    98,   370,   222,   224,   226,   299,
-     220,   228,   230,     0,     0,   234,   232,   316,   362,   219,
-     200,   201,   202,   214,     0,   198,   205,   216,   217,   218,
-     206,   207,   210,   212,   208,   209,   203,   204,   211,   215,
-     213,   314,   313,   312,     0,   309,   311,   344,   346,   360,
-     350,   352,   356,   354,   358,   348,   341,   337,     0,   327,
-     328,   338,   339,   340,   334,   330,   335,   332,   333,   336,
-     331,   263,   135,     0,   267,   265,   270,     0,   259,   260,
-       0,   249,   250,   252,   262,   253,   254,   255,   269,   256,
-     257,   258,   294,     0,   292,   293,   296,   297,     0,   284,
-     285,   287,   288,   289,   290,   291,   168,   170,   165,     0,
-     163,   166,   167,     0,   420,   422,     0,   425,     0,     0,
-     429,   433,     0,     0,     0,     0,   439,   446,   418,     0,
-     401,   403,   404,   405,   406,   407,   408,   409,   410,   411,
-     412,   413,   414,   415,   416,   417,    39,     0,     0,    33,
-       0,     0,     0,     0,     0,    50,     0,    52,     0,     0,
+     100,     9,   191,    11,   301,    13,   318,    15,   241,    17,
+     275,    19,   156,    21,   409,    23,    40,    34,     0,     0,
+       0,     0,     0,   320,   243,   277,     0,     0,    42,     0,
+      41,     0,     0,    35,    60,   462,   458,   460,     0,    59,
+       0,    53,    55,    57,    58,    56,    94,     0,     0,   336,
+     108,   110,     0,     0,     0,     0,   183,   233,   267,   137,
+     360,   148,   167,   380,     0,   397,   407,    87,     0,    64,
+      66,    67,    68,    69,    84,    85,    71,    72,    73,    74,
+      78,    79,    70,    76,    77,    86,    75,    80,    81,    82,
+      83,   102,   104,     0,    96,    98,    99,   364,   217,   219,
+     221,   293,   215,   223,   225,     0,     0,   229,   227,   310,
+     356,   214,   195,   196,   197,   209,     0,   193,   200,   211,
+     212,   213,   201,   202,   205,   207,   203,   204,   198,   199,
+     206,   210,   208,   308,   307,   306,     0,   303,   305,   338,
+     340,   354,   344,   346,   350,   348,   352,   342,   335,   331,
+       0,   321,   322,   332,   333,   334,   328,   324,   329,   326,
+     327,   330,   325,   123,   131,     0,   261,   259,   264,     0,
+     254,   258,   255,     0,   244,   245,   247,   257,   248,   249,
+     250,   263,   251,   252,   253,   288,     0,   286,   287,   290,
+     291,     0,   278,   279,   281,   282,   283,   284,   285,   163,
+     165,   160,     0,   158,   161,   162,     0,   430,   432,     0,
+     435,     0,     0,   439,   443,     0,     0,     0,     0,   449,
+     456,   428,     0,   411,   413,   414,   415,   416,   417,   418,
+     419,   420,   421,   422,   423,   424,   425,   426,   427,    39,
+       0,     0,    33,     0,     0,     0,     0,     0,    50,     0,
+      52,     0,     0,     0,     0,     0,     0,     0,     0,     0,
        0,     0,     0,     0,     0,     0,     0,     0,     0,     0,
-       0,     0,     0,     0,     0,     0,     0,     0,     0,    63,
-       0,     0,     0,   100,   372,     0,     0,     0,     0,     0,
-       0,     0,     0,     0,     0,     0,     0,     0,     0,   197,
-       0,     0,   308,     0,     0,     0,     0,     0,     0,     0,
-       0,     0,   325,     0,     0,     0,     0,     0,     0,     0,
-       0,   247,     0,     0,     0,   282,     0,     0,     0,     0,
-     162,     0,     0,     0,     0,     0,     0,     0,     0,     0,
-       0,     0,     0,     0,     0,     0,     0,   400,    43,    36,
-       0,     0,     0,     0,     0,    54,     0,    91,    92,     0,
-       0,     0,    87,    88,    89,    90,     0,     0,     0,     0,
-       0,     0,     0,   386,     0,     0,    65,     0,     0,    96,
-     384,   382,   383,   378,   379,   380,   381,     0,   373,   374,
-     376,   377,     0,     0,     0,     0,     0,     0,     0,   236,
-     237,     0,     0,     0,     0,   199,     0,   310,     0,     0,
-       0,     0,     0,     0,     0,     0,     0,   329,     0,     0,
-     261,     0,     0,     0,   272,   251,     0,   298,   286,     0,
-       0,   164,   419,     0,     0,   424,     0,   427,   428,     0,
-       0,   435,   436,   437,   438,     0,     0,   402,     0,     0,
-       0,   449,   451,     0,   343,     0,     0,   190,   240,   275,
-       0,     0,   155,     0,     0,     0,    44,   102,   105,   106,
-     104,     0,   371,     0,   223,   225,   227,   301,   221,   229,
-     231,   235,   233,   318,     0,   315,   345,   347,   361,   351,
-     353,   357,   355,   359,   349,   264,   136,   268,   266,   271,
-     295,   169,   171,   421,   423,   426,   431,   432,   430,   434,
-     441,   442,   443,   444,   445,   440,   447,    37,     0,   457,
-       0,   454,   456,     0,   123,   129,   131,   133,     0,     0,
-       0,     0,   122,     0,   111,   113,   114,   115,   116,   117,
-     118,   119,   120,   121,     0,   194,     0,   191,   192,   244,
-       0,   241,   242,   279,     0,   276,   277,   149,   150,   151,
-     152,     0,   143,   145,   146,   147,   148,   368,     0,   159,
-       0,   156,   157,     0,     0,     0,     0,     0,     0,     0,
-     174,   176,   177,   178,   179,   180,   181,   393,   395,     0,
-     389,   391,   392,     0,    46,     0,   375,   305,     0,   302,
-     303,   322,     0,   319,   320,   364,     0,    61,     0,     0,
-     453,    94,     0,     0,     0,     0,     0,     0,     0,     0,
-       0,   108,   110,     0,   189,     0,   248,   239,     0,   283,
-     274,     0,     0,   142,     0,   367,     0,   154,     0,     0,
-       0,     0,     0,     0,     0,     0,   173,     0,     0,     0,
-     388,   398,    48,     0,    47,   385,     0,   300,     0,   326,
-     317,     0,     0,   363,     0,   455,     0,     0,     0,     0,
-     137,   138,   139,   140,   112,     0,   193,     0,   243,     0,
-     278,   144,   369,     0,   158,   182,   183,   184,   185,   186,
-     187,   175,     0,     0,   390,    45,     0,     0,   304,     0,
-     321,     0,     0,   125,   126,   127,   128,   124,   130,   132,
-     134,   195,   245,   280,   160,   394,   396,    49,   306,   323,
-     365,   461,     0,   459,     0,     0,   458,   473,     0,   471,
-     469,   465,     0,   463,   467,   468,   466,   460,     0,     0,
-       0,     0,   462,     0,   470,     0,   464,     0,   472,   477,
-       0,   475,     0,     0,   474,   481,     0,   479,   476,     0,
-       0,   478,     0,   480,   482
-=======
-      20,     0,     0,     0,     0,     0,     0,     0,     0,     0,
-       0,     0,     1,    37,    30,    26,    25,    22,    23,    24,
-      29,     3,    27,    28,    46,     5,    57,     7,    95,     9,
-     186,    11,   296,    13,   316,    15,   236,    17,   270,    19,
-     151,    21,    41,    33,     0,     0,     0,     0,     0,   318,
-     238,   272,     0,    43,     0,    42,     0,     0,    34,    55,
-     411,   407,   409,     0,    54,     0,    48,    50,    52,    53,
-      51,    89,     0,     0,   334,   103,   105,     0,     0,     0,
-       0,   178,   228,   262,   132,   358,   143,   162,   378,     0,
-     395,   405,    82,     0,    59,    61,    62,    63,    64,    79,
-      80,    66,    67,    68,    69,    73,    74,    65,    71,    72,
-      81,    70,    75,    76,    77,    78,    97,    99,     0,    91,
-      93,    94,   362,   212,   214,   216,   288,   210,   218,   220,
-       0,     0,   224,   222,   308,   354,   209,   190,   191,   192,
-     204,     0,   188,   195,   206,   207,   208,   196,   197,   200,
-     202,   198,   199,   193,   194,   201,   205,   203,   304,   306,
-     303,   301,     0,   298,   300,   302,   336,   338,   352,   342,
-     344,   348,   346,   350,   340,   333,   329,     0,   319,   320,
-     330,   331,   332,   326,   322,   327,   324,   325,   328,   323,
-     118,   126,     0,   256,   254,   259,     0,   249,   253,   250,
-       0,   239,   240,   242,   252,   243,   244,   245,   258,   246,
-     247,   248,   283,     0,   281,   282,   285,   286,     0,   273,
-     274,   276,   277,   278,   279,   280,   158,   160,   155,     0,
-     153,   156,   157,    38,     0,     0,    31,     0,     0,     0,
-       0,     0,    45,     0,    47,     0,     0,     0,     0,     0,
+       0,     0,     0,    63,     0,     0,     0,   101,   366,     0,
        0,     0,     0,     0,     0,     0,     0,     0,     0,     0,
-       0,     0,     0,     0,     0,     0,     0,    58,     0,     0,
-       0,    96,   364,     0,     0,     0,     0,     0,     0,     0,
-       0,     0,     0,     0,     0,     0,     0,   187,     0,     0,
-       0,   297,     0,     0,     0,     0,     0,     0,     0,     0,
-       0,   317,     0,     0,     0,     0,     0,     0,     0,     0,
-     237,     0,     0,     0,   271,     0,     0,     0,     0,   152,
-      44,    35,     0,     0,     0,     0,     0,    49,     0,    87,
-      88,     0,     0,     0,    83,    84,    85,    86,     0,     0,
-       0,     0,     0,     0,     0,     0,   394,     0,     0,    60,
-       0,     0,    92,   376,   374,   375,   370,   371,   372,   373,
-       0,   365,   366,   368,   369,     0,     0,     0,     0,     0,
-       0,     0,   226,   227,     0,     0,     0,     0,   189,     0,
-       0,   299,     0,     0,     0,     0,     0,     0,     0,     0,
-       0,   321,     0,     0,   251,     0,     0,     0,   261,   241,
-       0,   287,   275,     0,     0,   154,     0,     0,     0,   408,
-     410,     0,   335,     0,     0,   180,   230,   264,     0,     0,
-     145,     0,     0,     0,     0,    39,    98,   101,   102,   100,
-       0,   363,     0,   213,   215,   217,   290,   211,   219,   221,
-     225,   223,   310,     0,   305,    32,   307,   337,   339,   353,
-     343,   345,   349,   347,   351,   341,   119,   127,   257,   255,
-     260,   284,   159,   161,    36,     0,   416,     0,   413,   415,
-       0,   120,   122,   124,     0,     0,     0,   117,     0,   107,
-     109,   110,   111,   112,   113,   114,   115,   116,     0,   184,
-       0,   181,   182,   234,     0,   231,   232,   268,     0,   265,
-     266,   131,   140,   141,   142,   136,     0,   134,   137,   138,
-     139,   360,     0,   149,     0,   146,   147,     0,     0,     0,
-       0,     0,     0,     0,   164,   166,   167,   168,   169,   170,
-     171,   390,     0,     0,     0,   388,   382,   387,     0,   380,
-     385,   383,   384,   386,   401,   403,     0,   397,   399,   400,
-       0,    41,     0,   367,   294,     0,   291,   292,   314,     0,
-     311,   312,   356,     0,    56,     0,     0,   412,    90,     0,
-       0,     0,     0,     0,     0,     0,   104,   106,     0,   179,
-       0,   238,   229,     0,   272,   263,     0,     0,   133,     0,
-     359,     0,   144,     0,     0,     0,     0,     0,     0,     0,
-       0,   163,     0,     0,     0,     0,     0,   379,     0,     0,
-       0,   396,   406,     0,   377,     0,   289,     0,   318,   309,
-       0,     0,   355,     0,   414,     0,     0,     0,   128,   129,
-     130,   108,     0,   183,     0,   233,     0,   267,   135,   361,
-       0,   148,   172,   173,   174,   175,   176,   177,   165,     0,
-     389,   392,   393,   381,     0,     0,   398,    40,     0,   293,
-       0,   313,     0,     0,   121,   123,   125,   185,   235,   269,
-     150,   391,   402,   404,   295,   315,   357,   420,     0,   418,
-       0,     0,   417,   432,     0,   430,   428,   424,     0,   422,
-     426,   427,   425,   419,     0,     0,     0,     0,   421,     0,
-     429,     0,   423,     0,   431,   436,     0,   434,     0,     0,
-     433,   440,     0,   438,   435,     0,     0,   437,     0,   439,
-     441
->>>>>>> dad9ff71
+       0,     0,     0,   192,     0,     0,   302,     0,     0,     0,
+       0,     0,     0,     0,     0,     0,   319,     0,     0,     0,
+       0,     0,     0,     0,     0,   242,     0,     0,     0,   276,
+       0,     0,     0,     0,   157,     0,     0,     0,     0,     0,
+       0,     0,     0,     0,     0,     0,     0,     0,     0,     0,
+       0,   410,    43,    36,     0,     0,     0,     0,     0,    54,
+       0,    92,    93,     0,     0,     0,    88,    89,    90,    91,
+       0,     0,     0,     0,     0,     0,     0,     0,   396,     0,
+       0,    65,     0,     0,    97,   378,   376,   377,   372,   373,
+     374,   375,     0,   367,   368,   370,   371,     0,     0,     0,
+       0,     0,     0,     0,   231,   232,     0,     0,     0,     0,
+     194,     0,   304,     0,     0,     0,     0,     0,     0,     0,
+       0,     0,   323,     0,     0,   256,     0,     0,     0,   266,
+     246,     0,   292,   280,     0,     0,   159,   429,     0,     0,
+     434,     0,   437,   438,     0,     0,   445,   446,   447,   448,
+       0,     0,   412,     0,     0,     0,   459,   461,     0,   337,
+       0,     0,   185,   235,   269,     0,     0,   150,     0,     0,
+       0,     0,    44,   103,   106,   107,   105,     0,   365,     0,
+     218,   220,   222,   295,   216,   224,   226,   230,   228,   312,
+       0,   309,   339,   341,   355,   345,   347,   351,   349,   353,
+     343,   124,   132,   262,   260,   265,   289,   164,   166,   431,
+     433,   436,   441,   442,   440,   444,   451,   452,   453,   454,
+     455,   450,   457,    37,     0,   467,     0,   464,   466,     0,
+     125,   127,   129,     0,     0,     0,   122,     0,   112,   114,
+     115,   116,   117,   118,   119,   120,   121,     0,   189,     0,
+     186,   187,   239,     0,   236,   237,   273,     0,   270,   271,
+     136,   145,   146,   147,   141,     0,   139,   142,   143,   144,
+     362,     0,   154,     0,   151,   152,     0,     0,     0,     0,
+       0,     0,     0,   169,   171,   172,   173,   174,   175,   176,
+     392,     0,     0,     0,   390,   384,   389,     0,   382,   387,
+     385,   386,   388,   403,   405,     0,   399,   401,   402,     0,
+      46,     0,   369,   299,     0,   296,   297,   316,     0,   313,
+     314,   358,     0,    61,     0,     0,   463,    95,     0,     0,
+       0,     0,     0,     0,     0,   109,   111,     0,   184,     0,
+     243,   234,     0,   277,   268,     0,     0,   138,     0,   361,
+       0,   149,     0,     0,     0,     0,     0,     0,     0,     0,
+     168,     0,     0,     0,     0,     0,   381,     0,     0,     0,
+     398,   408,    48,     0,    47,   379,     0,   294,     0,   320,
+     311,     0,     0,   357,     0,   465,     0,     0,     0,   133,
+     134,   135,   113,     0,   188,     0,   238,     0,   272,   140,
+     363,     0,   153,   177,   178,   179,   180,   181,   182,   170,
+       0,   391,   394,   395,   383,     0,     0,   400,    45,     0,
+       0,   298,     0,   315,     0,     0,   126,   128,   130,   190,
+     240,   274,   155,   393,   404,   406,    49,   300,   317,   359,
+     471,     0,   469,     0,     0,   468,   483,     0,   481,   479,
+     475,     0,   473,   477,   478,   476,   470,     0,     0,     0,
+       0,   472,     0,   480,     0,   474,     0,   482,   487,     0,
+     485,     0,     0,   484,   491,     0,   489,   486,     0,     0,
+     488,     0,   490,   492
   };
 
   const short int
   Dhcp4Parser::yypgoto_[] =
   {
-<<<<<<< HEAD
-    -469,  -469,  -469,  -469,  -469,  -469,  -469,  -469,  -469,  -469,
-    -469,  -469,  -469,   -39,  -469,  -469,  -469,  -469,  -469,  -469,
-    -469,  -469,  -469,    59,  -469,  -469,  -469,   -58,  -469,  -469,
-    -469,   223,  -469,  -469,  -469,  -469,    34,   208,   -60,   -42,
-     -41,  -469,  -469,   -40,  -469,  -469,    28,   207,  -469,  -469,
-    -469,  -469,  -469,  -469,  -469,  -469,  -469,  -469,  -469,    35,
-    -130,  -469,  -469,  -469,  -469,  -469,  -469,  -469,  -469,  -469,
-     -63,  -469,  -469,  -469,  -469,  -469,  -469,  -469,  -469,  -140,
-    -469,  -469,  -469,  -469,  -469,  -469,  -469,  -469,  -145,  -469,
-    -469,  -469,  -142,   167,  -469,  -469,  -469,  -469,  -469,  -469,
-    -469,  -150,  -469,  -469,  -469,  -469,  -469,  -469,  -469,  -469,
-    -469,  -469,  -128,  -469,  -469,  -469,  -125,   202,  -469,  -469,
-    -469,  -469,  -469,  -469,  -469,  -469,  -469,  -469,  -469,  -469,
-    -468,  -469,  -469,  -469,  -469,  -469,  -469,  -469,  -469,  -469,
-    -123,  -469,  -469,  -469,  -120,  -469,   181,  -469,   -52,  -469,
-    -469,  -469,  -469,  -469,   -50,  -469,  -469,  -469,  -469,  -469,
-     -51,  -469,  -469,  -469,  -121,  -469,  -469,  -469,  -115,  -469,
-     182,  -469,  -469,  -469,  -469,  -469,  -469,  -469,  -469,  -469,
-    -469,  -141,  -469,  -469,  -469,  -136,   215,  -469,  -469,  -469,
-    -469,  -469,  -469,  -139,  -469,  -469,  -469,  -138,  -469,   210,
-     -47,  -469,  -296,  -469,  -292,  -469,  -469,  -469,  -469,  -469,
-    -469,  -469,  -469,  -469,  -469,  -469,  -469,  -469,  -469,  -469,
-    -469,  -469,  -469,  -469,  -469,  -469,  -469,  -469,  -469,  -469,
-      51,  -469,  -469,  -469,  -469,  -469,  -469,  -469,  -124,  -469,
-    -469,  -469,  -469,  -469,  -469,  -469,  -469,    64,   180,  -469,
-    -469,  -469,  -469,  -469,  -469,  -469,  -469,  -469,  -469,  -469,
-    -469,  -469,  -469,  -469,  -469,  -469,  -469,  -469,  -469,  -469,
-    -469,  -469,  -469,  -469,  -469,  -469,  -469,  -469,  -469,  -469,
-     -82,  -469,  -469,  -469,  -197,  -469,  -469,  -211,  -469,  -469,
-    -469,  -469,  -469,  -469,  -222,  -469,  -469,  -228,  -469
-=======
-    -419,  -419,  -419,  -419,  -419,  -419,  -419,  -419,  -419,  -419,
-    -419,  -419,     6,  -419,    22,  -419,  -419,  -419,     0,  -419,
-    -419,    64,  -419,   -93,  -419,   -54,  -419,  -419,  -419,   217,
-    -419,  -419,  -419,  -419,    52,   195,   -56,   -40,   -37,  -419,
-    -419,   -36,  -419,  -419,    51,   196,  -419,  -419,  -419,  -419,
-    -419,  -419,  -419,  -419,  -419,  -419,  -419,    50,  -112,  -401,
-    -419,  -419,  -419,  -419,  -419,  -419,  -419,   -59,  -419,  -418,
-    -419,  -419,  -419,  -419,  -419,  -419,  -122,  -419,  -419,  -419,
-    -419,  -419,  -419,  -419,  -126,  -419,  -419,  -419,  -119,   157,
-    -419,  -419,  -419,  -419,  -419,  -419,  -419,  -127,  -419,  -419,
-    -419,  -419,  -419,  -419,  -419,  -419,  -419,  -419,  -104,  -419,
-    -419,  -419,   -97,   199,  -419,  -419,  -419,  -419,  -419,  -419,
-    -419,  -419,  -419,  -419,  -419,  -419,  -410,  -419,  -419,  -419,
-    -419,  -419,  -419,  -419,  -419,  -419,  -100,  -419,  -419,  -419,
-     -92,  -419,   185,  -419,   -52,  -419,  -419,  -419,  -419,   -45,
-    -419,  -419,  -419,  -419,  -419,   -47,  -419,  -419,  -419,   -91,
-    -419,  -419,  -419,   -86,  -419,   186,  -419,  -419,  -419,  -419,
-    -419,  -419,  -419,  -419,  -419,  -419,  -117,  -419,  -419,  -419,
-    -113,   219,  -419,  -419,  -419,  -419,  -419,  -419,  -419,  -419,
-    -116,  -419,  -419,  -419,  -115,  -419,   203,   -44,  -419,  -257,
-    -419,  -256,  -419,  -419,  -419,  -419,  -419,  -419,  -419,  -419,
-    -419,  -419,  -419,  -419,  -419,  -419,  -419,  -419,  -419,  -419,
-    -419,  -419,  -419,  -419,  -419,  -419,  -419,    74,  -419,  -419,
-    -419,  -419,  -419,  -419,   -98,  -419,  -419,  -419,  -419,  -419,
-    -419,  -419,  -419,  -419,   -96,  -419,  -419,  -419,  -419,  -419,
-    -419,  -419,  -419,  -419,  -419,  -419,  -419,  -419,   -53,  -419,
-    -419,  -419,  -171,  -419,  -419,  -185,  -419,  -419,  -419,  -419,
-    -419,  -419,  -194,  -419,  -419,  -199,  -419
->>>>>>> dad9ff71
+    -482,  -482,  -482,  -482,  -482,  -482,  -482,  -482,  -482,  -482,
+    -482,  -482,  -482,   -39,  -482,  -482,  -482,  -482,  -482,  -482,
+    -482,  -482,  -482,    34,  -482,  -482,  -482,   -58,  -482,  -482,
+    -482,   226,  -482,  -482,  -482,  -482,    13,   224,   -60,   -42,
+     -41,  -482,  -482,   -40,  -482,  -482,    46,   219,  -482,  -482,
+    -482,  -482,  -482,  -482,  -482,  -482,  -482,  -482,  -482,    47,
+    -127,  -468,  -482,  -482,  -482,  -482,  -482,  -482,  -482,   -63,
+    -482,  -481,  -482,  -482,  -482,  -482,  -482,  -482,  -137,  -482,
+    -482,  -482,  -482,  -482,  -482,  -482,  -142,  -482,  -482,  -482,
+    -139,   179,  -482,  -482,  -482,  -482,  -482,  -482,  -482,  -145,
+    -482,  -482,  -482,  -482,  -482,  -482,  -482,  -482,  -482,  -482,
+    -122,  -482,  -482,  -482,  -113,   231,  -482,  -482,  -482,  -482,
+    -482,  -482,  -482,  -482,  -482,  -482,  -482,  -482,  -470,  -482,
+    -482,  -482,  -482,  -482,  -482,  -482,  -482,  -482,  -114,  -482,
+    -482,  -482,  -109,  -482,   209,  -482,   -52,  -482,  -482,  -482,
+    -482,   -50,  -482,  -482,  -482,  -482,  -482,   -51,  -482,  -482,
+    -482,  -111,  -482,  -482,  -482,  -107,  -482,   207,  -482,  -482,
+    -482,  -482,  -482,  -482,  -482,  -482,  -482,  -482,  -140,  -482,
+    -482,  -482,  -136,   236,  -482,  -482,  -482,  -482,  -482,  -482,
+    -138,  -482,  -482,  -482,  -135,  -482,   225,   -47,  -482,  -294,
+    -482,  -293,  -482,  -482,  -482,  -482,  -482,  -482,  -482,  -482,
+    -482,  -482,  -482,  -482,  -482,  -482,  -482,  -482,  -482,  -482,
+    -482,  -482,  -482,  -482,  -482,  -482,  -482,    60,  -482,  -482,
+    -482,  -482,  -482,  -482,  -120,  -482,  -482,  -482,  -482,  -482,
+    -482,  -482,  -482,  -482,  -123,  -482,  -482,  -482,  -482,  -482,
+    -482,  -482,  -482,    76,   199,  -482,  -482,  -482,  -482,  -482,
+    -482,  -482,  -482,  -482,  -482,  -482,  -482,  -482,  -482,  -482,
+    -482,  -482,  -482,  -482,  -482,  -482,  -482,  -482,  -482,  -482,
+    -482,  -482,  -482,  -482,  -482,  -482,   -77,  -482,  -482,  -482,
+    -194,  -482,  -482,  -209,  -482,  -482,  -482,  -482,  -482,  -482,
+    -220,  -482,  -482,  -226,  -482
   };
 
   const short int
   Dhcp4Parser::yydefgoto_[] =
   {
-<<<<<<< HEAD
       -1,    12,    13,    14,    15,    16,    17,    18,    19,    20,
       21,    22,    23,    32,    33,    34,    57,    72,    73,    35,
-      56,    69,    70,   497,   624,   683,   684,   106,    37,    58,
-      80,    81,    82,   281,    39,    59,   107,   108,   109,   110,
-     111,   112,   113,   114,   115,   288,   131,   132,    41,    60,
-     133,   310,   134,   311,   500,   116,   292,   117,   293,   563,
-     564,   565,   642,   737,   566,   643,   567,   644,   568,   645,
-     209,   345,   570,   571,   572,   573,   118,   301,   591,   592,
-     593,   594,   595,   596,   119,   303,   600,   601,   602,   666,
-      53,    66,   239,   240,   241,   357,   242,   358,   120,   304,
-     609,   610,   611,   612,   613,   614,   615,   616,   121,   298,
-     576,   577,   578,   653,    43,    61,   154,   155,   156,   319,
-     157,   315,   158,   316,   159,   317,   160,   320,   161,   321,
-     162,   325,   163,   324,   164,   165,   122,   299,   580,   581,
-     582,   656,    49,    64,   210,   211,   212,   213,   214,   215,
-     216,   344,   217,   348,   218,   347,   219,   220,   349,   221,
-     123,   300,   584,   585,   586,   659,    51,    65,   228,   229,
-     230,   231,   232,   353,   233,   234,   235,   167,   318,   628,
-     629,   630,   686,    45,    62,   174,   175,   176,   330,   168,
-     326,   632,   633,   634,   689,    47,    63,   188,   189,   190,
-     124,   291,   192,   333,   193,   334,   194,   341,   195,   336,
-     196,   337,   197,   339,   198,   338,   199,   340,   200,   335,
-     170,   327,   636,   692,   125,   302,   598,   314,   417,   418,
-     419,   420,   421,   501,   126,   127,   306,   619,   620,   621,
-     677,   622,   678,   128,   307,    55,    67,   259,   260,   261,
-     262,   362,   263,   363,   264,   265,   365,   266,   267,   268,
-     368,   538,   269,   369,   270,   271,   272,   273,   274,   374,
-     545,   275,   375,    83,   283,    84,   284,    85,   282,   550,
-     551,   552,   638,   752,   753,   754,   762,   763,   764,   765,
-     770,   766,   768,   780,   781,   782,   786,   787,   789
-=======
-      -1,    11,    12,    13,    14,    15,    16,    17,    18,    19,
-      20,    21,    63,    31,    32,    53,   456,    67,    68,    33,
-      52,   436,   561,    64,    65,   102,    35,    54,    75,    76,
-      77,   248,    37,    55,   103,   104,   105,   106,   107,   108,
-     109,   110,   111,   255,   128,   129,    39,    56,   130,   278,
-     131,   279,   439,   112,   259,   113,   260,   488,   489,   208,
-     313,   491,   579,   492,   580,   493,   581,   209,   314,   495,
-     496,   497,   515,   114,   268,   516,   517,   518,   519,   520,
-     115,   270,   524,   525,   526,   601,    51,    62,   239,   240,
-     241,   326,   242,   327,   116,   271,   533,   534,   535,   536,
-     537,   538,   539,   540,   117,   265,   500,   501,   502,   588,
-      41,    57,   151,   152,   153,   287,   154,   283,   155,   284,
-     156,   285,   157,   288,   158,   289,   159,   293,   160,   292,
-     161,   162,   118,   266,   504,   505,   506,   591,    47,    60,
-     210,   211,   212,   213,   214,   215,   216,   217,   317,   218,
-     316,   219,   220,   318,   221,   119,   267,   508,   509,   510,
-     594,    49,    61,   228,   229,   230,   231,   232,   322,   233,
-     234,   235,   164,   286,   565,   566,   567,   625,    43,    58,
-     172,   173,   174,   298,   175,   299,   165,   294,   569,   570,
-     571,   628,    45,    59,   187,   188,   189,   120,   258,   191,
-     302,   192,   303,   193,   310,   194,   305,   195,   306,   196,
-     308,   197,   307,   198,   309,   199,   304,   167,   295,   573,
-     631,   121,   269,   522,   282,   370,   371,   372,   373,   374,
-     440,   122,   272,   548,   549,   550,   551,   612,   552,   553,
-     123,   124,   274,   556,   557,   558,   618,   559,   619,   125,
-     275,    78,   250,    79,   251,    80,   249,   477,   478,   479,
-     575,   688,   689,   690,   698,   699,   700,   701,   706,   702,
-     704,   716,   717,   718,   722,   723,   725
->>>>>>> dad9ff71
+      56,    69,    70,   503,   640,   703,   704,   107,    37,    58,
+      80,    81,    82,   284,    39,    59,   108,   109,   110,   111,
+     112,   113,   114,   115,   116,   291,   133,   134,    41,    60,
+     135,   314,   136,   315,   506,   117,   295,   118,   296,   567,
+     568,   211,   348,   570,   658,   571,   659,   572,   660,   212,
+     349,   574,   575,   576,   594,   119,   304,   595,   596,   597,
+     598,   599,   120,   306,   603,   604,   605,   680,    53,    66,
+     242,   243,   244,   361,   245,   362,   121,   307,   612,   613,
+     614,   615,   616,   617,   618,   619,   122,   301,   579,   580,
+     581,   667,    43,    61,   156,   157,   158,   323,   159,   319,
+     160,   320,   161,   321,   162,   324,   163,   325,   164,   329,
+     165,   328,   166,   167,   123,   302,   583,   584,   585,   670,
+      49,    64,   213,   214,   215,   216,   217,   218,   219,   220,
+     352,   221,   351,   222,   223,   353,   224,   124,   303,   587,
+     588,   589,   673,    51,    65,   231,   232,   233,   234,   235,
+     357,   236,   237,   238,   169,   322,   644,   645,   646,   706,
+      45,    62,   176,   177,   178,   334,   170,   330,   648,   649,
+     650,   709,    47,    63,   190,   191,   192,   125,   294,   194,
+     337,   195,   338,   196,   345,   197,   340,   198,   341,   199,
+     343,   200,   342,   201,   344,   202,   339,   172,   331,   652,
+     712,   126,   305,   601,   318,   422,   423,   424,   425,   426,
+     507,   127,   308,   627,   628,   629,   630,   691,   631,   632,
+     128,   129,   310,   635,   636,   637,   697,   638,   698,   130,
+     311,    55,    67,   262,   263,   264,   265,   366,   266,   367,
+     267,   268,   369,   269,   270,   271,   372,   544,   272,   373,
+     273,   274,   275,   276,   277,   378,   551,   278,   379,    83,
+     286,    84,   287,    85,   285,   556,   557,   558,   654,   771,
+     772,   773,   781,   782,   783,   784,   789,   785,   787,   799,
+     800,   801,   805,   806,   808
   };
 
   const unsigned short int
   Dhcp4Parser::yytable_[] =
   {
-<<<<<<< HEAD
-      79,   150,   225,   149,   172,   186,   208,   224,   238,   258,
-     166,   173,   187,   226,   169,   227,   191,    68,   415,   151,
-     152,   153,   416,   597,    25,   135,    26,    74,    27,   286,
-      98,   135,    24,   308,   287,    88,    89,   536,   309,   554,
-     171,    89,   177,   178,   555,   556,   557,   558,   559,   560,
-     561,   236,   237,    92,    93,    94,   129,   130,   136,   137,
-     138,   202,    98,   662,    36,   312,   663,    98,   202,   664,
-     313,   139,   665,   140,   141,   142,   143,   144,   145,    38,
-     328,    40,   146,   147,   201,   329,   410,   331,   146,   148,
-     359,    86,   332,   202,   376,   360,    87,    88,    89,   377,
-     755,    90,    91,   756,   783,    78,   202,   784,   203,   204,
-      42,   205,   206,   207,    78,    92,    93,    94,    95,    96,
-     236,   237,    44,    97,    98,   537,    75,   202,   222,   203,
-     204,   223,    76,    77,    89,   177,   178,    46,   308,   498,
-     499,    99,   100,   637,    78,    78,    78,    28,    29,    30,
-      31,    78,   639,   101,   617,   618,   102,   640,    48,   757,
-      98,   758,   759,   103,   104,    50,    52,   105,   540,   541,
-     542,   543,   312,    54,   650,   650,    78,   641,   179,   651,
-     652,    71,   180,   181,   182,   183,   184,   675,   185,    78,
-     679,   276,   676,   278,   544,   680,   712,   603,   604,   605,
-     606,   607,   608,   277,   376,   279,   280,   415,    78,   681,
-      78,   416,   243,   244,   245,   246,   247,   248,   249,   250,
-     251,   252,   253,   254,   255,   256,   257,   328,    79,   359,
-     331,   771,   741,   285,   744,   748,   772,   790,   378,   379,
-     289,   290,   791,   294,    78,   587,   588,   589,   590,   295,
-     296,   412,    78,   297,   305,   322,   411,   733,   734,   735,
-     736,   323,   342,   413,   343,   380,   346,   414,   150,   350,
-     149,   351,   352,   172,   354,   355,   356,   166,   361,   364,
-     173,   169,   366,   367,   370,   186,   151,   152,   153,   371,
-     372,   373,   187,   225,   208,   381,   191,   382,   224,   383,
-     384,   386,   389,   390,   226,   387,   227,     1,     2,     3,
-       4,     5,     6,     7,     8,     9,    10,    11,   258,   388,
-     391,   392,   393,   394,   395,   396,   397,   398,   399,   400,
-     401,   402,   404,   403,   405,   407,   408,   422,   423,   424,
-     425,   426,   427,   428,   481,   482,   429,   430,   431,   432,
-     433,   434,   436,   438,   439,   440,   441,   442,   443,   444,
-     445,   446,   448,   449,   450,   451,   452,   453,   456,   454,
-     459,   457,   460,   462,   463,   464,   465,   466,   469,   470,
-     475,   467,   468,   476,   478,   479,   471,   472,   480,   473,
-     474,   483,   484,   485,   486,   487,   488,   489,   490,   491,
-     492,   701,   700,   493,   494,   495,   496,   502,   503,   504,
-     505,   506,   507,   513,   625,   539,   508,   509,   510,   514,
-     511,   532,   569,   569,   575,   579,   583,   562,   562,   512,
-     515,   516,   517,   519,   520,   521,   522,   258,   523,   547,
-     412,   524,   525,   526,   599,   411,   527,   528,   529,   627,
-     631,   646,   413,   647,   635,   648,   414,   530,   649,   654,
-     655,   657,   658,   661,   660,   668,   688,   667,   531,   533,
-     534,   535,   669,   670,   671,   549,   672,   673,   674,   693,
-     691,   687,   690,   694,   696,   697,   698,   699,   546,   722,
-     723,   726,   742,   725,   731,   682,   732,   685,   769,   518,
-     743,   749,   751,   702,   773,   775,   703,   777,   792,   385,
-     779,   553,   715,   548,   716,   785,   406,   717,   718,   409,
-     704,   574,   711,   714,   713,   721,   461,   706,   705,   719,
-     435,   720,   738,   455,   739,   708,   707,   740,   458,   745,
-     710,   746,   747,   750,   709,   774,   437,   728,   778,   794,
-     727,   729,   730,   447,   626,   724,   477,   695,   767,   623,
-     776,   788,   793,     0,     0,     0,     0,     0,     0,     0,
-=======
-      74,   147,   225,   146,   170,   185,   207,   224,   238,   226,
-     163,   171,   186,   166,   547,   190,   227,   148,    30,   521,
-     149,   150,   490,   490,   132,   368,   369,    22,    23,    69,
-      24,   546,    25,    93,    83,    84,   126,   127,    84,   176,
-     177,   132,    34,   168,   169,   253,   276,    87,    88,    89,
-     254,   277,   133,   134,   135,   243,    93,   280,   201,    93,
-     201,   296,   281,   236,   237,   136,   297,    36,   137,   138,
-     139,   140,   141,   142,    38,   300,    81,   143,   144,   363,
-     301,    82,    83,    84,   145,    40,    85,    86,   201,   222,
-     202,   203,   223,    42,   143,    87,    88,    89,    90,    91,
-      73,    73,    44,    92,    93,   328,   236,   237,    70,   693,
-     329,   694,   695,    46,    71,    72,   276,    84,   176,   177,
-      66,   574,    94,    95,    73,    73,    73,    73,   437,   438,
-      26,    27,    28,    29,    96,   200,   576,    97,    93,   484,
-     280,   577,   585,   585,    98,   578,   610,   586,   587,    99,
-     100,   611,    48,   101,   616,    73,    50,   178,   244,   617,
-     246,   179,   180,   181,   182,   183,   620,   184,   554,   555,
-     245,   621,    73,   200,   481,   482,   483,   484,   485,   486,
-     597,   247,   247,   598,   490,   368,   369,   622,   200,   649,
-     201,   296,   541,   542,   543,   544,   677,   328,   547,    74,
-     599,   311,   680,   600,   300,   201,    73,   202,   203,   684,
-     204,   205,   206,   707,   691,   546,   726,   692,   708,    73,
-     252,   727,   256,   365,   511,   512,   513,   514,   364,   527,
-     528,   529,   530,   531,   532,   366,   719,   312,   367,   720,
-     147,   257,   146,   261,   262,   263,   170,   264,   273,   163,
-     330,   331,   166,   171,   290,   291,   148,    73,   185,   149,
-     150,   315,   319,   320,   321,   186,   225,   207,   190,   323,
-     324,   224,    73,   226,   325,   332,   333,   334,   335,   336,
-     227,     1,     2,     3,     4,     5,     6,     7,     8,     9,
-      10,   338,   339,   340,   341,   342,   343,   344,   345,   346,
-     347,   348,   349,   350,   351,   352,   353,   354,   355,   357,
-     356,   358,   360,   361,   375,   376,   377,   378,   379,   380,
-     381,   384,   382,   385,   386,   383,   387,   389,   390,   392,
-     393,   394,   395,   396,   397,   398,   399,   400,   402,   403,
-     404,   419,   420,   405,   406,   407,   408,   410,   411,   413,
-     414,   416,   422,   443,   444,   417,   418,   421,   423,   424,
-     425,   426,   427,   428,   494,   494,   429,   430,   435,   487,
-     487,   431,   432,   433,   434,   442,   441,   445,   545,   446,
-     452,   562,   582,   365,   447,   448,   449,   450,   364,   451,
-     453,   454,    24,   457,   499,   366,   458,   503,   367,   507,
-     460,   461,   462,   463,   523,   564,   568,   583,   584,   590,
-     593,   589,   455,   464,   592,   595,   596,   602,   603,   627,
-     473,   604,   474,   605,   606,   465,   607,   572,   466,   608,
-     609,   613,   614,   615,   560,   630,   626,   629,   633,   635,
-     636,   632,   637,   467,   468,   469,   659,   664,   665,   470,
-     476,   471,   667,   672,   687,   673,   678,   705,   459,   679,
-     472,   624,   685,   709,   711,   715,   713,   728,   623,   475,
-     337,   359,   480,   641,   498,   648,   362,   651,   639,   638,
-     674,   640,   650,   658,   652,   415,   643,   653,   654,   655,
-     656,   642,   657,   645,   660,   388,   661,   662,   675,   644,
-     676,   681,   682,   683,   721,   647,   409,   686,   646,   710,
-     669,   412,   668,   670,   671,   401,   563,   714,   663,   391,
-     703,   730,   712,   634,   666,   724,   494,   729,     0,     0,
-       0,   487,   147,     0,   146,   225,     0,   207,     0,     0,
-     224,   163,   226,     0,   166,     0,     0,   238,   148,   227,
-       0,   149,   150,     0,     0,     0,     0,     0,     0,     0,
-       0,     0,   545,     0,     0,     0,     0,     0,     0,     0,
-       0,   170,     0,     0,   185,     0,     0,     0,   171,     0,
-       0,   186,     0,     0,   190,     0,     0,     0,     0,     0,
->>>>>>> dad9ff71
+      79,   152,   228,   151,   174,   188,   210,   227,   241,   261,
+     168,   175,   189,   229,   171,   230,   193,    68,   626,   153,
+     154,   155,   569,   569,   420,   421,   600,   137,    25,    74,
+      26,   625,    27,   137,   239,   240,    24,    88,    89,   546,
+     547,   548,   549,    71,    98,    89,   179,   180,   542,   279,
+      92,    93,    94,   289,   173,   138,   139,   140,   290,    98,
+      89,   179,   180,   203,   312,   550,    98,   563,   141,   313,
+     142,   143,   144,   145,   146,   147,   131,   132,   316,   148,
+     149,    98,   204,   317,   181,   148,   150,    36,   182,   183,
+     184,   185,   186,    78,   187,   204,   225,   205,   206,   226,
+     415,   332,   335,   363,    86,   280,   333,   336,   364,    87,
+      88,    89,   380,   312,    90,    91,   282,   381,   653,   620,
+     621,   622,   623,    92,    93,    94,    95,    96,    75,   204,
+      38,    97,    98,    78,    76,    77,   543,   239,   240,   203,
+     560,   561,   562,   563,   564,   565,    40,    78,    78,    99,
+     100,    28,    29,    30,    31,    78,   204,   655,   316,   504,
+     505,   101,   656,   657,   102,   203,    42,   664,    78,   664,
+      78,   103,   665,   689,   666,    44,   104,   105,   690,    46,
+     106,   695,   204,    78,   205,   206,   696,   207,   208,   209,
+     606,   607,   608,   609,   610,   611,   569,   633,   634,   699,
+     776,   380,   777,   778,   700,   332,   701,   363,   730,   281,
+     759,   283,   762,   335,   626,   420,   421,    78,   767,   790,
+     809,    78,    48,   676,   791,   810,   677,   625,    50,    52,
+      54,    79,   590,   591,   592,   593,   678,   774,   346,   679,
+     775,   382,   383,   802,    78,   288,   803,   292,   293,   297,
+     298,   299,   300,   309,   326,   417,   327,   347,   384,   350,
+     416,   354,   356,   360,   355,   358,   359,   418,   365,   368,
+      78,   419,   152,   370,   151,   371,   374,   174,   375,   376,
+     377,   168,   385,   386,   175,   171,   387,   388,   390,   188,
+     153,   154,   155,   391,   392,   393,   189,   228,   210,   394,
+     193,   395,   227,   396,   397,   398,   399,   400,   229,   401,
+     230,     1,     2,     3,     4,     5,     6,     7,     8,     9,
+      10,    11,   261,   246,   247,   248,   249,   250,   251,   252,
+     253,   254,   255,   256,   257,   258,   259,   260,   402,   403,
+     404,   405,   406,   407,   409,   410,   412,   408,   486,   487,
+     413,   427,   428,   429,   430,   431,   432,   433,   434,   435,
+     436,   437,   438,    78,   439,   441,   443,   444,   445,   446,
+     447,   448,   449,   450,   451,   453,   454,   456,   457,   458,
+     455,   461,   464,   465,   459,   468,   469,   471,   474,   475,
+     480,   481,   483,   462,   467,   470,   472,   473,   484,   485,
+     488,   476,   490,   491,   477,   492,   493,   494,   478,   489,
+     495,   479,   496,   497,   508,   510,   498,   499,   500,   501,
+     502,   509,   511,   520,   512,   513,   538,   573,   573,   514,
+     515,   519,   566,   566,   516,   517,   518,   521,   522,   523,
+     525,   624,   526,   261,   553,   527,   417,   528,   529,   530,
+     531,   416,   532,   533,   534,   535,   536,   537,   418,   539,
+     540,   541,   419,   545,   555,   578,   582,   586,   602,   641,
+     643,   552,   661,   647,   662,   663,   669,   672,   668,   524,
+     651,   671,   674,   675,   681,   682,   719,   683,   684,   685,
+     686,   687,   688,   692,   693,   694,   708,   554,   707,   711,
+     710,   714,   716,   713,   702,   717,   718,   740,   705,   745,
+     746,   749,   760,   748,   754,   389,   755,   761,   720,   796,
+     768,   721,   770,   733,   788,   792,   734,   735,   736,   794,
+     798,   811,   737,   738,   559,   414,   411,   722,   577,   729,
+     732,   731,   466,   741,   739,   804,   742,   724,   743,   756,
+     757,   758,   763,   764,   723,   765,   766,   769,   726,   793,
+     797,   725,   813,   440,   728,   460,   727,   463,   751,   642,
+     750,   442,   452,   753,   752,   744,   747,   639,   715,   482,
+     786,   795,   807,   812,     0,     0,     0,     0,     0,     0,
        0,     0,     0,     0,     0,     0,     0,     0,     0,     0,
-       0,     0,     0,     0,     0,     0,     0,   569,     0,     0,
-       0,     0,   562,   150,     0,   149,   225,     0,   208,     0,
-       0,   224,   166,     0,     0,     0,   169,   226,   238,   227,
-       0,   151,   152,   153,     0,     0,     0,     0,     0,     0,
-       0,     0,     0,     0,     0,     0,     0,     0,   172,     0,
-       0,   186,     0,     0,     0,   173,     0,     0,   187,     0,
-       0,     0,   191,     0,     0,     0,     0,     0,     0,     0,
+       0,   573,     0,     0,     0,     0,   566,   152,     0,   151,
+     228,     0,   210,     0,     0,   227,   168,     0,     0,     0,
+     171,   229,   241,   230,     0,   153,   154,   155,     0,     0,
+       0,     0,     0,     0,     0,     0,     0,   624,     0,     0,
+       0,     0,     0,     0,     0,     0,     0,     0,   174,     0,
+       0,   188,     0,     0,     0,   175,     0,     0,   189,     0,
+       0,     0,   193,     0,     0,     0,     0,     0,     0,     0,
        0,     0,     0,     0,     0,     0,     0,     0,     0,     0,
        0,     0,     0,     0,     0,     0,     0,     0,     0,     0,
        0,     0,     0,     0,     0,     0,     0,     0,     0,     0,
-<<<<<<< HEAD
        0,     0,     0,     0,     0,     0,     0,     0,     0,     0,
-       0,   761,     0,     0,     0,     0,   760,     0,     0,     0,
-       0,     0,     0,     0,     0,     0,     0,     0,   761,     0,
-       0,     0,     0,   760
-=======
-       0,   697,     0,     0,     0,     0,   696,     0,     0,     0,
-       0,     0,     0,     0,     0,     0,     0,     0,   697,     0,
-       0,     0,     0,   696
->>>>>>> dad9ff71
+     780,     0,     0,     0,     0,   779,     0,     0,     0,     0,
+       0,     0,     0,     0,     0,     0,     0,   780,     0,     0,
+       0,     0,   779
   };
 
   const short int
   Dhcp4Parser::yycheck_[] =
   {
-<<<<<<< HEAD
       58,    61,    65,    61,    62,    63,    64,    65,    66,    67,
-      61,    62,    63,    65,    61,    65,    63,    56,   314,    61,
-      61,    61,   314,   491,     5,     7,     7,    10,     9,     3,
-      44,     7,     0,     3,     8,    17,    18,    15,     8,    23,
-      54,    18,    19,    20,    28,    29,    30,    31,    32,    33,
-      34,    74,    75,    35,    36,    37,    12,    13,    40,    41,
-      42,    45,    44,     3,     7,     3,     6,    44,    45,     3,
-       8,    53,     6,    55,    56,    57,    58,    59,    60,     7,
-       3,     7,    64,    65,    23,     8,    63,     3,    64,    71,
-       3,    11,     8,    45,     3,     8,    16,    17,    18,     8,
-       3,    21,    22,     6,     3,   128,    45,     6,    47,    48,
-       7,    50,    51,    52,   128,    35,    36,    37,    38,    39,
-      74,    75,     7,    43,    44,   103,   109,    45,    46,    47,
-      48,    49,   115,   116,    18,    19,    20,     7,     3,    14,
-      15,    61,    62,     8,   128,   128,   128,   128,   129,   130,
-     131,   128,     3,    73,    85,    86,    76,     8,     7,   111,
-      44,   113,   114,    83,    84,     7,     7,    87,   105,   106,
-     107,   108,     3,     7,     3,     3,   128,     8,    62,     8,
-       8,   128,    66,    67,    68,    69,    70,     3,    72,   128,
-       3,     6,     8,     4,   131,     8,   664,    77,    78,    79,
-      80,    81,    82,     3,     3,     8,     3,   503,   128,     8,
-     128,   503,    88,    89,    90,    91,    92,    93,    94,    95,
-      96,    97,    98,    99,   100,   101,   102,     3,   286,     3,
-       3,     3,     8,     4,     8,     8,     8,     3,   277,   278,
-       4,     4,     8,     4,   128,    66,    67,    68,    69,     4,
-       4,   314,   128,     4,     4,     4,   314,    24,    25,    26,
-      27,     4,     8,   314,     3,   128,     4,   314,   328,     4,
-     328,     8,     3,   331,     4,     8,     3,   328,     4,     4,
-     331,   328,     4,     4,     4,   343,   328,   328,   328,     4,
-       4,     4,   343,   356,   352,     4,   343,     4,   356,     4,
-       4,     4,     4,     4,   356,   131,   356,   117,   118,   119,
-     120,   121,   122,   123,   124,   125,   126,   127,   376,   131,
-       4,   129,   129,   129,   129,     4,     4,     4,     4,     4,
-       4,     4,     4,   129,     4,     4,     4,     4,     4,     4,
-       4,     4,     4,     4,   383,   384,   129,   131,     4,     4,
+      61,    62,    63,    65,    61,    65,    63,    56,   499,    61,
+      61,    61,   490,   491,   318,   318,   496,     7,     5,    10,
+       7,   499,     9,     7,    69,    70,     0,    17,    18,   105,
+     106,   107,   108,   128,    39,    18,    19,    20,    15,     6,
+      30,    31,    32,     3,    49,    35,    36,    37,     8,    39,
+      18,    19,    20,    23,     3,   131,    39,    27,    48,     8,
+      50,    51,    52,    53,    54,    55,    12,    13,     3,    59,
+      60,    39,    40,     8,    57,    59,    66,     7,    61,    62,
+      63,    64,    65,   128,    67,    40,    41,    42,    43,    44,
+      58,     3,     3,     3,    11,     3,     8,     8,     8,    16,
+      17,    18,     3,     3,    21,    22,     8,     8,     8,    79,
+      80,    81,    82,    30,    31,    32,    33,    34,   109,    40,
+       7,    38,    39,   128,   115,   116,   103,    69,    70,    23,
+      24,    25,    26,    27,    28,    29,     7,   128,   128,    56,
+      57,   128,   129,   130,   131,   128,    40,     3,     3,    14,
+      15,    68,     8,     8,    71,    23,     7,     3,   128,     3,
+     128,    78,     8,     3,     8,     7,    83,    84,     8,     7,
+      87,     3,    40,   128,    42,    43,     8,    45,    46,    47,
+      72,    73,    74,    75,    76,    77,   664,    85,    86,     3,
+     111,     3,   113,   114,     8,     3,     8,     3,   678,     4,
+       8,     3,     8,     3,   695,   509,   509,   128,     8,     3,
+       3,   128,     7,     3,     8,     8,     6,   695,     7,     7,
+       7,   289,    61,    62,    63,    64,     3,     3,     8,     6,
+       6,   280,   281,     3,   128,     4,     6,     4,     4,     4,
+       4,     4,     4,     4,     4,   318,     4,     3,   128,     4,
+     318,     4,     3,     3,     8,     4,     8,   318,     4,     4,
+     128,   318,   332,     4,   332,     4,     4,   335,     4,     4,
+       4,   332,     4,     4,   335,   332,     4,     4,     4,   347,
+     332,   332,   332,   131,   131,     4,   347,   360,   356,     4,
+     347,     4,   360,   129,   129,   129,   129,     4,   360,     4,
+     360,   117,   118,   119,   120,   121,   122,   123,   124,   125,
+     126,   127,   380,    88,    89,    90,    91,    92,    93,    94,
+      95,    96,    97,    98,    99,   100,   101,   102,     4,     4,
+       4,     4,     4,     4,     4,     4,     4,   129,   387,   388,
+       4,     4,     4,     4,     4,     4,     4,     4,   129,   131,
+       4,     4,     4,   128,     4,     4,     4,     4,     4,     4,
        4,     4,     4,     4,     4,     4,     4,     4,     4,     4,
-       4,     4,     4,     4,   129,     4,     4,     4,     4,   131,
-       4,   131,     4,   131,     4,     4,   129,     4,     4,     4,
-       4,   129,   129,     4,     4,     7,   131,   131,     7,   131,
-     131,     7,   128,     7,     7,     5,     5,     5,     5,     5,
-       5,   129,   131,     7,     7,     7,     5,     8,     3,   128,
-     128,   128,     5,     5,     4,   104,   128,   128,   128,     7,
-     128,   460,   485,   486,     7,     7,     7,   485,   486,   128,
-     128,   128,   128,   128,   128,   128,   128,   495,   128,   478,
-     503,   128,   128,   128,     7,   503,   128,   128,   128,     7,
-       7,     4,   503,     4,    72,     4,   503,   128,     4,     6,
-       3,     6,     3,     3,     6,     3,     3,     6,   128,   128,
-     128,   128,     4,     4,     4,   110,     4,     4,     4,     8,
-       3,     6,     6,     4,     4,     4,     4,     4,   128,     4,
-       4,     3,     8,     6,     4,   128,     5,   128,     4,   440,
-       8,     8,     7,   131,     4,     4,   129,     5,     4,   286,
-       7,   483,   129,   479,   129,   112,   308,   129,   129,   312,
-     650,   486,   662,   668,   666,   675,   359,   655,   653,   129,
-     328,   129,   128,   352,   128,   658,   656,   128,   356,   128,
-     661,   128,   128,   128,   659,   129,   331,   688,   128,   128,
-     686,   689,   691,   343,   503,   679,   376,   639,   755,   495,
-     771,   783,   790,    -1,    -1,    -1,    -1,    -1,    -1,    -1,
+     129,     4,     4,     4,   131,     4,     4,     4,     4,     4,
+       4,     4,     4,   131,   131,   129,   129,   129,     7,     7,
+       7,   131,     7,     7,   131,     5,     5,     5,   131,   128,
+       5,   131,     5,     5,     8,   128,     7,     7,     7,     7,
+       5,     3,   128,     7,   128,     5,   465,   490,   491,   128,
+     128,     5,   490,   491,   128,   128,   128,   128,   128,   128,
+     128,   499,   128,   501,   483,   128,   509,   128,   128,   128,
+     128,   509,   128,   128,   128,   128,   128,   128,   509,   128,
+     128,   128,   509,   104,   110,     7,     7,     7,     7,     4,
+       7,   128,     4,     7,     4,     4,     3,     3,     6,   445,
+      67,     6,     6,     3,     6,     3,   131,     4,     4,     4,
+       4,     4,     4,     4,     4,     4,     3,   484,     6,     3,
+       6,     4,     4,     8,   128,     4,     4,     4,   128,     4,
+       4,     3,     8,     6,     4,   289,     5,     8,   129,     5,
+       8,   131,     7,   129,     4,     4,   129,   129,   129,     4,
+       7,     4,   129,   129,   488,   316,   312,   664,   491,   676,
+     682,   680,   363,   129,   689,   112,   129,   669,   129,   128,
+     128,   128,   128,   128,   667,   128,   128,   128,   672,   129,
+     128,   670,   128,   332,   675,   356,   673,   360,   708,   509,
+     706,   335,   347,   711,   709,   695,   699,   501,   655,   380,
+     774,   790,   802,   809,    -1,    -1,    -1,    -1,    -1,    -1,
       -1,    -1,    -1,    -1,    -1,    -1,    -1,    -1,    -1,    -1,
-      -1,    -1,    -1,    -1,    -1,    -1,    -1,   650,    -1,    -1,
-      -1,    -1,   650,   653,    -1,   653,   659,    -1,   656,    -1,
-      -1,   659,   653,    -1,    -1,    -1,   653,   659,   666,   659,
-      -1,   653,   653,   653,    -1,    -1,    -1,    -1,    -1,    -1,
-      -1,    -1,    -1,    -1,    -1,    -1,    -1,    -1,   686,    -1,
-      -1,   689,    -1,    -1,    -1,   686,    -1,    -1,   689,    -1,
-      -1,    -1,   689,    -1,    -1,    -1,    -1,    -1,    -1,    -1,
-=======
-      54,    57,    61,    57,    58,    59,    60,    61,    62,    61,
-      57,    58,    59,    57,   432,    59,    61,    57,    12,   429,
-      57,    57,   423,   424,     7,   282,   282,     0,     5,    10,
-       7,   432,     9,    39,    17,    18,    12,    13,    18,    19,
-      20,     7,     7,    49,    50,     3,     3,    30,    31,    32,
-       8,     8,    35,    36,    37,     6,    39,     3,    40,    39,
-      40,     3,     8,    70,    71,    48,     8,     7,    51,    52,
-      53,    54,    55,    56,     7,     3,    11,    60,    61,    59,
-       8,    16,    17,    18,    67,     7,    21,    22,    40,    41,
-      42,    43,    44,     7,    60,    30,    31,    32,    33,    34,
-     107,   107,     7,    38,    39,     3,    70,    71,    89,    91,
-       8,    93,    94,     7,    95,    96,     3,    18,    19,    20,
-     107,     8,    57,    58,   107,   107,   107,   107,    14,    15,
-     107,   108,   109,   110,    69,    23,     3,    72,    39,    27,
-       3,     8,     3,     3,    79,     8,     3,     8,     8,    84,
-      85,     8,     7,    88,     3,   107,     7,    58,     3,     8,
-       8,    62,    63,    64,    65,    66,     3,    68,    86,    87,
-       4,     8,   107,    23,    24,    25,    26,    27,    28,    29,
-       3,     3,     3,     6,   585,   442,   442,     8,    23,   599,
-      40,     3,    80,    81,    82,    83,     8,     3,   616,   253,
-       3,     8,     8,     6,     3,    40,   107,    42,    43,     8,
-      45,    46,    47,     3,     3,   616,     3,     6,     8,   107,
-       4,     8,     4,   282,    62,    63,    64,    65,   282,    73,
-      74,    75,    76,    77,    78,   282,     3,     3,   282,     6,
-     296,     4,   296,     4,     4,     4,   300,     4,     4,   296,
-     244,   245,   296,   300,     4,     4,   296,   107,   312,   296,
-     296,     4,     4,     8,     3,   312,   325,   321,   312,     4,
-       8,   325,   107,   325,     3,   107,     4,     4,     4,     4,
-     325,    97,    98,    99,   100,   101,   102,   103,   104,   105,
-     106,     4,   110,   110,     4,     4,     4,   108,   108,   108,
-     108,     4,     4,     4,     4,     4,     4,     4,     4,     4,
-     108,     4,     4,     4,     4,     4,     4,     4,     4,     4,
-       4,     4,   108,     4,     4,   110,     4,     4,     4,     4,
-       4,     4,     4,     4,     4,     4,     4,     4,     4,     4,
-     108,   335,   336,     4,     4,     4,   110,     4,   110,     4,
-       4,     4,   107,   107,   107,     7,     7,     7,     7,     7,
-       5,     5,     5,     5,   423,   424,     5,     5,     5,   423,
-     424,     7,     7,     7,     7,     3,     8,   107,   432,     5,
-       5,     4,     4,   442,   107,   107,   107,   107,   442,   107,
-       7,   107,     7,   107,     7,   442,   107,     7,   442,     7,
-     107,   107,   107,   107,     7,     7,     7,     4,     4,     3,
-       3,     6,   390,   107,     6,     6,     3,     6,     3,     3,
-     414,     4,   416,     4,     4,   107,     4,    68,   107,     4,
-       4,     4,     4,     4,   434,     3,     6,     6,     4,     4,
-       4,     8,     4,   107,   107,   107,     4,     4,     4,   107,
-      90,   107,     6,     4,     7,     5,     8,     4,   394,     8,
-     107,   107,     8,     4,     4,     7,     5,     4,   561,   417,
-     253,   276,   421,   585,   424,   597,   280,   603,   108,   110,
-     107,   110,   601,   610,   108,   328,   590,   108,   108,   108,
-     108,   588,   108,   593,   108,   296,   108,   108,   107,   591,
-     107,   107,   107,   107,    92,   596,   321,   107,   594,   108,
-     627,   325,   625,   628,   630,   312,   442,   107,   616,   300,
-     691,   107,   707,   576,   620,   719,   585,   726,    -1,    -1,
-      -1,   585,   588,    -1,   588,   594,    -1,   591,    -1,    -1,
-     594,   588,   594,    -1,   588,    -1,    -1,   601,   588,   594,
-      -1,   588,   588,    -1,    -1,    -1,    -1,    -1,    -1,    -1,
-      -1,    -1,   616,    -1,    -1,    -1,    -1,    -1,    -1,    -1,
-      -1,   625,    -1,    -1,   628,    -1,    -1,    -1,   625,    -1,
-      -1,   628,    -1,    -1,   628,    -1,    -1,    -1,    -1,    -1,
->>>>>>> dad9ff71
+      -1,   664,    -1,    -1,    -1,    -1,   664,   667,    -1,   667,
+     673,    -1,   670,    -1,    -1,   673,   667,    -1,    -1,    -1,
+     667,   673,   680,   673,    -1,   667,   667,   667,    -1,    -1,
+      -1,    -1,    -1,    -1,    -1,    -1,    -1,   695,    -1,    -1,
+      -1,    -1,    -1,    -1,    -1,    -1,    -1,    -1,   706,    -1,
+      -1,   709,    -1,    -1,    -1,   706,    -1,    -1,   709,    -1,
+      -1,    -1,   709,    -1,    -1,    -1,    -1,    -1,    -1,    -1,
       -1,    -1,    -1,    -1,    -1,    -1,    -1,    -1,    -1,    -1,
       -1,    -1,    -1,    -1,    -1,    -1,    -1,    -1,    -1,    -1,
       -1,    -1,    -1,    -1,    -1,    -1,    -1,    -1,    -1,    -1,
       -1,    -1,    -1,    -1,    -1,    -1,    -1,    -1,    -1,    -1,
-<<<<<<< HEAD
-      -1,   754,    -1,    -1,    -1,    -1,   754,    -1,    -1,    -1,
-      -1,    -1,    -1,    -1,    -1,    -1,    -1,    -1,   771,    -1,
-      -1,    -1,    -1,   771
-=======
-      -1,   690,    -1,    -1,    -1,    -1,   690,    -1,    -1,    -1,
-      -1,    -1,    -1,    -1,    -1,    -1,    -1,    -1,   707,    -1,
-      -1,    -1,    -1,   707
->>>>>>> dad9ff71
+     773,    -1,    -1,    -1,    -1,   773,    -1,    -1,    -1,    -1,
+      -1,    -1,    -1,    -1,    -1,    -1,    -1,   790,    -1,    -1,
+      -1,    -1,   790
   };
 
   const unsigned short int
   Dhcp4Parser::yystos_[] =
   {
-<<<<<<< HEAD
        0,   117,   118,   119,   120,   121,   122,   123,   124,   125,
      126,   127,   133,   134,   135,   136,   137,   138,   139,   140,
      141,   142,   143,   144,     0,     5,     7,     9,   128,   129,
      130,   131,   145,   146,   147,   151,     7,   160,     7,   166,
-       7,   180,     7,   246,     7,   315,     7,   327,     7,   274,
-       7,   298,     7,   222,     7,   377,   152,   148,   161,   167,
-     181,   247,   316,   328,   275,   299,   223,   378,   145,   153,
+       7,   180,     7,   244,     7,   312,     7,   324,     7,   272,
+       7,   295,     7,   220,     7,   383,   152,   148,   161,   167,
+     181,   245,   313,   325,   273,   296,   221,   384,   145,   153,
      154,   128,   149,   150,    10,   109,   115,   116,   128,   159,
-     162,   163,   164,   405,   407,   409,    11,    16,    17,    18,
-      21,    22,    35,    36,    37,    38,    39,    43,    44,    61,
-      62,    73,    76,    83,    84,    87,   159,   168,   169,   170,
-     171,   172,   173,   174,   175,   176,   187,   189,   208,   216,
-     230,   240,   268,   292,   332,   356,   366,   367,   375,    12,
-      13,   178,   179,   182,   184,     7,    40,    41,    42,    53,
-      55,    56,    57,    58,    59,    60,    64,    65,    71,   159,
-     170,   171,   172,   175,   248,   249,   250,   252,   254,   256,
-     258,   260,   262,   264,   266,   267,   292,   309,   321,   332,
-     352,    54,   159,   292,   317,   318,   319,    19,    20,    62,
-      66,    67,    68,    69,    70,    72,   159,   292,   329,   330,
-     331,   332,   334,   336,   338,   340,   342,   344,   346,   348,
-     350,    23,    45,    47,    48,    50,    51,    52,   159,   202,
-     276,   277,   278,   279,   280,   281,   282,   284,   286,   288,
-     289,   291,    46,    49,   159,   202,   280,   286,   300,   301,
-     302,   303,   304,   306,   307,   308,    74,    75,   159,   224,
-     225,   226,   228,    88,    89,    90,    91,    92,    93,    94,
-      95,    96,    97,    98,    99,   100,   101,   102,   159,   379,
-     380,   381,   382,   384,   386,   387,   389,   390,   391,   394,
-     396,   397,   398,   399,   400,   403,     6,     3,     4,     8,
-       3,   165,   410,   406,   408,     4,     3,     8,   177,     4,
-       4,   333,   188,   190,     4,     4,     4,     4,   241,   269,
-     293,   209,   357,   217,   231,     4,   368,   376,     3,     8,
-     183,   185,     3,     8,   359,   253,   255,   257,   310,   251,
-     259,   261,     4,     4,   265,   263,   322,   353,     3,     8,
-     320,     3,     8,   335,   337,   351,   341,   343,   347,   345,
-     349,   339,     8,     3,   283,   203,     4,   287,   285,   290,
-       4,     8,     3,   305,     4,     8,     3,   227,   229,     3,
-       8,     4,   383,   385,     4,   388,     4,     4,   392,   395,
-       4,     4,     4,     4,   401,   404,     3,     8,   145,   145,
-     128,     4,     4,     4,     4,   163,     4,   131,   131,     4,
-       4,     4,   129,   129,   129,   129,     4,     4,     4,     4,
-       4,     4,     4,   129,     4,     4,   169,     4,     4,   179,
-      63,   159,   202,   292,   332,   334,   336,   360,   361,   362,
-     363,   364,     4,     4,     4,     4,     4,     4,     4,   129,
-     131,     4,     4,     4,     4,   249,     4,   318,     4,     4,
-       4,     4,     4,     4,     4,     4,     4,   331,     4,     4,
-     129,     4,     4,     4,   131,   278,     4,   131,   302,     4,
-       4,   225,   131,     4,     4,   129,     4,   129,   129,     4,
-       4,   131,   131,   131,   131,     4,     4,   380,     4,     7,
-       7,   145,   145,     7,   128,     7,     7,     5,     5,     5,
-       5,     5,     5,     7,     7,     7,     5,   155,    14,    15,
-     186,   365,     8,     3,   128,   128,   128,     5,   128,   128,
-     128,   128,   128,     5,     7,   128,   128,   128,   155,   128,
-     128,   128,   128,   128,   128,   128,   128,   128,   128,   128,
-     128,   128,   145,   128,   128,   128,    15,   103,   393,   104,
-     105,   106,   107,   108,   131,   402,   128,   145,   168,   110,
-     411,   412,   413,   178,    23,    28,    29,    30,    31,    32,
-      33,    34,   159,   191,   192,   193,   196,   198,   200,   202,
-     204,   205,   206,   207,   191,     7,   242,   243,   244,     7,
-     270,   271,   272,     7,   294,   295,   296,    66,    67,    68,
-      69,   210,   211,   212,   213,   214,   215,   262,   358,     7,
-     218,   219,   220,    77,    78,    79,    80,    81,    82,   232,
-     233,   234,   235,   236,   237,   238,   239,    85,    86,   369,
-     370,   371,   373,   379,   156,     4,   362,     7,   311,   312,
-     313,     7,   323,   324,   325,    72,   354,     8,   414,     3,
-       8,     8,   194,   197,   199,   201,     4,     4,     4,     4,
-       3,     8,     8,   245,     6,     3,   273,     6,     3,   297,
-       6,     3,     3,     6,     3,     6,   221,     6,     3,     4,
-       4,     4,     4,     4,     4,     3,     8,   372,   374,     3,
-       8,     8,   128,   157,   158,   128,   314,     6,     3,   326,
-       6,     3,   355,     8,     4,   412,     4,     4,     4,     4,
-     131,   129,   131,   129,   192,   248,   244,   276,   272,   300,
-     296,   211,   262,   224,   220,   129,   129,   129,   129,   129,
-     129,   233,     4,     4,   370,     6,     3,   317,   313,   329,
-     325,     4,     5,    24,    25,    26,    27,   195,   128,   128,
-     128,     8,     8,     8,     8,   128,   128,   128,     8,     8,
-     128,     7,   415,   416,   417,     3,     6,   111,   113,   114,
-     159,   202,   418,   419,   420,   421,   423,   416,   424,     4,
-     422,     3,     8,     4,   129,     4,   419,     5,   128,     7,
-     425,   426,   427,     3,     6,   112,   428,   429,   426,   430,
-       3,     8,     4,   429,   128
-=======
-       0,    97,    98,    99,   100,   101,   102,   103,   104,   105,
-     106,   112,   113,   114,   115,   116,   117,   118,   119,   120,
-     121,   122,     0,     5,     7,     9,   107,   108,   109,   110,
-     123,   124,   125,   130,     7,   137,     7,   143,     7,   157,
-       7,   221,     7,   289,     7,   303,     7,   249,     7,   272,
-       7,   197,   131,   126,   138,   144,   158,   222,   290,   304,
-     250,   273,   198,   123,   134,   135,   107,   128,   129,    10,
-      89,    95,    96,   107,   136,   139,   140,   141,   362,   364,
-     366,    11,    16,    17,    18,    21,    22,    30,    31,    32,
-      33,    34,    38,    39,    57,    58,    69,    72,    79,    84,
-      85,    88,   136,   145,   146,   147,   148,   149,   150,   151,
-     152,   153,   164,   166,   184,   191,   205,   215,   243,   266,
-     308,   332,   342,   351,   352,   360,    12,    13,   155,   156,
-     159,   161,     7,    35,    36,    37,    48,    51,    52,    53,
-      54,    55,    56,    60,    61,    67,   136,   147,   148,   149,
-     152,   223,   224,   225,   227,   229,   231,   233,   235,   237,
-     239,   241,   242,   266,   283,   297,   308,   328,    49,    50,
-     136,   266,   291,   292,   293,   295,    19,    20,    58,    62,
-      63,    64,    65,    66,    68,   136,   266,   305,   306,   307,
-     308,   310,   312,   314,   316,   318,   320,   322,   324,   326,
-      23,    40,    42,    43,    45,    46,    47,   136,   170,   178,
-     251,   252,   253,   254,   255,   256,   257,   258,   260,   262,
-     263,   265,    41,    44,   136,   178,   255,   260,   274,   275,
-     276,   277,   278,   280,   281,   282,    70,    71,   136,   199,
-     200,   201,   203,     6,     3,     4,     8,     3,   142,   367,
-     363,   365,     4,     3,     8,   154,     4,     4,   309,   165,
-     167,     4,     4,     4,     4,   216,   244,   267,   185,   333,
-     192,   206,   343,     4,   353,   361,     3,     8,   160,   162,
-       3,     8,   335,   228,   230,   232,   284,   226,   234,   236,
-       4,     4,   240,   238,   298,   329,     3,     8,   294,   296,
-       3,     8,   311,   313,   327,   317,   319,   323,   321,   325,
-     315,     8,     3,   171,   179,     4,   261,   259,   264,     4,
-       8,     3,   279,     4,     8,     3,   202,   204,     3,     8,
-     123,   123,   107,     4,     4,     4,     4,   140,     4,   110,
-     110,     4,     4,     4,   108,   108,   108,   108,     4,     4,
-       4,     4,     4,     4,     4,     4,   108,     4,     4,   146,
-       4,     4,   156,    59,   136,   178,   266,   308,   310,   312,
-     336,   337,   338,   339,   340,     4,     4,     4,     4,     4,
-       4,     4,   108,   110,     4,     4,     4,     4,   224,     4,
-       4,   292,     4,     4,     4,     4,     4,     4,     4,     4,
-       4,   307,     4,     4,   108,     4,     4,     4,   110,   253,
-       4,   110,   276,     4,     4,   200,     4,     7,     7,   123,
-     123,     7,   107,     7,     7,     5,     5,     5,     5,     5,
-       5,     7,     7,     7,     7,     5,   132,    14,    15,   163,
-     341,     8,     3,   107,   107,   107,     5,   107,   107,   107,
-     107,   107,     5,     7,   107,   125,   127,   107,   107,   132,
-     107,   107,   107,   107,   107,   107,   107,   107,   107,   107,
-     107,   107,   107,   123,   123,   145,    90,   368,   369,   370,
-     155,    24,    25,    26,    27,    28,    29,   136,   168,   169,
-     170,   172,   174,   176,   178,   180,   181,   182,   168,     7,
-     217,   218,   219,     7,   245,   246,   247,     7,   268,   269,
-     270,    62,    63,    64,    65,   183,   186,   187,   188,   189,
-     190,   237,   334,     7,   193,   194,   195,    73,    74,    75,
-      76,    77,    78,   207,   208,   209,   210,   211,   212,   213,
-     214,    80,    81,    82,    83,   136,   170,   180,   344,   345,
-     346,   347,   349,   350,    86,    87,   354,   355,   356,   358,
-     129,   133,     4,   338,     7,   285,   286,   287,     7,   299,
-     300,   301,    68,   330,     8,   371,     3,     8,     8,   173,
-     175,   177,     4,     4,     4,     3,     8,     8,   220,     6,
-       3,   248,     6,     3,   271,     6,     3,     3,     6,     3,
-       6,   196,     6,     3,     4,     4,     4,     4,     4,     4,
-       3,     8,   348,     4,     4,     4,     3,     8,   357,   359,
-       3,     8,     8,   134,   107,   288,     6,     3,   302,     6,
-       3,   331,     8,     4,   369,     4,     4,     4,   110,   108,
-     110,   169,   223,   219,   251,   247,   274,   270,   187,   237,
-     199,   195,   108,   108,   108,   108,   108,   108,   208,     4,
-     108,   108,   108,   345,     4,     4,   355,     6,   291,   287,
-     305,   301,     4,     5,   107,   107,   107,     8,     8,     8,
-       8,   107,   107,   107,     8,     8,   107,     7,   372,   373,
-     374,     3,     6,    91,    93,    94,   136,   178,   375,   376,
-     377,   378,   380,   373,   381,     4,   379,     3,     8,     4,
-     108,     4,   376,     5,   107,     7,   382,   383,   384,     3,
-       6,    92,   385,   386,   383,   387,     3,     8,     4,   386,
-     107
->>>>>>> dad9ff71
+     162,   163,   164,   411,   413,   415,    11,    16,    17,    18,
+      21,    22,    30,    31,    32,    33,    34,    38,    39,    56,
+      57,    68,    71,    78,    83,    84,    87,   159,   168,   169,
+     170,   171,   172,   173,   174,   175,   176,   187,   189,   207,
+     214,   228,   238,   266,   289,   329,   353,   363,   372,   373,
+     381,    12,    13,   178,   179,   182,   184,     7,    35,    36,
+      37,    48,    50,    51,    52,    53,    54,    55,    59,    60,
+      66,   159,   170,   171,   172,   175,   246,   247,   248,   250,
+     252,   254,   256,   258,   260,   262,   264,   265,   289,   306,
+     318,   329,   349,    49,   159,   289,   314,   315,   316,    19,
+      20,    57,    61,    62,    63,    64,    65,    67,   159,   289,
+     326,   327,   328,   329,   331,   333,   335,   337,   339,   341,
+     343,   345,   347,    23,    40,    42,    43,    45,    46,    47,
+     159,   193,   201,   274,   275,   276,   277,   278,   279,   280,
+     281,   283,   285,   286,   288,    41,    44,   159,   201,   278,
+     283,   297,   298,   299,   300,   301,   303,   304,   305,    69,
+      70,   159,   222,   223,   224,   226,    88,    89,    90,    91,
+      92,    93,    94,    95,    96,    97,    98,    99,   100,   101,
+     102,   159,   385,   386,   387,   388,   390,   392,   393,   395,
+     396,   397,   400,   402,   403,   404,   405,   406,   409,     6,
+       3,     4,     8,     3,   165,   416,   412,   414,     4,     3,
+       8,   177,     4,     4,   330,   188,   190,     4,     4,     4,
+       4,   239,   267,   290,   208,   354,   215,   229,   364,     4,
+     374,   382,     3,     8,   183,   185,     3,     8,   356,   251,
+     253,   255,   307,   249,   257,   259,     4,     4,   263,   261,
+     319,   350,     3,     8,   317,     3,     8,   332,   334,   348,
+     338,   340,   344,   342,   346,   336,     8,     3,   194,   202,
+       4,   284,   282,   287,     4,     8,     3,   302,     4,     8,
+       3,   225,   227,     3,     8,     4,   389,   391,     4,   394,
+       4,     4,   398,   401,     4,     4,     4,     4,   407,   410,
+       3,     8,   145,   145,   128,     4,     4,     4,     4,   163,
+       4,   131,   131,     4,     4,     4,   129,   129,   129,   129,
+       4,     4,     4,     4,     4,     4,     4,     4,   129,     4,
+       4,   169,     4,     4,   179,    58,   159,   201,   289,   329,
+     331,   333,   357,   358,   359,   360,   361,     4,     4,     4,
+       4,     4,     4,     4,   129,   131,     4,     4,     4,     4,
+     247,     4,   315,     4,     4,     4,     4,     4,     4,     4,
+       4,     4,   328,     4,     4,   129,     4,     4,     4,   131,
+     276,     4,   131,   299,     4,     4,   223,   131,     4,     4,
+     129,     4,   129,   129,     4,     4,   131,   131,   131,   131,
+       4,     4,   386,     4,     7,     7,   145,   145,     7,   128,
+       7,     7,     5,     5,     5,     5,     5,     5,     7,     7,
+       7,     7,     5,   155,    14,    15,   186,   362,     8,     3,
+     128,   128,   128,     5,   128,   128,   128,   128,   128,     5,
+       7,   128,   128,   128,   155,   128,   128,   128,   128,   128,
+     128,   128,   128,   128,   128,   128,   128,   128,   145,   128,
+     128,   128,    15,   103,   399,   104,   105,   106,   107,   108,
+     131,   408,   128,   145,   168,   110,   417,   418,   419,   178,
+      24,    25,    26,    27,    28,    29,   159,   191,   192,   193,
+     195,   197,   199,   201,   203,   204,   205,   191,     7,   240,
+     241,   242,     7,   268,   269,   270,     7,   291,   292,   293,
+      61,    62,    63,    64,   206,   209,   210,   211,   212,   213,
+     260,   355,     7,   216,   217,   218,    72,    73,    74,    75,
+      76,    77,   230,   231,   232,   233,   234,   235,   236,   237,
+      79,    80,    81,    82,   159,   193,   203,   365,   366,   367,
+     368,   370,   371,    85,    86,   375,   376,   377,   379,   385,
+     156,     4,   359,     7,   308,   309,   310,     7,   320,   321,
+     322,    67,   351,     8,   420,     3,     8,     8,   196,   198,
+     200,     4,     4,     4,     3,     8,     8,   243,     6,     3,
+     271,     6,     3,   294,     6,     3,     3,     6,     3,     6,
+     219,     6,     3,     4,     4,     4,     4,     4,     4,     3,
+       8,   369,     4,     4,     4,     3,     8,   378,   380,     3,
+       8,     8,   128,   157,   158,   128,   311,     6,     3,   323,
+       6,     3,   352,     8,     4,   418,     4,     4,     4,   131,
+     129,   131,   192,   246,   242,   274,   270,   297,   293,   210,
+     260,   222,   218,   129,   129,   129,   129,   129,   129,   231,
+       4,   129,   129,   129,   366,     4,     4,   376,     6,     3,
+     314,   310,   326,   322,     4,     5,   128,   128,   128,     8,
+       8,     8,     8,   128,   128,   128,   128,     8,     8,   128,
+       7,   421,   422,   423,     3,     6,   111,   113,   114,   159,
+     201,   424,   425,   426,   427,   429,   422,   430,     4,   428,
+       3,     8,     4,   129,     4,   425,     5,   128,     7,   431,
+     432,   433,     3,     6,   112,   434,   435,   432,   436,     3,
+       8,     4,   435,   128
   };
 
   const unsigned short int
   Dhcp4Parser::yyr1_[] =
   {
-<<<<<<< HEAD
        0,   132,   134,   133,   135,   133,   136,   133,   137,   133,
      138,   133,   139,   133,   140,   133,   141,   133,   142,   133,
      143,   133,   144,   133,   145,   145,   145,   145,   145,   145,
@@ -5935,94 +3668,48 @@
      159,   161,   160,   162,   162,   163,   163,   163,   163,   163,
      165,   164,   167,   166,   168,   168,   169,   169,   169,   169,
      169,   169,   169,   169,   169,   169,   169,   169,   169,   169,
-     169,   169,   169,   169,   169,   169,   169,   170,   171,   172,
-     173,   174,   175,   177,   176,   178,   178,   179,   179,   181,
-     180,   183,   182,   185,   184,   186,   186,   188,   187,   190,
-     189,   191,   191,   192,   192,   192,   192,   192,   192,   192,
-     192,   192,   192,   194,   193,   195,   195,   195,   195,   197,
-     196,   199,   198,   201,   200,   203,   202,   204,   205,   206,
-     207,   209,   208,   210,   210,   211,   211,   211,   211,   212,
-     213,   214,   215,   217,   216,   218,   218,   219,   219,   221,
-     220,   223,   222,   224,   224,   224,   225,   225,   227,   226,
-     229,   228,   231,   230,   232,   232,   233,   233,   233,   233,
-     233,   233,   234,   235,   236,   237,   238,   239,   241,   240,
-     242,   242,   243,   243,   245,   244,   247,   246,   248,   248,
-     249,   249,   249,   249,   249,   249,   249,   249,   249,   249,
-     249,   249,   249,   249,   249,   249,   249,   249,   249,   249,
-     251,   250,   253,   252,   255,   254,   257,   256,   259,   258,
-     261,   260,   263,   262,   265,   264,   266,   267,   269,   268,
-     270,   270,   271,   271,   273,   272,   275,   274,   276,   276,
-     277,   277,   278,   278,   278,   278,   278,   278,   278,   278,
-     279,   280,   281,   283,   282,   285,   284,   287,   286,   288,
-     290,   289,   291,   293,   292,   294,   294,   295,   295,   297,
-     296,   299,   298,   300,   300,   301,   301,   302,   302,   302,
-     302,   302,   302,   303,   305,   304,   306,   307,   308,   310,
-     309,   311,   311,   312,   312,   314,   313,   316,   315,   317,
-     317,   318,   318,   318,   320,   319,   322,   321,   323,   323,
-     324,   324,   326,   325,   328,   327,   329,   329,   330,   330,
-     331,   331,   331,   331,   331,   331,   331,   331,   331,   331,
-     331,   331,   333,   332,   335,   334,   337,   336,   339,   338,
-     341,   340,   343,   342,   345,   344,   347,   346,   349,   348,
-     351,   350,   353,   352,   355,   354,   357,   356,   358,   358,
-     359,   262,   360,   360,   361,   361,   362,   362,   362,   362,
-     362,   362,   362,   363,   365,   364,   366,   368,   367,   369,
-     369,   370,   370,   372,   371,   374,   373,   376,   375,   378,
-     377,   379,   379,   380,   380,   380,   380,   380,   380,   380,
-     380,   380,   380,   380,   380,   380,   380,   380,   380,   381,
-     383,   382,   385,   384,   386,   388,   387,   389,   390,   392,
-     391,   393,   393,   395,   394,   396,   397,   398,   399,   401,
-     400,   402,   402,   402,   402,   402,   404,   403,   406,   405,
-     408,   407,   410,   409,   411,   411,   412,   414,   413,   415,
-     415,   417,   416,   418,   418,   419,   419,   419,   419,   419,
-     420,   422,   421,   424,   423,   425,   425,   427,   426,   428,
-     428,   430,   429
-=======
-       0,   111,   113,   112,   114,   112,   115,   112,   116,   112,
-     117,   112,   118,   112,   119,   112,   120,   112,   121,   112,
-     122,   112,   123,   123,   123,   123,   123,   123,   123,   124,
-     126,   125,   127,   128,   128,   129,   129,   131,   130,   133,
-     132,   134,   134,   135,   135,   136,   138,   137,   139,   139,
-     140,   140,   140,   140,   140,   142,   141,   144,   143,   145,
-     145,   146,   146,   146,   146,   146,   146,   146,   146,   146,
-     146,   146,   146,   146,   146,   146,   146,   146,   146,   146,
-     146,   146,   146,   147,   148,   149,   150,   151,   152,   154,
-     153,   155,   155,   156,   156,   158,   157,   160,   159,   162,
-     161,   163,   163,   165,   164,   167,   166,   168,   168,   169,
-     169,   169,   169,   169,   169,   169,   169,   169,   171,   170,
-     173,   172,   175,   174,   177,   176,   179,   178,   180,   181,
-     182,   183,   185,   184,   186,   186,   187,   187,   187,   187,
-     188,   189,   190,   192,   191,   193,   193,   194,   194,   196,
-     195,   198,   197,   199,   199,   199,   200,   200,   202,   201,
-     204,   203,   206,   205,   207,   207,   208,   208,   208,   208,
-     208,   208,   209,   210,   211,   212,   213,   214,   216,   215,
-     217,   217,   218,   218,   220,   219,   222,   221,   223,   223,
-     224,   224,   224,   224,   224,   224,   224,   224,   224,   224,
-     224,   224,   224,   224,   224,   224,   224,   224,   224,   224,
-     226,   225,   228,   227,   230,   229,   232,   231,   234,   233,
-     236,   235,   238,   237,   240,   239,   241,   242,   244,   243,
-     245,   245,   246,   246,   248,   247,   250,   249,   251,   251,
-     252,   252,   253,   253,   253,   253,   253,   253,   253,   253,
-     254,   255,   256,   257,   259,   258,   261,   260,   262,   264,
-     263,   265,   267,   266,   268,   268,   269,   269,   271,   270,
-     273,   272,   274,   274,   275,   275,   276,   276,   276,   276,
-     276,   276,   277,   279,   278,   280,   281,   282,   284,   283,
-     285,   285,   286,   286,   288,   287,   290,   289,   291,   291,
-     292,   292,   292,   292,   294,   293,   296,   295,   298,   297,
-     299,   299,   300,   300,   302,   301,   304,   303,   305,   305,
-     306,   306,   307,   307,   307,   307,   307,   307,   307,   307,
-     307,   307,   307,   307,   309,   308,   311,   310,   313,   312,
-     315,   314,   317,   316,   319,   318,   321,   320,   323,   322,
-     325,   324,   327,   326,   329,   328,   331,   330,   333,   332,
-     334,   334,   335,   237,   336,   336,   337,   337,   338,   338,
-     338,   338,   338,   338,   338,   339,   341,   340,   343,   342,
-     344,   344,   345,   345,   345,   345,   345,   345,   345,   346,
-     348,   347,   349,   350,   351,   353,   352,   354,   354,   355,
-     355,   357,   356,   359,   358,   361,   360,   363,   362,   365,
-     364,   367,   366,   368,   368,   369,   371,   370,   372,   372,
-     374,   373,   375,   375,   376,   376,   376,   376,   376,   377,
-     379,   378,   381,   380,   382,   382,   384,   383,   385,   385,
-     387,   386
->>>>>>> dad9ff71
+     169,   169,   169,   169,   169,   169,   169,   169,   170,   171,
+     172,   173,   174,   175,   177,   176,   178,   178,   179,   179,
+     181,   180,   183,   182,   185,   184,   186,   186,   188,   187,
+     190,   189,   191,   191,   192,   192,   192,   192,   192,   192,
+     192,   192,   192,   194,   193,   196,   195,   198,   197,   200,
+     199,   202,   201,   203,   204,   205,   206,   208,   207,   209,
+     209,   210,   210,   210,   210,   211,   212,   213,   215,   214,
+     216,   216,   217,   217,   219,   218,   221,   220,   222,   222,
+     222,   223,   223,   225,   224,   227,   226,   229,   228,   230,
+     230,   231,   231,   231,   231,   231,   231,   232,   233,   234,
+     235,   236,   237,   239,   238,   240,   240,   241,   241,   243,
+     242,   245,   244,   246,   246,   247,   247,   247,   247,   247,
+     247,   247,   247,   247,   247,   247,   247,   247,   247,   247,
+     247,   247,   247,   247,   247,   249,   248,   251,   250,   253,
+     252,   255,   254,   257,   256,   259,   258,   261,   260,   263,
+     262,   264,   265,   267,   266,   268,   268,   269,   269,   271,
+     270,   273,   272,   274,   274,   275,   275,   276,   276,   276,
+     276,   276,   276,   276,   276,   277,   278,   279,   280,   282,
+     281,   284,   283,   285,   287,   286,   288,   290,   289,   291,
+     291,   292,   292,   294,   293,   296,   295,   297,   297,   298,
+     298,   299,   299,   299,   299,   299,   299,   300,   302,   301,
+     303,   304,   305,   307,   306,   308,   308,   309,   309,   311,
+     310,   313,   312,   314,   314,   315,   315,   315,   317,   316,
+     319,   318,   320,   320,   321,   321,   323,   322,   325,   324,
+     326,   326,   327,   327,   328,   328,   328,   328,   328,   328,
+     328,   328,   328,   328,   328,   328,   330,   329,   332,   331,
+     334,   333,   336,   335,   338,   337,   340,   339,   342,   341,
+     344,   343,   346,   345,   348,   347,   350,   349,   352,   351,
+     354,   353,   355,   355,   356,   260,   357,   357,   358,   358,
+     359,   359,   359,   359,   359,   359,   359,   360,   362,   361,
+     364,   363,   365,   365,   366,   366,   366,   366,   366,   366,
+     366,   367,   369,   368,   370,   371,   372,   374,   373,   375,
+     375,   376,   376,   378,   377,   380,   379,   382,   381,   384,
+     383,   385,   385,   386,   386,   386,   386,   386,   386,   386,
+     386,   386,   386,   386,   386,   386,   386,   386,   386,   387,
+     389,   388,   391,   390,   392,   394,   393,   395,   396,   398,
+     397,   399,   399,   401,   400,   402,   403,   404,   405,   407,
+     406,   408,   408,   408,   408,   408,   410,   409,   412,   411,
+     414,   413,   416,   415,   417,   417,   418,   420,   419,   421,
+     421,   423,   422,   424,   424,   425,   425,   425,   425,   425,
+     426,   428,   427,   430,   429,   431,   431,   433,   432,   434,
+     434,   436,   435
   };
 
   const unsigned char
@@ -6030,59 +3717,44 @@
   {
        0,     2,     0,     3,     0,     3,     0,     3,     0,     3,
        0,     3,     0,     3,     0,     3,     0,     3,     0,     3,
-<<<<<<< HEAD
        0,     3,     0,     3,     1,     1,     1,     1,     1,     1,
        1,     1,     0,     4,     0,     1,     3,     5,     0,     4,
        0,     1,     1,     3,     0,     4,     0,     1,     1,     3,
        2,     0,     4,     1,     3,     1,     1,     1,     1,     1,
        0,     6,     0,     4,     1,     3,     1,     1,     1,     1,
        1,     1,     1,     1,     1,     1,     1,     1,     1,     1,
-       1,     1,     1,     1,     1,     1,     1,     3,     3,     3,
-       3,     3,     3,     0,     6,     1,     3,     1,     1,     0,
-       4,     0,     4,     0,     4,     1,     1,     0,     6,     0,
-       6,     1,     3,     1,     1,     1,     1,     1,     1,     1,
-       1,     1,     1,     0,     4,     1,     1,     1,     1,     0,
-       4,     0,     4,     0,     4,     0,     4,     3,     3,     3,
-       3,     0,     6,     1,     3,     1,     1,     1,     1,     1,
-=======
-       0,     3,     1,     1,     1,     1,     1,     1,     1,     1,
-       0,     4,     1,     0,     1,     3,     5,     0,     4,     0,
-       4,     0,     1,     1,     3,     2,     0,     4,     1,     3,
-       1,     1,     1,     1,     1,     0,     6,     0,     4,     1,
-       3,     1,     1,     1,     1,     1,     1,     1,     1,     1,
+       1,     1,     1,     1,     1,     1,     1,     1,     3,     3,
+       3,     3,     3,     3,     0,     6,     1,     3,     1,     1,
+       0,     4,     0,     4,     0,     4,     1,     1,     0,     6,
+       0,     6,     1,     3,     1,     1,     1,     1,     1,     1,
+       1,     1,     1,     0,     4,     0,     4,     0,     4,     0,
+       4,     0,     4,     3,     3,     3,     1,     0,     6,     1,
+       3,     1,     1,     1,     1,     1,     1,     1,     0,     6,
+       0,     1,     1,     3,     0,     4,     0,     4,     1,     3,
+       1,     1,     1,     0,     4,     0,     4,     0,     6,     1,
+       3,     1,     1,     1,     1,     1,     1,     3,     3,     3,
+       3,     3,     3,     0,     6,     0,     1,     1,     3,     0,
+       4,     0,     4,     1,     3,     1,     1,     1,     1,     1,
        1,     1,     1,     1,     1,     1,     1,     1,     1,     1,
-       1,     1,     1,     3,     3,     3,     3,     3,     3,     0,
-       6,     1,     3,     1,     1,     0,     4,     0,     4,     0,
-       4,     1,     1,     0,     6,     0,     6,     1,     3,     1,
+       1,     1,     1,     1,     1,     0,     4,     0,     4,     0,
+       4,     0,     4,     0,     4,     0,     4,     0,     4,     0,
+       4,     3,     3,     0,     6,     0,     1,     1,     3,     0,
+       4,     0,     4,     0,     1,     1,     3,     1,     1,     1,
+       1,     1,     1,     1,     1,     1,     3,     1,     1,     0,
+       4,     0,     4,     1,     0,     4,     3,     0,     6,     0,
+       1,     1,     3,     0,     4,     0,     4,     0,     1,     1,
+       3,     1,     1,     1,     1,     1,     1,     1,     0,     4,
+       1,     1,     3,     0,     6,     0,     1,     1,     3,     0,
+       4,     0,     4,     1,     3,     1,     1,     1,     0,     4,
+       0,     6,     0,     1,     1,     3,     0,     4,     0,     4,
+       0,     1,     1,     3,     1,     1,     1,     1,     1,     1,
+       1,     1,     1,     1,     1,     1,     0,     4,     0,     4,
+       0,     4,     0,     4,     0,     4,     0,     4,     0,     4,
+       0,     4,     0,     4,     0,     4,     0,     6,     0,     4,
+       0,     6,     1,     3,     0,     4,     0,     1,     1,     3,
        1,     1,     1,     1,     1,     1,     1,     1,     0,     4,
-       0,     4,     0,     4,     0,     4,     0,     4,     3,     3,
-       3,     1,     0,     6,     1,     3,     1,     1,     1,     1,
->>>>>>> dad9ff71
-       1,     1,     1,     0,     6,     0,     1,     1,     3,     0,
-       4,     0,     4,     1,     3,     1,     1,     1,     0,     4,
-       0,     4,     0,     6,     1,     3,     1,     1,     1,     1,
-       1,     1,     3,     3,     3,     3,     3,     3,     0,     6,
-       0,     1,     1,     3,     0,     4,     0,     4,     1,     3,
-       1,     1,     1,     1,     1,     1,     1,     1,     1,     1,
-       1,     1,     1,     1,     1,     1,     1,     1,     1,     1,
-       0,     4,     0,     4,     0,     4,     0,     4,     0,     4,
-       0,     4,     0,     4,     0,     4,     3,     3,     0,     6,
-       0,     1,     1,     3,     0,     4,     0,     4,     0,     1,
-       1,     3,     1,     1,     1,     1,     1,     1,     1,     1,
-<<<<<<< HEAD
-       1,     3,     1,     0,     4,     0,     4,     0,     4,     1,
-       0,     4,     3,     0,     6,     0,     1,     1,     3,     0,
-       4,     0,     4,     0,     1,     1,     3,     1,     1,     1,
-       1,     1,     1,     1,     0,     4,     1,     1,     3,     0,
-       6,     0,     1,     1,     3,     0,     4,     0,     4,     1,
-       3,     1,     1,     1,     0,     4,     0,     6,     0,     1,
-       1,     3,     0,     4,     0,     4,     0,     1,     1,     3,
-       1,     1,     1,     1,     1,     1,     1,     1,     1,     1,
-       1,     1,     0,     4,     0,     4,     0,     4,     0,     4,
-       0,     4,     0,     4,     0,     4,     0,     4,     0,     4,
-       0,     4,     0,     6,     0,     4,     0,     6,     1,     3,
-       0,     4,     0,     1,     1,     3,     1,     1,     1,     1,
-       1,     1,     1,     1,     0,     4,     3,     0,     6,     1,
+       0,     6,     1,     3,     1,     1,     1,     1,     1,     1,
+       1,     3,     0,     4,     3,     3,     3,     0,     6,     1,
        3,     1,     1,     0,     4,     0,     4,     0,     6,     0,
        4,     1,     3,     1,     1,     1,     1,     1,     1,     1,
        1,     1,     1,     1,     1,     1,     1,     1,     1,     3,
@@ -6093,28 +3765,6 @@
        3,     0,     4,     1,     3,     1,     1,     1,     1,     1,
        3,     0,     4,     0,     6,     1,     3,     0,     4,     1,
        3,     0,     4
-=======
-       1,     3,     1,     1,     0,     4,     0,     4,     1,     0,
-       4,     3,     0,     6,     0,     1,     1,     3,     0,     4,
-       0,     4,     0,     1,     1,     3,     1,     1,     1,     1,
-       1,     1,     1,     0,     4,     1,     1,     3,     0,     6,
-       0,     1,     1,     3,     0,     4,     0,     4,     1,     3,
-       1,     1,     1,     1,     0,     4,     0,     4,     0,     6,
-       0,     1,     1,     3,     0,     4,     0,     4,     0,     1,
-       1,     3,     1,     1,     1,     1,     1,     1,     1,     1,
-       1,     1,     1,     1,     0,     4,     0,     4,     0,     4,
-       0,     4,     0,     4,     0,     4,     0,     4,     0,     4,
-       0,     4,     0,     4,     0,     6,     0,     4,     0,     6,
-       1,     3,     0,     4,     0,     1,     1,     3,     1,     1,
-       1,     1,     1,     1,     1,     1,     0,     4,     0,     6,
-       1,     3,     1,     1,     1,     1,     1,     1,     1,     3,
-       0,     4,     3,     3,     3,     0,     6,     1,     3,     1,
-       1,     0,     4,     0,     4,     0,     6,     0,     4,     0,
-       4,     0,     6,     1,     3,     1,     0,     6,     1,     3,
-       0,     4,     1,     3,     1,     1,     1,     1,     1,     3,
-       0,     4,     0,     6,     1,     3,     0,     4,     1,     3,
-       0,     4
->>>>>>> dad9ff71
   };
 
 
@@ -6129,15 +3779,13 @@
   "\"interfaces-config\"", "\"interfaces\"", "\"dhcp-socket-type\"",
   "\"raw\"", "\"udp\"", "\"echo-client-id\"", "\"match-client-id\"",
   "\"next-server\"", "\"server-hostname\"", "\"boot-file-name\"",
-  "\"lease-database\"", "\"hosts-database\"", "\"type\"", "\"memfile\"",
-  "\"mysql\"", "\"postgresql\"", "\"cql\"", "\"user\"", "\"password\"",
-  "\"host\"", "\"persist\"", "\"lfc-interval\"", "\"readonly\"",
-  "\"connect-timeout\"", "\"valid-lifetime\"", "\"renew-timer\"",
+  "\"lease-database\"", "\"hosts-database\"", "\"type\"", "\"user\"",
+  "\"password\"", "\"host\"", "\"persist\"", "\"lfc-interval\"",
+  "\"readonly\"", "\"valid-lifetime\"", "\"renew-timer\"",
   "\"rebind-timer\"", "\"decline-probation-period\"", "\"subnet4\"",
   "\"4o6-interface\"", "\"4o6-interface-id\"", "\"4o6-subnet\"",
   "\"option-def\"", "\"option-data\"", "\"name\"", "\"data\"", "\"code\"",
   "\"space\"", "\"csv-format\"", "\"record-types\"", "\"encapsulate\"",
-<<<<<<< HEAD
   "\"array\"", "\"pools\"", "\"pool\"", "\"subnet\"", "\"interface\"",
   "\"interface-id\"", "\"id\"", "\"rapid-commit\"", "\"reservation-mode\"",
   "\"host-reservation-identifiers\"", "\"client-classes\"", "\"test\"",
@@ -6147,10 +3795,11 @@
   "\"expired-leases-processing\"", "\"reclaim-timer-wait-time\"",
   "\"flush-reclaimed-timer-wait-time\"", "\"hold-reclaimed-time\"",
   "\"max-reclaim-leases\"", "\"max-reclaim-time\"",
-  "\"unwarned-reclaim-cycles\"", "\"dhcp4o6-port\"", "\"control-socket\"",
-  "\"socket-type\"", "\"socket-name\"", "\"dhcp-ddns\"",
-  "\"enable-updates\"", "\"qualifying-suffix\"", "\"server-ip\"",
-  "\"server-port\"", "\"sender-ip\"", "\"sender-port\"",
+  "\"unwarned-reclaim-cycles\"", "\"server-id\"", "\"identifier\"",
+  "\"htype\"", "\"time\"", "\"enterprise-id\"", "\"dhcp4o6-port\"",
+  "\"control-socket\"", "\"socket-type\"", "\"socket-name\"",
+  "\"dhcp-ddns\"", "\"enable-updates\"", "\"qualifying-suffix\"",
+  "\"server-ip\"", "\"server-port\"", "\"sender-ip\"", "\"sender-port\"",
   "\"max-queue-size\"", "\"ncr-protocol\"", "\"ncr-format\"",
   "\"always-include-fqdn\"", "\"allow-client-update\"",
   "\"override-no-update\"", "\"override-client-update\"",
@@ -6175,13 +3824,12 @@
   "interfaces_config_param", "sub_interfaces4", "$@19", "interfaces_list",
   "$@20", "dhcp_socket_type", "$@21", "socket_type", "lease_database",
   "$@22", "hosts_database", "$@23", "database_map_params",
-  "database_map_param", "database_type", "$@24", "db_type", "user", "$@25",
-  "password", "$@26", "host", "$@27", "name", "$@28", "persist",
-  "lfc_interval", "readonly", "connect_timeout",
-  "host_reservation_identifiers", "$@29",
+  "database_map_param", "type", "$@24", "user", "$@25", "password", "$@26",
+  "host", "$@27", "name", "$@28", "persist", "lfc_interval", "readonly",
+  "duid_id", "host_reservation_identifiers", "$@29",
   "host_reservation_identifiers_list", "host_reservation_identifier",
-  "duid_id", "hw_address_id", "circuit_id", "client_id", "hooks_libraries",
-  "$@30", "hooks_libraries_list", "not_empty_hooks_libraries_list",
+  "hw_address_id", "circuit_id", "client_id", "hooks_libraries", "$@30",
+  "hooks_libraries_list", "not_empty_hooks_libraries_list",
   "hooks_library", "$@31", "sub_hooks_library", "$@32", "hooks_params",
   "hooks_param", "library", "$@33", "parameters", "$@34",
   "expired_leases_processing", "$@35", "expired_leases_params",
@@ -6197,136 +3845,51 @@
   "$@47", "option_def_list_content", "not_empty_option_def_list",
   "option_def_entry", "$@48", "sub_option_def", "$@49",
   "option_def_params", "not_empty_option_def_params", "option_def_param",
-  "option_def_name", "code", "option_def_code", "option_def_type", "$@50",
-  "option_def_record_types", "$@51", "space", "$@52", "option_def_space",
-  "option_def_encapsulate", "$@53", "option_def_array", "option_data_list",
-  "$@54", "option_data_list_content", "not_empty_option_data_list",
-  "option_data_entry", "$@55", "sub_option_data", "$@56",
-=======
-  "\"array\"", "\"pools\"", "\"pool\"", "\"user-context\"", "\"subnet\"",
-  "\"interface\"", "\"interface-id\"", "\"id\"", "\"rapid-commit\"",
-  "\"reservation-mode\"", "\"host-reservation-identifiers\"",
-  "\"client-classes\"", "\"test\"", "\"client-class\"", "\"reservations\"",
-  "\"duid\"", "\"hw-address\"", "\"circuit-id\"", "\"client-id\"",
-  "\"hostname\"", "\"relay\"", "\"ip-address\"", "\"hooks-libraries\"",
-  "\"library\"", "\"parameters\"", "\"expired-leases-processing\"",
-  "\"reclaim-timer-wait-time\"", "\"flush-reclaimed-timer-wait-time\"",
-  "\"hold-reclaimed-time\"", "\"max-reclaim-leases\"",
-  "\"max-reclaim-time\"", "\"unwarned-reclaim-cycles\"", "\"server-id\"",
-  "\"identifier\"", "\"htype\"", "\"time\"", "\"enterprise-id\"",
-  "\"dhcp4o6-port\"", "\"control-socket\"", "\"socket-type\"",
-  "\"socket-name\"", "\"dhcp-ddns\"", "\"Logging\"", "\"loggers\"",
-  "\"output_options\"", "\"output\"", "\"debuglevel\"", "\"severity\"",
-  "\"Dhcp6\"", "\"DhcpDdns\"", "TOPLEVEL_JSON", "TOPLEVEL_DHCP4",
-  "SUB_DHCP4", "SUB_INTERFACES4", "SUB_SUBNET4", "SUB_POOL4",
-  "SUB_RESERVATION", "SUB_OPTION_DEF", "SUB_OPTION_DATA",
-  "SUB_HOOKS_LIBRARY", "\"constant string\"", "\"integer\"",
-  "\"floating point\"", "\"boolean\"", "$accept", "start", "$@1", "$@2",
-  "$@3", "$@4", "$@5", "$@6", "$@7", "$@8", "$@9", "$@10", "value",
-  "sub_json", "map2", "$@11", "map_value", "map_content", "not_empty_map",
-  "list_generic", "$@12", "list2", "$@13", "list_content",
-  "not_empty_list", "unknown_map_entry", "syntax_map", "$@14",
-  "global_objects", "global_object", "dhcp4_object", "$@15", "sub_dhcp4",
-  "$@16", "global_params", "global_param", "valid_lifetime", "renew_timer",
-  "rebind_timer", "decline_probation_period", "echo_client_id",
-  "match_client_id", "interfaces_config", "$@17",
-  "interfaces_config_params", "interfaces_config_param", "sub_interfaces4",
-  "$@18", "interfaces_list", "$@19", "dhcp_socket_type", "$@20",
-  "socket_type", "lease_database", "$@21", "hosts_database", "$@22",
-  "database_map_params", "database_map_param", "type", "$@23", "user",
-  "$@24", "password", "$@25", "host", "$@26", "name", "$@27", "persist",
-  "lfc_interval", "readonly", "duid_id", "host_reservation_identifiers",
-  "$@28", "host_reservation_identifiers_list",
-  "host_reservation_identifier", "hw_address_id", "circuit_id",
-  "client_id", "hooks_libraries", "$@29", "hooks_libraries_list",
-  "not_empty_hooks_libraries_list", "hooks_library", "$@30",
-  "sub_hooks_library", "$@31", "hooks_params", "hooks_param", "library",
-  "$@32", "parameters", "$@33", "expired_leases_processing", "$@34",
-  "expired_leases_params", "expired_leases_param",
-  "reclaim_timer_wait_time", "flush_reclaimed_timer_wait_time",
-  "hold_reclaimed_time", "max_reclaim_leases", "max_reclaim_time",
-  "unwarned_reclaim_cycles", "subnet4_list", "$@35",
-  "subnet4_list_content", "not_empty_subnet4_list", "subnet4", "$@36",
-  "sub_subnet4", "$@37", "subnet4_params", "subnet4_param", "subnet",
-  "$@38", "subnet_4o6_interface", "$@39", "subnet_4o6_interface_id",
-  "$@40", "subnet_4o6_subnet", "$@41", "interface", "$@42", "interface_id",
-  "$@43", "client_class", "$@44", "reservation_mode", "$@45", "id",
-  "rapid_commit", "option_def_list", "$@46", "option_def_list_content",
-  "not_empty_option_def_list", "option_def_entry", "$@47",
-  "sub_option_def", "$@48", "option_def_params",
-  "not_empty_option_def_params", "option_def_param", "option_def_name",
-  "code", "option_def_code", "option_def_type", "option_def_record_types",
-  "$@49", "space", "$@50", "option_def_space", "option_def_encapsulate",
-  "$@51", "option_def_array", "option_data_list", "$@52",
-  "option_data_list_content", "not_empty_option_data_list",
-  "option_data_entry", "$@53", "sub_option_data", "$@54",
->>>>>>> dad9ff71
+  "option_def_name", "code", "option_def_code", "option_def_type",
+  "option_def_record_types", "$@50", "space", "$@51", "option_def_space",
+  "option_def_encapsulate", "$@52", "option_def_array", "option_data_list",
+  "$@53", "option_data_list_content", "not_empty_option_data_list",
+  "option_data_entry", "$@54", "sub_option_data", "$@55",
   "option_data_params", "not_empty_option_data_params",
-  "option_data_param", "option_data_name", "option_data_data", "$@57",
+  "option_data_param", "option_data_name", "option_data_data", "$@56",
   "option_data_code", "option_data_space", "option_data_csv_format",
-<<<<<<< HEAD
-  "pools_list", "$@58", "pools_list_content", "not_empty_pools_list",
-  "pool_list_entry", "$@59", "sub_pool4", "$@60", "pool_params",
-  "pool_param", "pool_entry", "$@61", "reservations", "$@62",
+  "pools_list", "$@57", "pools_list_content", "not_empty_pools_list",
+  "pool_list_entry", "$@58", "sub_pool4", "$@59", "pool_params",
+  "pool_param", "pool_entry", "$@60", "reservations", "$@61",
   "reservations_list", "not_empty_reservations_list", "reservation",
-  "$@63", "sub_reservation", "$@64", "reservation_params",
+  "$@62", "sub_reservation", "$@63", "reservation_params",
   "not_empty_reservation_params", "reservation_param", "next_server",
-  "$@65", "server_hostname", "$@66", "boot_file_name", "$@67",
-  "ip_address", "$@68", "duid", "$@69", "hw_address", "$@70",
-  "client_id_value", "$@71", "circuit_id_value", "$@72", "hostname",
-  "$@73", "reservation_client_classes", "$@74", "relay", "$@75",
-  "relay_map", "$@76", "client_classes", "$@77", "client_classes_list",
-  "$@78", "client_class_params", "not_empty_client_class_params",
-  "client_class_param", "client_class_name", "client_class_test", "$@79",
-  "dhcp4o6_port", "control_socket", "$@80", "control_socket_params",
-  "control_socket_param", "control_socket_type", "$@81",
-  "control_socket_name", "$@82", "dhcp_ddns", "$@83", "sub_dhcp_ddns",
-  "$@84", "dhcp_ddns_params", "dhcp_ddns_param", "enable_updates",
-  "qualifying_suffix", "$@85", "server_ip", "$@86", "server_port",
-  "sender_ip", "$@87", "sender_port", "max_queue_size", "ncr_protocol",
-  "$@88", "ncr_protocol_value", "ncr_format", "$@89",
+  "$@64", "server_hostname", "$@65", "boot_file_name", "$@66",
+  "ip_address", "$@67", "duid", "$@68", "hw_address", "$@69",
+  "client_id_value", "$@70", "circuit_id_value", "$@71", "hostname",
+  "$@72", "reservation_client_classes", "$@73", "relay", "$@74",
+  "relay_map", "$@75", "client_classes", "$@76", "client_classes_list",
+  "$@77", "client_class_params", "not_empty_client_class_params",
+  "client_class_param", "client_class_name", "client_class_test", "$@78",
+  "server_id", "$@79", "server_id_params", "server_id_param", "htype",
+  "identifier", "$@80", "time", "enterprise_id", "dhcp4o6_port",
+  "control_socket", "$@81", "control_socket_params",
+  "control_socket_param", "control_socket_type", "$@82",
+  "control_socket_name", "$@83", "dhcp_ddns", "$@84", "sub_dhcp_ddns",
+  "$@85", "dhcp_ddns_params", "dhcp_ddns_param", "enable_updates",
+  "qualifying_suffix", "$@86", "server_ip", "$@87", "server_port",
+  "sender_ip", "$@88", "sender_port", "max_queue_size", "ncr_protocol",
+  "$@89", "ncr_protocol_value", "ncr_format", "$@90",
   "always_include_fqdn", "allow_client_update", "override_no_update",
-  "override_client_update", "replace_client_name", "$@90",
-  "replace_client_name_value", "generated_prefix", "$@91",
-  "dhcp6_json_object", "$@92", "dhcpddns_json_object", "$@93",
-  "logging_object", "$@94", "logging_params", "logging_param", "loggers",
-  "$@95", "loggers_entries", "logger_entry", "$@96", "logger_params",
-  "logger_param", "debuglevel", "severity", "$@97", "output_options_list",
-  "$@98", "output_options_list_content", "output_entry", "$@99",
-  "output_params", "output_param", "$@100", YY_NULLPTR
-=======
-  "pools_list", "$@56", "pools_list_content", "not_empty_pools_list",
-  "pool_list_entry", "$@57", "sub_pool4", "$@58", "pool_params",
-  "pool_param", "pool_entry", "$@59", "user_context", "$@60",
-  "reservations", "$@61", "reservations_list",
-  "not_empty_reservations_list", "reservation", "$@62", "sub_reservation",
-  "$@63", "reservation_params", "not_empty_reservation_params",
-  "reservation_param", "next_server", "$@64", "server_hostname", "$@65",
-  "boot_file_name", "$@66", "ip_address", "$@67", "duid", "$@68",
-  "hw_address", "$@69", "client_id_value", "$@70", "circuit_id_value",
-  "$@71", "hostname", "$@72", "reservation_client_classes", "$@73",
-  "relay", "$@74", "relay_map", "$@75", "client_classes", "$@76",
-  "client_classes_list", "$@77", "client_class_params",
-  "not_empty_client_class_params", "client_class_param",
-  "client_class_name", "client_class_test", "$@78", "server_id", "$@79",
-  "server_id_params", "server_id_param", "htype", "identifier", "$@80",
-  "time", "enterprise_id", "dhcp4o6_port", "control_socket", "$@81",
-  "control_socket_params", "control_socket_param", "control_socket_type",
-  "$@82", "control_socket_name", "$@83", "dhcp_ddns", "$@84",
-  "dhcp6_json_object", "$@85", "dhcpddns_json_object", "$@86",
-  "logging_object", "$@87", "logging_params", "logging_param", "loggers",
-  "$@88", "loggers_entries", "logger_entry", "$@89", "logger_params",
-  "logger_param", "debuglevel", "severity", "$@90", "output_options_list",
-  "$@91", "output_options_list_content", "output_entry", "$@92",
-  "output_params", "output_param", "$@93", YY_NULLPTR
->>>>>>> dad9ff71
+  "override_client_update", "replace_client_name", "$@91",
+  "replace_client_name_value", "generated_prefix", "$@92",
+  "dhcp6_json_object", "$@93", "dhcpddns_json_object", "$@94",
+  "logging_object", "$@95", "logging_params", "logging_param", "loggers",
+  "$@96", "loggers_entries", "logger_entry", "$@97", "logger_params",
+  "logger_param", "debuglevel", "severity", "$@98", "output_options_list",
+  "$@99", "output_options_list_content", "output_entry", "$@100",
+  "output_params", "output_param", "$@101", YY_NULLPTR
   };
 
 #if PARSER4_DEBUG
   const unsigned short int
   Dhcp4Parser::yyrline_[] =
   {
-<<<<<<< HEAD
        0,   211,   211,   211,   212,   212,   213,   213,   214,   214,
      215,   215,   216,   216,   217,   217,   218,   218,   219,   219,
      220,   220,   221,   221,   229,   230,   231,   232,   233,   234,
@@ -6335,94 +3898,48 @@
      318,   328,   328,   340,   341,   345,   346,   347,   348,   349,
      352,   352,   369,   369,   377,   378,   383,   384,   385,   386,
      387,   388,   389,   390,   391,   392,   393,   394,   395,   396,
-     397,   398,   399,   400,   401,   402,   403,   406,   411,   416,
-     421,   426,   431,   437,   437,   447,   448,   451,   452,   455,
-     455,   463,   463,   473,   473,   480,   481,   484,   484,   494,
-     494,   504,   505,   508,   509,   510,   511,   512,   513,   514,
-     515,   516,   517,   520,   520,   527,   528,   529,   530,   533,
-     533,   541,   541,   549,   549,   557,   557,   565,   570,   575,
-     580,   585,   585,   595,   596,   599,   600,   601,   602,   605,
-     610,   615,   620,   625,   625,   635,   636,   639,   640,   643,
-     643,   651,   651,   659,   660,   661,   664,   665,   668,   668,
-     676,   676,   684,   684,   694,   695,   698,   699,   700,   701,
-     702,   703,   706,   711,   716,   721,   726,   731,   739,   739,
-     752,   753,   756,   757,   764,   764,   787,   787,   796,   797,
-     801,   802,   803,   804,   805,   806,   807,   808,   809,   810,
-     811,   812,   813,   814,   815,   816,   817,   818,   819,   820,
-     823,   823,   831,   831,   839,   839,   847,   847,   855,   855,
-     863,   863,   871,   871,   879,   879,   887,   892,   901,   901,
-     913,   914,   917,   918,   923,   923,   934,   934,   944,   945,
-     948,   949,   952,   953,   954,   955,   956,   957,   958,   959,
-     962,   964,   969,   971,   971,   979,   979,   987,   987,   995,
-     997,   997,  1005,  1014,  1014,  1026,  1027,  1032,  1033,  1038,
-    1038,  1049,  1049,  1060,  1061,  1066,  1067,  1072,  1073,  1074,
-    1075,  1076,  1077,  1080,  1082,  1082,  1090,  1092,  1094,  1102,
-    1102,  1114,  1115,  1118,  1119,  1122,  1122,  1130,  1130,  1138,
-    1139,  1142,  1143,  1144,  1147,  1147,  1158,  1158,  1168,  1169,
-    1172,  1173,  1176,  1176,  1184,  1184,  1192,  1193,  1196,  1197,
-    1201,  1202,  1203,  1204,  1205,  1206,  1207,  1208,  1209,  1210,
-    1211,  1212,  1215,  1215,  1223,  1223,  1231,  1231,  1239,  1239,
-    1247,  1247,  1255,  1255,  1263,  1263,  1271,  1271,  1280,  1280,
-    1288,  1288,  1301,  1301,  1311,  1311,  1322,  1322,  1332,  1333,
-    1336,  1336,  1344,  1345,  1348,  1349,  1352,  1353,  1354,  1355,
-    1356,  1357,  1358,  1361,  1363,  1363,  1375,  1382,  1382,  1392,
-    1393,  1396,  1397,  1400,  1400,  1408,  1408,  1418,  1418,  1428,
-    1428,  1436,  1437,  1440,  1441,  1442,  1443,  1444,  1445,  1446,
-    1447,  1448,  1449,  1450,  1451,  1452,  1453,  1454,  1455,  1458,
-    1463,  1463,  1471,  1471,  1479,  1484,  1484,  1492,  1497,  1502,
-    1502,  1510,  1511,  1514,  1514,  1522,  1527,  1532,  1537,  1542,
-    1542,  1550,  1553,  1556,  1559,  1562,  1568,  1568,  1578,  1578,
-    1585,  1585,  1597,  1597,  1610,  1611,  1615,  1619,  1619,  1631,
-    1632,  1636,  1636,  1644,  1645,  1648,  1649,  1650,  1651,  1652,
-    1655,  1659,  1659,  1667,  1667,  1677,  1678,  1681,  1681,  1689,
-    1690,  1693,  1693
-=======
-       0,   209,   209,   209,   210,   210,   211,   211,   212,   212,
-     213,   213,   214,   214,   215,   215,   216,   216,   217,   217,
-     218,   218,   226,   227,   228,   229,   230,   231,   232,   235,
-     240,   240,   251,   254,   255,   258,   262,   269,   269,   277,
-     277,   284,   285,   288,   292,   303,   313,   313,   325,   326,
-     330,   331,   332,   333,   334,   337,   337,   354,   354,   362,
-     363,   368,   369,   370,   371,   372,   373,   374,   375,   376,
-     377,   378,   379,   380,   381,   382,   383,   384,   385,   386,
-     387,   388,   389,   392,   397,   402,   407,   412,   417,   423,
-     423,   433,   434,   437,   438,   441,   441,   449,   449,   459,
-     459,   466,   467,   470,   470,   480,   480,   490,   491,   494,
-     495,   496,   497,   498,   499,   500,   501,   502,   505,   505,
-     513,   513,   521,   521,   529,   529,   537,   537,   545,   550,
-     555,   560,   565,   565,   575,   576,   579,   580,   581,   582,
-     585,   590,   595,   600,   600,   610,   611,   614,   615,   618,
-     618,   626,   626,   634,   635,   636,   639,   640,   643,   643,
-     651,   651,   659,   659,   669,   670,   673,   674,   675,   676,
-     677,   678,   681,   686,   691,   696,   701,   706,   714,   714,
-     727,   728,   731,   732,   739,   739,   762,   762,   771,   772,
-     776,   777,   778,   779,   780,   781,   782,   783,   784,   785,
-     786,   787,   788,   789,   790,   791,   792,   793,   794,   795,
-     798,   798,   806,   806,   814,   814,   822,   822,   830,   830,
-     838,   838,   846,   846,   854,   854,   862,   867,   876,   876,
-     888,   889,   892,   893,   898,   898,   909,   909,   919,   920,
-     923,   924,   927,   928,   929,   930,   931,   932,   933,   934,
-     937,   939,   944,   946,   948,   948,   956,   956,   964,   966,
-     966,   974,   983,   983,   995,   996,  1001,  1002,  1007,  1007,
-    1018,  1018,  1029,  1030,  1035,  1036,  1041,  1042,  1043,  1044,
-    1045,  1046,  1049,  1051,  1051,  1059,  1061,  1063,  1071,  1071,
-    1083,  1084,  1087,  1088,  1091,  1091,  1099,  1099,  1107,  1108,
-    1111,  1112,  1113,  1114,  1117,  1117,  1125,  1125,  1135,  1135,
-    1145,  1146,  1149,  1150,  1153,  1153,  1161,  1161,  1169,  1170,
-    1173,  1174,  1178,  1179,  1180,  1181,  1182,  1183,  1184,  1185,
-    1186,  1187,  1188,  1189,  1192,  1192,  1200,  1200,  1208,  1208,
-    1216,  1216,  1224,  1224,  1232,  1232,  1240,  1240,  1248,  1248,
-    1257,  1257,  1265,  1265,  1278,  1278,  1288,  1288,  1299,  1299,
-    1309,  1310,  1313,  1313,  1321,  1322,  1325,  1326,  1329,  1330,
-    1331,  1332,  1333,  1334,  1335,  1338,  1340,  1340,  1351,  1351,
-    1361,  1362,  1365,  1366,  1367,  1368,  1369,  1370,  1371,  1374,
-    1379,  1379,  1387,  1392,  1399,  1406,  1406,  1416,  1417,  1420,
-    1421,  1424,  1424,  1432,  1432,  1442,  1442,  1454,  1454,  1461,
-    1461,  1473,  1473,  1486,  1487,  1491,  1495,  1495,  1507,  1508,
-    1512,  1512,  1520,  1521,  1524,  1525,  1526,  1527,  1528,  1531,
-    1535,  1535,  1543,  1543,  1553,  1554,  1557,  1557,  1565,  1566,
-    1569,  1569
->>>>>>> dad9ff71
+     397,   398,   399,   400,   401,   402,   403,   404,   407,   412,
+     417,   422,   427,   432,   438,   438,   448,   449,   452,   453,
+     456,   456,   464,   464,   474,   474,   481,   482,   485,   485,
+     495,   495,   505,   506,   509,   510,   511,   512,   513,   514,
+     515,   516,   517,   520,   520,   528,   528,   536,   536,   544,
+     544,   552,   552,   560,   565,   570,   575,   580,   580,   590,
+     591,   594,   595,   596,   597,   600,   605,   610,   615,   615,
+     625,   626,   629,   630,   633,   633,   641,   641,   649,   650,
+     651,   654,   655,   658,   658,   666,   666,   674,   674,   684,
+     685,   688,   689,   690,   691,   692,   693,   696,   701,   706,
+     711,   716,   721,   729,   729,   742,   743,   746,   747,   754,
+     754,   777,   777,   786,   787,   791,   792,   793,   794,   795,
+     796,   797,   798,   799,   800,   801,   802,   803,   804,   805,
+     806,   807,   808,   809,   810,   813,   813,   821,   821,   829,
+     829,   837,   837,   845,   845,   853,   853,   861,   861,   869,
+     869,   877,   882,   891,   891,   903,   904,   907,   908,   913,
+     913,   924,   924,   934,   935,   938,   939,   942,   943,   944,
+     945,   946,   947,   948,   949,   952,   954,   959,   961,   963,
+     963,   971,   971,   979,   981,   981,   989,   998,   998,  1010,
+    1011,  1016,  1017,  1022,  1022,  1033,  1033,  1044,  1045,  1050,
+    1051,  1056,  1057,  1058,  1059,  1060,  1061,  1064,  1066,  1066,
+    1074,  1076,  1078,  1086,  1086,  1098,  1099,  1102,  1103,  1106,
+    1106,  1114,  1114,  1122,  1123,  1126,  1127,  1128,  1131,  1131,
+    1142,  1142,  1152,  1153,  1156,  1157,  1160,  1160,  1168,  1168,
+    1176,  1177,  1180,  1181,  1185,  1186,  1187,  1188,  1189,  1190,
+    1191,  1192,  1193,  1194,  1195,  1196,  1199,  1199,  1207,  1207,
+    1215,  1215,  1223,  1223,  1231,  1231,  1239,  1239,  1247,  1247,
+    1255,  1255,  1264,  1264,  1272,  1272,  1285,  1285,  1295,  1295,
+    1306,  1306,  1316,  1317,  1320,  1320,  1328,  1329,  1332,  1333,
+    1336,  1337,  1338,  1339,  1340,  1341,  1342,  1345,  1347,  1347,
+    1358,  1358,  1368,  1369,  1372,  1373,  1374,  1375,  1376,  1377,
+    1378,  1381,  1386,  1386,  1394,  1399,  1406,  1413,  1413,  1423,
+    1424,  1427,  1428,  1431,  1431,  1439,  1439,  1449,  1449,  1459,
+    1459,  1467,  1468,  1471,  1472,  1473,  1474,  1475,  1476,  1477,
+    1478,  1479,  1480,  1481,  1482,  1483,  1484,  1485,  1486,  1489,
+    1494,  1494,  1502,  1502,  1510,  1515,  1515,  1523,  1528,  1533,
+    1533,  1541,  1542,  1545,  1545,  1553,  1558,  1563,  1568,  1573,
+    1573,  1581,  1584,  1587,  1590,  1593,  1599,  1599,  1609,  1609,
+    1616,  1616,  1628,  1628,  1641,  1642,  1646,  1650,  1650,  1662,
+    1663,  1667,  1667,  1675,  1676,  1679,  1680,  1681,  1682,  1683,
+    1686,  1690,  1690,  1698,  1698,  1708,  1709,  1712,  1712,  1720,
+    1721,  1724,  1724
   };
 
   // Print the state stack on the debug stream.
@@ -6457,13 +3974,8 @@
 
 #line 14 "dhcp4_parser.yy" // lalr1.cc:1167
 } } // isc::dhcp
-<<<<<<< HEAD
-#line 3957 "dhcp4_parser.cc" // lalr1.cc:1167
-#line 1701 "dhcp4_parser.yy" // lalr1.cc:1168
-=======
-#line 3625 "dhcp4_parser.cc" // lalr1.cc:1167
-#line 1577 "dhcp4_parser.yy" // lalr1.cc:1168
->>>>>>> dad9ff71
+#line 3978 "dhcp4_parser.cc" // lalr1.cc:1167
+#line 1732 "dhcp4_parser.yy" // lalr1.cc:1168
 
 
 void
