<<<<<<< HEAD
<!-- Converted by db4-upgrade version 1.0 -->
<refentry xmlns="http://docbook.org/ns/docbook" version="5.0">
  <info>
=======
<!DOCTYPE book PUBLIC "-//OASIS//DTD DocBook XML V4.2//EN"
               "http://www.oasis-open.org/docbook/xml/4.2/docbookx.dtd"
               [<!ENTITY mdash "&#8212;">]>
<!--
 - Copyright (C) 2014-2017 Internet Systems Consortium, Inc. ("ISC")
 -
 - This Source Code Form is subject to the terms of the Mozilla Public
 - License, v. 2.0. If a copy of the MPL was not distributed with this
 - file, You can obtain one at http://mozilla.org/MPL/2.0/.
-->

<refentry>
  <refentryinfo>
>>>>>>> 33dbf016
    <productname>ISC Kea</productname>
    <date>Sep. 28, 2016</date>
    <edition>1.1.0</edition>
    <author><personname/><contrib>The Kea software has been written by a number of
        engineers working for ISC: Tomek Mrugalski, Stephen Morris, Marcin
        Siodelski, Thomas Markwalder, Francis Dupont, Jeremy C. Reed,
        Wlodek Wencel and Shawn Routhier.  That list is roughly in the
        chronological order in which the authors made their first
        contribution. For a complete list of authors and
        contributors, see AUTHORS file.</contrib><orgname>Internet Systems Consortium, Inc.</orgname></author>
  </info>

  <refmeta>
    <refentrytitle>keactrl</refentrytitle>
    <manvolnum>8</manvolnum>
    <refmiscinfo class="manual">Kea</refmiscinfo>
  </refmeta>

  <refnamediv>
    <refname>keactrl</refname>
    <refpurpose>Shell script for managing Kea</refpurpose>
  </refnamediv>

  <docinfo>
    <copyright>
      <year>2014-2016</year>
      <holder>Internet Systems Consortium, Inc. ("ISC")</holder>
    </copyright>
  </docinfo>

  <refsynopsisdiv>
    <cmdsynopsis sepchar=" ">
      <command>keactrl</command>
      <arg choice="opt" rep="norepeat">command</arg>
      <arg choice="opt" rep="norepeat"><option>-c <replaceable class="parameter">keactrl-config-file</replaceable></option></arg>
      <arg choice="opt" rep="norepeat"><option>-s <replaceable class="parameter">server[,server,...]</replaceable></option></arg>
    </cmdsynopsis>
  </refsynopsisdiv>

  <refsection><info><title>DESCRIPTION</title></info>
    
    <para>
      keactrl is a shell script which controls the startup, shutdown
      and reconfiguration of the Kea servers (<command>kea-dhcp4</command>,
      <command>kea-dhcp6</command>, <command>kea-dhcp-ddns</command> and
      <command>kea-ctrl-agent</command>). It also provides the means for
      checking the current status of the servers and determining the
      configuration files in use.
    </para>
  </refsection>

  <refsection><info><title>CONFIGURATION FILE</title></info>
    
    <para>
     Depending on requirements, not all of the available servers need
     be run.  The keactrl configuration file sets which servers are
     enabled and which are disabled.  By default the configuration
     file is <filename>[kea-install-dir]/etc/kea/keactrl.conf</filename>.
    </para>
    <para>
      See the Kea Administrator's Guide for the documentation of the parameters
      in the <command>keactrl</command> configuration file.
    </para>
  </refsection>

  <refsection><info><title>OPTIONS</title></info>
    
    <variablelist>
      <varlistentry>
        <term><option><replaceable class="parameter">command</replaceable></option></term>
        <listitem>
          <para>
            Command to be issued to the servers. It can be one of the following:
          </para>

          <variablelist>
            <varlistentry>
              <term>start</term>
              <listitem>
                <para>Start the servers.</para>
              </listitem>
            </varlistentry>

            <varlistentry>
              <term>stop</term>
              <listitem>
                <para>Stop the servers.</para>
              </listitem>
            </varlistentry>

            <varlistentry>
              <term>reload</term>
              <listitem>
                <para>Instructs the servers to re-read the kea configuration file.</para>
              </listitem>
            </varlistentry>

            <varlistentry>
              <term>status</term>
              <listitem>
                <para>Print the status of the servers.</para>
              </listitem>
            </varlistentry>

          </variablelist>


        </listitem>
      </varlistentry>

      <varlistentry>
        <term><option>-c|--ctrl-config <replaceable class="parameter">keactrl-config-file</replaceable></option></term>
        <listitem>
          <para>
            Specify the <command>keactrl</command> configuration file. Without
            this switch, the <command>keactrl</command> will attempt to use the
            file <filename>[kea-install-dir]/etc/kea/keactrl.conf</filename>.
          </para>
        </listitem>
      </varlistentry>

      <varlistentry>
        <term><option>-s|--server <replaceable class="parameter">server[,server,...]</replaceable></option></term>
        <listitem>
          <para>
            Specifies a subset of the enabled servers to which the command should be issued.
            The list of servers should be separated by commas with no intervening spaces.
            Acceptable values are:
          </para>

          <variablelist>
            <varlistentry>
              <term>dhcp4</term>
              <listitem>
                <para>DHCPv4 server (<command>kea-dhcp4</command>).</para>
              </listitem>
            </varlistentry>

            <varlistentry>
              <term>dhcp6</term>
              <listitem>
                <para>DHCPv6 server (<command>kea-dhcp6</command>).</para>
              </listitem>
            </varlistentry>

            <varlistentry>
              <term>dhcp_ddns</term>
              <listitem>
                <para>DHCP DDNS server (<command>kea-dhcp-ddns</command>).</para>
              </listitem>
            </varlistentry>

            <varlistentry>
              <term>ctrl_agent</term>
              <listitem>
                <para>Control Agent (<command>kea-ctrl-agent</command>).</para>
              </listitem>
            </varlistentry>

            <varlistentry>
              <term>all</term>
              <listitem>
                <para>All servers (default).</para>
              </listitem>
            </varlistentry>

          </variablelist>
        </listitem>
      </varlistentry>

    </variablelist>
  </refsection>

  <refsection><info><title>DOCUMENTATION</title></info>
    
    <para>Kea comes with an extensive Kea User's Guide documentation
      that covers all aspects of running the Kea software -
      compilation, installation, configuration, configuration examples
      and many more. Kea also features a Kea Messages Manual, which
      lists all possible messages Kea can print with a brief
      description for each of them. Both documents are typically
      available in various formats (txt, html, pdf) with your Kea
      distribution. The on-line version is available at
      http://kea.isc.org/docs/.</para>
    <para>
      Kea source code is documented in the Kea Developer's Guide. It's
      on-line version is available at http://kea.isc.org. Please
      follow Developer's Guide link.
    </para>
    <para>
      Kea project website is available at: http://kea.isc.org.
    </para>
  </refsection>

  <refsection><info><title>MAILING LISTS AND SUPPORT</title></info>
    
    <para>
      There are two mailing lists available for Kea project. kea-users
      (kea-users at lists.isc.org) is intended for Kea users, while kea-dev
      (kea-dev at lists.isc.org) is intended for Kea developers, prospective
      contributors and other advanced users.  Both lists are available at
      http://lists.isc.org. The community provides best effort type of support
      on both of those lists.
    </para>
    <para>
      ISC provides professional support for Kea services. See
      https://www.isc.org/kea/ for details.
    </para>
  </refsection>

  <refsection><info><title>SEE ALSO</title></info>
    
    <para>
      <citerefentry>
        <refentrytitle>kea-dhcp4</refentrytitle>
        <manvolnum>8</manvolnum>
      </citerefentry>,

      <citerefentry>
        <refentrytitle>kea-dhcp6</refentrytitle>
        <manvolnum>8</manvolnum>
      </citerefentry>,

      <citerefentry>
        <refentrytitle>kea-dhcp-ddns</refentrytitle>
        <manvolnum>8</manvolnum>
      </citerefentry>,

      <citerefentry>
        <refentrytitle>kea-ctrl-agent</refentrytitle>
        <manvolnum>8</manvolnum>
      </citerefentry>,

      <citerefentry>
        <refentrytitle>kea-admin</refentrytitle>
        <manvolnum>8</manvolnum>
      </citerefentry>,

      <citerefentry>
        <refentrytitle>perfdhcp</refentrytitle>
        <manvolnum>8</manvolnum>
      </citerefentry>,

      <citerefentry>
        <refentrytitle>kea-lfc</refentrytitle>
        <manvolnum>8</manvolnum>
      </citerefentry>,


      <citetitle>Kea Administrator's Guide</citetitle>.

    </para>
  </refsection>

</refentry><|MERGE_RESOLUTION|>--- conflicted
+++ resolved
@@ -1,22 +1,6 @@
-<<<<<<< HEAD
-<!-- Converted by db4-upgrade version 1.0 -->
+<!-- Converted by db4-upgrade version 1.1 -->
 <refentry xmlns="http://docbook.org/ns/docbook" version="5.0">
   <info>
-=======
-<!DOCTYPE book PUBLIC "-//OASIS//DTD DocBook XML V4.2//EN"
-               "http://www.oasis-open.org/docbook/xml/4.2/docbookx.dtd"
-               [<!ENTITY mdash "&#8212;">]>
-<!--
- - Copyright (C) 2014-2017 Internet Systems Consortium, Inc. ("ISC")
- -
- - This Source Code Form is subject to the terms of the Mozilla Public
- - License, v. 2.0. If a copy of the MPL was not distributed with this
- - file, You can obtain one at http://mozilla.org/MPL/2.0/.
--->
-
-<refentry>
-  <refentryinfo>
->>>>>>> 33dbf016
     <productname>ISC Kea</productname>
     <date>Sep. 28, 2016</date>
     <edition>1.1.0</edition>
@@ -56,8 +40,8 @@
     </cmdsynopsis>
   </refsynopsisdiv>
 
-  <refsection><info><title>DESCRIPTION</title></info>
-    
+  <refsect1>
+    <title>DESCRIPTION</title>
     <para>
       keactrl is a shell script which controls the startup, shutdown
       and reconfiguration of the Kea servers (<command>kea-dhcp4</command>,
@@ -66,10 +50,10 @@
       checking the current status of the servers and determining the
       configuration files in use.
     </para>
-  </refsection>
-
-  <refsection><info><title>CONFIGURATION FILE</title></info>
-    
+  </refsect1>
+
+  <refsect1>
+    <title>CONFIGURATION FILE</title>
     <para>
      Depending on requirements, not all of the available servers need
      be run.  The keactrl configuration file sets which servers are
@@ -80,10 +64,10 @@
       See the Kea Administrator's Guide for the documentation of the parameters
       in the <command>keactrl</command> configuration file.
     </para>
-  </refsection>
-
-  <refsection><info><title>OPTIONS</title></info>
-    
+  </refsect1>
+
+  <refsect1>
+    <title>OPTIONS</title>
     <variablelist>
       <varlistentry>
         <term><option><replaceable class="parameter">command</replaceable></option></term>
@@ -188,10 +172,10 @@
       </varlistentry>
 
     </variablelist>
-  </refsection>
-
-  <refsection><info><title>DOCUMENTATION</title></info>
-    
+  </refsect1>
+
+  <refsect1>
+    <title>DOCUMENTATION</title>
     <para>Kea comes with an extensive Kea User's Guide documentation
       that covers all aspects of running the Kea software -
       compilation, installation, configuration, configuration examples
@@ -209,10 +193,10 @@
     <para>
       Kea project website is available at: http://kea.isc.org.
     </para>
-  </refsection>
-
-  <refsection><info><title>MAILING LISTS AND SUPPORT</title></info>
-    
+  </refsect1>
+
+  <refsect1>
+    <title>MAILING LISTS AND SUPPORT</title>
     <para>
       There are two mailing lists available for Kea project. kea-users
       (kea-users at lists.isc.org) is intended for Kea users, while kea-dev
@@ -225,10 +209,10 @@
       ISC provides professional support for Kea services. See
       https://www.isc.org/kea/ for details.
     </para>
-  </refsection>
-
-  <refsection><info><title>SEE ALSO</title></info>
-    
+  </refsect1>
+
+  <refsect1>
+    <title>SEE ALSO</title>
     <para>
       <citerefentry>
         <refentrytitle>kea-dhcp4</refentrytitle>
@@ -269,6 +253,6 @@
       <citetitle>Kea Administrator's Guide</citetitle>.
 
     </para>
-  </refsection>
+  </refsect1>
 
 </refentry>