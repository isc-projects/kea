--- conflicted
+++ resolved
@@ -44,11 +44,7 @@
 }
 
 void
-<<<<<<< HEAD
-A::toWire(AbstractMessageRenderer& renderer UNUSED_PARAM) const {
-=======
-A::toWire(MessageRenderer&) const {
->>>>>>> 174b612e
+A::toWire(AbstractMessageRenderer&) const {
     // TBD
 }
 
