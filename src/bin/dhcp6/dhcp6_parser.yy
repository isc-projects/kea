--- conflicted
+++ resolved
@@ -74,10 +74,6 @@
   REQUEST_TIMEOUT "request-timeout"
   TCP_KEEPALIVE "tcp-keepalive"
   CONTACT_POINTS "contact-points"
-<<<<<<< HEAD
-  MAX_RECONNECT_TRIES "max-reconnect-tries"
-=======
->>>>>>> 400abf15
   KEYSPACE "keyspace"
   MAX_RECONNECT_TRIES "max-reconnect-tries"
 
@@ -643,7 +639,6 @@
 tcp_nodelay: TCP_NODELAY COLON BOOLEAN {
     ElementPtr n(new BoolElement($3, ctx.loc2pos(@3)));
     ctx.stack_.back()->set("tcp-nodelay", n);
-<<<<<<< HEAD
 };
 
 reconnect_wait_time: RECONNECT_WAIT_TIME COLON INTEGER {
@@ -667,36 +662,8 @@
     ElementPtr cp(new StringElement($4, ctx.loc2pos(@4)));
     ctx.stack_.back()->set("contact-points", cp);
     ctx.leave();
-=======
->>>>>>> 400abf15
-};
-
-reconnect_wait_time: RECONNECT_WAIT_TIME COLON INTEGER {
-    ElementPtr n(new IntElement($3, ctx.loc2pos(@3)));
-    ctx.stack_.back()->set("reconnect-wait-time", n);
-};
-
-<<<<<<< HEAD
-=======
-request_timeout: REQUEST_TIMEOUT COLON INTEGER {
-    ElementPtr n(new IntElement($3, ctx.loc2pos(@3)));
-    ctx.stack_.back()->set("request-timeout", n);
-};
-
-tcp_keepalive: TCP_KEEPALIVE COLON INTEGER {
-    ElementPtr n(new IntElement($3, ctx.loc2pos(@3)));
-    ctx.stack_.back()->set("tcp-keepalive", n);
-};
-
-contact_points: CONTACT_POINTS {
-    ctx.enter(ctx.NO_KEYWORD);
-} COLON STRING {
-    ElementPtr cp(new StringElement($4, ctx.loc2pos(@4)));
-    ctx.stack_.back()->set("contact-points", cp);
-    ctx.leave();
-};
-
->>>>>>> 400abf15
+};
+
 keyspace: KEYSPACE {
     ctx.enter(ctx.NO_KEYWORD);
 } COLON STRING {
