--- conflicted
+++ resolved
@@ -1277,25 +1277,15 @@
     defaultTestKey.setAuthKey(key16ByteStr);
     ASSERT_EQ(16, defaultTestKey.getAuthKey().size());
     ASSERT_EQ(key16ByteStr, defaultTestKey.getAuthKey());
-<<<<<<< HEAD
-=======
     ASSERT_EQ(key16ByteStr, defaultTestKey.ToText());
->>>>>>> 903e9f39
     
     defaultTestKey.setAuthKey(key18ByteStr);
     ASSERT_EQ(16, defaultTestKey.getAuthKey().size());
     ASSERT_EQ(key16ByteStr, defaultTestKey.getAuthKey());
-<<<<<<< HEAD
+    ASSERT_EQ(key16ByteStr, defaultTestKey.ToText());
 
 }
 
 } // end of anonymous namespace
 
-// Test verifies if 
-=======
-    ASSERT_EQ(key16ByteStr, defaultTestKey.ToText());
-
-}
-
-} // end of anonymous namespace
->>>>>>> 903e9f39
+// Test verifies if 