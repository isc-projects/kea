--- conflicted
+++ resolved
@@ -1,4 +1,8 @@
-<<<<<<< HEAD
+  212.  [bug]		naokikambe
+	Fixed that the ModuleCCSession object may group_unsubscribe in the
+	closed CC session in being deleted.
+	(Trac #698, git tbdtbdtbdtbdtbdtbdtbdtbdtbdtbdtbdtbdttbd)
+
   211.  [func]		shane
 	Implement "--brittle" option, which causes the server to exit
         if any of BIND 10's processes dies.
@@ -20,12 +24,6 @@
 	This includes the various CH TXT queries, which will be added
 	later.
 	(git 012f9e78dc611c72ea213f9bd6743172e1a2ca20)
-=======
-  xxx.  [bug]		naokikambe
-	Fixed that the ModuleCCSession object may group_unsubscribe in the
-	closed CC session in being deleted.
-	(Trac #698, git tbdtbdtbdtbdtbdtbdtbdtbdtbdtbdtbdtbdttbd)
->>>>>>> dec73bbd
 
   207.  [func]		jelte
 	Resolver now starts listening on localhost:53 if no configuration
