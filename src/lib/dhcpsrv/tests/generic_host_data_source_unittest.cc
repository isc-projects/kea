// Copyright (C) 2015-2018 Internet Systems Consortium, Inc. ("ISC")
//
// This Source Code Form is subject to the terms of the Mozilla Public
// License, v. 2.0. If a copy of the MPL was not distributed with this
// file, You can obtain one at http://mozilla.org/MPL/2.0/.

#include <config.h>

<<<<<<< HEAD
#include <asiolink/io_address.h>
#include <boost/foreach.hpp>
=======
>>>>>>> ecf3ea4b
#include <dhcp/dhcp6.h>
#include <dhcp/libdhcp++.h>
#include <dhcp/option4_addrlst.h>
#include <dhcp/option6_addrlst.h>
#include <dhcp/option_int.h>
#include <dhcp/option_string.h>
#include <dhcp/option_vendor.h>
#include <dhcpsrv/database_connection.h>
#include <dhcpsrv/host_data_source_factory.h>
#include <dhcpsrv/tests/generic_host_data_source_unittest.h>
#include <dhcpsrv/tests/test_utils.h>
#include <dhcpsrv/testutils/schema.h>
<<<<<<< HEAD
=======
#include <boost/foreach.hpp>
>>>>>>> ecf3ea4b
#include <gtest/gtest.h>
#include <util/buffer.h>

#include <chrono>
#include <cstring>
#include <list>
#include <sstream>
#include <string>
#include <typeinfo>

using namespace std;
using namespace isc::asiolink;
using namespace isc::util;
using namespace isc::data;

namespace isc {
namespace dhcp {
namespace test {

GenericHostDataSourceTest::GenericHostDataSourceTest() : hdsptr_() {
    LibDHCP::clearRuntimeOptionDefs();
}

GenericHostDataSourceTest::~GenericHostDataSourceTest() {
    LibDHCP::clearRuntimeOptionDefs();
    hdsptr_.reset();
}

std::vector<uint8_t>
GenericHostDataSourceTest::generateHWAddr(const bool new_identifier) {
    /// @todo: Consider moving this somewhere to lib/testutils.

    // Let's use something that is easily printable. That's convenient
    // if you need to enter MySQL queries by hand.
    static uint8_t hwaddr[] = {65, 66, 67, 68, 69, 70};

    if (new_identifier) {
        // Increase the address for the next time we use it.
        // This is primitive, but will work for 65k unique
        // addresses.
        hwaddr[sizeof(hwaddr) - 1]++;
        if (hwaddr[sizeof(hwaddr) - 1] == 0) {
            hwaddr[sizeof(hwaddr) - 2]++;
        }
    }
    return (std::vector<uint8_t>(hwaddr, hwaddr + sizeof(hwaddr)));
}

std::vector<uint8_t>
GenericHostDataSourceTest::generateIdentifier(const bool new_identifier) {
    /// @todo: Consider moving this somewhere to lib/testutils.

    // Let's use something that is easily printable. That's convenient
    // if you need to enter MySQL queries by hand.
    static uint8_t ident[] = {65, 66, 67, 68, 69, 70, 71, 72, 73, 74};

    if (new_identifier) {
        // Increase the identifier for the next time we use it.
        // This is primitive, but will work for 65k unique identifiers.
        ident[sizeof(ident) - 1]++;
        if (ident[sizeof(ident) - 1] == 0) {
            ident[sizeof(ident) - 2]++;
        }
    }
    return (std::vector<uint8_t>(ident, ident + sizeof(ident)));
}

HostPtr
GenericHostDataSourceTest::initializeHost4(const std::string& address,
                                           const Host::IdentifierType& id) {
    std::vector<uint8_t> ident;
    if (id == Host::IDENT_HWADDR) {
        ident = generateHWAddr();
    } else {
        ident = generateIdentifier();
    }

    // Let's create ever increasing subnet-ids. Let's keep those different,
    // so subnet4 != subnet6. Useful for catching cases if the code confuses
    // subnet4 with subnet6.
    static SubnetID subnet4 = 0;
    static SubnetID subnet6 = 100;
    ++subnet4;
    ++subnet6;

    IOAddress addr(address);
    HostPtr host(new Host(&ident[0], ident.size(), id, subnet4, subnet6, addr));

    return (host);
}

HostPtr
GenericHostDataSourceTest::initializeHost6(std::string address,
                                           Host::IdentifierType identifier,
                                           bool prefix,
                                           bool new_identifier) {
    std::vector<uint8_t> ident;
    switch (identifier) {
    case Host::IDENT_HWADDR:
        ident = generateHWAddr(new_identifier);
        break;
    case Host::IDENT_DUID:
        ident = generateIdentifier(new_identifier);
        break;
    default:
        ADD_FAILURE() << "Unknown IdType: " << identifier;
        return HostPtr();
    }

    // Let's create ever increasing subnet-ids. Let's keep those different,
    // so subnet4 != subnet6. Useful for catching cases if the code confuses
    // subnet4 with subnet6.
    static SubnetID subnet4 = 0;
    static SubnetID subnet6 = 100;
    subnet4++;
    subnet6++;

    HostPtr host(new Host(&ident[0], ident.size(), identifier, subnet4, subnet6,
                          IOAddress("0.0.0.0")));

    if (!prefix) {
        // Create IPv6 reservation (for an address)
        IPv6Resrv resv(IPv6Resrv::TYPE_NA, IOAddress(address), 128);
        host->addReservation(resv);
    } else {
        // Create IPv6 reservation for a /64 prefix
        IPv6Resrv resv(IPv6Resrv::TYPE_PD, IOAddress(address), 64);
        host->addReservation(resv);
    }
    return (host);
}

bool
GenericHostDataSourceTest::reservationExists(const IPv6Resrv& resrv,
                                             const IPv6ResrvRange& range) {
    for (IPv6ResrvIterator it = range.first; it != range.second; ++it) {
        if (resrv == it->second) {
            return true;
        }
    }
    return false;
}

void
GenericHostDataSourceTest::compareHwaddrs(const ConstHostPtr& host1,
                                          const ConstHostPtr& host2,
                                          bool expect_match) {
    ASSERT_TRUE(host1);
    ASSERT_TRUE(host2);

    // Compare if both have or have not HWaddress set.
    if ((host1->getHWAddress() && !host2->getHWAddress()) ||
        (!host1->getHWAddress() && host2->getHWAddress())) {
        // One host has hardware address set while the other has not.
        // Let's see if it's a problem.
        if (expect_match) {
            ADD_FAILURE() << "Host comparison failed: host1 hwaddress="
                          << host1->getHWAddress()
                          << ", host2 hwaddress=" << host2->getHWAddress();
        }
        return;
    }

    // Now we know that either both or neither have hw address set.
    // If host1 has it, we can proceed to value comparison.
    if (host1->getHWAddress()) {
        if (expect_match) {
            // Compare the actual address if they match.
            EXPECT_TRUE(*host1->getHWAddress() == *host2->getHWAddress());
        } else {
            EXPECT_FALSE(*host1->getHWAddress() == *host2->getHWAddress());
        }
        if (*host1->getHWAddress() != *host2->getHWAddress()) {
            cout << host1->getHWAddress()->toText(true) << endl;
            cout << host2->getHWAddress()->toText(true) << endl;
        }
    }
}

void
GenericHostDataSourceTest::compareDuids(const ConstHostPtr& host1,
                                        const ConstHostPtr& host2,
                                        bool expect_match) {
    ASSERT_TRUE(host1);
    ASSERT_TRUE(host2);

    // compare if both have or have not DUID set
    if ((host1->getDuid() && !host2->getDuid()) ||
        (!host1->getDuid() && host2->getDuid())) {
        // One host has a DUID and the other doesn't.
        // Let's see if it's a problem.
        if (expect_match) {
            ADD_FAILURE() << "DUID comparison failed: host1 duid="
                          << host1->getDuid()
                          << ", host2 duid=" << host2->getDuid();
        }
        return;
    }

    // Now we know that either both or neither have DUID set.
    // If host1 has it, we can proceed to value comparison.
    if (host1->getDuid()) {
        if (expect_match) {
            EXPECT_TRUE(*host1->getDuid() == *host2->getDuid());
        } else {
            EXPECT_FALSE(*host1->getDuid() == *host2->getDuid());
        }
        if (*host1->getDuid() != *host2->getDuid()) {
            cout << host1->getDuid()->toText() << endl;
            cout << host2->getDuid()->toText() << endl;
        }
    }
}

void
GenericHostDataSourceTest::compareHosts(const ConstHostPtr& host1,
                                        const ConstHostPtr& host2) {
    // Let's compare HW addresses and expect match.
    compareHwaddrs(host1, host2, true);

    // Now compare DUIDs
    compareDuids(host1, host2, true);

    // Now check that the identifiers returned as vectors are the same
    EXPECT_EQ(host1->getIdentifierType(), host2->getIdentifierType());
    EXPECT_TRUE(host1->getIdentifier() == host2->getIdentifier());

    // Check host parameters
    EXPECT_EQ(host1->getIPv4SubnetID(), host2->getIPv4SubnetID());
    EXPECT_EQ(host1->getIPv6SubnetID(), host2->getIPv6SubnetID());
    EXPECT_EQ(host1->getIPv4Reservation(), host2->getIPv4Reservation());
    EXPECT_EQ(host1->getHostname(), host2->getHostname());
    EXPECT_EQ(host1->getNextServer(), host2->getNextServer());
    EXPECT_EQ(host1->getServerHostname(), host2->getServerHostname());
    EXPECT_EQ(host1->getBootFileName(), host2->getBootFileName());
    ConstElementPtr ctx1 = host1->getContext();
    ConstElementPtr ctx2 = host2->getContext();
    if (ctx1) {
        EXPECT_TRUE(ctx2);
        if (ctx2) {
            EXPECT_EQ(*ctx1, *ctx2);
        }
    } else {
        EXPECT_FALSE(ctx2);
    }

    // Compare IPv6 reservations
    compareReservations6(host1->getIPv6Reservations(),
                         host2->getIPv6Reservations());

    // Compare client classification details
    compareClientClasses(host1->getClientClasses4(),
                         host2->getClientClasses4());

    compareClientClasses(host1->getClientClasses6(),
                         host2->getClientClasses6());

    // Compare DHCPv4 and DHCPv6 options.
    compareOptions(host1->getCfgOption4(), host2->getCfgOption4());
    compareOptions(host1->getCfgOption6(), host2->getCfgOption6());
}

bool
GenericHostDataSourceTest::compareHostsForSort4(const ConstHostPtr& host1,
                                                const ConstHostPtr& host2) {
    if (host1->getIPv4SubnetID() < host2->getIPv4SubnetID()) {
        return true;
    }
    return false;
}

bool
GenericHostDataSourceTest::compareHostsForSort6(const ConstHostPtr& host1,
                                                const ConstHostPtr& host2) {
    if (host1->getIPv6SubnetID() < host2->getIPv6SubnetID()) {
        return true;
    }
    return false;
}

DuidPtr
GenericHostDataSourceTest::HWAddrToDuid(const HWAddrPtr& hwaddr) {
    if (!hwaddr) {
        return (DuidPtr());
    }

    return (DuidPtr(new DUID(hwaddr->hwaddr_)));
}

HWAddrPtr
GenericHostDataSourceTest::DuidToHWAddr(const DuidPtr& duid) {
    if (!duid) {
        return (HWAddrPtr());
    }

    return (HWAddrPtr(new HWAddr(duid->getDuid(), HTYPE_ETHER)));
}

void
GenericHostDataSourceTest::compareReservations6(IPv6ResrvRange resrv1,
                                                IPv6ResrvRange resrv2) {
    // Compare number of reservations for both hosts
    if (std::distance(resrv1.first, resrv1.second) !=
        std::distance(resrv2.first, resrv2.second)) {
        ADD_FAILURE() << "Reservation comparison failed, "
                         "hosts got different number of reservations.";
        return;
    }

    // Iterate over the range of reservations to find a match in the
    // reference range.
    for (IPv6ResrvIterator r1 = resrv1.first; r1 != resrv1.second; ++r1) {
        IPv6ResrvIterator r2 = resrv2.first;
        for (; r2 != resrv2.second; ++r2) {
            // IPv6Resrv object implements equality operator.
            if (r1->second == r2->second) {
                break;
            }
        }
        // If r2 iterator reached the end of the range it means that there
        // is no match.
        if (r2 == resrv2.second) {
            ADD_FAILURE() << "No match found for reservation: "
                          << resrv1.first->second.getPrefix().toText();
        }
    }

    if (std::distance(resrv1.first, resrv1.second) > 0) {
        for (; resrv1.first != resrv1.second; resrv1.first++) {
            IPv6ResrvIterator iter = resrv2.first;
            while (iter != resrv2.second) {
                if ((resrv1.first->second.getType() ==
                     iter->second.getType()) &&
                    (resrv1.first->second.getPrefixLen() ==
                     iter->second.getPrefixLen()) &&
                    (resrv1.first->second.getPrefix() ==
                     iter->second.getPrefix())) {
                    break;
                }
                iter++;
                if (iter == resrv2.second) {
                    ADD_FAILURE() << "Reservation comparison failed, "
                                     "no match for reservation: "
                                  << resrv1.first->second.getPrefix().toText();
                }
            }
        }
    }
}

void
GenericHostDataSourceTest::compareClientClasses(const ClientClasses& classes1,
                                                const ClientClasses& classes2) {
    EXPECT_TRUE(std::equal(classes1.begin(), classes1.end(), classes2.begin()));
}

void
GenericHostDataSourceTest::compareOptions(const ConstCfgOptionPtr& cfg1,
                                          const ConstCfgOptionPtr& cfg2) const {
    ASSERT_TRUE(cfg1);
    ASSERT_TRUE(cfg2);

    // Combine option space names with vendor space names in a single list.
    std::list<std::string> option_spaces = cfg2->getOptionSpaceNames();
    std::list<std::string> vendor_spaces = cfg2->getVendorIdsSpaceNames();
    option_spaces.insert(option_spaces.end(), vendor_spaces.begin(),
                         vendor_spaces.end());

    // Make sure that the number of option spaces is equal in both
    // configurations.
    EXPECT_EQ(option_spaces.size(), cfg1->getOptionSpaceNames().size());
    EXPECT_EQ(vendor_spaces.size(), cfg1->getVendorIdsSpaceNames().size());

    // Iterate over all option spaces existing in cfg2.
    BOOST_FOREACH (std::string space, option_spaces) {
        // Retrieve options belonging to the current option space.
        OptionContainerPtr options1 = cfg1->getAll(space);
        OptionContainerPtr options2 = cfg2->getAll(space);
        ASSERT_TRUE(options1) << "failed for option space " << space;
        ASSERT_TRUE(options2) << "failed for option space " << space;

        // If number of options doesn't match, the test fails.
        ASSERT_EQ(options1->size(), options2->size())
            << "failed for option space " << space;

        // Iterate over all options within this option space.
        BOOST_FOREACH (OptionDescriptor desc1, *options1) {
            OptionDescriptor desc2 = cfg2->get(space, desc1.option_->getType());
            // Compare persistent flag.
            EXPECT_EQ(desc1.persistent_, desc2.persistent_)
                << "failed for option " << space << "."
                << desc1.option_->getType();
            // Compare formatted value.
            EXPECT_EQ(desc1.formatted_value_, desc2.formatted_value_)
                << "failed for option " << space << "."
                << desc1.option_->getType();
<<<<<<< HEAD
=======

            // Compare user context.
            ConstElementPtr ctx1 = desc1.getContext();
            ConstElementPtr ctx2 = desc2.getContext();
            if (ctx1) {
                EXPECT_TRUE(ctx2);
                if (ctx2) {
                    EXPECT_EQ(*ctx1, *ctx2)
                        << "failed for option " << space << "." << desc1.option_->getType();
                }
            } else {
                EXPECT_FALSE(ctx2);
            }
>>>>>>> ecf3ea4b

            // Retrieve options.
            Option* option1 = desc1.option_.get();
            Option* option2 = desc2.option_.get();

            // Options must be represented by the same C++ class derived from
            // the Option class.
            EXPECT_TRUE(typeid(*option1) == typeid(*option2))
                << "Compared DHCP options, having option code "
                << desc1.option_->getType() << " and belonging to the " << space
                << " option space, are represented "
                   "by different C++ classes: "
                << typeid(*option1).name() << " vs " << typeid(*option2).name();

            // Because we use different C++ classes to represent different
            // options, the simplest way to make sure that the options are
            // equal is to simply compare them in wire format.
            OutputBuffer buf1(option1->len());
            ASSERT_NO_THROW(option1->pack(buf1));
            OutputBuffer buf2(option2->len());
            ASSERT_NO_THROW(option2->pack(buf2));

            ASSERT_EQ(buf1.getLength(), buf2.getLength())
                << "failed for option " << space << "."
                << desc1.option_->getType();
            EXPECT_EQ(0,
                      memcmp(buf1.getData(), buf2.getData(), buf1.getLength()))
                << "failed for option " << space << "."
                << desc1.option_->getType();
        }
    }
}

OptionDescriptor
GenericHostDataSourceTest::createEmptyOption(const Option::Universe& universe,
                                             const uint16_t option_type,
                                             const bool persist) const {
    OptionPtr option(new Option(universe, option_type));
    OptionDescriptor desc(option, persist);
    return (desc);
}

OptionDescriptor
GenericHostDataSourceTest::createVendorOption(const Option::Universe& universe,
                                              const bool persist,
                                              const bool formatted,
                                              const uint32_t vendor_id) const {
    OptionVendorPtr option(new OptionVendor(universe, vendor_id));

    std::ostringstream s;
    if (formatted) {
        // Vendor id comprises vendor-id field, for which we need to
        // assign a value in the textual (formatted) format.
        s << vendor_id;
    }

    OptionDescriptor desc(option, persist, s.str());
    return (desc);
}

void
<<<<<<< HEAD
GenericHostDataSourceTest::addTestOptions(
    const HostPtr& host,
    const bool formatted,
    const AddedOptions& added_options) const {
=======
GenericHostDataSourceTest::addTestOptions(const HostPtr& host,
                                          const bool formatted,
                                          const AddedOptions& added_options,
                                          ConstElementPtr user_context) const {

>>>>>>> ecf3ea4b
    OptionDefSpaceContainer defs;

    if ((added_options == DHCP4_ONLY) || (added_options == DHCP4_AND_DHCP6)) {
        // Add DHCPv4 options.
        CfgOptionPtr opts = host->getCfgOption4();
        OptionDescriptor desc = 
            createOption<OptionString>(Option::V4, DHO_BOOT_FILE_NAME,
                                       true, formatted, "my-boot-file");
        desc.setContext(user_context);
        opts->add(desc, DHCP4_OPTION_SPACE);
        opts->add(createOption<OptionUint8>(Option::V4, DHO_DEFAULT_IP_TTL,
                                            false, formatted, 64),
                  DHCP4_OPTION_SPACE);
<<<<<<< HEAD
        opts->add(
            createOption<OptionUint32>(Option::V4, 1, false, formatted, 312131),
            "vendor-encapsulated-options");
        opts->add(createAddressOption<Option4AddrLst>(254, false, formatted,
                                                      "192.0.2.3"),
                  DHCP4_OPTION_SPACE);
        opts->add(createEmptyOption(Option::V4, 1, true), "isc");
        opts->add(createAddressOption<Option4AddrLst>(
                      2, false, formatted, "10.0.0.5", "10.0.0.3", "10.0.3.4"),
                  "isc");
=======
        opts->add(createOption<OptionUint32>(Option::V4, 1, false, formatted, 312131),
                  "vendor-encapsulated-options");
        opts->add(createAddressOption<Option4AddrLst>(254, false, formatted,
                                                      "192.0.2.3"), DHCP4_OPTION_SPACE);
        opts->add(createEmptyOption(Option::V4, 1, true), "isc");
        opts->add(createAddressOption<Option4AddrLst>(2, false, formatted, "10.0.0.5",
                                                      "10.0.0.3", "10.0.3.4"), "isc");
>>>>>>> ecf3ea4b

        // Add definitions for DHCPv4 non-standard options.
        defs.addItem(OptionDefinitionPtr(new OptionDefinition(
                         "vendor-encapsulated-1", 1, "uint32")),
                     "vendor-encapsulated-options");
        defs.addItem(OptionDefinitionPtr(new OptionDefinition(
                         "option-254", 254, "ipv4-address", true)),
                     DHCP4_OPTION_SPACE);
<<<<<<< HEAD
        defs.addItem(
            OptionDefinitionPtr(new OptionDefinition("isc-1", 1, "empty")),
            "isc");
        defs.addItem(OptionDefinitionPtr(new OptionDefinition(
                         "isc-2", 2, "ipv4-address", true)),
=======
        defs.addItem(OptionDefinitionPtr(new OptionDefinition("isc-1", 1, "empty")), "isc");
        defs.addItem(OptionDefinitionPtr(new OptionDefinition("isc-2", 2, "ipv4-address", true)),
>>>>>>> ecf3ea4b
                     "isc");
    }

    if ((added_options == DHCP6_ONLY) || (added_options == DHCP4_AND_DHCP6)) {
        // Add DHCPv6 options.
        CfgOptionPtr opts = host->getCfgOption6();
<<<<<<< HEAD
        opts->add(createOption<OptionString>(Option::V6, D6O_BOOTFILE_URL, true,
                                             formatted, "my-boot-file"),
                  DHCP6_OPTION_SPACE);
        opts->add(createOption<OptionUint32>(Option::V6,
                                             D6O_INFORMATION_REFRESH_TIME,
=======
        OptionDescriptor desc = 
            createOption<OptionString>(Option::V6, D6O_BOOTFILE_URL,
                                       true, formatted, "my-boot-file");
        desc.setContext(user_context);
        opts->add(desc, DHCP6_OPTION_SPACE);
        opts->add(createOption<OptionUint32>(Option::V6, D6O_INFORMATION_REFRESH_TIME,
>>>>>>> ecf3ea4b
                                             false, formatted, 3600),
                  DHCP6_OPTION_SPACE);
        opts->add(createVendorOption(Option::V6, false, formatted, 2495),
                  DHCP6_OPTION_SPACE);
        opts->add(createAddressOption<Option6AddrLst>(1024, false, formatted,
                                                      "2001:db8:1::1"),
                  DHCP6_OPTION_SPACE);
        opts->add(createEmptyOption(Option::V6, 1, true), "isc2");
<<<<<<< HEAD
        opts->add(createAddressOption<Option6AddrLst>(
                      2, false, formatted, "3000::1", "3000::2", "3000::3"),
                  "isc2");
=======
        opts->add(createAddressOption<Option6AddrLst>(2, false, formatted, "3000::1",
                                                      "3000::2", "3000::3"), "isc2");
>>>>>>> ecf3ea4b

        // Add definitions for DHCPv6 non-standard options.
        defs.addItem(OptionDefinitionPtr(new OptionDefinition(
                         "option-1024", 1024, "ipv6-address", true)),
                     DHCP6_OPTION_SPACE);
<<<<<<< HEAD
        defs.addItem(
            OptionDefinitionPtr(new OptionDefinition("option-1", 1, "empty")),
            "isc2");
        defs.addItem(OptionDefinitionPtr(new OptionDefinition(
                         "option-2", 2, "ipv6-address", true)),
=======
        defs.addItem(OptionDefinitionPtr(new OptionDefinition("option-1", 1, "empty")), "isc2");
        defs.addItem(OptionDefinitionPtr(new OptionDefinition("option-2", 2, "ipv6-address", true)),
>>>>>>> ecf3ea4b
                     "isc2");
    }

    // Register created "runtime" option definitions. They will be used by a
    // host data source to convert option data into the appropriate option
    // classes when the options are retrieved.
    LibDHCP::setRuntimeOptionDefs(defs);
}

void
GenericHostDataSourceTest::testReadOnlyDatabase(const char* valid_db_type) {
    ASSERT_TRUE(hdsptr_);

    // The database is initially opened in "read-write" mode. We can
    // insert some data to the database.
    HostPtr host = initializeHost6("2001:db8::1", Host::IDENT_DUID, false);
    ASSERT_TRUE(host);
    ASSERT_NO_THROW(hdsptr_->add(host));

    // Subnet id will be used in queries to the database.
    SubnetID subnet_id = host->getIPv6SubnetID();

    // Make sure that the host has been inserted and that the data can be
    // retrieved.
    ConstHostPtr host_by_id =
        hdsptr_->get6(subnet_id, host->getIdentifierType(),
                      &host->getIdentifier()[0], host->getIdentifier().size());
    ASSERT_TRUE(host_by_id);
    ASSERT_NO_FATAL_FAILURE(compareHosts(host, host_by_id));

    // Close the database connection and reopen in "read-only" mode as
    // specified by the "VALID_READONLY_DB" parameter.
    HostDataSourceFactory::destroy();
    HostDataSourceFactory::create(connectionString(
        valid_db_type, VALID_NAME, VALID_HOST, VALID_READONLY_USER,
        VALID_PASSWORD, VALID_READONLY_DB));

    hdsptr_ = HostDataSourceFactory::getHostDataSourcePtr();

    // Check that an attempt to insert new host would result in
    // exception.
    HostPtr host2 = initializeHost6("2001:db8::2", Host::IDENT_DUID, false);
    ASSERT_TRUE(host2);
    ASSERT_THROW(hdsptr_->add(host2), ReadOnlyDb);
    ASSERT_THROW(hdsptr_->commit(), ReadOnlyDb);
    ASSERT_THROW(hdsptr_->rollback(), ReadOnlyDb);

    // Reading from the database should still be possible, though.
    host_by_id =
        hdsptr_->get6(subnet_id, host->getIdentifierType(),
                      &host->getIdentifier()[0], host->getIdentifier().size());
    ASSERT_TRUE(host_by_id);
    ASSERT_NO_FATAL_FAILURE(compareHosts(host, host_by_id));
}

void
GenericHostDataSourceTest::testBasic4(const Host::IdentifierType& id) {
    // Make sure we have the pointer to the host data source.
    ASSERT_TRUE(hdsptr_);

    // Create a host reservation.
    HostPtr host = initializeHost4("192.0.2.1", id);
    ASSERT_TRUE(host);  // Make sure the host is generate properly.
    SubnetID subnet = host->getIPv4SubnetID();

    // Try to add it to the host data source.
    ASSERT_NO_THROW(hdsptr_->add(host));

    // This should not return anything
    ConstHostPtr from_hds = hdsptr_->get4(subnet, IOAddress("10.10.10.10"));
    ASSERT_FALSE(from_hds);

    // This time it should return a host
    from_hds = hdsptr_->get4(subnet, IOAddress("192.0.2.1"));
    ASSERT_TRUE(from_hds);

    // Finally, let's check if what we got makes any sense.
    compareHosts(host, from_hds);
}

void
GenericHostDataSourceTest::testGetByIPv4(const Host::IdentifierType& id) {
    // Make sure we have a pointer to the host data source.
    ASSERT_TRUE(hdsptr_);

    // Let's create a couple of hosts...
    HostPtr host1 = initializeHost4("192.0.2.1", id);
    HostPtr host2 = initializeHost4("192.0.2.2", id);
    HostPtr host3 = initializeHost4("192.0.2.3", id);
    HostPtr host4 = initializeHost4("192.0.2.4", id);

    // ... and add them to the data source.
    ASSERT_NO_THROW(hdsptr_->add(host1));
    ASSERT_NO_THROW(hdsptr_->add(host2));
    ASSERT_NO_THROW(hdsptr_->add(host3));
    ASSERT_NO_THROW(hdsptr_->add(host4));

    SubnetID subnet1 = host1->getIPv4SubnetID();
    SubnetID subnet2 = host2->getIPv4SubnetID();
    SubnetID subnet3 = host3->getIPv4SubnetID();
    SubnetID subnet4 = host4->getIPv4SubnetID();

    // And then try to retrieve them back.
    ConstHostPtr from_hds1 = hdsptr_->get4(subnet1, IOAddress("192.0.2.1"));
    ConstHostPtr from_hds2 = hdsptr_->get4(subnet2, IOAddress("192.0.2.2"));
    ConstHostPtr from_hds3 = hdsptr_->get4(subnet3, IOAddress("192.0.2.3"));
    ConstHostPtr from_hds4 = hdsptr_->get4(subnet4, IOAddress("192.0.2.4"));

    // Make sure we got something back.
    ASSERT_TRUE(from_hds1);
    ASSERT_TRUE(from_hds2);
    ASSERT_TRUE(from_hds3);
    ASSERT_TRUE(from_hds4);

    // Then let's check that what we got seems correct.
    compareHosts(host1, from_hds1);
    compareHosts(host2, from_hds2);
    compareHosts(host3, from_hds3);
    compareHosts(host4, from_hds4);

    // Ok, finally let's check that getting by a different address
    // will not work.
    EXPECT_FALSE(hdsptr_->get4(subnet1, IOAddress("192.0.1.5")));
}

void
GenericHostDataSourceTest::testGet4ByIdentifier(
    const Host::IdentifierType& identifier_type) {
    // Make sure we have a pointer to the host data source.
    ASSERT_TRUE(hdsptr_);

    HostPtr host1 = initializeHost4("192.0.2.1", identifier_type);
    HostPtr host2 = initializeHost4("192.0.2.2", identifier_type);

    // Sanity check: make sure the hosts have different identifiers..
    ASSERT_FALSE(host1->getIdentifier() == host2->getIdentifier());

    // Try to add both of them to the host data source.
    ASSERT_NO_THROW(hdsptr_->add(host1));
    ASSERT_NO_THROW(hdsptr_->add(host2));

    SubnetID subnet1 = host1->getIPv4SubnetID();
    SubnetID subnet2 = host2->getIPv4SubnetID();

    ConstHostPtr from_hds1 =
        hdsptr_->get4(subnet1, identifier_type, &host1->getIdentifier()[0],
                      host1->getIdentifier().size());

    ConstHostPtr from_hds2 =
        hdsptr_->get4(subnet2, identifier_type, &host2->getIdentifier()[0],
                      host2->getIdentifier().size());

    // Now let's check if we got what we expected.
    ASSERT_TRUE(from_hds1);
    ASSERT_TRUE(from_hds2);
    compareHosts(host1, from_hds1);
    compareHosts(host2, from_hds2);
}

void
GenericHostDataSourceTest::testHWAddrNotClientId() {
    // Make sure we have a pointer to the host data source.
    ASSERT_TRUE(hdsptr_);

    // Create a host with HW address
    HostPtr host = initializeHost4("192.0.2.1", Host::IDENT_HWADDR);
    ASSERT_TRUE(host->getHWAddress());
    ASSERT_FALSE(host->getDuid());

    // Try to add it to the host data source.
    ASSERT_NO_THROW(hdsptr_->add(host));

    SubnetID subnet = host->getIPv4SubnetID();

    DuidPtr duid = HWAddrToDuid(host->getHWAddress());

    // Get the host by HW address (should succeed)
    ConstHostPtr by_hwaddr =
        hdsptr_->get4(subnet, Host::IDENT_HWADDR, &host->getIdentifier()[0],
                      host->getIdentifier().size());

    // Get the host by DUID (should fail)
    ConstHostPtr by_duid =
        hdsptr_->get4(subnet, Host::IDENT_DUID, &host->getIdentifier()[0],
                      host->getIdentifier().size());

    // Now let's check if we got what we expected.
    EXPECT_TRUE(by_hwaddr);
    EXPECT_FALSE(by_duid);
}

void
GenericHostDataSourceTest::testClientIdNotHWAddr() {
    // Make sure we have a pointer to the host data source.
    ASSERT_TRUE(hdsptr_);

    // Create a host with client-id
    HostPtr host = initializeHost4("192.0.2.1", Host::IDENT_DUID);
    ASSERT_FALSE(host->getHWAddress());
    ASSERT_TRUE(host->getDuid());

    // Try to add it to the host data source.
    ASSERT_NO_THROW(hdsptr_->add(host));

    SubnetID subnet = host->getIPv4SubnetID();

    HWAddrPtr hwaddr = DuidToHWAddr(host->getDuid());

    // Get the host by DUID (should succeed)
    ConstHostPtr by_duid =
        hdsptr_->get4(subnet, Host::IDENT_DUID, &host->getIdentifier()[0],
                      host->getIdentifier().size());

    // Get the host by HW address (should fail)
    ConstHostPtr by_hwaddr =
        hdsptr_->get4(subnet, Host::IDENT_HWADDR, &host->getIdentifier()[0],
                      host->getIdentifier().size());

    // Now let's check if we got what we expected.
    EXPECT_TRUE(by_duid);
    EXPECT_FALSE(by_hwaddr);
}

void
GenericHostDataSourceTest::testHostname(std::string name, int num) {
    // Make sure we have a pointer to the host data source.
    ASSERT_TRUE(hdsptr_);

    // Initialize the address to 192.0.2.0 (this will be bumped
    // up to 192.0.2.1 in the first iteration)
    IOAddress addr("192.0.2.0");

    vector<HostPtr> hosts;

    // Prepare a vector of hosts with unique hostnames
    for (int i = 0; i < num; ++i) {
        addr = IOAddress::increase(addr);

        HostPtr host = initializeHost4(addr.toText(), Host::IDENT_DUID);

        stringstream hostname;
        hostname.str("");
        if (num > 1) {
            hostname << i;
        }
        hostname << name;
        host->setHostname(hostname.str());

        hosts.push_back(host);
    }

    // Now add them all to the host data source.
    for (vector<HostPtr>::const_iterator it = hosts.begin(); it != hosts.end();
         ++it) {
        // Try to add both of the to the host data source.
        ASSERT_NO_THROW(hdsptr_->add(*it));
    }

    // And finally retrieve them one by one and check
    // if the hostname was preserved.
    for (vector<HostPtr>::const_iterator it = hosts.begin(); it != hosts.end();
         ++it) {
        ConstHostPtr from_hds;
        ASSERT_NO_THROW(from_hds = hdsptr_->get4((*it)->getIPv4SubnetID(),
                                                 (*it)->getIPv4Reservation()));
        ASSERT_TRUE(from_hds);

        EXPECT_EQ((*it)->getHostname(), from_hds->getHostname());
    }
}

void
GenericHostDataSourceTest::testUserContext(ConstElementPtr user_context) {

    // Make sure we have a pointer to the host data source.
    ASSERT_TRUE(hdsptr_);

    // Create a host reservation.
    HostPtr host = initializeHost4("192.0.2.1", Host::IDENT_DUID);
    ASSERT_TRUE(host); // Make sure the host is generated properly.
    host->setContext(user_context);
    SubnetID subnet = host->getIPv4SubnetID();

    // Try to add it to the host data source.
    ASSERT_NO_THROW(hdsptr_->add(host));

    // Retrieve it.
    ConstHostPtr from_hds = hdsptr_->get4(subnet, IOAddress("192.0.2.1"));
    ASSERT_TRUE(from_hds);

    // Finally, let's check if what we got makes any sense.
    compareHosts(host, from_hds);

    // Retry with IPv6
    host = initializeHost6("2001:db8::1", Host::IDENT_HWADDR, false);
    ASSERT_TRUE(host);
    ASSERT_TRUE(host->getHWAddress());
    host->setContext(user_context);
    host->setHostname("foo.example.com");
    subnet = host->getIPv6SubnetID();

    ASSERT_NO_THROW(hdsptr_->add(host));
    
    from_hds = hdsptr_->get6(subnet, Host::IDENT_HWADDR,
                             &host->getIdentifier()[0],
                             host->getIdentifier().size());
    ASSERT_TRUE(from_hds);

    compareHosts(host, from_hds);
}

void
GenericHostDataSourceTest::testMultipleSubnets(int subnets,
                                               const Host::IdentifierType& id) {
    // Make sure we have a pointer to the host data source.
    ASSERT_TRUE(hdsptr_);

    HostPtr host = initializeHost4("192.0.2.1", id);
    host->setIPv6SubnetID(0);

    for (int i = 0; i < subnets; ++i) {
        host->setIPv4SubnetID(i + 1000);

        // Check that the same host can have reservations in multiple subnets.
        EXPECT_NO_THROW(hdsptr_->add(host));
    }

    // Now check that the reservations can be retrieved by IPv4 address from
    // each subnet separately.
    for (int i = 0; i < subnets; ++i) {
        // Try to retrieve the host by IPv4 address.
        ConstHostPtr from_hds =
            hdsptr_->get4(i + 1000, host->getIPv4Reservation());

        ASSERT_TRUE(from_hds);
        EXPECT_EQ(i + 1000, from_hds->getIPv4SubnetID());

        // Try to retrieve the host by either HW address of client-id
        from_hds = hdsptr_->get4(i + 1000, id, &host->getIdentifier()[0],
                                 host->getIdentifier().size());
        ASSERT_TRUE(from_hds);
        EXPECT_EQ(i + 1000, from_hds->getIPv4SubnetID());
    }

    // Now check that they can be retrieved all at once, by IPv4 address.
    ConstHostCollection all_by_addr = hdsptr_->getAll4(IOAddress("192.0.2.1"));
    ASSERT_EQ(subnets, all_by_addr.size());

    // Verify that the values returned are proper.
    int i = 0;
    if (hdsptr_->getType() == "cql") {
        // There is no ORDER BY in Cassandra. Order here. Remove this if entries
        // are eventually implemented as ordered in the Cassandra host data
        // source.
        std::sort(all_by_addr.begin(), all_by_addr.end(), compareHostsForSort4);
    }
    for (ConstHostCollection::const_iterator it = all_by_addr.begin();
         it != all_by_addr.end(); ++it) {
        EXPECT_EQ(IOAddress("192.0.2.1"), (*it)->getIPv4Reservation());
        EXPECT_EQ(1000 + i++, (*it)->getIPv4SubnetID());
    }

    // Finally, check that the hosts can be retrieved by HW address or DUID
    ConstHostCollection all_by_id = hdsptr_->getAll(
        id, &host->getIdentifier()[0], host->getIdentifier().size());
    ASSERT_EQ(subnets, all_by_id.size());

    // Check that the returned values are as expected.
    i = 0;
    if (hdsptr_->getType() == "cql") {
        // There is no ORDER BY in Cassandra. Order here. Remove this if entries
        // are eventually implemented as ordered in the Cassandra host data
        // source.
        std::sort(all_by_id.begin(), all_by_id.end(), compareHostsForSort4);
    }
    for (ConstHostCollection::const_iterator it = all_by_id.begin();
         it != all_by_id.end(); ++it) {
        EXPECT_EQ(IOAddress("192.0.2.1"), (*it)->getIPv4Reservation());
        EXPECT_EQ(1000 + i++, (*it)->getIPv4SubnetID());
    }
}

void
GenericHostDataSourceTest::testGet6ByHWAddr() {
    // Make sure we have the pointer to the host data source.
    ASSERT_TRUE(hdsptr_);

    // Create a host reservations.
    HostPtr host1 = initializeHost6("2001:db8::1", Host::IDENT_HWADDR, false);
    HostPtr host2 = initializeHost6("2001:db8::2", Host::IDENT_HWADDR, false);

    // Sanity check: make sure the hosts have different HW addresses.
    ASSERT_TRUE(host1->getHWAddress());
    ASSERT_TRUE(host2->getHWAddress());

    compareHwaddrs(host1, host2, false);

    // Try to add both of them to the host data source.
    ASSERT_NO_THROW(hdsptr_->add(host1));
    ASSERT_NO_THROW(hdsptr_->add(host2));

    SubnetID subnet1 = host1->getIPv6SubnetID();
    SubnetID subnet2 = host2->getIPv6SubnetID();

    ConstHostPtr from_hds1 =
        hdsptr_->get6(subnet1, Host::IDENT_HWADDR, &host1->getIdentifier()[0],
                      host1->getIdentifier().size());

    ConstHostPtr from_hds2 =
        hdsptr_->get6(subnet2, Host::IDENT_HWADDR, &host2->getIdentifier()[0],
                      host2->getIdentifier().size());

    // Now let's check if we got what we expected.
    ASSERT_TRUE(from_hds1);
    ASSERT_TRUE(from_hds2);
    compareHosts(host1, from_hds1);
    compareHosts(host2, from_hds2);
}

void
GenericHostDataSourceTest::testGet6ByClientId() {
    // Make sure we have the pointer to the host data source.
    ASSERT_TRUE(hdsptr_);

    // Create a host reservations.
    HostPtr host1 = initializeHost6("2001:db8::1", Host::IDENT_DUID, false);
    HostPtr host2 = initializeHost6("2001:db8::2", Host::IDENT_DUID, false);

    // Sanity check: make sure the hosts have different HW addresses.
    ASSERT_TRUE(host1->getDuid());
    ASSERT_TRUE(host2->getDuid());

    compareDuids(host1, host2, false);

    // Try to add both of them to the host data source.
    ASSERT_NO_THROW(hdsptr_->add(host1));
    ASSERT_NO_THROW(hdsptr_->add(host2));

    SubnetID subnet1 = host1->getIPv6SubnetID();
    SubnetID subnet2 = host2->getIPv6SubnetID();

    ConstHostPtr from_hds1 =
        hdsptr_->get6(subnet1, Host::IDENT_DUID, &host1->getIdentifier()[0],
                      host1->getIdentifier().size());

    ConstHostPtr from_hds2 =
        hdsptr_->get6(subnet2, Host::IDENT_DUID, &host2->getIdentifier()[0],
                      host2->getIdentifier().size());

    // Now let's check if we got what we expected.
    ASSERT_TRUE(from_hds1);
    ASSERT_TRUE(from_hds2);
    compareHosts(host1, from_hds1);
    compareHosts(host2, from_hds2);
}

void
GenericHostDataSourceTest::testSubnetId6(int subnets, Host::IdentifierType id) {
    // Make sure we have a pointer to the host data source.
    ASSERT_TRUE(hdsptr_);

    HostPtr host;
    IOAddress current_address("2001:db8::0");
    for (int i = 0; i < subnets; ++i) {
        // Last boolean value set to false indicates that the same identifier
        // must be used for each generated host.
        host = initializeHost6(current_address.toText(), id, true, false);

        host->setIPv4SubnetID(i + 1000);
        host->setIPv6SubnetID(i + 1000);

        // Check that the same host can have reservations in multiple subnets.
        EXPECT_NO_THROW(hdsptr_->add(host));

        // Increase address to make sure we don't assign the same address
        // in different subnets.
        current_address = IOAddress::increase(current_address);
    }

    // Check that the reservations can be retrieved from each subnet separately.
    for (int i = 0; i < subnets; ++i) {
        // Try to retrieve the host
        ConstHostPtr from_hds =
            hdsptr_->get6(i + 1000, id, &host->getIdentifier()[0],
                          host->getIdentifier().size());

        ASSERT_TRUE(from_hds) << "failed for i=" << i;
        EXPECT_EQ(i + 1000, from_hds->getIPv6SubnetID());
    }

    // Check that the hosts can all be retrieved by HW address or DUID
    ConstHostCollection all_by_id = hdsptr_->getAll(
        id, &host->getIdentifier()[0], host->getIdentifier().size());
    ASSERT_EQ(subnets, all_by_id.size());

    // Check that the returned values are as expected.
    int i = 0;
    if (hdsptr_->getType() == "cql") {
        // There is no ORDER BY in Cassandra. Order here. Remove this if entries
        // are implemented as ordered in the Cassandra host data source.
        std::sort(all_by_id.begin(), all_by_id.end(), compareHostsForSort6);
    }
    for (ConstHostCollection::const_iterator it = all_by_id.begin();
         it != all_by_id.end(); ++it) {
        EXPECT_EQ(IOAddress("0.0.0.0"), (*it)->getIPv4Reservation());
        EXPECT_EQ(1000 + i++, (*it)->getIPv6SubnetID());
    }
}

void
GenericHostDataSourceTest::testGetByIPv6(Host::IdentifierType id, bool prefix) {
    // Make sure we have a pointer to the host data source.
    ASSERT_TRUE(hdsptr_);

    // Let's create a couple of hosts...
    HostPtr host1 = initializeHost6("2001:db8::1", id, prefix);
    HostPtr host2 = initializeHost6("2001:db8::2", id, prefix);
    HostPtr host3 = initializeHost6("2001:db8::3", id, prefix);
    HostPtr host4 = initializeHost6("2001:db8::4", id, prefix);

    // ... and add them to the data source.
    ASSERT_NO_THROW(hdsptr_->add(host1));
    ASSERT_NO_THROW(hdsptr_->add(host2));
    ASSERT_NO_THROW(hdsptr_->add(host3));
    ASSERT_NO_THROW(hdsptr_->add(host4));

    // Are we talking about addresses or prefixes?
    uint8_t len = prefix ? 64 : 128;

    // And then try to retrieve them back.
    ConstHostPtr from_hds1 = hdsptr_->get6(IOAddress("2001:db8::1"), len);
    ConstHostPtr from_hds2 = hdsptr_->get6(IOAddress("2001:db8::2"), len);
    ConstHostPtr from_hds3 = hdsptr_->get6(IOAddress("2001:db8::3"), len);
    ConstHostPtr from_hds4 = hdsptr_->get6(IOAddress("2001:db8::4"), len);

    // Make sure we got something back.
    ASSERT_TRUE(from_hds1);
    ASSERT_TRUE(from_hds2);
    ASSERT_TRUE(from_hds3);
    ASSERT_TRUE(from_hds4);

    // Then let's check that what we got seems correct.
    compareHosts(host1, from_hds1);
    compareHosts(host2, from_hds2);
    compareHosts(host3, from_hds3);
    compareHosts(host4, from_hds4);

    // Ok, finally let's check that getting by a different address
    // will not work.
    EXPECT_FALSE(hdsptr_->get6(IOAddress("2001:db8::5"), len));
}

void
GenericHostDataSourceTest::testGetBySubnetIPv6() {
    // Make sure we have a pointer to the host data source.
    ASSERT_TRUE(hdsptr_);

    // Let's create a couple of hosts...
    HostPtr host1 = initializeHost6("2001:db8:1::", Host::IDENT_DUID, true);
    HostPtr host2 = initializeHost6("2001:db8:2::", Host::IDENT_DUID, true);
    HostPtr host3 = initializeHost6("2001:db8:3::", Host::IDENT_DUID, true);
    HostPtr host4 = initializeHost6("2001:db8:4::", Host::IDENT_DUID, true);

    // ... and add them to the data source.
    ASSERT_NO_THROW(hdsptr_->add(host1));
    ASSERT_NO_THROW(hdsptr_->add(host2));
    ASSERT_NO_THROW(hdsptr_->add(host3));
    ASSERT_NO_THROW(hdsptr_->add(host4));

    // And then try to retrieve them back.
<<<<<<< HEAD
    ConstHostPtr from_hds1 =
        hdsptr_->get6(host1->getIPv6SubnetID(), IOAddress("2001:db8:1::"));
    ConstHostPtr from_hds2 =
        hdsptr_->get6(host2->getIPv6SubnetID(), IOAddress("2001:db8:2::"));
    ConstHostPtr from_hds3 =
        hdsptr_->get6(host3->getIPv6SubnetID(), IOAddress("2001:db8:3::"));
    ConstHostPtr from_hds4 =
        hdsptr_->get6(host4->getIPv6SubnetID(), IOAddress("2001:db8:4::"));
=======
    ConstHostPtr from_hds1 = hdsptr_->get6(host1->getIPv6SubnetID(), IOAddress("2001:db8:1::"));
    ConstHostPtr from_hds2 = hdsptr_->get6(host2->getIPv6SubnetID(), IOAddress("2001:db8:2::"));
    ConstHostPtr from_hds3 = hdsptr_->get6(host3->getIPv6SubnetID(), IOAddress("2001:db8:3::"));
    ConstHostPtr from_hds4 = hdsptr_->get6(host4->getIPv6SubnetID(), IOAddress("2001:db8:4::"));
>>>>>>> ecf3ea4b

    // Make sure we got something back.
    ASSERT_TRUE(from_hds1);
    ASSERT_TRUE(from_hds2);
    ASSERT_TRUE(from_hds3);
    ASSERT_TRUE(from_hds4);

    // Then let's check that what we got seems correct.
    compareHosts(host1, from_hds1);
    compareHosts(host2, from_hds2);
    compareHosts(host3, from_hds3);
    compareHosts(host4, from_hds4);
}

void
GenericHostDataSourceTest::testAddDuplicate6WithSameDUID() {
    // Make sure we have the pointer to the host data source.
    ASSERT_TRUE(hdsptr_);

    // Create a host reservations.
    HostPtr host = initializeHost6("2001:db8::1", Host::IDENT_DUID, true);

    // Add this reservation once.
    ASSERT_NO_THROW(hdsptr_->add(host));

    // Then try to add it again, it should throw an exception.
    ASSERT_THROW(hdsptr_->add(host), DuplicateEntry);
}

void
GenericHostDataSourceTest::testAddDuplicate6WithSameHWAddr() {
    // Make sure we have the pointer to the host data source.
    ASSERT_TRUE(hdsptr_);

    // Create a host reservations.
    HostPtr host = initializeHost6("2001:db8::1", Host::IDENT_HWADDR, true);

    // Add this reservation once.
    ASSERT_NO_THROW(hdsptr_->add(host));

    // Then try to add it again, it should throw an exception.
    ASSERT_THROW(hdsptr_->add(host), DuplicateEntry);
}

void
GenericHostDataSourceTest::testAddDuplicate4() {
    // Make sure we have the pointer to the host data source.
    ASSERT_TRUE(hdsptr_);

    // Create a host reservations.
    HostPtr host = initializeHost4("192.0.2.1", Host::IDENT_DUID);

    // Add this reservation once.
    ASSERT_NO_THROW(hdsptr_->add(host));

    // Then try to add it again, it should throw an exception.
    ASSERT_THROW(hdsptr_->add(host), DuplicateEntry);

    // This time use a different host identifier and try again.
    // This update should be rejected because of duplicated
    // address.
    ASSERT_NO_THROW(host->setIdentifier("01:02:03:04:05:06", "hw-address"));
    ASSERT_THROW(hdsptr_->add(host), DuplicateEntry);

    // Modify address to avoid its duplication and make sure
    // we can now add the host.
    ASSERT_NO_THROW(host->setIPv4Reservation(IOAddress("192.0.2.3")));
    EXPECT_NO_THROW(hdsptr_->add(host));
}

void
GenericHostDataSourceTest::testAddr6AndPrefix() {
    // Make sure we have the pointer to the host data source.
    ASSERT_TRUE(hdsptr_);

    // Create a host reservations with prefix reservation (prefix = true)
    HostPtr host = initializeHost6("2001:db8::1", Host::IDENT_DUID, true);

    // Create IPv6 reservation (for an address) and add it to the host
    IPv6Resrv resv(IPv6Resrv::TYPE_NA, IOAddress("2001:db8::2"), 128);
    host->addReservation(resv);

    // Add this reservation
    ASSERT_NO_THROW(hdsptr_->add(host));

    // Get this host by DUID
    ConstHostPtr from_hds =
        hdsptr_->get6(host->getIPv6SubnetID(), Host::IDENT_DUID,
                      &host->getIdentifier()[0], host->getIdentifier().size());

    // Make sure we got something back
    ASSERT_TRUE(from_hds);

    // Check if reservations are the same
    compareReservations6(host->getIPv6Reservations(),
                         from_hds->getIPv6Reservations());
}

void
GenericHostDataSourceTest::testMultipleReservations() {
    // Make sure we have the pointer to the host data source.
    ASSERT_TRUE(hdsptr_);
    uint8_t len = 128;

    HostPtr host = initializeHost6("2001:db8::1", Host::IDENT_DUID, false);

    // Add some reservations
    IPv6Resrv resv1(IPv6Resrv::TYPE_NA, IOAddress("2001:db8::6"), len);
    IPv6Resrv resv2(IPv6Resrv::TYPE_NA, IOAddress("2001:db8::7"), len);
    IPv6Resrv resv3(IPv6Resrv::TYPE_NA, IOAddress("2001:db8::8"), len);
    IPv6Resrv resv4(IPv6Resrv::TYPE_NA, IOAddress("2001:db8::9"), len);

    host->addReservation(resv1);
    host->addReservation(resv2);
    host->addReservation(resv3);
    host->addReservation(resv4);

    ASSERT_NO_THROW(hdsptr_->add(host));

    ConstHostPtr from_hds = hdsptr_->get6(IOAddress("2001:db8::1"), len);

    // Make sure we got something back
    ASSERT_TRUE(from_hds);

    // Check if hosts are the same
    compareHosts(host, from_hds);
}

void
GenericHostDataSourceTest::testMultipleReservationsDifferentOrder() {
    // Make sure we have the pointer to the host data source.
    ASSERT_TRUE(hdsptr_);
    uint8_t len = 128;

    HostPtr host1 = initializeHost6("2001:db8::1", Host::IDENT_DUID, false);
    HostPtr host2 = initializeHost6("2001:db8::1", Host::IDENT_DUID, false);

    // Add some reservations
    IPv6Resrv resv1(IPv6Resrv::TYPE_NA, IOAddress("2001:db8::6"), len);
    IPv6Resrv resv2(IPv6Resrv::TYPE_NA, IOAddress("2001:db8::7"), len);
    IPv6Resrv resv3(IPv6Resrv::TYPE_NA, IOAddress("2001:db8::8"), len);
    IPv6Resrv resv4(IPv6Resrv::TYPE_NA, IOAddress("2001:db8::9"), len);

    host1->addReservation(resv1);
    host1->addReservation(resv2);
    host1->addReservation(resv3);
    host1->addReservation(resv4);

    host2->addReservation(resv4);
    host2->addReservation(resv3);
    host2->addReservation(resv2);
    host2->addReservation(resv1);

    // Check if reservations are the same
    compareReservations6(host1->getIPv6Reservations(),
                         host2->getIPv6Reservations());
}

<<<<<<< HEAD
void
GenericHostDataSourceTest::testOptionsReservations4(const bool formatted) {
=======
void GenericHostDataSourceTest::testOptionsReservations4(const bool formatted,
                                                         ConstElementPtr user_context) {
>>>>>>> ecf3ea4b
    HostPtr host = initializeHost4("192.0.2.5", Host::IDENT_HWADDR);
    // Add a bunch of DHCPv4 and DHCPv6 options for the host.
    ASSERT_NO_THROW(addTestOptions(host, formatted, DHCP4_ONLY, user_context));
    // Insert host and the options into respective tables.
    ASSERT_NO_THROW(hdsptr_->add(host));
    // Subnet id will be used in queries to the database.
    SubnetID subnet_id = host->getIPv4SubnetID();

    // getAll4(address)
    ConstHostCollection hosts_by_addr =
        hdsptr_->getAll4(host->getIPv4Reservation());
    ASSERT_EQ(1, hosts_by_addr.size());
    ASSERT_NO_FATAL_FAILURE(compareHosts(host, *hosts_by_addr.begin()));

    // get4(subnet_id, identifier_type, identifier, identifier_size)
    ConstHostPtr host_by_id =
        hdsptr_->get4(subnet_id, host->getIdentifierType(),
                      &host->getIdentifier()[0], host->getIdentifier().size());
    ASSERT_NO_FATAL_FAILURE(compareHosts(host, host_by_id));

    // get4(subnet_id, address)
    ConstHostPtr host_by_addr =
        hdsptr_->get4(subnet_id, IOAddress("192.0.2.5"));
    ASSERT_NO_FATAL_FAILURE(compareHosts(host, host_by_addr));
}

<<<<<<< HEAD
void
GenericHostDataSourceTest::testOptionsReservations6(const bool formatted) {
=======
void GenericHostDataSourceTest::testOptionsReservations6(const bool formatted,
                                                         ConstElementPtr user_context) {
>>>>>>> ecf3ea4b
    HostPtr host = initializeHost6("2001:db8::1", Host::IDENT_DUID, false);
    // Add a bunch of DHCPv4 and DHCPv6 options for the host.
    ASSERT_NO_THROW(addTestOptions(host, formatted, DHCP6_ONLY, user_context));
    // Insert host, options and IPv6 reservations into respective tables.
    ASSERT_NO_THROW(hdsptr_->add(host));
    // Subnet id will be used in queries to the database.
    SubnetID subnet_id = host->getIPv6SubnetID();

    // get6(subnet_id, identifier_type, identifier, identifier_size)
    ConstHostPtr host_by_id =
        hdsptr_->get6(subnet_id, host->getIdentifierType(),
                      &host->getIdentifier()[0], host->getIdentifier().size());
    ASSERT_NO_FATAL_FAILURE(compareHosts(host, host_by_id));

    // get6(address, prefix_len)
    ConstHostPtr host_by_addr = hdsptr_->get6(IOAddress("2001:db8::1"), 128);
    ASSERT_NO_FATAL_FAILURE(compareHosts(host, host_by_addr));
}

void
GenericHostDataSourceTest::testOptionsReservations46(const bool formatted) {
    HostPtr host = initializeHost6("2001:db8::1", Host::IDENT_HWADDR, false);

    // Add a bunch of DHCPv4 and DHCPv6 options for the host.
    ASSERT_NO_THROW(addTestOptions(host, formatted, DHCP4_AND_DHCP6));
    // Insert host, options and IPv6 reservations into respective tables.
    ASSERT_NO_THROW(hdsptr_->add(host));

    // getAll(identifier_type, identifier, identifier_size)
    ConstHostCollection hosts_by_id =
        hdsptr_->getAll(host->getIdentifierType(), &host->getIdentifier()[0],
                        host->getIdentifier().size());
    ASSERT_EQ(1, hosts_by_id.size());
    ASSERT_NO_FATAL_FAILURE(compareHosts(host, *hosts_by_id.begin()));
}

void
GenericHostDataSourceTest::testMultipleClientClasses4() {
    ASSERT_TRUE(hdsptr_);

    // Create the Host object.
    HostPtr host = initializeHost4("192.0.2.5", Host::IDENT_HWADDR);

    // Add v4 classes to the host.
    for (int i = 0; i < 4; ++i) {
        std::ostringstream os;
        os << "class4_" << i;
        host->addClientClass4(os.str());
    }

    // Add the host.
    ASSERT_NO_THROW(hdsptr_->add(host));

    // Subnet id will be used in queries to the database.
    SubnetID subnet_id = host->getIPv4SubnetID();

    // Fetch the host via:
    // getAll(const HWAddrPtr& hwaddr, const DuidPtr& duid = DuidPtr()) const;
    ConstHostCollection hosts_by_id = hdsptr_->getAll(host->getHWAddress());
    ASSERT_EQ(1, hosts_by_id.size());
    ASSERT_NO_FATAL_FAILURE(compareHosts(host, *hosts_by_id.begin()));

    // Fetch the host via:
    // getAll(const Host::IdentifierType, const uint8_t* identifier_begin,
    //       const size_t identifier_len) const;
    hosts_by_id =
        hdsptr_->getAll(host->getIdentifierType(), &host->getIdentifier()[0],
                        host->getIdentifier().size());
    ASSERT_EQ(1, hosts_by_id.size());
    ASSERT_NO_FATAL_FAILURE(compareHosts(host, *hosts_by_id.begin()));

    // Fetch the host via
    // getAll4(const asiolink::IOAddress& address) const;
    hosts_by_id = hdsptr_->getAll4(IOAddress("192.0.2.5"));
    ASSERT_EQ(1, hosts_by_id.size());
    ASSERT_NO_FATAL_FAILURE(compareHosts(host, *hosts_by_id.begin()));

    // Fetch the host via
    // get4(const SubnetID& subnet_id, const HWAddrPtr& hwaddr,
    //     const DuidPtr& duid = DuidPtr()) const;
    ConstHostPtr from_hds = hdsptr_->get4(subnet_id, host->getHWAddress());
    ASSERT_TRUE(from_hds);
    ASSERT_NO_FATAL_FAILURE(compareHosts(host, from_hds));

    // Fetch the host via
    // get4(const SubnetID& subnet_id, const Host::IdentifierType&
    // identifier_type,
    //     const uint8_t* identifier_begin, const size_t identifier_len) const;
    from_hds =
        hdsptr_->get4(subnet_id, host->getIdentifierType(),
                      &host->getIdentifier()[0], host->getIdentifier().size());
    ASSERT_TRUE(from_hds);
    ASSERT_NO_FATAL_FAILURE(compareHosts(host, from_hds));

    // Fetch the host via:
    // get4(const SubnetID& subnet_id, const asiolink::IOAddress& address) const;
    from_hds = hdsptr_->get4(subnet_id, IOAddress("192.0.2.5"));
    ASSERT_TRUE(from_hds);
    ASSERT_NO_FATAL_FAILURE(compareHosts(host, from_hds));
}

void
GenericHostDataSourceTest::testMultipleClientClasses6() {
    ASSERT_TRUE(hdsptr_);

    // Create the Host object.
    HostPtr host = initializeHost6("2001:db8::1", Host::IDENT_HWADDR, false);

    // Add v6 classes to the host.
    for (int i = 0; i < 4; ++i) {
        std::ostringstream os;
        os << "class6_" << i;
        host->addClientClass6(os.str());
    }

    // Add the host.
    ASSERT_NO_THROW(hdsptr_->add(host));

    // Subnet id will be used in queries to the database.
    SubnetID subnet_id = host->getIPv6SubnetID();

    // Fetch the host via:
    // getAll(const HWAddrPtr& hwaddr, const DuidPtr& duid = DuidPtr()) const;
    ConstHostCollection hosts_by_id = hdsptr_->getAll(host->getHWAddress());
    ASSERT_EQ(1, hosts_by_id.size());
    ASSERT_NO_FATAL_FAILURE(compareHosts(host, *hosts_by_id.begin()));

    // getAll(const Host::IdentifierType& identifier_type,
    //        const uint8_t* identifier_begin,
    //        const size_t identifier_len) const;
    hosts_by_id =
        hdsptr_->getAll(host->getIdentifierType(), &host->getIdentifier()[0],
                        host->getIdentifier().size());
    ASSERT_EQ(1, hosts_by_id.size());
    ASSERT_NO_FATAL_FAILURE(compareHosts(host, *hosts_by_id.begin()));

    // get6(const SubnetID& subnet_id, const DuidPtr& duid,
    //      const HWAddrPtr& hwaddr = HWAddrPtr()) const;
    ConstHostPtr from_hds =
        hdsptr_->get6(subnet_id, DuidPtr(), host->getHWAddress());
    ASSERT_TRUE(from_hds);
    ASSERT_NO_FATAL_FAILURE(compareHosts(host, from_hds));

    // Fetch the host via:
    // get6(const SubnetID& subnet_id, const Host::IdentifierType&
    // identifier_type,
    //     const uint8_t* identifier_begin, const size_t identifier_len) const;
    from_hds =
        hdsptr_->get6(subnet_id, Host::IDENT_HWADDR, &host->getIdentifier()[0],
                      host->getIdentifier().size());
    ASSERT_TRUE(from_hds);
    ASSERT_NO_FATAL_FAILURE(compareHosts(host, from_hds));

    // Fetch the host via:
    // get6(const asiolink::IOAddress& prefix, const uint8_t prefix_len) const;
    from_hds = hdsptr_->get6(IOAddress("2001:db8::1"), 128);
    ASSERT_TRUE(from_hds);
    ASSERT_NO_FATAL_FAILURE(compareHosts(host, from_hds));
}

void
GenericHostDataSourceTest::testMultipleClientClassesBoth() {
    /// Add host reservation with a multiple v4 and v6 client-classes,
    /// retrieve it and make sure that all client classes are retrieved
    /// properly.
    ASSERT_TRUE(hdsptr_);

    // Create the Host object.
    HostPtr host = initializeHost6("2001:db8::1", Host::IDENT_HWADDR, false);

    // Add v4 classes to the host.
    for (int i = 0; i < 4; ++i) {
        std::ostringstream os;
        os << "class4_" << i;
        host->addClientClass4(os.str());
    }

    // Add v6 classes to the host.
    for (int i = 0; i < 4; ++i) {
        std::ostringstream os;
        os << "class6_" << i;
        host->addClientClass6(os.str());
    }

    // Add the host.
    ASSERT_NO_THROW(hdsptr_->add(host));

    // Subnet id will be used in queries to the database.
    SubnetID subnet_id = host->getIPv6SubnetID();

    // Fetch the host from the source.
    ConstHostPtr from_hds =
        hdsptr_->get6(subnet_id, Host::IDENT_HWADDR, &host->getIdentifier()[0],
                      host->getIdentifier().size());
    ASSERT_TRUE(from_hds);

    // Verify they match.
    ASSERT_NO_FATAL_FAILURE(compareHosts(host, from_hds));
}

void
GenericHostDataSourceTest::testMessageFields4() {
    ASSERT_TRUE(hdsptr_);

    // Create the Host object.
    HostPtr host = initializeHost4("192.0.2.5", Host::IDENT_HWADDR);
    // And assign values for DHCPv4 message fields.
    ASSERT_NO_THROW({
        host->setNextServer(IOAddress("10.1.1.1"));
        host->setServerHostname("server-name.example.org");
        host->setBootFileName("bootfile.efi");
    });

    // Add the host.
    ASSERT_NO_THROW(hdsptr_->add(host));

    // Subnet id will be used in queries to the database.
    SubnetID subnet_id = host->getIPv4SubnetID();

    // Fetch the host via:
    // getAll(const HWAddrPtr& hwaddr, const DuidPtr& duid = DuidPtr()) const;
    ConstHostCollection hosts_by_id = hdsptr_->getAll(host->getHWAddress());
    ASSERT_EQ(1, hosts_by_id.size());
    ASSERT_NO_FATAL_FAILURE(compareHosts(host, *hosts_by_id.begin()));

    // Fetch the host via:
    // getAll(const Host::IdentifierType, const uint8_t* identifier_begin,
    //       const size_t identifier_len) const;
    hosts_by_id =
        hdsptr_->getAll(host->getIdentifierType(), &host->getIdentifier()[0],
                        host->getIdentifier().size());
    ASSERT_EQ(1, hosts_by_id.size());
    ASSERT_NO_FATAL_FAILURE(compareHosts(host, *hosts_by_id.begin()));

    // Fetch the host via
    // getAll4(const asiolink::IOAddress& address) const;
    hosts_by_id = hdsptr_->getAll4(IOAddress("192.0.2.5"));
    ASSERT_EQ(1, hosts_by_id.size());
    ASSERT_NO_FATAL_FAILURE(compareHosts(host, *hosts_by_id.begin()));

    // Fetch the host via
    // get4(const SubnetID& subnet_id, const HWAddrPtr& hwaddr,
    //     const DuidPtr& duid = DuidPtr()) const;
    ConstHostPtr from_hds = hdsptr_->get4(subnet_id, host->getHWAddress());
    ASSERT_TRUE(from_hds);
    ASSERT_NO_FATAL_FAILURE(compareHosts(host, from_hds));

    // Fetch the host via
    // get4(const SubnetID& subnet_id, const Host::IdentifierType&
    // identifier_type,
    //     const uint8_t* identifier_begin, const size_t identifier_len) const;
    from_hds =
        hdsptr_->get4(subnet_id, host->getIdentifierType(),
                      &host->getIdentifier()[0], host->getIdentifier().size());
    ASSERT_TRUE(from_hds);
    ASSERT_NO_FATAL_FAILURE(compareHosts(host, from_hds));

    // Fetch the host via:
    // get4(const SubnetID& subnet_id, const asiolink::IOAddress& address) const;
    from_hds = hdsptr_->get4(subnet_id, IOAddress("192.0.2.5"));
    ASSERT_TRUE(from_hds);
    ASSERT_NO_FATAL_FAILURE(compareHosts(host, from_hds));
}

void
GenericHostDataSourceTest::stressTest(unsigned int nOfHosts /* = 0xfffdU */) {
    // Make sure we have a pointer to the host data source.
    ASSERT_TRUE(hdsptr_);

    // Make sure the variable part of the generated address fits in a 16-bit
    // field.
    ASSERT_LE(nOfHosts, 0xfffdU);

    // Create hosts.
    std::vector<HostPtr> hosts;
    hosts.reserve(nOfHosts);
    for (unsigned int i = 0x0001U; i < 0x0001U + nOfHosts; ++i) {
        /// @todo: Check if this is written in hexadecimal format.
        std::stringstream ss;
        std::string n_host;
        ss << std::hex << i;
        ss >> n_host;

        const std::string prefix = std::string("2001:db8::") + n_host;
        hosts.push_back(initializeHost6(prefix, Host::IDENT_HWADDR, false));
        IPv6ResrvRange range = hosts.back()->getIPv6Reservations();
        ASSERT_EQ(1, std::distance(range.first, range.second));
        EXPECT_TRUE(reservationExists(
            IPv6Resrv(IPv6Resrv::TYPE_NA, IOAddress(prefix)), range));
    }
    const size_t hosts_size = hosts.size();

    std::cout << "Starting to add hosts..." << std::endl;
    struct timespec start, end;
    start = (struct timespec){0, 0};
    end = (struct timespec){0, 0};
    clock_gettime(CLOCK_THREAD_CPUTIME_ID, &start);
    for (std::vector<HostPtr>::const_iterator it = hosts.begin();
         it != hosts.end(); it++) {
        ASSERT_NO_THROW(hdsptr_->add(*it));
    }
    clock_gettime(CLOCK_THREAD_CPUTIME_ID, &end);
    double s = static_cast<double>(end.tv_sec - start.tv_sec) +
               static_cast<double>(end.tv_nsec - start.tv_nsec) / 1e9;
    std::cout << "Adding " << hosts_size
              << (hosts_size == 1 ? " host" : " hosts") << " took "
              << std::fixed << std::setprecision(2) << s << " seconds."
              << std::endl;

    // And then try to retrieve them back.
    std::cout << "Starting to retrieve hosts..." << std::endl;
    start = (struct timespec){0, 0};
    end = (struct timespec){0, 0};
    clock_gettime(CLOCK_THREAD_CPUTIME_ID, &start);
    for (std::vector<HostPtr>::const_iterator it = hosts.begin();
         it != hosts.end(); it++) {
        IPv6ResrvRange range = (*it)->getIPv6Reservations();
        // This get6() call is particularly useful to test because it involves a
        // subquery for MySQL and PostgreSQL and two separate queries for
        // Cassandra.
        ConstHostPtr from_hds =
            hdsptr_->get6(range.first->second.getPrefix(), 128);
        ASSERT_TRUE(from_hds);
        compareHosts(*it, from_hds);
    }
    clock_gettime(CLOCK_THREAD_CPUTIME_ID, &end);
    s = static_cast<double>(end.tv_sec - start.tv_sec) +
        static_cast<double>(end.tv_nsec - start.tv_nsec) / 1e9;
    std::cout << "Retrieving " << hosts_size
              << (hosts_size == 1 ? " host" : " hosts") << " took "
              << std::fixed << std::setprecision(2) << s << " seconds."
              << std::endl;
}

void GenericHostDataSourceTest::testDeleteByAddr4() {
    // Make sure we have a pointer to the host data source.
    ASSERT_TRUE(hdsptr_);

    // Let's create a v4 host...
    HostPtr host1 = initializeHost4("192.0.2.1", Host::IDENT_HWADDR);
    SubnetID subnet1 = host1->getIPv4SubnetID();

    // ... and add it to the data source.
    ASSERT_NO_THROW(hdsptr_->add(host1));

    // And then try to retrieve it back.
    ConstHostPtr before = hdsptr_->get4(subnet1, IOAddress("192.0.2.1"));

    // Now try to delete it: del(subnet-id, addr4)
    EXPECT_TRUE(hdsptr_->del(subnet1, IOAddress("192.0.2.1")));

    // Check if it's still there.
    ConstHostPtr after = hdsptr_->get4(subnet1, IOAddress("192.0.2.1"));

    // Make sure the host was there before...
    EXPECT_TRUE(before);

    // ... and that it's gone after deletion.
    EXPECT_FALSE(after);
}

void GenericHostDataSourceTest::testDeleteById4() {
    // Make sure we have a pointer to the host data source.
    ASSERT_TRUE(hdsptr_);

    // Let's create a v4 host...
    HostPtr host1 = initializeHost4("192.0.2.1", Host::IDENT_HWADDR);
    SubnetID subnet1 = host1->getIPv4SubnetID();

    // ... and add it to the data source.
    ASSERT_NO_THROW(hdsptr_->add(host1));

    // And then try to retrieve it back.
    ConstHostPtr before = hdsptr_->get4(subnet1,
                                        host1->getIdentifierType(),
                                        &host1->getIdentifier()[0],
                                        host1->getIdentifier().size());

    // Now try to delete it: del4(subnet4-id, identifier-type, identifier)
    EXPECT_TRUE(hdsptr_->del4(subnet1, host1->getIdentifierType(),
                              &host1->getIdentifier()[0],
                              host1->getIdentifier().size()));

    // Check if it's still there.
    ConstHostPtr after = hdsptr_->get4(subnet1,
                                       host1->getIdentifierType(),
                                       &host1->getIdentifier()[0],
                                       host1->getIdentifier().size());

    // Make sure the host was there before...
    EXPECT_TRUE(before);

    // ... and that it's gone after deletion.
    EXPECT_FALSE(after);
}

// Test checks when a IPv4 host with options is deleted that the options are
// deleted as well.
void GenericHostDataSourceTest::testDeleteById4Options() {
    // Make sure we have a pointer to the host data source.
    ASSERT_TRUE(hdsptr_);

    // Let's create a v4 host...
    HostPtr host1 = initializeHost4("192.0.2.1", Host::IDENT_HWADDR);
    // Add a bunch of DHCPv4 and DHCPv6 options for the host.
    ASSERT_NO_THROW(addTestOptions(host1, true, DHCP4_ONLY));
    // Insert host and the options into respective tables.

    SubnetID subnet1 = host1->getIPv4SubnetID();

    // ... and add it to the data source.
    ASSERT_NO_THROW(hdsptr_->add(host1));

    // There must be some options
    EXPECT_NE(0, countDBOptions4());

    // And then try to retrieve it back.
    ConstHostPtr before = hdsptr_->get4(subnet1,
                                        host1->getIdentifierType(),
                                        &host1->getIdentifier()[0],
                                        host1->getIdentifier().size());

    // Now try to delete it: del4(subnet4-id, identifier-type, identifier)
    EXPECT_TRUE(hdsptr_->del4(subnet1, host1->getIdentifierType(),
                              &host1->getIdentifier()[0],
                              host1->getIdentifier().size()));

    // Check if it's still there.
    ConstHostPtr after = hdsptr_->get4(subnet1,
                                       host1->getIdentifierType(),
                                       &host1->getIdentifier()[0],
                                       host1->getIdentifier().size());

    // Make sure the host was there before...
    EXPECT_TRUE(before);

    // ... and that it's gone after deletion.
    EXPECT_FALSE(after);

    // Check the options are indeed gone.
    EXPECT_EQ(0, countDBOptions4());
}

void GenericHostDataSourceTest::testDeleteById6() {
    // Make sure we have a pointer to the host data source.
    ASSERT_TRUE(hdsptr_);

    // Let's create a v6 host...
    HostPtr host1 = initializeHost6("2001:db8::1", Host::IDENT_DUID, false);
    SubnetID subnet1 = host1->getIPv6SubnetID();

    // ... and add it to the data source.
    ASSERT_NO_THROW(hdsptr_->add(host1));

    // And then try to retrieve it back.
    ConstHostPtr before = hdsptr_->get6(subnet1,
                                        host1->getIdentifierType(),
                                        &host1->getIdentifier()[0],
                                        host1->getIdentifier().size());

    // Now try to delete it: del4(subnet4-id, identifier-type, identifier)
    EXPECT_TRUE(hdsptr_->del6(subnet1, host1->getIdentifierType(),
                              &host1->getIdentifier()[0],
                              host1->getIdentifier().size()));

    // Check if it's still there.
    ConstHostPtr after = hdsptr_->get6(subnet1,
                                       host1->getIdentifierType(),
                                       &host1->getIdentifier()[0],
                                       host1->getIdentifier().size());

    // Make sure the host was there before...
    EXPECT_TRUE(before);

    // ... and that it's gone after deletion.
    EXPECT_FALSE(after);
}

void GenericHostDataSourceTest::testDeleteById6Options() {
    // Make sure we have a pointer to the host data source.
    ASSERT_TRUE(hdsptr_);

    // Let's create a v6 host...
    HostPtr host1 = initializeHost6("2001:db8::1", Host::IDENT_DUID, false);
    SubnetID subnet1 = host1->getIPv6SubnetID();
    ASSERT_NO_THROW(addTestOptions(host1, true, DHCP6_ONLY));

    // ... and add it to the data source.
    ASSERT_NO_THROW(hdsptr_->add(host1));

    // Check that the options are stored...
    EXPECT_NE(0, countDBOptions6());

    // ... and so are v6 reservations.
    EXPECT_NE(0, countDBReservations6());

    // And then try to retrieve it back.
    ConstHostPtr before = hdsptr_->get6(subnet1,
                                        host1->getIdentifierType(),
                                        &host1->getIdentifier()[0],
                                        host1->getIdentifier().size());

    // Now try to delete it: del4(subnet4-id, identifier-type, identifier)
    EXPECT_TRUE(hdsptr_->del6(subnet1, host1->getIdentifierType(),
                              &host1->getIdentifier()[0],
                              host1->getIdentifier().size()));

    // Check if it's still there.
    ConstHostPtr after = hdsptr_->get6(subnet1,
                                       host1->getIdentifierType(),
                                       &host1->getIdentifier()[0],
                                       host1->getIdentifier().size());

    // Make sure the host was there before...
    EXPECT_TRUE(before);

    // ... and that it's gone after deletion.
    EXPECT_FALSE(after);

    // Check the options are indeed gone.
    EXPECT_EQ(0, countDBOptions6());

    // Check the options are indeed gone.
    EXPECT_EQ(0, countDBReservations6());
}

void
GenericHostDataSourceTest::testMultipleHostsNoAddress4() {
    // Make sure we have a pointer to the host data source.
    ASSERT_TRUE(hdsptr_);

    // Create a host with zero IPv4 address.
    HostPtr host1 = initializeHost4("0.0.0.0", Host::IDENT_HWADDR);
    host1->setIPv4SubnetID(1);
    host1->setIPv6SubnetID(0);
    // Add the host to the database.
    ASSERT_NO_THROW(hdsptr_->add(host1));

    // An attempt to add this host again should fail due to client identifier
    // duplication.
    ASSERT_THROW(hdsptr_->add(host1), DuplicateEntry);

    // Create another host with zero IPv4 address. Adding this host to the
    // database should be successful because zero addresses are not counted
    // in the unique index.
    HostPtr host2 = initializeHost4("0.0.0.0", Host::IDENT_HWADDR);
    host2->setIPv4SubnetID(1);
    host2->setIPv6SubnetID(0);
    ASSERT_NO_THROW(hdsptr_->add(host2));
}

void
GenericHostDataSourceTest::testMultipleHosts6() {
    // Make sure we have a pointer to the host data source.
    ASSERT_TRUE(hdsptr_);

    // Create first host.
    HostPtr host1 = initializeHost6("2001:db8::1", Host::IDENT_DUID, false);
    host1->setIPv4SubnetID(0);
    host1->setIPv6SubnetID(1);
    // Add the host to the database.
    ASSERT_NO_THROW(hdsptr_->add(host1));

    // An attempt to add this host again should fail due to client identifier
    // duplication.
    ASSERT_THROW(hdsptr_->add(host1), DuplicateEntry);

    HostPtr host2 = initializeHost6("2001:db8::2", Host::IDENT_DUID, false);
    host2->setIPv4SubnetID(0);
    host2->setIPv6SubnetID(1);
    // Add the host to the database.
    ASSERT_NO_THROW(hdsptr_->add(host2));
}

}  // namespace test
}  // namespace dhcp
}  // namespace isc<|MERGE_RESOLUTION|>--- conflicted
+++ resolved
@@ -6,11 +6,6 @@
 
 #include <config.h>
 
-<<<<<<< HEAD
-#include <asiolink/io_address.h>
-#include <boost/foreach.hpp>
-=======
->>>>>>> ecf3ea4b
 #include <dhcp/dhcp6.h>
 #include <dhcp/libdhcp++.h>
 #include <dhcp/option4_addrlst.h>
@@ -23,10 +18,7 @@
 #include <dhcpsrv/tests/generic_host_data_source_unittest.h>
 #include <dhcpsrv/tests/test_utils.h>
 #include <dhcpsrv/testutils/schema.h>
-<<<<<<< HEAD
-=======
 #include <boost/foreach.hpp>
->>>>>>> ecf3ea4b
 #include <gtest/gtest.h>
 #include <util/buffer.h>
 
@@ -423,8 +415,6 @@
             EXPECT_EQ(desc1.formatted_value_, desc2.formatted_value_)
                 << "failed for option " << space << "."
                 << desc1.option_->getType();
-<<<<<<< HEAD
-=======
 
             // Compare user context.
             ConstElementPtr ctx1 = desc1.getContext();
@@ -438,7 +428,6 @@
             } else {
                 EXPECT_FALSE(ctx2);
             }
->>>>>>> ecf3ea4b
 
             // Retrieve options.
             Option* option1 = desc1.option_.get();
@@ -500,18 +489,11 @@
 }
 
 void
-<<<<<<< HEAD
-GenericHostDataSourceTest::addTestOptions(
-    const HostPtr& host,
-    const bool formatted,
-    const AddedOptions& added_options) const {
-=======
 GenericHostDataSourceTest::addTestOptions(const HostPtr& host,
                                           const bool formatted,
                                           const AddedOptions& added_options,
                                           ConstElementPtr user_context) const {
 
->>>>>>> ecf3ea4b
     OptionDefSpaceContainer defs;
 
     if ((added_options == DHCP4_ONLY) || (added_options == DHCP4_AND_DHCP6)) {
@@ -525,18 +507,6 @@
         opts->add(createOption<OptionUint8>(Option::V4, DHO_DEFAULT_IP_TTL,
                                             false, formatted, 64),
                   DHCP4_OPTION_SPACE);
-<<<<<<< HEAD
-        opts->add(
-            createOption<OptionUint32>(Option::V4, 1, false, formatted, 312131),
-            "vendor-encapsulated-options");
-        opts->add(createAddressOption<Option4AddrLst>(254, false, formatted,
-                                                      "192.0.2.3"),
-                  DHCP4_OPTION_SPACE);
-        opts->add(createEmptyOption(Option::V4, 1, true), "isc");
-        opts->add(createAddressOption<Option4AddrLst>(
-                      2, false, formatted, "10.0.0.5", "10.0.0.3", "10.0.3.4"),
-                  "isc");
-=======
         opts->add(createOption<OptionUint32>(Option::V4, 1, false, formatted, 312131),
                   "vendor-encapsulated-options");
         opts->add(createAddressOption<Option4AddrLst>(254, false, formatted,
@@ -544,7 +514,6 @@
         opts->add(createEmptyOption(Option::V4, 1, true), "isc");
         opts->add(createAddressOption<Option4AddrLst>(2, false, formatted, "10.0.0.5",
                                                       "10.0.0.3", "10.0.3.4"), "isc");
->>>>>>> ecf3ea4b
 
         // Add definitions for DHCPv4 non-standard options.
         defs.addItem(OptionDefinitionPtr(new OptionDefinition(
@@ -553,36 +522,20 @@
         defs.addItem(OptionDefinitionPtr(new OptionDefinition(
                          "option-254", 254, "ipv4-address", true)),
                      DHCP4_OPTION_SPACE);
-<<<<<<< HEAD
-        defs.addItem(
-            OptionDefinitionPtr(new OptionDefinition("isc-1", 1, "empty")),
-            "isc");
-        defs.addItem(OptionDefinitionPtr(new OptionDefinition(
-                         "isc-2", 2, "ipv4-address", true)),
-=======
         defs.addItem(OptionDefinitionPtr(new OptionDefinition("isc-1", 1, "empty")), "isc");
         defs.addItem(OptionDefinitionPtr(new OptionDefinition("isc-2", 2, "ipv4-address", true)),
->>>>>>> ecf3ea4b
                      "isc");
     }
 
     if ((added_options == DHCP6_ONLY) || (added_options == DHCP4_AND_DHCP6)) {
         // Add DHCPv6 options.
         CfgOptionPtr opts = host->getCfgOption6();
-<<<<<<< HEAD
-        opts->add(createOption<OptionString>(Option::V6, D6O_BOOTFILE_URL, true,
-                                             formatted, "my-boot-file"),
-                  DHCP6_OPTION_SPACE);
-        opts->add(createOption<OptionUint32>(Option::V6,
-                                             D6O_INFORMATION_REFRESH_TIME,
-=======
         OptionDescriptor desc = 
             createOption<OptionString>(Option::V6, D6O_BOOTFILE_URL,
                                        true, formatted, "my-boot-file");
         desc.setContext(user_context);
         opts->add(desc, DHCP6_OPTION_SPACE);
         opts->add(createOption<OptionUint32>(Option::V6, D6O_INFORMATION_REFRESH_TIME,
->>>>>>> ecf3ea4b
                                              false, formatted, 3600),
                   DHCP6_OPTION_SPACE);
         opts->add(createVendorOption(Option::V6, false, formatted, 2495),
@@ -591,29 +544,15 @@
                                                       "2001:db8:1::1"),
                   DHCP6_OPTION_SPACE);
         opts->add(createEmptyOption(Option::V6, 1, true), "isc2");
-<<<<<<< HEAD
-        opts->add(createAddressOption<Option6AddrLst>(
-                      2, false, formatted, "3000::1", "3000::2", "3000::3"),
-                  "isc2");
-=======
         opts->add(createAddressOption<Option6AddrLst>(2, false, formatted, "3000::1",
                                                       "3000::2", "3000::3"), "isc2");
->>>>>>> ecf3ea4b
 
         // Add definitions for DHCPv6 non-standard options.
         defs.addItem(OptionDefinitionPtr(new OptionDefinition(
                          "option-1024", 1024, "ipv6-address", true)),
                      DHCP6_OPTION_SPACE);
-<<<<<<< HEAD
-        defs.addItem(
-            OptionDefinitionPtr(new OptionDefinition("option-1", 1, "empty")),
-            "isc2");
-        defs.addItem(OptionDefinitionPtr(new OptionDefinition(
-                         "option-2", 2, "ipv6-address", true)),
-=======
         defs.addItem(OptionDefinitionPtr(new OptionDefinition("option-1", 1, "empty")), "isc2");
         defs.addItem(OptionDefinitionPtr(new OptionDefinition("option-2", 2, "ipv6-address", true)),
->>>>>>> ecf3ea4b
                      "isc2");
     }
 
@@ -1018,13 +957,13 @@
     SubnetID subnet1 = host1->getIPv6SubnetID();
     SubnetID subnet2 = host2->getIPv6SubnetID();
 
-    ConstHostPtr from_hds1 =
-        hdsptr_->get6(subnet1, Host::IDENT_HWADDR, &host1->getIdentifier()[0],
-                      host1->getIdentifier().size());
-
-    ConstHostPtr from_hds2 =
-        hdsptr_->get6(subnet2, Host::IDENT_HWADDR, &host2->getIdentifier()[0],
-                      host2->getIdentifier().size());
+    ConstHostPtr from_hds1 = hdsptr_->get6(subnet1, Host::IDENT_HWADDR,
+                                           &host1->getIdentifier()[0],
+                                           host1->getIdentifier().size());
+
+    ConstHostPtr from_hds2 = hdsptr_->get6(subnet2, Host::IDENT_HWADDR,
+                                           &host2->getIdentifier()[0],
+                                           host2->getIdentifier().size());
 
     // Now let's check if we got what we expected.
     ASSERT_TRUE(from_hds1);
@@ -1055,13 +994,13 @@
     SubnetID subnet1 = host1->getIPv6SubnetID();
     SubnetID subnet2 = host2->getIPv6SubnetID();
 
-    ConstHostPtr from_hds1 =
-        hdsptr_->get6(subnet1, Host::IDENT_DUID, &host1->getIdentifier()[0],
-                      host1->getIdentifier().size());
-
-    ConstHostPtr from_hds2 =
-        hdsptr_->get6(subnet2, Host::IDENT_DUID, &host2->getIdentifier()[0],
-                      host2->getIdentifier().size());
+    ConstHostPtr from_hds1 = hdsptr_->get6(subnet1, Host::IDENT_DUID,
+                                           &host1->getIdentifier()[0],
+                                           host1->getIdentifier().size());
+
+    ConstHostPtr from_hds2 = hdsptr_->get6(subnet2, Host::IDENT_DUID,
+                                           &host2->getIdentifier()[0],
+                                           host2->getIdentifier().size());
 
     // Now let's check if we got what we expected.
     ASSERT_TRUE(from_hds1);
@@ -1096,17 +1035,16 @@
     // Check that the reservations can be retrieved from each subnet separately.
     for (int i = 0; i < subnets; ++i) {
         // Try to retrieve the host
-        ConstHostPtr from_hds =
-            hdsptr_->get6(i + 1000, id, &host->getIdentifier()[0],
-                          host->getIdentifier().size());
+        ConstHostPtr from_hds = hdsptr_->get6(i + 1000, id, &host->getIdentifier()[0],
+                                              host->getIdentifier().size());
 
         ASSERT_TRUE(from_hds) << "failed for i=" << i;
         EXPECT_EQ(i + 1000, from_hds->getIPv6SubnetID());
     }
 
     // Check that the hosts can all be retrieved by HW address or DUID
-    ConstHostCollection all_by_id = hdsptr_->getAll(
-        id, &host->getIdentifier()[0], host->getIdentifier().size());
+    ConstHostCollection all_by_id = hdsptr_->getAll(id, &host->getIdentifier()[0],
+                                                    host->getIdentifier().size());
     ASSERT_EQ(subnets, all_by_id.size());
 
     // Check that the returned values are as expected.
@@ -1184,21 +1122,10 @@
     ASSERT_NO_THROW(hdsptr_->add(host4));
 
     // And then try to retrieve them back.
-<<<<<<< HEAD
-    ConstHostPtr from_hds1 =
-        hdsptr_->get6(host1->getIPv6SubnetID(), IOAddress("2001:db8:1::"));
-    ConstHostPtr from_hds2 =
-        hdsptr_->get6(host2->getIPv6SubnetID(), IOAddress("2001:db8:2::"));
-    ConstHostPtr from_hds3 =
-        hdsptr_->get6(host3->getIPv6SubnetID(), IOAddress("2001:db8:3::"));
-    ConstHostPtr from_hds4 =
-        hdsptr_->get6(host4->getIPv6SubnetID(), IOAddress("2001:db8:4::"));
-=======
     ConstHostPtr from_hds1 = hdsptr_->get6(host1->getIPv6SubnetID(), IOAddress("2001:db8:1::"));
     ConstHostPtr from_hds2 = hdsptr_->get6(host2->getIPv6SubnetID(), IOAddress("2001:db8:2::"));
     ConstHostPtr from_hds3 = hdsptr_->get6(host3->getIPv6SubnetID(), IOAddress("2001:db8:3::"));
     ConstHostPtr from_hds4 = hdsptr_->get6(host4->getIPv6SubnetID(), IOAddress("2001:db8:4::"));
->>>>>>> ecf3ea4b
 
     // Make sure we got something back.
     ASSERT_TRUE(from_hds1);
@@ -1357,13 +1284,8 @@
                          host2->getIPv6Reservations());
 }
 
-<<<<<<< HEAD
-void
-GenericHostDataSourceTest::testOptionsReservations4(const bool formatted) {
-=======
 void GenericHostDataSourceTest::testOptionsReservations4(const bool formatted,
                                                          ConstElementPtr user_context) {
->>>>>>> ecf3ea4b
     HostPtr host = initializeHost4("192.0.2.5", Host::IDENT_HWADDR);
     // Add a bunch of DHCPv4 and DHCPv6 options for the host.
     ASSERT_NO_THROW(addTestOptions(host, formatted, DHCP4_ONLY, user_context));
@@ -1390,13 +1312,8 @@
     ASSERT_NO_FATAL_FAILURE(compareHosts(host, host_by_addr));
 }
 
-<<<<<<< HEAD
-void
-GenericHostDataSourceTest::testOptionsReservations6(const bool formatted) {
-=======
 void GenericHostDataSourceTest::testOptionsReservations6(const bool formatted,
                                                          ConstElementPtr user_context) {
->>>>>>> ecf3ea4b
     HostPtr host = initializeHost6("2001:db8::1", Host::IDENT_DUID, false);
     // Add a bunch of DHCPv4 and DHCPv6 options for the host.
     ASSERT_NO_THROW(addTestOptions(host, formatted, DHCP6_ONLY, user_context));
