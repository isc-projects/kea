// Copyright (C) 2010  Internet Systems Consortium, Inc. ("ISC")
//
// Permission to use, copy, modify, and/or distribute this software for any
// purpose with or without fee is hereby granted, provided that the above
// copyright notice and this permission notice appear in all copies.
//
// THE SOFTWARE IS PROVIDED "AS IS" AND ISC DISCLAIMS ALL WARRANTIES WITH
// REGARD TO THIS SOFTWARE INCLUDING ALL IMPLIED WARRANTIES OF MERCHANTABILITY
// AND FITNESS.  IN NO EVENT SHALL ISC BE LIABLE FOR ANY SPECIAL, DIRECT,
// INDIRECT, OR CONSEQUENTIAL DAMAGES OR ANY DAMAGES WHATSOEVER RESULTING FROM
// LOSS OF USE, DATA OR PROFITS, WHETHER IN AN ACTION OF CONTRACT, NEGLIGENCE
// OR OTHER TORTIOUS ACTION, ARISING OUT OF OR IN CONNECTION WITH THE USE OR
// PERFORMANCE OF THIS SOFTWARE.

#ifndef MASTERLOAD_H
#define MASTERLOAD_H 1

#include <iosfwd>

#include <boost/function.hpp>

#include <exceptions/exceptions.h>

#include <dns/rrset.h>

namespace isc {
namespace dns {
class Name;
class RRClass;

/// \brief An exception that is thrown if an error occurs while loading a
/// master zone data.
class MasterLoadError : public isc::Exception {
public:
    MasterLoadError(const char* file, size_t line, const char* what) :
        isc::Exception(file, line, what) {}
};

/// The type of the \c callback parameter of \c masterLoad().
///
/// This represents a functor object or a function that takes one parameter
/// of type \c RRsetPtr and returns nothing.
typedef boost::function<void(RRsetPtr)> MasterLoadCallback;

///
/// \name Master zone file loader functions.
///
//@{
/// Master zone file loader from a file.
///
/// This function parses a given file as a master DNS zone file for
/// the given origin name and RR class, constructs a sequence of \c RRset
/// from the RRs containing in the file, and calls the given \c callback
/// functor object or function with each \c RRset.
///
/// The \c callback parameter is a functor object or a function that
/// takes one parameter of type \c RRsetPtr and returns nothing,
/// i.e. \c void (see below for specific examples).
/// More precisely, it can be anything that this form of boost::function
/// can represent, but the caller normally doesn't have to care about
/// that level of details.
///
/// The ownership of constructed RRsets is transferred to the callback
/// and this function never uses it once it is called.
/// The callback can freely modify the passed \c RRset.
///
/// This function internally uses the MasterLoader class, and basically
/// accepts and rejects input that MasterLoader accepts and rejects,
/// accordingly.  In addition, this function performs the following validation:
/// if an SOA RR is included, its owner name must be the origin name.
///
/// It does not perform other semantical checks, however.  For example,
/// it doesn't check if an NS RR of the origin name is included or if
/// there is more than one SOA RR.  Such further checks are the caller's
/// (or the callback's) responsibility.
///
/// <b>Exceptions</b>
///
/// This function throws an exception of class \c MasterLoadError in the
/// following cases:
/// - Any of the validation checks fails (see above).
/// - The input data has a syntax error.
/// - The specified file cannot be opened for loading.
/// - An I/O error occurs during the loading.
///
/// In addition, this function requires resource allocation for parsing and
/// constructing RRsets.  If it fails, the corresponding standard exception
/// will be thrown.
///
/// The callback may throw its own function.  This function doesn't catch it
/// and will simply propagate it towards the caller.
///
/// <b>Usage Examples</b>
///
/// A simplest example usage of this function would be to parse a zone
/// file and (after validation) dump the content to the standard output.
/// This is an example functor object and a call to \c masterLoad
/// that implements this scenario:
/// \code struct ZoneDumper {
///     void operator()(ConstRRsetPtr rrset) const {
///        std::cout << *rrset;
///     }
/// };
/// ...
///    masterLoad(zone_file, Name("example.com"), RRClass::IN(), ZoneDumper());
/// \endcode
/// Alternatively, you can use a normal function instead of a functor:
/// \code void zoneDumper(ConstRRsetPtr rrset) {
///    std::cout << *rrset;
/// }
/// ...
///    masterLoad(zone_file, Name("example.com"), RRClass::IN(), zoneDumper);
/// \endcode
/// Or, if you want to use it with a member function of some other class,
/// wrapping things with \c boost::bind would be handy:
/// \code class ZoneDumper {
/// public:
///    void dump(ConstRRsetPtr rrset) const {
///        std::cout << *rrset;
///    }
/// };
/// ...
///    ZoneDumper dumper;
///    masterLoad(rr_stream, Name("example.com"), RRClass::IN(),
///               boost::bind(&ZoneDumper::dump, &dumper, _1));
/// \endcode
/// You can find a bit more complicated examples in the unit tests code for
/// this function.
///
/// <b>Implementation Notes</b>
///
/// The current implementation is in a preliminary level and needs further
/// extensions.  Some design decisions may also have to be reconsidered as
/// we gain experiences.  Those include:
/// - We may want to allow optional conditions.  For example, we may want to
///   be generous about some validation failures and be able to continue
///   parsing.
/// - Especially if we allow to be generous, we may also want to support
///   returning an error code instead of throwing an exception when we
///   encounter validation failure.
/// - RRSIGs are handled as separate RRsets, i.e. they are not included in
///   the RRset they cover.
///
/// \param filename A path to a master zone file to be loaded.
/// \param origin The origin name of the zone.
/// \param zone_class The RR class of the zone.
/// \param callback A callback functor or function that is to be called
/// for each RRset.
void masterLoad(const char* const filename, const Name& origin,
                const RRClass& zone_class, MasterLoadCallback callback);

/// Master zone file loader from input stream.
///
/// This function is same as the other version
/// (\c masterLoad(const char* const, const Name&, const RRClass&, MasterLoadCallback))
/// except that it takes a \c std::istream instead of a file.
/// It extracts lines from the stream and handles each line just as a line
/// of a file for the other version of function.
/// All descriptions of the other version apply to this version except those
/// specific to file I/O.
///
/// Note: The 'source' parameter is now ignored, but it was only used in
/// exception messages on some error.  So the compatibility effect should be
/// minimal.
///
/// \param input An input stream object that is to emit zone's RRs.
/// \param origin The origin name of the zone.
/// \param zone_class The RR class of the zone.
/// \param callback A callback functor or function that is to be called for
/// each RRset.
<<<<<<< HEAD
/// \param source A string to use in error messages if zone content is bad
/// (e.g. the file name when reading from a file). If this value is NULL,
/// or left out, the error will use the string '\<unknown\>'.
=======
/// \param source This parameter is now ignored but left for compatibility.
>>>>>>> ac503bbc
void masterLoad(std::istream& input, const Name& origin,
                const RRClass& zone_class, MasterLoadCallback callback,
                const char* source = NULL);
}


//@}
}

#endif  // MASTERLOAD_H

// Local Variables:
// mode: c++
// End:<|MERGE_RESOLUTION|>--- conflicted
+++ resolved
@@ -168,13 +168,7 @@
 /// \param zone_class The RR class of the zone.
 /// \param callback A callback functor or function that is to be called for
 /// each RRset.
-<<<<<<< HEAD
-/// \param source A string to use in error messages if zone content is bad
-/// (e.g. the file name when reading from a file). If this value is NULL,
-/// or left out, the error will use the string '\<unknown\>'.
-=======
 /// \param source This parameter is now ignored but left for compatibility.
->>>>>>> ac503bbc
 void masterLoad(std::istream& input, const Name& origin,
                 const RRClass& zone_class, MasterLoadCallback callback,
                 const char* source = NULL);
