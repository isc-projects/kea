<<<<<<< HEAD
<!-- Converted by db4-upgrade version 1.0 -->
<refentry xmlns="http://docbook.org/ns/docbook" version="5.0">

  <info>
=======
<!DOCTYPE book PUBLIC "-//OASIS//DTD DocBook XML V4.2//EN"
               "http://www.oasis-open.org/docbook/xml/4.2/docbookx.dtd"
               [<!ENTITY mdash "&#8212;">]>
<!--
 - Copyright (C) 2013-2017 Internet Systems Consortium, Inc. ("ISC")
 -
 - This Source Code Form is subject to the terms of the Mozilla Public
 - License, v. 2.0. If a copy of the MPL was not distributed with this
 - file, You can obtain one at http://mozilla.org/MPL/2.0/.
-->

<refentry>

  <refentryinfo>
>>>>>>> 33dbf016
    <productname>ISC Kea</productname>
    <date>Sep. 28, 2016</date>
    <edition>1.1.0</edition>
    <author><personname/><contrib>The Kea software has been written by a number of
        engineers working for ISC: Tomek Mrugalski, Stephen Morris, Marcin
        Siodelski, Thomas Markwalder, Francis Dupont, Jeremy C. Reed,
        Wlodek Wencel and Shawn Routhier.  That list is roughly in the
        chronological order in which the authors made their first
        contribution. For a complete list of authors and
        contributors, see AUTHORS file.</contrib><orgname>Internet Systems Consortium, Inc.</orgname></author>
  </info>

  <refmeta>
    <refentrytitle>kea-dhcp-ddns</refentrytitle>
    <manvolnum>8</manvolnum>
    <refmiscinfo class="manual">Kea</refmiscinfo>
  </refmeta>

  <refnamediv>
    <refname>kea-dhcp-ddns</refname>
    <refpurpose>DHCP-DDNS process in Kea</refpurpose>
  </refnamediv>

  <docinfo>
    <copyright>
      <year>2013-2016</year>
      <holder>Internet Systems Consortium, Inc. ("ISC")</holder>
    </copyright>
  </docinfo>

  <refsynopsisdiv>
    <cmdsynopsis sepchar=" ">
      <command>kea-dhcp-ddns</command>
<<<<<<< HEAD
      <arg choice="opt" rep="norepeat"><option>-v</option></arg>
      <arg choice="opt" rep="norepeat"><option>-V</option></arg>
      <arg choice="opt" rep="norepeat"><option>-W</option></arg>
      <arg choice="opt" rep="norepeat"><option>-d</option></arg>
      <arg choice="opt" rep="norepeat"><option>-s</option></arg>
=======
      <arg><option>-v</option></arg>
      <arg><option>-V</option></arg>
      <arg><option>-W</option></arg>
      <arg><option>-d</option></arg>
      <arg><option>-c<replaceable class="parameter">config-file</replaceable></option></arg>
      <arg><option>-t<replaceable class="parameter">config-file</replaceable></option></arg>
>>>>>>> 33dbf016
    </cmdsynopsis>
  </refsynopsisdiv>


  <refsection><info><title>DESCRIPTION</title></info>
    
    <para>
      The <command>kea-dhcp-ddns</command> service process requests to
      update DNS mapping based on DHCP lease change events. It runs as
      a separate process that expects to receive Name Change Requests
      from Kea DHCP servers.
    </para>

  </refsection>

  <refsection><info><title>ARGUMENTS</title></info>
    

    <para>The arguments are as follows:</para>

    <variablelist>

      <varlistentry>
        <term><option>-v</option></term>
        <listitem><para>
          Display the version.
        </para></listitem>
      </varlistentry>

      <varlistentry>
        <term><option>-V</option></term>
        <listitem><para>
          Display the extended version.
        </para></listitem>
      </varlistentry>

      <varlistentry>
        <term><option>-W</option></term>
        <listitem><para>
          Display the configuration report.
        </para></listitem>
      </varlistentry>

      <varlistentry>
        <term><option>-d</option></term>
        <listitem><para>
          Verbose mode sets the logging level to debug. This is primarily
          for development purposes in stand-alone mode.
        </para></listitem>
      </varlistentry>

      <varlistentry>
        <term><option>-c</option></term>
        <listitem><para>
          Configuration file including the configuration for DHCP-DDNS server.
          It may also contain configuration entries for other Kea services.
        </para></listitem>
      </varlistentry>

      <varlistentry>
        <term><option>-t</option></term>
        <listitem><para>
          Check the syntax of the configuration file and report the
          first error if any. Note that not all parameters are
          completely checked, in particular, service socket is
          not opened.
        </para></listitem>
      </varlistentry>

    </variablelist>
  </refsection>

  <refsection><info><title>DOCUMENTATION</title></info>
    
    <para>Kea comes with an extensive Kea User's Guide documentation
      that covers all aspects of running the Kea software -
      compilation, installation, configuration, configuration examples
      and many more. Kea also features a Kea Messages Manual, which
      lists all possible messages Kea can print with a brief
      description for each of them. Both documents are typically
      available in various formats (txt, html, pdf) with your Kea
      distribution. The on-line version is available at
      http://kea.isc.org/docs/.</para>
    <para>
      Kea source code is documented in the Kea Developer's Guide. It's
      on-line version is available at http://kea.isc.org. Please
      follow Developer's Guide link.
    </para>
    <para>
      Kea project website is available at: http://kea.isc.org.
    </para>
  </refsection>

  <refsection><info><title>MAILING LISTS AND SUPPORT</title></info>
    
    <para>
      There are two mailing lists available for Kea project. kea-users
      (kea-users at lists.isc.org) is intended for Kea users, while kea-dev
      (kea-dev at lists.isc.org) is intended for Kea developers, prospective
      contributors and other advanced users.  Both lists are available at
      http://lists.isc.org. The community provides best effort type of support
      on both of those lists.
    </para>
    <para>
      ISC provides professional support for Kea services. See
      https://www.isc.org/kea/ for details.
    </para>
  </refsection>

  <refsection><info><title>HISTORY</title></info>
    
    <para>
      The <command>b10-dhcp-ddns</command> process was first coded in
      May 2013 by Thomas Markwalder.
    </para>
    <para>
      Kea became a standalone server and the BIND10 framework was
      removed. The DHCP-DDNS server binary was renamed to kea-dhcp-ddns
      in July 2014. Kea 1.0.0 was released in December 2015.
    </para>
  </refsection>

  <refsection><info><title>SEE ALSO</title></info>
    
    <para>
      <citerefentry>
        <refentrytitle>kea-dhcp4</refentrytitle>
        <manvolnum>8</manvolnum>
      </citerefentry>,

      <citerefentry>
        <refentrytitle>kea-dhcp6</refentrytitle>
        <manvolnum>8</manvolnum>
      </citerefentry>,

      <citerefentry>
        <refentrytitle>kea-ctrl-agent</refentrytitle>
        <manvolnum>8</manvolnum>
      </citerefentry>,

      <citerefentry>
        <refentrytitle>kea-admin</refentrytitle>
        <manvolnum>8</manvolnum>
      </citerefentry>,

      <citerefentry>
        <refentrytitle>keactrl</refentrytitle>
        <manvolnum>8</manvolnum>
      </citerefentry>,

      <citerefentry>
        <refentrytitle>perfdhcp</refentrytitle>
        <manvolnum>8</manvolnum>
      </citerefentry>,

      <citerefentry>
        <refentrytitle>kea-lfc</refentrytitle>
        <manvolnum>8</manvolnum>
      </citerefentry>,

      <citetitle>Kea Administrator's Guide</citetitle>.

    </para>
  </refsection>

</refentry><|MERGE_RESOLUTION|>--- conflicted
+++ resolved
@@ -1,24 +1,7 @@
-<<<<<<< HEAD
-<!-- Converted by db4-upgrade version 1.0 -->
+<!-- Converted by db4-upgrade version 1.1 -->
 <refentry xmlns="http://docbook.org/ns/docbook" version="5.0">
 
   <info>
-=======
-<!DOCTYPE book PUBLIC "-//OASIS//DTD DocBook XML V4.2//EN"
-               "http://www.oasis-open.org/docbook/xml/4.2/docbookx.dtd"
-               [<!ENTITY mdash "&#8212;">]>
-<!--
- - Copyright (C) 2013-2017 Internet Systems Consortium, Inc. ("ISC")
- -
- - This Source Code Form is subject to the terms of the Mozilla Public
- - License, v. 2.0. If a copy of the MPL was not distributed with this
- - file, You can obtain one at http://mozilla.org/MPL/2.0/.
--->
-
-<refentry>
-
-  <refentryinfo>
->>>>>>> 33dbf016
     <productname>ISC Kea</productname>
     <date>Sep. 28, 2016</date>
     <edition>1.1.0</edition>
@@ -52,26 +35,18 @@
   <refsynopsisdiv>
     <cmdsynopsis sepchar=" ">
       <command>kea-dhcp-ddns</command>
-<<<<<<< HEAD
       <arg choice="opt" rep="norepeat"><option>-v</option></arg>
       <arg choice="opt" rep="norepeat"><option>-V</option></arg>
       <arg choice="opt" rep="norepeat"><option>-W</option></arg>
       <arg choice="opt" rep="norepeat"><option>-d</option></arg>
-      <arg choice="opt" rep="norepeat"><option>-s</option></arg>
-=======
-      <arg><option>-v</option></arg>
-      <arg><option>-V</option></arg>
-      <arg><option>-W</option></arg>
-      <arg><option>-d</option></arg>
-      <arg><option>-c<replaceable class="parameter">config-file</replaceable></option></arg>
-      <arg><option>-t<replaceable class="parameter">config-file</replaceable></option></arg>
->>>>>>> 33dbf016
+      <arg choice="opt" rep="norepeat"><option>-c<replaceable class="parameter">config-file</replaceable></option></arg>
+      <arg choice="opt" rep="norepeat"><option>-t<replaceable class="parameter">config-file</replaceable></option></arg>
     </cmdsynopsis>
   </refsynopsisdiv>
 
 
-  <refsection><info><title>DESCRIPTION</title></info>
-    
+  <refsect1>
+    <title>DESCRIPTION</title>
     <para>
       The <command>kea-dhcp-ddns</command> service process requests to
       update DNS mapping based on DHCP lease change events. It runs as
@@ -79,10 +54,10 @@
       from Kea DHCP servers.
     </para>
 
-  </refsection>
-
-  <refsection><info><title>ARGUMENTS</title></info>
-    
+  </refsect1>
+
+  <refsect1>
+    <title>ARGUMENTS</title>
 
     <para>The arguments are as follows:</para>
 
@@ -136,10 +111,10 @@
       </varlistentry>
 
     </variablelist>
-  </refsection>
-
-  <refsection><info><title>DOCUMENTATION</title></info>
-    
+  </refsect1>
+
+  <refsect1>
+    <title>DOCUMENTATION</title>
     <para>Kea comes with an extensive Kea User's Guide documentation
       that covers all aspects of running the Kea software -
       compilation, installation, configuration, configuration examples
@@ -157,10 +132,10 @@
     <para>
       Kea project website is available at: http://kea.isc.org.
     </para>
-  </refsection>
-
-  <refsection><info><title>MAILING LISTS AND SUPPORT</title></info>
-    
+  </refsect1>
+
+  <refsect1>
+    <title>MAILING LISTS AND SUPPORT</title>
     <para>
       There are two mailing lists available for Kea project. kea-users
       (kea-users at lists.isc.org) is intended for Kea users, while kea-dev
@@ -173,10 +148,10 @@
       ISC provides professional support for Kea services. See
       https://www.isc.org/kea/ for details.
     </para>
-  </refsection>
-
-  <refsection><info><title>HISTORY</title></info>
-    
+  </refsect1>
+
+  <refsect1>
+    <title>HISTORY</title>
     <para>
       The <command>b10-dhcp-ddns</command> process was first coded in
       May 2013 by Thomas Markwalder.
@@ -186,10 +161,10 @@
       removed. The DHCP-DDNS server binary was renamed to kea-dhcp-ddns
       in July 2014. Kea 1.0.0 was released in December 2015.
     </para>
-  </refsection>
-
-  <refsection><info><title>SEE ALSO</title></info>
-    
+  </refsect1>
+
+  <refsect1>
+    <title>SEE ALSO</title>
     <para>
       <citerefentry>
         <refentrytitle>kea-dhcp4</refentrytitle>
@@ -229,6 +204,6 @@
       <citetitle>Kea Administrator's Guide</citetitle>.
 
     </para>
-  </refsection>
+  </refsect1>
 
 </refentry>