<<<<<<< HEAD
=======
492.	[func]		tomek
	libdhcpsrv: The DHCP Configuration Manager is now able to store
	information about IPv4 subnets and pools. It is still not possible
	to configure that information. Such capability will be implemented
	in a near future.
	(Trac #2237, git a78e560343b41f0f692c7903c938b2b2b24bf56b)

491.	[func]		tomek
	b10-dhcp6: Configuration for DHCPv6 has been implemented.
	Currently it is possible to configure IPv6 subnets and pools
	within those subnets, global and per subnet values of renew,
	rebind, preferred and valid lifetimes. Configured parameters
	are accepted, but are not used yet by the allocation engine yet.
	(Trac #2269, git 028bed9014b15facf1a29d3d4a822c9d14fc6411)

490.	[func]		tomek
	libdhcpsrv: An abstract API for lease database has been
	implemented. It offers a common interface to all concrete
	database backends.
	(Trac #2140, git df196f7609757253c4f2f918cd91012bb3af1163)

489.	[func]		muks
	The isc::dns::RRsetList class has been removed. It was now unused
	inside the BIND 10 codebase, and the interface was considered
	prone to misuse.
	(Trac #2266, git 532ac3d0054f6a11b91ee369964f3a84dabc6040)

>>>>>>> 7a7fc081
488.	[build]		jinmei
	On configure, changed the search order for Python executable.
	It first ties more specific file names such as "python3.2" before
	more generic "python3".  This will prevent configure failure on
	Mac OS X that installs Python3 via recent versions of Homebrew.
	(Trac #2339, git 88db890d8d1c64de49be87f03c24a2021bcf63da)

487.	[bug]		jinmei
	The bind10 process now terminates a component (subprocess) by the
	"config remove Boss/components" bindctl command even if the
	process crashes immediately before the command is sent to bind10.
	Previously this led to an inconsistent state between the
	configuration and an internal component list of bind10, and bind10
	kept trying to restart the component.  A known specific case of
	this problem is that b10-ddns could keep failing (due to lack of
	dependency modules) and the administrator couldn't stop the
	restart via bindctl.
	(Trac #2244, git 7565788d06f216ab254008ffdfae16678bcd00e5)

486.	[bug]*		jinmei
	All public header files for libb10-dns++ are now installed.
	Template configure.ac and utility AC macros for external projects
	using the library are provided under the "examples" directory.
	The src/bin/host was moved as part of the examples (and not
	installed with other BIND 10 programs any more).
	(Trac #1870, git 4973e638d354d8b56dcadf71123ef23c15662021)

485.	[bug]		jelte
	Several bugs have been fixed in bindctl; tab-completion now works
	within configuration lists, the problem where sometimes the
	completion added a part twice has been solved, and it no longer
	suggests the confusing value 'argument' as a completion-hint for
	configuration items. Additionally, bindctl no longer crashes upon
	input like 'config remove Boss'.
	(Trac #2254, git 9047de5e8f973e12e536f7180738e6b515439448)

484.	[func]		tomek
	A new library (libb10-dhcpsrv) has been created. At present, it
	only holds the code for the DHCP Configuration Manager. Currently
	this object only supports basic configuration storage for the DHCPv6
	server,	but that capability will be expanded.
	(Trac #2238, git 6f29861b92742da34be9ae76968e82222b5bfd7d)

bind10-devel-20120927 released on September 27, 2012

483.	[func]		marcin
	libdhcp++: Added new parameter to define sub-second timeout
	for DHCP packet reception. The total timeout is now specified
	by two parameters:  first specifies integral number of
	seconds, second (which defaults to 0) specifies fractional
	seconds with microsecond resolution.
	(Trac #2231, git 15560cac16e4c52129322e3cb1787e0f47cf7850)

482.	[func]		team
	Memory footprint of the in-memory data source has been
	substantially improved.  For example, b10-auth now requires much
	less memory than BIND 9 named for loading and serving the same
	zone in-memory.  This is a transparent change in terms of user
	operation; there's no need to update or change the configuration
	to enable this feature.
	Notes: multiple instances of b10-auth still make separate copies
	of the memory image.  Also, loading zones in memory still suspends
	query processing, so manual reloading or reloading after incoming
	transfer may cause service disruption for huge zones.
	(Multiple Trac tickets, Summarized in Trac #2101)

481.	[bug]		vorner
	The abbreviated form of IP addresses in ACLs is accepted
	(eg. "from": ["127.0.0.1", "::1"] now works).
	(Trac #2191, git 48b6e91386b46eed383126ad98dddfafc9f7e75e)

480.	[doc]		vorner
	Added documentation about global TSIG key ring to the Guide.
	(Trac #2189, git 52177bb31f5fb8e134aecb9fd039c368684ad2df)

479.	[func]		marcin
	Refactored perfdhcp tool to C++, added missing unit tests and removed
	the old code. The new code uses libdhcp++ (src/lib/dhcp) for DHCP
	packet management, network interface management and packet
	transmission.
	(Trac #1954, git 8d56105742f3043ed4b561f26241f3e4331f51dc)
	(Trac #1955, git 6f914bb2c388eb4dd3e5c55297f8988ab9529b3f)
	(Trac #1956, git 6f914bb2c388eb4dd3e5c55297f8988ab9529b3f)
	(Trac #1957, git 7fca81716ad3a755bf5744e88c3adeef15b04450)
	(Trac #1958, git 94e17184270cda58f55e6da62e845695117fede3)
	(Trac #1959, git a8cf043db8f44604c7773e047a9dc2861e58462a)
	(Trac #1960, git 6c192e5c0903f349b4d80cf2bb6cd964040ae7da)

478.	[func]		naokikambe
	New statistics items added into b10-xfrout: ixfr_running and
	axfr_running.  Their values can be obtained by invoking "Stats show
	Xfrout" via bindctl while b10-xfrout is running.
	(Trac #2222, git 91311bdbfea95f65c5e8bd8294ba08fac12405f1)

477.	[bug]		jelte
	Fixed a problem with b10-msgq on OSX when using a custom Python
	installation, that offers an unreliable select.poll() interface.
	(Trac #2190, git e0ffa11d49ab949ee5a4ffe7682b0e6906667baa)

476.	[bug]		vorner
	The Xfrin now accepts transfers with some TSIG signatures omitted, as
	allowed per RFC2845, section 4.4. This solves a compatibility
	issues with Knot and NSD.
	(Trac #1357, git 7ca65cb9ec528118f370142d7e7b792fcc31c9cf)

475.	[func]		naokikambe
	Added Xfrout statistics counters: notifyoutv4, notifyoutv6,
	xfrrej, and xfrreqdone. These are per-zone type counters.
	The value of these counters can be seen with zone name by
	invoking "Stats show Xfrout" via bindctl.
	(Trac #2158, git e68c127fed52e6034ab5309ddd506da03c37a08a)

474.	[func]		stephen
	DHCP servers now use the BIND 10 logging system for messages.
	(Trac #1545, git de69a92613b36bd3944cb061e1b7c611c3c85506)

473.	[bug]		jelte
	TCP connections now time out in b10-auth if no (or not all) query
	data is sent by the client. The timeout value defaults to 5000
	milliseconds, but is configurable in Auth/tcp_recv_timeout.
	(Trac #357, git cdf3f04442f8f131542bd1d4a2228a9d0bed12ff)

472.	[build]		jreed
	All generated documentation is removed from the git repository.
	The ./configure --enable-man option is removed. A new option
	-enable-generate-docs is added; it checks for required
	documentation building dependencies. Dummy documentation is
	built and installed if not used. Distributed tarballs will
	contain the generated documentation.
	(Trac #1687, git 2d4063b1a354f5048ca9dfb195e8e169650f43d0)

471.	[bug]		vorner
	Fixed a problem when b10-loadzone tried to tread semicolon
	in string data as start of comment, which caused invalid
	data being loaded.
	(Trac #2188, git 12efec3477feb62d7cbe36bdcfbfc7aa28a36f57)

470.	[func]		naokikambe
	The stats module now supports partial statistics updates. Each
	module can return only statistics data which have been updated since
	the last time it sent them to the stats module. The purpose of partial
	updates is to reduce the amount of statistics data sent through the
	message queue.
	(Trac #2179, git d659abdd9f3f369a29830831297f64484ac7b051)

469.	[bug]		jelte
	libdatasrc: the data source client list class now ignores zone
	content problems (such as out-of-zone data) in MasterFiles type
	zones, instead of aborting the entire configuration.  It only logs
	an error, and all other zones and datasources are still loaded. The
	error log message has been improved to include the zone origin and
	source file name.  As a result of this change, b10-auth no longer
	exits upon encountering such errors during startup.
	(Trac #2178, git a75ed413e8a1c8e3702beea4811a46a1bf519bbd)

468.	[func]*		naokikambe, fujiwara
	b10-stats polls the bind10 and b10-auth with new 'getstats' command
	to retrieve statistics data.  The "poll-interval" parameter in
	b10-stats is for configuring the polling interval.  All statistics
	data collected once are preserved while b10-stats is running.
	The "sendstats" command was removed from bind10 and b10-auth. The
	"statistics-interval" configuration item was removed from b10-auth.
	(Trac #2136, git dcb5ce50b4b4e50d28247d5f8b5cb8d90bda942a)
	(Trac #2137, git d53bb65a43f6027b15a6edc08c137951e3ce5e0e)
	(Trac #2138, git b34e3313460eebc9c272ca8c1beb27297c195150)

bind10-devel-20120816 released on August 16, 2012

467.	[bug]		jelte
	For configurations, allow named sets to contain lists of items.
	(Trac #2114, git 712637513505f7afb8434292ca2a98c3517dffd3)

466.	[func]		jelte
	Allow bindctl to add and remove items to and from lists
	and dicts for items of type "any". This is for easier
	configurations.
	(Trac #2184, git ad2d728d1496a9ff59d622077850eed0638b54eb)

465.	[doc]		vorner
	Improved documentation about ACLs in the Guide.
	(Trac #2066, git 76f733925b3f3560cfc2ee96d2a19905b623bfc3)

464.	[func]		jelte, muks
	libdns++: The LabelSequence class has been extended with some new
	methods.  These are mainly intended for internal development, but
	the class is public, so interested users may want to look into the
	extensions.
	(Trac #2052, git 57c61f2^..dbef0e2)
	(Trac #2053, git 1fc2b06b57a008ec602daa2dac79939b3cc6b65d)
	(Trac #2086, git 3fac7d5579c5f51b8e952b50db510b45bfa986f3)
	(Trac #2087, git 49ad6346f574d00cfbd1d12905915fd0dd6a0bac)
	(Trac #2148, git 285c2845ca96e7ef89f9158f1dea8cda147b6566)

463.	[func]		jinmei
	Python isc.dns: the Name, RRType and RRClass classes are now
	hashable.  So, for example, objects of these classes can be used
	as a dictionary key.
	(Trac #1883, git 93ec40dd0a1df963c676037cc60c066c748b3030)

462.	[build]		jreed
	BIND 10 now compiles against googletest-1.6.0 versions that are
	installed on the system as source code. For such versions, use the
	--with-gtest-source configure switch.
	(Trac #1999, git 6a26d459a40d7eed8ebcff01835377b3394a78de)

461.	[bug]		muks
	We now set g+w and g+s permissions (mode 02770) during
	installation for the BIND 10 local state directory
	($prefix/var/bind10-devel/) so that permissions to files
	and sub-directories created in that directory are inherited.
	(Trac #2171, git ab4d20907abdb3ce972172463dcc73405b3dee79)

460.	[bug]		muks
	SSHFP's algorithm and fingerprint type checks have been relaxed
	such that they will accept any values in [0,255]. This is so that
	future algorithm and fingerprint types are accomodated.
	(Trac #2124, git 49e6644811a7ad09e1326f20dd73ab43116dfd21)

459.	[func]		tomek
	b10-dhcp6: DHCPv6 server component is now integrated into
	BIND 10 framework. It can be started from BIND 10 (using bindctl)
	and can receive commands. The only supported command for now
	is 'Dhcp6 shutdown'.
	b10-dhcp4: Command line-switch '-s' to disable msgq was added.
	b10-dhcp6: Command line-switch '-s' to disable msgq was added.
	(Trac #1708, git e0d7c52a71414f4de1361b09d3c70431c96daa3f)

458.	[build]*		jinmei
	BIND 10 now relies on Boost offset_ptr, which caused some new
	portability issues.  Such issues are detected at ./configure time.
	If ./configure stops due to this, try the following workaround:
	- If it's about the use of mutable for a reference with clang++,
	  upgrade Boost version to 1.44 or higher, or try a different
	  compiler (e.g. g++ generally seems to be free from this issue)
	- If it's about the use of "variadic templates", specify
	  --without-werror so the warning won't be promoted to an error.
	  Specifying BOOST_NO_USER_CONFIG in CXXFLAGS may also work
	  (which would be the case if Boost is installed via pkgsrc)
	(Trac #2147, git 30061d1139aad8716e97d6b620c259752fd0a3cd)

457.	[build]*		muks
	BIND 10 library names now have a "b10-" prefix. This is to avoid
	clashes with other similarly named libraries on the system.
	(Trac #2071, git ac20a00c28069804edc0a36050995df52f601efb)

456.	[build]		muks
	BIND 10 now compiles against log4cplus-1.1.0 (RC releases)
	also.  Note: some older versions of log4cplus don't work any more;
	known oldest workable version is 1.0.4.  Thanks to John Lumby for
	sending a patch.
	(Trac #2169, git 7d7e5269d57451191c0aef1b127d292d3615fe2c)

455.	[func]*		vorner
	The server now uses newer API for data sources. This would be an
	internal change, however, the data sources are now configured
	differently. Please, migrate your configuration to the top-level
	"data_sources" module.  Also the bind10 -n and --no-cache
	and b10-auth -n options are removed.
	(Trac #1976, git 0d4685b3e7603585afde1b587cbfefdfaf6a1bb3)

454.	[bug]		jelte
	b10-cfgmgr now loads its configuration check plugins directly from
	the plugin search path, as opposed to importing them from the
	general python system module path list; this prevents naming
	conflicts with real python modules.
	(Trac #2119, git 2f68d7ac5c3c7cc88a3663191113eece32d46a3d)

453.	[bug]		jelte
	b10-auth no longer tries to send DDNS UPDATE messages to b10-ddns if
	b10-ddns is not running. Sending an UPDATE to BIND 10 that is not
	configured to run DDNS will now result in a response with rcode
	NOTIMP instead of SERVFAIL.
	(Trac #1986, git bd6b0a5ed3481f78fb4e5cb0b18c7b6e5920f9f8)

452.	[func]		muks, jelte
	isc-sysinfo: An initial implementation of the isc-sysinfo
	tool is now available for Linux, OpenBSD, FreeBSD, and Mac
	OS X. It gathers and outputs system information which can
	be used by future tech support staff. This includes a
	generic Python "sysinfo" module.
	(Trac #2062, #2121, #2122, #2172,
	git 144e80212746f8d55e6a59edcf689fec9f32ae95)

451.	[bug]		muks, jinmei
	libdatasrc: the database-based data source now correctly returns
	glue records on (not under) a zone cut, such as in the case where
	the NS name of an NS record is identical to its owner name. (Note:
	libdatasrc itself doesn't judge what kind of record type can be a
	"glue"; it's the caller's responsibility.)
	(Trac #1771, git 483f1075942965f0340291e7ff7dae7806df22af)

450.	[func]		tomek
	b10-dhcp4: DHCPv4 server component is now integrated into
	BIND 10 framework. It can be started from BIND 10 (using bindctl)
	and can receive commands. The only supported command for now
	is 'Dhcp4 shutdown'.
	(Trac #1651, git 7e16a5a50d3311e63d10a224ec6ebcab5f25f62c)

bind10-devel-20120621 released on June 21, 2012

449.	[bug]		muks
	b10-xfin: fixed a bug where xfrin sent the wrong notification
	message to zonemgr on successful zone transfer. This also
	solves other reported problems such as too frequent attempts
	of zone refreshing (see Trac #1786 and #1834).
	(Trac #2023, git b5fbf8a408a047a2552e89ef435a609f5df58d8c)

448.	[func]		team
	b10-ddns is now functional and handles dynamic update requests
	per RFC 2136.  See BIND 10 guide for configuration and operation
	details.
	(Multiple Trac tickets)

447.	[bug]		jinmei
	Fixed a bug in b10-xfrout where a helper thread could fall into
	an infinite loop if b10-auth stops while the thread is waiting for
	forwarded requests from b10-auth.
	(Trac #988 and #1833, git 95a03bbefb559615f3f6e529d408b749964d390a)

446.	[bug]		muks
	A number of warnings reported by Python about unclosed file and
	socket objects were fixed. Some related code was also made safer.
	(Trac #1828, git 464682a2180c672f1ed12d8a56fd0a5ab3eb96ed)

445.	[bug]*		jinmei
	The pre-install check for older SQLite3 DB now refers to the DB
	file with the prefix of DESTDIR.  This ensures that 'make install'
	with specific DESTDIR works regardless of the version of the DB
	file installed in the default path.
	(Trac #1982, git 380b3e8ec02ef45555c0113ee19329fe80539f71)

444.	[bug]		jinmei
	libdatasrc: fixed ZoneFinder for database-based data sources so
	that it handles type DS query correctly, i.e., treating it as
	authoritative data even on a delegation point.
	(Trac #1912, git 7130da883f823ce837c10cbf6e216a15e1996e5d)

443.	[func]*		muks
	The logger now uses a lockfile named `logger_lockfile' that is
	created in the local state directory to mutually separate
	individual logging operations from various processes. This is
	done so that log messages from different processes don't mix
	together in the middle of lines. The `logger_lockfile` is created
	with file permission mode 0660. BIND 10's local state directory
	should be writable and perhaps have g+s mode bit so that the
	`logger_lockfile` can be opened by a group of processes.
	(Trac #1704, git ad8d445dd0ba208107eb239405166c5c2070bd8b)

442.	[func]		tomek
	b10-dhcp4, b10-dhcp6: Both DHCP servers now accept -p parameter
	that can be used to specify listening port number. This capability
	is useful only for testing purposes.
	(Trac #1503, git e60af9fa16a6094d2204f27c40a648fae313bdae)

441.	[func]		tomek
	libdhcp++: Stub interface detection (support for interfaces.txt
	file) was removed.
	(Trac #1281, git 900fc8b420789a8c636bcf20fdaffc60bc1041e0)

bind10-devel-20120517 released on May 17, 2012

440.	[func]		muks
	bindctl: improved some error messages so they will be more
	helpful.  Those include the one when the zone name is unspecified
	or the name is invalid in the b10-auth configuration.
	(Trac #1627, git 1a4d0ae65b2c1012611f4c15c5e7a29d65339104)

439.	[func]		team
	The in-memory data source can now load zones from the
	sqlite3 data source, so that zones stored in the database
	(and updated for example by xfrin) can be served from memory.
	(Trac #1789,#1790,#1792,#1793,#1911,
	git 93f11d2a96ce4dba9308889bdb9be6be4a765b27)

438.	[bug]		naokikambe
	b10-stats-httpd now sends the system a notification that
	it is shutting down if it encounters a fatal error during
	startup.
	(Trac #1852, git a475ef271d4606f791e5ed88d9b8eb8ed8c90ce6)

437.	[build]		jinmei
	Building BIND 10 may fail on MacOS if Python has been
	installed via Homebrew unless --without-werror is specified.
	The configure script now includes a URL that explains this
	issue when it detects failure that is possibly because of
	this problem.
	(Trac #1907, git 0d03b06138e080cc0391fb912a5a5e75f0f97cec)

436.	[bug]		jelte
	The --config-file option now works correctly with relative paths if
	--data-path is not given.
	(Trac #1889, git ce7d1aef2ca88084e4dacef97132337dd3e50d6c)

435.	[func]		team
	The in-memory datasource now supports NSEC-signed zones.
	(Trac #1802-#1810, git 2f9aa4a553a05aa1d9eac06f1140d78f0c99408b)

434.	[func]		tomek
	libdhcp++: Linux interface detection refactored. The code is
	now cleaner. Tests better support certain versions of ifconfig.
	(Trac #1528, git 221f5649496821d19a40863e53e72685524b9ab2)

433.	[func]		tomek
	libdhcp++: Option6 and Pkt6 now follow the same design as
	options and packet for DHCPv4. General code refactoring after
	end of 2011 year release.
	(Trac #1540, git a40b6c665617125eeb8716b12d92d806f0342396)

432.	[bug]*		muks
	BIND 10 now installs its header files in a BIND 10 specific
	sub-directory in the install prefix.
	(Trac #1930, git fcf2f08db9ebc2198236bfa25cf73286821cba6b)

431.	[func]*		muks
	BIND 10 no longer starts b10-stats-httpd by default.
	(Trac #1885, git 5c8bbd7ab648b6b7c48e366e7510dedca5386f6c)

430.	[bug]		jelte
	When displaying configuration data, bindctl no longer treats
	optional list items as an error, but shows them as an empty list.
	(Trac #1520, git 0f18039bc751a8f498c1f832196e2ecc7b997b2a)

429.	[func]		jelte
	Added an 'execute' component to bindctl, which executes either a set
	of commands from a file or a built-in set of commands. Currently,
	only 'init_authoritative_server' is provided as a built-in set, but
	it is expected that more will be added later.
	(Trac #1843, git 551657702a4197ef302c567b5c0eaf2fded3e121)

428.	[bug]		marcin
	perfdhcp: bind to local address to allow reception of
	replies from IPv6 DHCP servers.
	(Trac #1908, git 597e059afaa4a89e767f8f10d2a4d78223af3940)

427.	[bug]		jinmei
	libdatasrc, b10-xfrin: the zone updater for database-based data
	sources now correctly distinguishes NSEC3-related RRs (NSEC3 and
	NSEC3-covering RRSIG) from others, and the SQLite3 implementation
	now manipulates them in the separate table for the NSEC3 namespace.
	As a result b10-xfrin now correctly updates NSEC3-signed zones by
	inbound zone transfers.
	(Trac #1781,#1788,#1891, git 672f129700dae33b701bb02069cf276238d66be3)

426.	[bug]		vorner
	The NSEC3 records are now included when transferring a
	signed zone out.
	(Trac #1782, git 36efa7d10ecc4efd39d2ce4dfffa0cbdeffa74b0)

425.	[func]*		muks
	Don't autostart b10-auth, b10-xfrin, b10-xfrout and b10-zonemgr in
	the default configuration.
	(Trac #1818, git 31de885ba0409f54d9a1615eff5a4b03ed420393)

424.	[bug]		jelte
	Fixed a bug in bindctl where in some cases, configuration settings
	in a named set could disappear, if a child element is modified.
	(Trac #1491, git 00a36e752802df3cc683023d256687bf222e256a)

423.	[bug]		jinmei
	The database based zone iterator now correctly resets mixed TTLs
	of the same RRset (when that happens) to the lowest one.  The
	previous implementation could miss lower ones if it appears in a
	later part of the RRset.
	(part of Trac #1791, git f1f0bc00441057e7050241415ee0367a09c35032)

422.	[bug]		jinmei
	The database based zone iterator now separates RRSIGs of the same
	name and type but for different covered types.
	(part of Trac #1791, git b4466188150a50872bc3c426242bc7bba4c5f38d)

421.	[build]		jinmei
	Made sure BIND 10 can be built with clang++ 3.1.  (It failed on
	MacOS 10.7 using Xcode 4.3, but it's more likely to be a matter of
	clang version.)
	(Trac #1773, git ceaa247d89ac7d97594572bc17f005144c5efb8d)

420.	[bug]*		jinmei, stephen
	Updated the DB schema used in the SQLite3 data source so it can
	use SQL indices more effectively.  The previous schema had several
	issues in this sense and could be very slow for some queries on a
	very large zone (especially for negative answers).  This change
	requires a major version up of the schema; use b10-dbutil to
	upgrade existing database files.  Note: 'make install' will fail
	unless old DB files installed in the standard location have been
	upgraded.
	(Trac #324, git 8644866497053f91ada4e99abe444d7876ed00ff)

419.	[bug]		jelte
	JSON handler has been improved; escaping now works correctly
	(including quotes in strings), and it now rejects more types of
	malformed input.
	(Trac #1626, git 3b09268518e4e90032218083bcfebf7821be7bd5)

418.	[bug]		vorner
	Fixed crash in bindctl when config unset was called.
	(Trac #1715, git 098da24dddad497810aa2787f54126488bb1095c)

417.	[bug]		jelte
	The notify-out code now looks up notify targets in their correct
	zones (and no longer just in the zone that the notify is about).
	(Trac #1535, git 66300a3c4769a48b765f70e2d0dbf8bbb714435b)

416.	[func]*		jelte
	The implementations of ZoneFinder::find() now throw an OutOfZone
	exception when the name argument is not in or below the zone this
	zonefinder contains.
	(Trac #1535, git 66300a3c4769a48b765f70e2d0dbf8bbb714435b)

bind10-devel-20120329 released on March 29, 2012

415.	[doc]		jinmei, jreed
	BIND 10 Guide updated to now describe the in-memory data source
	configurations for b10-auth.
	(Trac #1732, git 434d8db8dfcd23a87b8e798e5702e91f0bbbdcf6)

414.	[bug]		jinmei
	b10-auth now correctly handles delegation from an unsigned zone
	(defined in the in-memory data source) when the query has DNSSEC
	DO bit on.  It previously returned SERVFAIL.
	(Trac #1836, git 78bb8f4b9676d6345f3fdd1e5cc89039806a9aba)

413.	[func]		stephen, jelte
	Created a new tool b10-dbutil, that can check and upgrade database
	schemas, to be used when incompatible changes are introduced in the
	backend database schema. Currently it only supports sqlite3 databases.
	Note: there's no schema change that requires this utility as of
	the March 29th release.  While running it shouldn't break
	an existing database file, it should be even more advisable not to
	run it at the moment.
	(Trac #963, git 49ba2cf8ac63246f389ab5e8ea3b3d081dba9adf)

412.	[func]		jelte
	Added a command-line option '--clear-config' to bind10, which causes
	the system to create a backup of the existing configuration database
	file, and start out with a clean default configuration. This can be
	used if the configuration file is corrupted to the point where it
	cannot be read anymore, and BIND 10 refuses to start. The name of
	the backup file can be found in the logs (CFGMGR_RENAMED_CONFIG_FILE).
	(Trac #1443, git 52b36c921ee59ec69deefb6123cbdb1b91dc3bc7)

411.	[func]		muks
	Add a -i/--no-kill command-line argument to bind10, which stops
	it from sending SIGTERM and SIGKILL to other b10 processes when
	they're shutting down.
	(Trac #1819, git 774554f46b20ca5ec2ef6c6d5e608114f14e2102)

410.	[bug]		jinmei
	Python CC library now ensures write operations transmit all given
	data (unless an error happens).  Previously it didn't check the
	size of transmitted data, which could result in partial write on
	some systems (notably on OpenBSD) and subsequently cause system
	hang up or other broken state.  This fix specifically solves start
	up failure on OpenBSD.
	(Trac #1829, git 5e5a33213b60d89e146cd5e47d65f3f9833a9297)

409.	[bug]		jelte
	Fixed a parser bug in bindctl that could make bindctl crash. Also
	improved 'command help' output; argument order is now shown
	correctly, and parameter descriptions are shown as well.
	(Trac #1172, git bec26c6137c9b0a59a3a8ca0f55a17cfcb8a23de)

408.	[bug]		stephen, jinmei
	b10-auth now filters out duplicate RRsets when building a
	response message using the new query handling logic.  It's
	currently only used with the in-memory data source, but will
	also be used for others soon.
	(Trac #1688, git b77baca56ffb1b9016698c00ae0a1496d603d197)

407.	[build]		haikuo
	Remove "--enable-boost-threads" switch in configure command. This
	thread lock mechanism is useless for bind10 and causes performance
	hits.
	(Trac #1680, git 9c4d0cadf4adc802cc41a2610dc2c30b25aad728)

406.	[bug]		muks
	On platforms such as OpenBSD where pselect() is not available,
	make a wrapper around select() in perfdhcp.
	(Trac #1639, git 6ea0b1d62e7b8b6596209291aa6c8b34b8e73191)

405.	[bug]		jinmei
	Make sure disabling Boost threads if the default configuration is
	to disable it for the system.  This fixes a crash and hang up
	problem on OpenBSD, where the use of Boost thread could be
	different in different program files depending on the order of
	including various header files, and could introduce inconsistent
	states between a library and a program.  Explicitly forcing the
	original default throughout the BIND 10 build environment will
	prevent this from happening.
	(Trac #1727, git 23f9c3670b544c5f8105958ff148aeba050bc1b4)

404.	[bug]		naokikambe
	The statistic counters are now properly accumulated across multiple
	instances of b10-auth (if there are multiple instances), instead of
	providing result for random instance.
	(Trac #1751, git 3285353a660e881ec2b645e1bc10d94e5020f357)

403.	[build]*		jelte
	The configure option for botan (--with-botan=PATH) is replaced by
	--with-botan-config=PATH, which takes a full path to a botan-config
	script, instead of the botan 'install' directory. Also, if not
	provided, configure will try out config scripts and pkg-config
	options until it finds one that works.
	(Trac #1640, git 582bcd66dbd8d39f48aef952902f797260280637)

402.	[func]		jelte
	b10-xfrout now has a visible command to send out notifies for
	a given zone, callable from bindctl. Xfrout notify <zone> [class]
	(Trac #1321, git 0bb258f8610620191d75cfd5d2308b6fc558c280)

401.	[func]*		jinmei
	libdns++: updated the internal implementation of the
	MessageRenderer class.  This is mostly a transparent change, but
	the new version now doesn't allow changing compression mode in the
	middle of rendering (which shouldn't be an issue in practice).
	On the other hand, name compression performance was significantly
	improved: depending on the number of names, micro benchmark tests
	showed the new version is several times faster than the previous
	version .
	(Trac #1603, git 9a2a86f3f47b60ff017ce1a040941d0c145cfe16)

400.	[bug]		stephen
	Fix crash on Max OS X 10.7 by altering logging so as not to allocate
	heap storage in the static initialization of logging objects.
	(Trac #1698, git a8e53be7039ad50d8587c0972244029ff3533b6e)

399.	[func]		muks
	Add support for the SSHFP RR type (RFC 4255).
	(Trac #1136, git ea5ac57d508a17611cfae9d9ea1c238f59d52c51)

398.	[func]		jelte
	The b10-xfrin module now logs more information on successful
	incoming transfers. In the case of IXFR, it logs the number of
	changesets, and the total number of added and deleted resource
	records. For AXFR (or AXFR-style IXFR), it logs the number of
	resource records. In both cases, the number of overhead DNS
	messages, runtime, amount of wire data, and transfer speed are logged.
	(Trac #1280, git 2b01d944b6a137f95d47673ea8367315289c205d)

397.	[func]		muks
	The boss process now gives more helpful description when a
	sub-process exits due to a signal.
	(Trac #1673, git 1cd0d0e4fc9324bbe7f8593478e2396d06337b1e)

396.	[func]*		jinmei
	libdatasrc: change the return type of ZoneFinder::find() so it can
	contain more context of the search, which can be used for
	optimizing post find() processing.  A new method getAdditional()
	is added to it for finding additional RRsets based on the result
	of find().  External behavior shouldn't change.  The query
	handling code of b10-auth now uses the new interface.
	(Trac #1607, git 2e940ea65d5b9f371c26352afd9e66719c38a6b9)

395.	[bug]		jelte
	The log message compiler now errors (resulting in build failures) if
	duplicate log message identifiers are found in a single message file.
	Renamed one duplicate that was found (RESOLVER_SHUTDOWN, renamed to
	RESOLVER_SHUTDOWN_RECEIVED).
	(Trac #1093, git f537c7e12fb7b25801408f93132ed33410edae76)
	(Trac #1741, git b8960ab85c717fe70ad282e0052ac0858c5b57f7)

394.	[bug]		jelte
	b10-auth now catches any exceptions during response building; if any
	datasource either throws an exception or causes an exception to be
	thrown, the message processing code will now catch it, log a debug
	message, and return a SERVFAIL response.
	(Trac #1612, git b5740c6b3962a55e46325b3c8b14c9d64cf0d845)

393.	[func]		jelte
	Introduced a new class LabelSequence in libdns++, which provides
	lightweight accessor functionality to the Name class, for more
	efficient comparison of parts of names.
	(Trac #1602, git b33929ed5df7c8f482d095e96e667d4a03180c78)

392.	[func]*		jinmei
	libdns++: revised the (Abstract)MessageRenderer class so that it
	has a default internal buffer and the buffer can be temporarily
	switched.  The constructor interface was modified, and a new
	method setBuffer() was added.
	(Trac #1697, git 9cabc799f2bf9a3579dae7f1f5d5467c8bb1aa40)

391.	[bug]*		vorner
	The long time unused configuration options of Xfrout "log_name",
	"log_file", "log_severity", "log_version" and "log_max_bytes" were
	removed, as they had no effect (Xfrout uses the global logging
	framework).  However, if you have them set, you need to remove
	them from the configuration file or the configuration will be
	rejected.
	(Trac #1090, git ef1eba02e4cf550e48e7318702cff6d67c1ec82e)

bind10-devel-20120301 released on March 1, 2012

390.	[bug]		vorner
	The UDP IPv6 packets are now correctly fragmented for maximum
	guaranteed MTU, so they won't get lost because being too large
	for some hop.
	(Trac #1534, git ff013364643f9bfa736b2d23fec39ac35872d6ad)

389.	[func]*		vorner
	Xfrout now uses the global TSIG keyring, instead of its own. This
	means the keys need to be set only once (in tsig_keys/keys).
	However, the old configuration of Xfrout/tsig_keys need to be
	removed for Xfrout to work.
	(Trac #1643, git 5a7953933a49a0ddd4ee1feaddc908cd2285522d)

388.	[func]		jreed
	Use prefix "sockcreator-" for the private temporary directory
	used for b10-sockcreator communication.
	(git b98523c1260637cb33436964dc18e9763622a242)

387.	[build]		muks
	Accept a --without-werror configure switch so that some builders can
	disable the use of -Werror in CFLAGS when building.
	(Trac #1671, git 8684a411d7718a71ad9fb616f56b26436c4f03e5)

386.	[bug]		jelte
	Upon initial sqlite3 database creation, the 'diffs' table is now
	always created. This already happened most of the time, but there
	are a few cases where it was skipped, resulting in potential errors
	in xfrout later.
	(Trac #1717, git 30d7686cb6e2fa64866c983e0cfb7b8fabedc7a2)

385.	[bug]		jinmei
	libdns++: masterLoad() didn't accept comments placed at the end of
	an RR.  Due to this the in-memory data source cannot load a master
	file for a signed zone even if it's preprocessed with BIND 9's
	named-compilezone.
	Note: this fix is considered temporary and still only accepts some
	limited form of such comments.  The main purpose is to allow the
	in-memory data source to load any signed or unsigned zone files as
	long as they are at least normalized with named-compilezone.
	(Trac #1667, git 6f771b28eea25c693fe93a0e2379af924464a562)

384.	[func]		jinmei, jelte, vorner, haikuo, kevin
	b10-auth now supports NSEC3-signed zones in the in-memory data
	source.
	(Trac #1580, #1581, #1582, #1583, #1584, #1585, #1587, and
	other related changes to the in-memory data source)

383.	[build]		jinmei
	Fixed build failure on MacOS 10.7 (Lion) due to the use of
	IPV6_PKTINFO; the OS requires a special definition to make it
	visible to the compiler.
	(Trac #1633, git 19ba70c7cc3da462c70e8c4f74b321b8daad0100)

382.	[func]		jelte
	b10-auth now also experimentally supports statistics counters of
	the rcode responses it sends. The counters can be shown as
	rcode.<code name>, where code name is the lowercase textual
	representation of the rcode (e.g. "noerror", "formerr", etc.).
	Same note applies as for opcodes, see changelog entry 364.
	(Trac #1613, git e98da500d7b02e11347431a74f2efce5a7d622aa)

381.	[bug]		jinmei
	b10-auth: honor the DNSSEC DO bit in the new query handler.
	(Trac #1695, git 61f4da5053c6a79fbc162fb16f195cdf8f94df64)

380.	[bug]		jinmei
	libdns++: miscellaneous bug fixes for the NSECPARAM RDATA
	implementation, including incorrect handling for empty salt and
	incorrect comparison logic.
	(Trac #1638, git 966c129cc3c538841421f1e554167d33ef9bdf25)

379.	[bug]		jelte
	Configuration commands in bindctl now check for list indices if
	the 'identifier' argument points to a child element of a list
	item. Previously, it was possible to 'get' non-existent values
	by leaving out the index, e.g. "config show Auth/listen_on/port,
	which should be config show Auth/listen_on[<index>]/port, since
	Auth/listen_on is a list. The command without an index will now
	show an error. It is still possible to show/set the entire list
	("config show Auth/listen_on").
	(Trac #1649, git 003ca8597c8d0eb558b1819dbee203fda346ba77)

378.	[func]		vorner
	It is possible to start authoritative server or resolver in multiple
	instances, to use more than one core. Configuration is described in
	the guide.
	(Trac #1596, git 17f7af0d8a42a0a67a2aade5bc269533efeb840a)

377.	[bug]		jinmei
	libdns++: miscellaneous bug fixes for the NSEC and NSEC3 RDATA
	implementation, including a crash in NSEC3::toText() for some RR
	types, incorrect handling of empty NSEC3 salt, and incorrect
	comparison logic in NSEC3::compare().
	(Trac #1641, git 28ba8bd71ae4d100cb250fd8d99d80a17a6323a2)

376.	[bug]		jinmei, vorner
	The new query handling module of b10-auth did not handle type DS
	query correctly: It didn't look for it in the parent zone, and
	it incorrectly returned a DS from the child zone if it
	happened to exist there.  Both were corrected, and it now also
	handles the case of having authority for the child and a grand
	ancestor.
	(Trac #1570, git 2858b2098a10a8cc2d34bf87463ace0629d3670e)

375.	[func]		jelte
	Modules now inform the system when they are stopping. As a result,
	they are removed from the 'active modules' list in bindctl, which
	can then inform the user directly when it tries to send them a
	command or configuration update.  Previously this would result
	in a 'not responding' error instead of 'not running'.
	(Trac #640, git 17e78fa1bb1227340aa9815e91ed5c50d174425d)

374.	[func]*		stephen
	Alter RRsetPtr and ConstRRsetPtr to point to AbstractRRset (instead
	of RRset) to allow for specialised implementations of RRsets in
	data sources.
	(Trac #1604, git 3071211d2c537150a691120b0a5ce2b18d010239)

373.	[bug]		jinmei
	libdatasrc: the in-memory data source incorrectly rejected loading
	a zone containing a CNAME RR with RRSIG and/or NSEC.
	(Trac #1551, git 76f823d42af55ce3f30a0d741fc9297c211d8b38)

372.	[func]		vorner
	When the allocation of a socket fails for a different reason than the
	socket not being provided by the OS, the b10-auth and b10-resolver
	abort, as the system might be in inconsistent state after such error.
	(Trac #1543, git 49ac4659f15c443e483922bf9c4f2de982bae25d)

371.	[bug]		jelte
	The new query handling module of b10-auth (currently only used with
	the in-memory data source) now correctly includes the DS record (or
	the denial of its existence if NSEC is used) when returning a
	delegation from a signed zone.
	(Trac #1573, git bd7a3ac98177573263950303d4b2ea7400781d0f)

370.	[func]		jinmei
	libdns++: a new class NSEC3Hash was introduced as a utility for
	calculating NSEC3 hashes for various purposes.  Python binding was
	provided, too.  Also fixed a small bug in the NSEC3PARAM RDATA
	implementation that empty salt in text representation was
	rejected.
	(Trac #1575, git 2c421b58e810028b303d328e4e2f5b74ea124839)

369.	[func]		vorner
	The SocketRequestor provides more information about what error
	happened when it throws, by using subclasses of the original
	exception. This way a user not interested in the difference can
	still use the original exception, while it can be recognized if
	necessary.
	(Trac #1542, git 2080e0316a339fa3cadea00e10b1ec4bc322ada0)

368.	[func]*		jinmei
	libdatasrc: the interface of ZoneFinder() was changed: WILDCARD
	related result codes were deprecated and removed, and the
	corresponding information is now provided via a separate accessor
	method on FindResult.  Other separate FindResult methods will
	also tell the caller whether the zone is signed with NSEC or NSEC3
	(when necessary and applicable).
	(Trac #1611, git c175c9c06034b4118e0dfdbccd532c2ebd4ba7e8)

367.	[bug]		jinmei
	libdatasrc: in-memory data source could incorrectly reject to load
	zones containing RRSIG records.  For example, it didn't allow
	RRSIG that covers a CNAME RR.  This fix also makes sure find()
	will return RRsets with RRSIGs if they are signed.
	(Trac #1614, git e8241ea5a4adea1b42a60ee7f2c5cfb87301734c)

366.	[bug]		vorner
	Fixed problem where a directory named "io" conflicted with the python3
	standard module "io" and caused the installation to fail.  The
	offending directory has been renamed to "cio".
	(Trac #1561, git d81cf24b9e37773ba9a0d5061c779834ff7d62b9)

365.	[bug]		jinmei
	libdatasrc: in-memory datasource incorrectly returned delegation
	for DS lookups.
	(Trac #1571, git d22e90b5ef94880183cd652e112399b3efb9bd67)

364.	[func]		jinmei
	b10-auth experimentally supports statistics counters of incoming
	requests per opcode.  The counters can be (e.g.) shown as
	opcode.<code name> in the output of the bindctl "Stats show"
	command, where <code name> is lower-cased textual representation
	of opcodes ("query", "notify", etc).
	Note: This is an experimental attempt of supporting more
	statistics counters for b10-auth, and the interface and output may
	change in future versions.
	(Trac #1399, git 07206ec76e2834de35f2e1304a274865f8f8c1a5)

bind10-devel-20120119 released on January 19, 2012

363.	[func]		jelte
	Added dummy DDNS module b10-ddns. Currently it does not
	provide any functionality, but it is a skeleton implementation
	that will be expanded later.
	(Trac #1451, git b0d0bf39fbdc29a7879315f9b8e6d602ef3afb1b)

362.	[func]*		vorner
	Due to the socket creator changes, b10-auth and b10-resolver
	are no longer needed to start as root. They are started as
	the user they should be running, so they no longer have
	the -u flag for switching the user after initialization.
	Note: this change broke backward compatibility to boss component
	configuration.  If your b10-config.db contains "setuid" for
	Boss.components, you'll need to remove that entry by hand before
	starting BIND 10.
	(Trac #1508, #1509, #1510,
	git edc5b3c12eb45437361484c843794416ad86bb00)

361.	[func]		vorner,jelte,jinmei
	The socket creator is now used to provide sockets. It means you can
	reconfigure the ports and addresses at runtime even when the rest
	of the bind10 runs as non root user.
	(Trac #805,#1522, git 1830215f884e3b5efda52bd4dbb120bdca863a6a)

360.	[bug]		vorner
	Fixed problem where bindctl crashed when a duplicate non-string
	item was added  to a list.  This error is now properly reported.
	(Trac #1515, git a3cf5322a73e8a97b388c6f8025b92957e5d8986)

359.	[bug]		kevin
	Corrected SOA serial check in xfrout.  It now compares the SOA
	serial of an IXFR query with that of the server based serial
	number arithmetic, and replies with a single SOA record of the
	server's current version if the former is equal to or newer
	than the latter.
	(Trac #1462, git ceeb87f6d539c413ebdc66e4cf718e7eb8559c45)

358.	[bug]		jinmei
	b10-resolver ignored default configuration parameters if listen_on
	failed (this can easily happen especially for a test environment
	where the run time user doesn't have root privilege), and even if
	listen_on was updated later the resolver wouldn't work correctly
	unless it's fully restarted (for example, all queries would be
	rejected due to an empty ACL).
	(Trac #1424, git 2cba8cb83cde4f34842898a848c0b1182bc20597)

357.	[bug]		jinmei
	ZoneFinder::find() for database based data sources didn't
	correctly identify out-of-zone query name and could return a
	confusing result such as NXRRSET.  It now returns NXDOMAIN with an
	empty RRset.  Note: we should rather throw an exception in such a
	case, which should be revisited later (see Trac #1536).
	(Trac #1430, git b35797ba1a49c78246abc8f2387901f9690b328d)

356.	[doc]		tomek
	BIND 10 Guide updated. It now describes DHCPv4 and DHCPv6
	components, including their overview, usage, supported standard
	and limitations. libdhcp++ is also described.
	(Trac #1367, git 3758ab360efe1cdf616636b76f2e0fb41f2a62a0)

355.	[bug]		jinmei
	Python xfrin.diff module incorrectly combined RRSIGs of different
	type covered, possibly merging different TTLs.  As a result a
	secondary server could store different RRSIGs than those at the
	primary server if it gets these records via IXFR.
	(Trac #1502, git 57b06f8cb6681f591fa63f25a053eb6f422896ef)

354.	[func]		tomek
	dhcp4: Support for DISCOVER and OFFER implemented. b10-dhcp4 is
	now able to offer hardcoded leases to DHCPv4 clients.
	dhcp6: Code refactored to use the same approach as dhcp4.
	(Trac #1230, git aac05f566c49daad4d3de35550cfaff31c124513)

353.	[func]		tomek
	libdhcp++: Interface detection in Linux implemented. libdhcp++
	is now able (on Linux systems) to detect available network
	interfaces, its link-layer addresses, flags and configured
	IPv4 and IPv6 addresses. Interface detection on other
	systems is planned.
	(Trac #1237, git 8a040737426aece7cc92a795f2b712d7c3407513)

352.	[func]		tomek
	libdhcp++: Transmission and reception of DHCPv4 packets is now
	implemented. Low-level hacks are not implemented for transmission
	to hosts that don't have IPv4 address yet, so currently the code
	is usable for communication with relays only, not hosts on the
	same link.
	(Trac #1239, #1240, git f382050248b5b7ed1881b086d89be2d9dd8fe385)

351.	[func]		fdupont
	Alpha version of DHCP benchmarking tool added.  "perfdhcp" is able to
	test both IPv4 and IPv6 servers: it can time the four-packet exchange
	(DORA and SARR) as well as time the initial two-packet exchange (DO
	and SA).  More information can be obtained by invoking the utility
	(in tests/tools/perfdhcp) with the "-h" flag.
	(Trac #1450, git 85083a76107ba2236732b45524ce7018eefbaf90)

350.	[func]*		vorner
	The target parameter of ZoneFinder::find is no longer present, as the
	interface was awkward. To get all the RRsets of a single domain, use
	the new findAll method (the same applies to python version, the method
	is named find_all).
	(Trac #1483,#1484, git 0020456f8d118c9f3fd6fc585757c822b79a96f6)

349.	[bug]		dvv
	resolver: If an upstream server responds with FORMERR to an EDNS
	query, try querying it without EDNS.
	(Trac #1386, git 99ad0292af284a246fff20b3702fbd7902c45418)

348.	[bug]		stephen
	By default the logging output stream is now flushed after each write.
	This fixes a problem seen on some systems where the log output from
	different processes was jumbled up.  Flushing can be disabled by
	setting the appropriate option in the logging configuration.
	(Trac #1405, git 2f0aa20b44604b671e6bde78815db39381e563bf)

347.	[bug]		jelte
	Fixed a bug where adding Zonemgr/secondary_zones without explicitly
	setting the class value of the added zone resulted in a cryptic
	error in bindctl ("Error: class"). It will now correctly default to
	IN if not set. This also adds better checks on the name and class
	values, and better errors if they are bad.
	(Trac #1414, git 7b122af8489acf0f28f935a19eca2c5509a3677f)

346.	[build]*		jreed
	Renamed libdhcp to libdhcp++.
	(Trac #1446, git d394e64f4c44f16027b1e62b4ac34e054b49221d)

345.	[func]		tomek
	dhcp4: Dummy DHCPv4 component implemented. Currently it does
	nothing useful, except providing skeleton implementation that can
	be expanded in the future.
	(Trac #992, git d6e33479365c8f8f62ef2b9aa5548efe6b194601)

344.	[func]		y-aharen
	src/lib/statistics: Added statistics counter library for entire server
	items and per zone items. Also, modified b10-auth to use it. It is
	also intended to use in the other modules such as b10-resolver.
	(Trac #510, git afddaf4c5718c2a0cc31f2eee79c4e0cc625499f)

343.	[func]		jelte
	Added IXFR-out system tests, based on the first two test sets of
	http://bind10.isc.org/wiki/IxfrSystemTests.
	(Trac #1314, git 1655bed624866a766311a01214597db01b4c7cec)

342.	[bug]		stephen
	In the resolver, a FORMERR received from an upstream nameserver
	now results in a SERVFAIL being returned as a response to the original
	query.  Additional debug messages added to distinguish between
	different errors in packets received from upstream nameservers.
	(Trac #1383, git 9b2b249d23576c999a65d8c338e008cabe45f0c9)

341.	[func]		tomek
	libdhcp++: Support for handling both IPv4 and IPv6 added.
	Also added support for binding IPv4 sockets.
	(Trac #1238, git 86a4ce45115dab4d3978c36dd2dbe07edcac02ac)

340.	[build]		jelte
	Fixed several linker issues related to recent gcc versions, botan
	and gtest.
	(Trac #1442, git 91fb141bfb3aadfdf96f13e157a26636f6e9f9e3)

339.	[bug]		jinmei
	libxfr, used by b10-auth to share TCP sockets with b10-xfrout,
	incorrectly propagated ASIO specific exceptions to the application
	if the given file name was too long.  This could lead to
	unexpected shut down of b10-auth.
	(Trac #1387, git a5e9d9176e9c60ef20c0f5ef59eeb6838ed47ab2)

338.	[bug]		jinmei
	b10-xfrin didn't check SOA serials of SOA and IXFR responses,
	which resulted in unnecessary transfer or unexpected IXFR
	timeouts (these issues were not overlooked but deferred to be
	fixed until #1278 was completed).  Validation on responses to SOA
	queries were tightened, too.
	(Trac #1299, git 6ff03bb9d631023175df99248e8cc0cda586c30a)

337.	[func]		tomek
	libdhcp++: Support for DHCPv4 option that can store a single
	address or a list of IPv4 addresses added. Support for END option
	added.
	(Trac #1350, git cc20ff993da1ddb1c6e8a98370438b45a2be9e0a)

336.	[func]		jelte
	libdns++ (and its python wrapper) now includes a class Serial, for
	SOA SERIAL comparison and addition. Operations on instances of this
	class follow the specification from RFC 1982.
	Rdata::SOA::getSerial() now returns values of this type (and not
	uint32_t).
	(Trac #1278, git 2ae72d76c74f61a67590722c73ebbf631388acbd)

335.	[bug]*		jelte
	The DataSourceClientContainer class that dynamically loads
	datasource backend libraries no longer provides just a .so file name
	to its call to dlopen(), but passes it an absolute path. This means
	that it is no longer an system implementation detail that depends on
	[DY]LD_LIBRARY_PATH which file is chosen, should there be multiple
	options (for instance, when test-running a new build while a
	different version is installed).
	These loadable libraries are also no longer installed in the default
	library path, but in a subdirectory of the libexec directory of the
	target ($prefix/libexec/[version]/backends).
	This also removes the need to handle b10-xfin and b10-xfrout as
	'special' hardcoded components, and they are now started as regular
	components as dictated by the configuration of the boss process.
	(Trac #1292, git 83ce13c2d85068a1bec015361e4ef8c35590a5d0)

334.	[bug]		jinmei
	b10-xfrout could potentially create an overflow response message
	(exceeding the 64KB max) or could create unnecessarily small
	messages.  The former was actually unlikely to happen due to the
	effect of name compression, and the latter was marginal and at least
	shouldn't cause an interoperability problem, but these were still
	potential problems and were fixed.
	(Trac #1389, git 3fdce88046bdad392bd89ea656ec4ac3c858ca2f)

333.	[bug]		dvv
	Solaris needs "-z now" to force non-lazy binding and prevent
	g++ static initialization code from deadlocking.
	(Trac #1439, git c789138250b33b6b08262425a08a2a0469d90433)

332.	[bug]		vorner
	C++ exceptions in the isc.dns.Rdata wrapper are now converted
	to python ones instead of just aborting the interpreter.
	(Trac #1407, git 5b64e839be2906b8950f5b1e42a3fadd72fca033)

bind10-devel-20111128 released on November 28, 2011

331.	[bug]		shane
	Fixed a bug in data source library where a zone with more labels
	than an out-of-bailiwick name server would cause an exception to
	be raised.
	(Trac #1430, git 81f62344db074bc5eea3aaf3682122fdec6451ad)

330.	[bug]		jelte
	Fixed a bug in b10-auth where it would sometimes fail because it
	tried to check for queued msgq messages before the session was
	fully running.
	(git c35d0dde3e835fc5f0a78fcfcc8b76c74bc727ca)

329.	[doc]		vorner, jreed
	Document the bind10 run control configuration in guide and
	manual page.
	(Trac #1341, git c1171699a2b501321ab54207ad26e5da2b092d63)

328.	[func]		jelte
	b10-auth now passes IXFR requests on to b10-xfrout, and no longer
	responds to them with NOTIMPL.
	(Trac #1390, git ab3f90da16d31fc6833d869686e07729d9b8c135)

327.	[func]		jinmei
	b10-xfrout now supports IXFR.  (Right now there is no user
	configurable parameter about this feature; b10-xfrout will
	always respond to IXFR requests according to RFC1995).
	(Trac #1371 and #1372, git 80c131f5b0763753d199b0fb9b51f10990bcd92b)

326.	[build]*		jinmei
	Added a check script for the SQLite3 schema version.  It will be
	run at the beginning of 'make install', and if it detects an old
	version of schema, installation will stop.  You'll then need to
	upgrade the database file by following the error message.
	(Trac #1404, git a435f3ac50667bcb76dca44b7b5d152f45432b57)

325.	[func]		jinmei
	Python isc.datasrc: added interfaces for difference management:
	DataSourceClient.get_updater() now has the 'journaling' parameter
	to enable storing diffs to the data source, and a new class
	ZoneJournalReader was introduced to retrieve them, which can be
	created by the new DataSourceClient.get_journal_reader() method.
	(Trac #1333, git 3e19362bc1ba7dc67a87768e2b172c48b32417f5,
	git 39def1d39c9543fc485eceaa5d390062edb97676)

324.	[bug]		jinmei
	Fixed reference leak in the isc.log Python module.  Most of all
	BIND 10 Python programs had memory leak (even though the pace of
	leak may be slow) due to this bug.
	(Trac #1359, git 164d651a0e4c1059c71f56b52ea87ac72b7f6c77)

323.	[bug]		jinmei
	b10-xfrout incorrectly skipped adding TSIG RRs to some
	intermediate responses (when TSIG is to be used for the
	responses).  While RFC2845 optionally allows to skip intermediate
	TSIGs (as long as the digest for the skipped part was included
	in a later TSIG), the underlying TSIG API doesn't support this
	mode of signing.
	(Trac #1370, git 76fb414ea5257b639ba58ee336fae9a68998b30d)

322.	[func]		jinmei
	datasrc: Added C++ API for retrieving difference of two versions
	of a zone.  A new ZoneJournalReader class was introduced for this
	purpose, and a corresponding factory method was added to
	DataSourceClient.
	(Trac #1332, git c1138d13b2692fa3a4f2ae1454052c866d24e654)

321.	[func]*		jinmei
	b10-xfrin now installs IXFR differences into the underlying data
	source (if it supports journaling) so that the stored differences
	can be used for subsequent IXFR-out transactions.
	Note: this is a backward incompatibility change for older sqlite3
	database files.  They need to be upgraded to have a "diffs" table.
	(Trac #1376, git 1219d81b49e51adece77dc57b5902fa1c6be1407)

320.	[func]*		vorner
	The --brittle switch was removed from the bind10 executable.
	It didn't work after change #316 (Trac #213) and the same
	effect can be accomplished by declaring all components as core.
	(Trac #1340, git f9224368908dd7ba16875b0d36329cf1161193f0)

319.	[func]		naokikambe
	b10-stats-httpd was updated. In addition of the access to all
	statistics items of all modules, the specified item or the items
	of the specified module name can be accessed.  For example, the
	URI requested by using the feature is showed as
	"/bind10/statistics/xml/Auth" or
	"/bind10/statistics/xml/Auth/queries.tcp". The list of all possible
	module names and all possible item names can be showed in the
	root document, whose URI is "/bind10/statistics/xml".  This change
	is not only for the XML documents but also is for the XSD and
	XSL documents.
	(Trac #917, git b34bf286c064d44746ec0b79e38a6177d01e6956)

318.	[func]		stephen
	Add C++ API for accessing zone difference information in
	database-based data sources.
	(Trac #1330, git 78770f52c7f1e7268d99e8bfa8c61e889813bb33)

317.	[func]		vorner
	datasrc: the getUpdater method of DataSourceClient supports an
	optional 'journaling' parameter to indicate the generated updater
	to store diffs.  The database based derived class implements this
	extension.
	(Trac #1331, git 713160c9bed3d991a00b2ea5e7e3e7714d79625d)

316.	[func]*		vorner
	The configuration of what parts of the system run is more
	flexible now.  Everything that should run must have an
	entry in Boss/components.
	(Trac #213, git 08e1873a3593b4fa06754654d22d99771aa388a6)

315.	[func]		tomek
	libdhcp: Support for DHCPv4 packet manipulation is now implemented.
	All fixed fields are now supported. Generic support for DHCPv4
	options is available (both parsing and assembly). There is no code
	that uses this new functionality yet, so it is not usable directly
	at this time. This code will be used by upcoming b10-dhcp4 daemon.
	(Trac #1228, git 31d5a4f66b18cca838ca1182b9f13034066427a7)

314.	[bug]		jelte
	b10-xfrin would previously initiate incoming transfers upon
	receiving NOTIFY messages from any address (if the zone was
	known to b10-xfrin, and using the configured address). It now
	only starts a transfer if the source address from the NOTIFY
	packet matches the configured master address and port. This was
	really already fixed in release bind10-devel-20111014, but there
	were some deferred cleanups to add.
	(Trac #1298, git 1177bfe30e17a76bea6b6447e14ae9be9e1ca8c2)

313.	[func]		jinmei
	datasrc: Added C++ API for adding zone differences to database
	based data sources.  It's intended to be used for the support for
	IXFR-in and dynamic update (so they can subsequently be retrieved
	for IXFR-out).  The addRecordDiff method of the DatabaseAccessor
	defines the interface, and a concrete implementation for SQLite3
	was provided.
	(Trac #1329, git 1aa233fab1d74dc776899df61181806679d14013)

312.	[func]		jelte
	Added an initial framework for doing system tests using the
	cucumber-based BDD tool Lettuce. A number of general steps are
	included,  for instance running bind10 with specific
	configurations, sending queries, and inspecting query answers. A
	few very basic tests are included as well.
	(Trac #1290, git 6b75c128bcdcefd85c18ccb6def59e9acedd4437)

311.	[bug]		jelte
	Fixed a bug in bindctl where tab-completion for names that
	contain a hyphen resulted in unexpected behaviour, such as
	appending the already-typed part again.
	(Trac #1345, git f80ab7879cc29f875c40dde6b44e3796ac98d6da)

310.	[bug]		jelte
	Fixed a bug where bindctl could not set a value that is optional
	and has no default, resulting in the error that the setting
	itself was unknown. bindctl now correctly sees the setting and
	is able to set it.
	(Trac #1344, git 0e776c32330aee466073771600390ce74b959b38)

309.	[bug]		jelte
	Fixed a bug in bindctl where the removal of elements from a set
	with default values was not stored, unless the set had been
	modified in another way already.
	(Trac #1343, git 25c802dd1c30580b94345e83eeb6a168ab329a33)

308.	[build]		jelte
	The configure script will now use pkg-config for finding
	information about the Botan library. If pkg-config is unavailable,
	or unaware of Botan, it will fall back to botan-config. It will
	also use botan-config when a specific botan library directory is
	given using the '--with-botan=' flag
	(Trac #1194, git dc491833cf75ac1481ba1475795b0f266545013d)

307.	[func]		vorner
	When zone transfer in fails with IXFR, it is retried with AXFR
	automatically.
	(Trac #1279, git cd3588c9020d0310f949bfd053c4d3a4bd84ef88)

306.	[bug]		stephen
	Boss process now waits for the configuration manager to initialize
	itself before continuing with startup.  This fixes a race condition
	whereby the Boss could start the configuration manager and then
	immediately start components that depended on that component being
	fully initialized.
	(Trac #1271, git 607cbae949553adac7e2a684fa25bda804658f61)

305.	[bug]		jinmei
	Python isc.dns, isc.datasrc, xfrin, xfrout: fixed reference leak
	in Message.get_question(), Message.get_section(),
	RRset.get_rdata(), and DataSourceClient.get_updater().
	The leak caused severe memory leak in b10-xfrin, and (although no
	one reported it) should have caused less visible leak in
	b10-xfrout.  b10-xfrin had its own leak, which was also fixed.
	(Trac #1028, git a72886e643864bb6f86ab47b115a55e0c7f7fcad)

304.	[bug]		jelte
	The run_bind10.sh test script now no longer runs processes from
	an installed version of BIND 10, but will correctly use the
	build tree paths.
	(Trac #1246, git 1d43b46ab58077daaaf5cae3c6aa3e0eb76eb5d8)

303.	[bug]		jinmei
	Changed the installation path for the UNIX domain file used
	for the communication between b10-auth and b10-xfrout to a
	"@PACKAGE@" subdirectory (e.g. from /usr/local/var to
	/usr/local/var/bind10-devel).  This should be transparent change
	because this file is automatically created and cleaned up, but
	if the old file somehow remains, it can now be safely removed.
	(Trac #869, git 96e22f4284307b1d5f15e03837559711bb4f580c)

302.	[bug]		jelte
	msgq no longer crashes if the remote end is closed while msgq
	tries to send data. It will now simply drop the message and close
	the connection itself.
	(Trac #1180, git 6e68b97b050e40e073f736d84b62b3e193dd870a)

301.	[func]		stephen
	Add system test for IXFR over TCP.
	(Trac #1213, git 68ee3818bcbecebf3e6789e81ea79d551a4ff3e8)

300.	[func]*		tomek
	libdhcp: DHCP packet library was implemented. Currently it handles
	packet reception, option parsing, option generation and output
	packet building. Generic and specialized classes for several
	DHCPv6 options (IA_NA, IAADDR, address-list) are available. A
	simple code was added that leverages libdhcp. It is a skeleton
	DHCPv6 server. It receives incoming SOLICIT and REQUEST messages
	and responds with proper ADVERTISE and REPLY. Note that since
	LeaseManager is not implemented, server assigns the same
	hardcoded lease for every client. This change removes existing
	DHCPv6 echo server as it was only a proof of concept code.
	(Trac #1186, git 67ea6de047d4dbd63c25fe7f03f5d5cc2452ad7d)

299.	[build]		jreed
	Do not install the libfake_session, libtestutils, or libbench
	libraries. They are used by tests within the source tree.
	Convert all test-related makefiles to build test code at
	regular make time to better work with test-driven development.
	This reverts some of #1901. (The tests are ran using "make
	check".)
	(Trac #1286, git cee641fd3d12341d6bfce5a6fbd913e3aebc1e8e)

bind10-devel-20111014 released on October 14, 2011

298.	[doc]		jreed
	Shorten README. Include plain text format of the Guide.
	(git d1897d3, git 337198f)

297.	[func]		dvv
	Implement the SPF rrtype according to RFC4408.
	(Trac #1140, git 146934075349f94ee27f23bf9ff01711b94e369e)

296.	[build]		jreed
	Do not install the unittest libraries. At this time, they
	are not useful without source tree (and they may or may
	not have googletest support). Also, convert several makefiles
	to build tests at "check" time and not build time.
	(Trac #1091, git 2adf4a90ad79754d52126e7988769580d20501c3)

295.	[bug]		jinmei
	__init__.py for isc.dns was installed in the wrong directory,
	which would now make xfrin fail to start.  It was also bad
	in that it replaced any existing __init__.py in th public
	site-packages directory.  After applying this fix You may want to
	check if the wrong init file is in the wrong place, in which
	case it should be removed.
	(Trac #1285, git af3b17472694f58b3d6a56d0baf64601b0f6a6a1)

294.	[func]		jelte, jinmei, vorner
	b10-xfrin now supports incoming IXFR.  See BIND 10 Guide for
	how to configure it and operational notes.
	(Trac #1212, multiple git merges)

293.	[func]*		tomek
	b10-dhcp6: Implemented DHCPv6 echo server. It joins DHCPv6
	multicast groups and listens to incoming DHCPv6 client messages.
	Received messages are then echoed back to clients. This
	functionality is limited, but it can be used to test out client
	resiliency to unexpected messages. Note that network interface
	detection routines are not implemented yet, so interface name
	and its address must be specified in interfaces.txt.
	(Trac #878, git 3b1a604abf5709bfda7271fa94213f7d823de69d)

292.	[func]		dvv
	Implement the DLV rrtype according to RFC4431.
	(Trac #1144, git d267c0511a07c41cd92e3b0b9ee9bf693743a7cf)

291.	[func]		naokikambe
	Statistics items are specified by each module's spec file.
	Stats module can read these through the config manager. Stats
	module and stats httpd report statistics data and statistics
	schema by each module via both bindctl and HTTP/XML.
	(Trac #928,#929,#930,#1175,
	git 054699635affd9c9ecbe7a108d880829f3ba229e)

290.	[func]		jinmei
	libdns++/pydnspp: added an option parameter to the "from wire"
	methods of the Message class.  One option is defined,
	PRESERVE_ORDER, which specifies the parser to handle each RR
	separately, preserving the order, and constructs RRsets in the
	message sections so that each RRset contains only one RR.
	(Trac #1258, git c874cb056e2a5e656165f3c160e1b34ccfe8b302)

289.	[func]*		jinmei
	b10-xfrout: ACLs for xfrout can now be configured per zone basis.
	A per zone ACL is part of a more general zone configuration.  A
	quick example for configuring an ACL for zone "example.com" that
	rejects any transfer request for that zone is as follows:
	> config add Xfrout/zone_config
	> config set Xfrout/zone_config[0]/origin "example.com"
	> config add Xfrout/zone_config[0]/transfer_acl
	> config set Xfrout/zone_config[0]/transfer_acl[0] {"action": "REJECT"}
	The previous global ACL (query_acl) was renamed to transfer_acl,
	which now works as the default ACL.  Note: backward compatibility
	is not provided, so an existing configuration using query_acl
	needs to be updated by hand.
	Note: the per zone configuration framework is a temporary
	workaround.  It will eventually be redesigned as a system wide
	configuration.
	(Trac #1165, git 698176eccd5d55759fe9448b2c249717c932ac31)

288.	[bug]		stephen
	Fixed problem whereby the order in which component files appeared in
	rdataclass.cc was system dependent, leading to problems on some
	systems where data types were used before the header file in which
	they were declared was included.
	(Trac #1202, git 4a605525cda67bea8c43ca8b3eae6e6749797450)

287.	[bug]*		jinmei
	Python script files for log messages (xxx_messages.py) should have
	been installed under the "isc" package.  This fix itself should
	be a transparent change without affecting existing configurations
	or other operational practices, but you may want to clean up the
	python files from the common directly (such as "site-packages").
	(Trac #1101, git 0eb576518f81c3758c7dbaa2522bd8302b1836b3)

286.	[func]		ocean
	libdns++: Implement the HINFO rrtype support according to RFC1034,
	and RFC1035.
	(Trac #1112, git 12d62d54d33fbb1572a1aa3089b0d547d02924aa)

285.	[bug]		jelte
	sqlite3 data source: fixed a race condition on initial startup,
	when the database has not been initialized yet, and multiple
	processes are trying to do so, resulting in one of them failing.
	(Trac #326, git 5de6f9658f745e05361242042afd518b444d7466)

284.	[bug]		jerry
	b10-zonemgr: zonemgr will not terminate on empty zones, it will
	log a warning and try to do zone transfer for them.
	(Trac #1153, git 0a39659638fc68f60b95b102968d7d0ad75443ea)

283.	[bug]		zhanglikun
	Make stats and boss processes wait for answer messages from each
	other in block mode to avoid orphan answer messages, add an internal
	command "getstats" to boss process for getting statistics data from
	boss.
	(Trac #519, git 67d8e93028e014f644868fede3570abb28e5fb43)

282.	[func]		ocean
	libdns++: Implement the NAPTR rrtype according to RFC2915,
	RFC2168 and RFC3403.
	(Trac #1130, git 01d8d0f13289ecdf9996d6d5d26ac0d43e30549c)

bind10-devel-20110819 released on August 19, 2011

281.	[func]		jelte
	Added a new type for configuration data: "named set". This allows for
	similar configuration as the current "list" type, but with strings
	instead of indices as identifiers. The intended use is for instance
	/foo/zones/example.org/bar instead of /foo/zones[2]/bar. Currently
	this new type is not in use yet.
	(Trac #926, git 06aeefc4787c82db7f5443651f099c5af47bd4d6)

280.	[func]		jerry
	libdns++: Implement the MINFO rrtype according to RFC1035.
	(Trac #1113, git 7a9a19d6431df02d48a7bc9de44f08d9450d3a37)

279.	[func]		jerry
	libdns++: Implement the AFSDB rrtype according to RFC1183.
	(Trac #1114, git ce052cd92cd128ea3db5a8f154bd151956c2920c)

278.	[doc]		jelte
	Add logging configuration documentation to the guide.
	(Trac #1011, git 2cc500af0929c1f268aeb6f8480bc428af70f4c4)

277.	[func]		jerry
	libdns++: Implement the SRV rrtype according to RFC2782.
	(Trac #1128, git 5fd94aa027828c50e63ae1073d9d6708e0a9c223)

276.	[func]		stephen
	Although the top-level loggers are named after the program (e.g.
	b10-auth, b10-resolver), allow the logger configuration to omit the
	"b10-" prefix and use just the module name.
	(Trac #1003, git a01cd4ac5a68a1749593600c0f338620511cae2d)

275.	[func]		jinmei
	Added support for TSIG key matching in ACLs.  The xfrout ACL can
	now refer to TSIG key names using the "key" attribute.  For
	example, the following specifies an ACL that allows zone transfer
	if and only if the request is signed with a TSIG of a key name
	"key.example":
	> config set Xfrout/query_acl[0] {"action": "ACCEPT", \
	                                  "key": "key.example"}
	(Trac #1104, git 9b2e89cabb6191db86f88ee717f7abc4171fa979)

274.	[bug]		naokikambe
	add unittests for functions xml_handler, xsd_handler and xsl_handler
	respectively to make sure their behaviors are correct, regardless of
	whether type which xml.etree.ElementTree.tostring() after Python3.2
	returns is str or byte.
	(Trac #1021, git 486bf91e0ecc5fbecfe637e1e75ebe373d42509b)

273.	[func]		vorner
	It is possible to specify ACL for the xfrout module. It is in the ACL
	configuration key and has the usual ACL syntax. It currently supports
	only the source address. Default ACL accepts everything.
	(Trac #772, git 50070c824270d5da1db0b716db73b726d458e9f7)

272.	[func]		jinmei
	libdns++/pydnspp: TSIG signing now handles truncated DNS messages
	(i.e. with TC bit on) with TSIG correctly.
	(Trac #910, 8e00f359e81c3cb03c5075710ead0f87f87e3220)

271.	[func]		stephen
	Default logging for unit tests changed to severity DEBUG (level 99)
	with the output routed to /dev/null.  This can be altered by setting
	the B10_LOGGER_XXX environment variables.
	(Trac #1024, git 72a0beb8dfe85b303f546d09986461886fe7a3d8)

270.	[func]		jinmei
	Added python bindings for ACLs using the DNS request as the
	context.  They are accessible via the isc.acl.dns module.
	(Trac #983, git c24553e21fe01121a42e2136d0a1230d75812b27)

269.	[bug]		y-aharen
	Modified IntervalTimerTest not to rely on the accuracy of the timer.
	This fix addresses occasional failure of build tests.
	(Trac #1016, git 090c4c5abac33b2b28d7bdcf3039005a014f9c5b)

268.	[func]		stephen
	Add environment variable to allow redirection of logging output during
	unit tests.
	(Trac #1071, git 05164f9d61006869233b498d248486b4307ea8b6)

bind10-devel-20110705 released on July 05, 2011

267.	[func]		tomek
	Added a dummy module for DHCP6. This module does not actually
	do anything at this point, and BIND 10 has no option for
	starting it yet. It is included as a base for further
	development.
	(Trac #990, git 4a590df96a1b1d373e87f1f56edaceccb95f267d)

266.	[func]		Multiple developers
        Convert various error messages, debugging and other output
        to the new logging interface, including for b10-resolver,
        the resolver library, the CC library, b10-auth, b10-cfgmgr,
        b10-xfrin, and b10-xfrout. This includes a lot of new
        documentation describing the new log messages.
        (Trac #738, #739, #742, #746, #759, #761, #762)

265.	[func]*		jinmei
	b10-resolver: Introduced ACL on incoming queries.  By default the
	resolver accepts queries from ::1 and 127.0.0.1 and rejects all
	others.  The ACL can be configured with bindctl via the
	"Resolver/query_acl" parameter.  For example, to accept queries
	from 192.0.2.0/24 (in addition to the default list), do this:
	> config add Resolver/query_acl
	> config set Resolver/query_acl[2]/action "ACCEPT"
	> config set Resolver/query_acl[2]/from "192.0.2.0/24"
	> config commit
	(Trac #999, git e0744372924442ec75809d3964e917680c57a2ce,
	also based on other ACL related work done by stephen and vorner)

264.	[bug]		jerry
	b10-xfrout: fixed a busy loop in its notify-out subthread.  Due to
	the loop, the thread previously woke up every 0.5 seconds throughout
	most of the lifetime of b10-xfrout, wasting the corresponding CPU
	time.
	(Trac #1001, git fb993ba8c52dca4a3a261e319ed095e5af8db15a)

263.	[func]		jelte
	Logging configuration can now also accept a * as a first-level
	name (e.g. '*', or '*.cache'), indicating that every module
	should use that configuration, unless overridden by an explicit
	logging configuration for that module
	(Trac #1004, git 0fad7d4a8557741f953eda9fed1d351a3d9dc5ef)

262.	[func]		stephen
	Add some initial documentation about the logging framework.
	Provide BIND 10 Messages Manual in HTML and DocBook? XML formats.
	This provides all the log message descriptions in a single document.
	A developer tool, tools/system_messages.py (available in git repo),
	was written to generate this.
	(Trac #1012, git 502100d7b9cd9d2300e78826a3bddd024ef38a74)

261.	[func]		stephen
	Add new-style logging messages to b10-auth.
	(Trac #738, git c021505a1a0d6ecb15a8fd1592b94baff6d115f4)

260.	[func]		stephen
	Remove comma between message identification and the message
	text in the new-style logging messages.
	(Trac #1031, git 1c7930a7ba19706d388e4f8dcf2a55a886b74cd2)

259.	[bug]		stephen
	Logging now correctly initialized in b10-auth.  Also, fixed
	bug whereby querying for "version.bind txt ch" would cause
	b10-auth to crash if BIND 10 was started with the "-v" switch.
	(Trac #1022,#1023, git 926a65fa08617be677a93e9e388df0f229b01067)

258.	[build]		jelte
	Now builds and runs with Python 3.2
	(Trac #710, git dae1d2e24f993e1eef9ab429326652f40a006dfb)

257.	[bug]		y-aharen
	Fixed a bug an instance of IntervalTimerImpl may be destructed
	while deadline_timer is holding the handler. This fix addresses
	occasional failure of IntervalTimerTest.destructIntervalTimer.
	(Trac #957, git e59c215e14b5718f62699ec32514453b983ff603)

256.	[bug]		jerry
	src/bin/xfrin: update xfrin to check TSIG before other part of
	incoming message.
	(Trac #955, git 261450e93af0b0406178e9ef121f81e721e0855c)

255.	[func]		zhang likun
	src/lib/cache:  remove empty code in lib/cache and the corresponding
	suppression rule in	src/cppcheck-suppress.lst.
	(Trac #639, git 4f714bac4547d0a025afd314c309ca5cb603e212)

254.	[bug]		jinmei
	b10-xfrout: failed to send notifies over IPv6 correctly.
	(Trac #964, git 3255c92714737bb461fb67012376788530f16e40)

253.	[func]		jelte
	Add configuration options for logging through the virtual module
	Logging.
	(Trac #736, git 9fa2a95177265905408c51d13c96e752b14a0824)

252.	[func]		stephen
	Add syslog as destination for logging.
	(Trac #976, git 31a30f5485859fd3df2839fc309d836e3206546e)

251.	[bug]*		jinmei
	Make sure bindctl private files are non readable to anyone except
	the owner or users in the same group.  Note that if BIND 10 is run
	with changing the user, this change means that the file owner or
	group will have to be adjusted.  Also note that this change is
	only effective for a fresh install; if these files already exist,
	their permissions must be adjusted by hand (if necessary).
	(Trac #870, git 461fc3cb6ebabc9f3fa5213749956467a14ebfd4)

250.	[bug]		ocean
	src/lib/util/encode, in some conditions, the DecodeNormalizer's
	iterator may reach the end() and when later being dereferenced
	it will cause crash on some platform.
	(Trac #838, git 83e33ec80c0c6485d8b116b13045b3488071770f)

249.	[func]		jerry
	xfrout: add support for TSIG verification.
	(Trac #816, git 3b2040e2af2f8139c1c319a2cbc429035d93f217)

248.	[func]		stephen
	Add file and stderr as destinations for logging.
	(Trac #555, git 38b3546867425bd64dbc5920111a843a3330646b)

247.	[func]		jelte
	Upstream queries from the resolver now set EDNS0 buffer size.
	(Trac #834, git 48e10c2530fe52c9bde6197db07674a851aa0f5d)

246.	[func]		stephen
	Implement logging using log4cplus (http://log4cplus.sourceforge.net)
	(Trac #899, git 31d3f525dc01638aecae460cb4bc2040c9e4df10)

245.	[func]		vorner
	Authoritative server can now sign the answers using TSIG
	(configured in tsig_keys/keys, list of strings like
	"name:<base64-secret>:sha1-hmac"). It doesn't use them for
	ACL yet, only verifies them and signs if the request is signed.
	(Trac #875, git fe5e7003544e4e8f18efa7b466a65f336d8c8e4d)

244.	[func]		stephen
	In unit tests, allow the choice of whether unhandled exceptions are
	caught in the unit test program (and details printed) or allowed to
	propagate to the default exception handler.  See the bind10-dev thread
	https://lists.isc.org/pipermail/bind10-dev/2011-January/001867.html
	for more details.
	(Trac #542, git 1aa773d84cd6431aa1483eb34a7f4204949a610f)

243.	[func]*		feng
	Add optional hmac algorithm SHA224/384/512.
	(Trac #782, git 77d792c9d7c1a3f95d3e6a8b721ac79002cd7db1)

bind10-devel-20110519 released on May 19, 2011

242.	[func]		jinmei
	xfrin: added support for TSIG verify.  This change completes TSIG
	support in b10-xfrin.
	(Trac #914, git 78502c021478d97672232015b7df06a7d52e531b)

241.	[func]		jinmei
	pydnspp: added python extension for the TSIG API introduced in
	change 235.
	(Trac #905, git 081891b38f05f9a186814ab7d1cd5c572b8f777f)
	(Trac #915, git 0555ab65d0e43d03b2d40c95d833dd050eea6c23)

240.	[func]*		jelte
	Updated configuration options to Xfrin, so that you can specify
	a master address, port, and TSIG key per zone. Still only one per
	zone at this point, and TSIG keys are (currently) only specified
	by their full string representation. This replaces the
	Xfrin/master_addr, Xfrin/master_port, and short-lived
	Xfrin/tsig_key configurations with a Xfrin/zones list.
	(Trac #811, git 88504d121c5e08fff947b92e698a54d24d14c375)

239.	[bug]		jerry
	src/bin/xfrout: If a zone doesn't have notify slaves (only has
	one apex ns record - the primary master name server) will cause
	b10-xfrout uses 100% of CPU.
	(Trac #684, git d11b5e89203a5340d4e5ca51c4c02db17c33dc1f)

238.	[func]		zhang likun
	Implement the simplest forwarder, which pass everything through
	except QID, port number. The response will not be cached.
	(Trac #598_new, git 8e28187a582820857ef2dae9b13637a3881f13ba)

237.	[bug]		naokikambe
	Resolved that the stats module wasn't configurable in bindctl in
	spite of its having configuration items. The configuration part
	was removed from the original spec file "stats.spec" and was
	placed in a new spec file "stats-schema.spec". Because it means
	definitions of statistics items. The command part is still
	there. Thus stats module currently has no its own configuration,
	and the items in "stats-schema.spec" are neither visible nor
	configurable through bindctl. "stats-schema.spec" is shared with
	stats module and stats-httpd module, and maybe with other
	statistical modules in future. "stats.spec" has own configuration
	and commands of stats module, if it requires.
	(Trac #719, git a234b20dc6617392deb8a1e00eb0eed0ff353c0a)

236.	[func]		jelte
	C++ client side of configuration now uses BIND 10 logging system.
	It also has improved error handling when communicating with the
	rest of the system.
	(Trac #743, git 86632c12308c3ed099d75eb828f740c526dd7ec0)

235.	[func]		jinmei
	libdns++: added support for TSIG signing and verification.  It can
	be done using a newly introduced TSIGContext class.
	Note: we temporarily disabled support for truncated signature
	and modified some part of the code introduced in #226 accordingly.
	We plan to fix this pretty soon.
	(Trac #812, git ebe0c4b1e66d359227bdd1bd47395fee7b957f14)
	(Trac #871, git 7c54055c0e47c7a0e36fcfab4b47ff180c0ca8c8)
	(Trac #813, git ffa2f0672084c1f16e5784cdcdd55822f119feaa)
	(Trac #893, git 5aaa6c0f628ed7c2093ecdbac93a2c8cf6c94349)

234.	[func]		jerry
	src/bin/xfrin: update xfrin to use TSIG. Currently it only supports
	sending a signed TSIG request or SOA request.
	(Trac #815, git a892818fb13a1839c82104523cb6cb359c970e88)

233.	[func]		stephen
	Added new-style logging statements to the NSAS code.
	(Trac #745, git ceef68cd1223ae14d8412adbe18af2812ade8c2d)

232.	[func]		stephen
	To facilitate the writing of extended descriptions in
	message files, altered the message file format.  The message
	is now flagged with a "%" as the first non-blank character
	in the line and the lines in the extended description are
	no longer preceded by a "+".
	(Trac #900, git b395258c708b49a5da8d0cffcb48d83294354ba3)

231.	[func]*		vorner
    The logging interface changed slightly. We use
	logger.foo(MESSAGE_ID).arg(bar); instead of logger.foo(MESSAGE_ID,
	bar); internally. The message definitions use '%1,%2,...'
	instead of '%s,%d', which allows us to cope better with
	mismatched placeholders and allows reordering of them in
	case of translation.
	(Trac #901, git 4903410e45670b30d7283f5d69dc28c2069237d6)

230.	[bug]		naokikambe
	Removed too repeated verbose messages in two cases of:
	 - when auth sends statistics data to stats
	 - when stats receives statistics data from other modules
	(Trac #620, git 0ecb807011196eac01f281d40bc7c9d44565b364)

229.	[doc]		jreed
	Add manual page for b10-host.
	(git a437d4e26b81bb07181ff35a625c540703eee845)

228.	[func]*		jreed
	The host tool is renamed to b10-host. While the utility is
	a work in progress, it is expected to now be shipped with
	tarballs. Its initial goal was to be a host(1) clone,
	rewritten in C++ from scratch and using BIND 10's libdns++.
	It now supports the -a (any), -c class, -d (verbose) switches
	and has improved output.
	(Trac #872, git d846851699d5c76937533adf9ff9d948dfd593ca)

227.	[build]		jreed
	Add missing libdns++ rdata files for the distribution (this
	fixes distcheck error). Change three generated libdns++
	headers to "nodist" so they aren't included in the distribution
	(they were mistakenly included in last tarball).

226.	[func]*		jelte
	Introduced an API for cryptographic operations. Currently it only
	supports HMAC, intended for use with TSIG. The current
	implementation uses Botan as the backend library.
	This introduces a new dependency, on Botan.  Currently only Botan
	1.8.x works; older or newer versions don't.
	(Trac #781, git 9df42279a47eb617f586144dce8cce680598558a)

225.	[func]		naokikambe
	Added the HTTP/XML interface (b10-stats-httpd) to the
	statistics feature in BIND 10. b10-stats-httpd is a standalone
	HTTP server and it requests statistics data to the stats
	daemon (b10-stats) and sends it to HTTP clients in XML
	format. Items of the data collected via b10-stats-httpd
	are almost equivalent to ones which are collected via
	bindctl. Since it also can send XSL (Extensible Stylesheet
	Language) document and XSD (XML Schema definition) document,
	XML document is human-friendly to view through web browsers
	and its data types are strictly defined.
	(Trac #547, git 1cbd51919237a6e65983be46e4f5a63d1877b1d3)

224.	[bug]		jinmei
	b10-auth, src/lib/datasrc: inconsistency between the hot spot
	cache and actual data source could cause a crash while query
	processing.  The crash could happen, e.g., when an sqlite3 DB file
	is being updated after a zone transfer while b10-auth handles a
	query using the corresponding sqlite3 data source.
	(Trac #851, git 2463b96680bb3e9a76e50c38a4d7f1d38d810643)

223.	[bug]		feng
	If ip address or port isn't usable for name server, name
	server process won't exist and give end user chance to
	reconfigure them.
	(Trac #775, git 572ac2cf62e18f7eb69d670b890e2a3443bfd6e7)

222.	[bug]*		jerry
	src/lib/zonemgr: Fix a bug that xfrin not checking for new
	copy of zone on startup.  Imposes some random jitters to
	avoid many zones need to do refresh at the same time. This
	removed the Zonemgr/jitter_scope setting and introduced
	Zonemgr/refresh_jitter and Zonemgr/reload_jitter.
	(Trac #387, git 1241ddcffa16285d0a7bb01d6a8526e19fbb70cb)

221.	[func]*		jerry
	src/lib/util: Create C++ utility library.
	(Trac #749, git 084d1285d038d31067f8cdbb058d626acf03566d)

220.	[func]		stephen
	Added the 'badpacket' program for testing; it sends a set of
	(potentially) bad packets to a nameserver and prints the responses.
	(Trac #703, git 1b666838b6c0fe265522b30971e878d9f0d21fde)

219.	[func]		ocean
	src/lib: move some dns related code out of asiolink library to
	asiodns library
	(Trac #751, git 262ac6c6fc61224d54705ed4c700dadb606fcb1c)

218.	[func]		jinmei
	src/lib/dns: added support for RP RDATA.
	(Trac #806, git 4e47d5f6b692c63c907af6681a75024450884a88)

217.	[bug]		jerry
	src/lib/dns/python: Use a signed version of larger size of
	integer and perform more strict range checks with
	PyArg_ParseTuple() in case of overflows.
	(Trac #363, git ce281e646be9f0f273229d94ccd75bf7e08d17cf)

216.	[func]		vorner
	The BIND10_XFROUT_SOCKET_FILE environment variable can be
	used to specify which socket should be used for communication
	between b10-auth and b10-xfrout. Mostly for testing reasons.
	(Trac #615, git 28b01ad5bf72472c824a7b8fc4a8dc394e22e462)

215.	[func]		vorner
	A new process, b10-sockcreator, is added, which will create
	sockets for the rest of the system.  It is the only part
	which will need to keep the root privileges. However, only
	the process exists, nothing can talk to it yet.
	(Trac #366, git b509cbb77d31e388df68dfe52709d6edef93df3f)

214.	[func]*		vorner
	Zone manager no longer thinks it is secondary master for
	all zones in the database. They are listed in
	Zonemgr/secondary_zones configuration variable (in the form
	[{"name": "example.com", "class": "IN"}]).
	(Trac #670, git 7c1e4d5e1e28e556b1d10a8df8d9486971a3f052)

213.	[bug]		naokikambe
	Solved incorrect datetime of "bind10.boot_time" and also
	added a new command "sendstats" for Bob. This command is
	to send statistics data to the stats daemon immediately.
	The solved problem is that statistics data doesn't surely
	reach to the daemon because Bob sent statistics data to
	the daemon while it is starting. So the daemon invokes the
	command for Bob after it starts up. This command is also
	useful for resending statistics data via bindctl manually.
	(Trac #521, git 1c269cbdc76f5dc2baeb43387c4d7ccc6dc863d2)

212.	[bug]		naokikambe
	Fixed that the ModuleCCSession object may group_unsubscribe in the
	closed CC session in being deleted.
	(Trac #698, git 0355bddc92f6df66ef50b920edd6ec3b27920d61)

211.	[func]		shane
	Implement "--brittle" option, which causes the server to exit
	if any of BIND 10's processes dies.
	(Trac #788, git 88c0d241fe05e5ea91b10f046f307177cc2f5bc5)

210.	[bug]		jerry
	src/bin/auth: fixed a bug where type ANY queries don't provide
	additional glue records for ANSWER section.
	(Trac #699, git 510924ebc57def8085cc0e5413deda990b2abeee)

bind10-devel-20110322 released on March 22, 2011

209.	[func]		jelte
	Resolver now uses the NSAS when looking for a nameserver to
	query for any specific zone. This also includes keeping track of
	the RTT for that nameserver.
	(Trac #495, git 76022a7e9f3ff339f0f9f10049aa85e5784d72c5)

208.	[bug]*		jelte
	Resolver now answers REFUSED on queries that are not for class IN.
	This includes the various CH TXT queries, which will be added
	later.
	(git 012f9e78dc611c72ea213f9bd6743172e1a2ca20)

207.	[func]		jelte
	Resolver now starts listening on localhost:53 if no configuration
	is set.
	(Trac #471, git 1960b5becbba05570b9c7adf5129e64338659f07)

206.	[func]		shane
	Add the ability to list the running BIND 10 processes using the
	command channel. To try this, use "Boss show_processes".
	(Trac #648, git 451bbb67c2b5d544db2f7deca4315165245d2b3b)

205.	[bug]		jinmei
	b10-auth, src/lib/datasrc: fixed a bug where b10-auth could return
	an empty additional section for delegation even if some glue is
	crucial when it fails to find some other glue records in its data
	source.
	(Trac #646, git 6070acd1c5b2f7a61574eda4035b93b40aab3e2b)

204.	[bug]		jinmei
	b10-auth, src/lib/datasrc: class ANY queries were not handled
	correctly in the generic data source (mainly for sqlite3).  It
	could crash b10-auth in the worst case, and could result in
	incorrect responses in some other cases.
	(Trac #80, git c65637dd41c8d94399bd3e3cee965b694b633339)

203.	[bug]		zhang likun
	Fix resolver cache memory leak: when cache is destructed, rrset
	and message entries in it are not destructed properly.
	(Trac #643, git aba4c4067da0dc63c97c6356dc3137651755ffce)

202.	[func]		vorner
	It is possible to specify a different directory where we look for
	configuration files (by -p) and different configuration file to
	use (-c).  Also, it is possible to specify the port on which
	cmdctl should listen (--cmdctl-port).
	(Trac #615, git 5514dd78f2d61a222f3069fc94723ca33fb3200b)

201.	[bug]		jerry
	src/bin/bindctl: bindctl doesn't show traceback on shutdown.
	(Trac #588, git 662e99ef050d98e86614c4443326568a0b5be437)

200.	[bug]		Jelte
	Fixed a bug where incoming TCP connections were not closed.
	(Trac #589, git 1d88daaa24e8b1ab27f28be876f40a144241e93b)

199.	[func]		ocean
	Cache negative responses (NXDOMAIN/NODATA) from authoritative
	server for recursive resolver.
	(Trac #493, git f8fb852bc6aef292555063590c361f01cf29e5ca)

198.	[bug]		jinmei
	b10-auth, src/lib/datasrc: fixed a bug where hot spot cache failed
	to reuse cached SOA for negative responses.  Due to this bug
	b10-auth returned SERVFAIL when it was expected to return a
	negative response immediately after a specific SOA query for
	the zone.
	(Trac #626, git 721a53160c15e8218f6798309befe940b9597ba0)

197.	[bug]		zhang likun
	Remove expired message and rrset entries when looking up them
	in cache, touch or remove the rrset entry in cache properly
	when doing lookup or update.
	(Trac #661, git 9efbe64fe3ff22bb5fba46de409ae058f199c8a7)

196.	[bug]		jinmei
	b10-auth, src/lib/datasrc: the backend of the in-memory data
	source could not handle the root name.  As a result b10-auth could
	not work as a root server when using the in-memory data source.
	(Trac #683, git 420ec42bd913fb83da37b26b75faae49c7957c46)

195.	[func]		stephen
	Resolver will now re-try a query over TCP if a response to a UDP
	query has the TC bit set.
	(Trac #499, git 4c05048ba059b79efeab53498737abe94d37ee07)

194.	[bug]		vorner
	Solved a 100% CPU usage problem after switching addresses in b10-auth
	(and possibly, but unconfirmed, in b10-resolver). It was caused by
	repeated reads/accepts on closed socket (the bug was in the code for a
	long time, recent changes made it show).
	(Trac #657, git e0863720a874d75923ea66adcfbf5b2948efb10a)

193.	[func]*		jreed
	Listen on the IPv6 (::) and IPv4 (0.0.0.0) wildcard addresses
	for b10-auth. This returns to previous behavior prior to
	change #184. Document the listen_on configuration in manual.
	(Trac #649, git 65a77d8fde64d464c75917a1ab9b6b3f02640ca6)

192.	[func]*		jreed
	Listen on standard domain port 53 for b10-auth and
	b10-resolver.
	(Trac #617, #618, git 137a6934a14cf0c5b5c065e910b8b364beb0973f)

191.	[func]		jinmei
	Imported system test framework of BIND 9.  It can be run by
	'make systest' at the top source directory.  Notes: currently it
	doesn't work when built in a separate tree.  It also requires
	perl, an inherited dependency from the original framework.
	Also, mainly for the purpose of tests, a new option "--pid-file"
	was added to BoB, with which the boss process will dump its PID
	to the specified file.
	(Trac #606, git 6ac000df85625f5921e8895a1aafff5e4be3ba9c)

190.	[func]		jelte
	Resolver now sets random qids on outgoing queries using
	the boost::mt19937 prng.
	(Trac #583, git 5222b51a047d8f2352bc9f92fd022baf1681ed81)

189.	[bug]		jreed
	Do not install the log message compiler.
	(Trac #634, git eb6441aca464980d00e3ff827cbf4195c5a7afc5)

188.	[bug]		zhang likun
	Make the rrset trust level ranking algorithm used by
	isc::cache::MessageEntry::getRRsetTrustLevel() follow RFC2181
	section 5.4.1.
	(Trac #595 git 19197b5bc9f2955bd6a8ca48a2d04472ed696e81)

187.	[bug]		zhang likun
	Fix the assert error in class isc::cache::RRsetCache by adding the
	check for empty pointer and test case for it.
	(Trac #638, git 54e61304131965c4a1d88c9151f8697dcbb3ce12)

186.	[bug]		jelte
	b10-resolver could stop with an assertion failure on certain kinds
	of messages (there was a problem in error message creation). This
	fixes that.
	(Trac #607, git 25a5f4ec755bc09b54410fcdff22691283147f32)

185.	[bug]		vorner
	Tests use port from private range (53210), lowering chance of
	a conflict with something else (eg. running bind 10).
	(Trac #523, git 301da7d26d41e64d87c0cf72727f3347aa61fb40)

184.	[func]*		vorner
	Listening address and port configuration of b10-auth is the same as
	for b10-resolver now. That means, it is configured through bindctl
	at runtime, in the Auth/listen_on list, not through command line
	arguments.
	(Trac #575, #576, git f06ce638877acf6f8e1994962bf2dbfbab029edf)

183.	[bug]		jerry
	src/bin/xfrout: Enable parallel sessions between xfrout server and
	muti-Auth. The session needs to be created only on the first time
	or if an error occur.
	(Trac #419, git 1d60afb59e9606f312caef352ecb2fe488c4e751)

182.	[func]		jinmei
	Support cppcheck for static code check on C++ code.  If cppcheck
	is available, 'make cppcheck' on the top source directory will run
	the checker and should cleanly complete with an exit code of 0
	(at least with cppcheck 1.47).
	Note: the suppression list isn't included in the final
	distributions.  It should be created by hand or retrieved from
	the git repository.
	(Trac #613, git b973f67520682b63ef38b1451d309be9f4f4b218)

181.	[func]		feng
	Add stop interface into dns server, so we can stop each running
	server individually. With it, user can reconfigure her running server
	with different ip address or port.
	(Trac #388, git 6df94e2db856c1adc020f658cc77da5edc967555)

180.	[build]		jreed
	Fix custom DESTDIR for make install. Patch from Jan Engelhardt.
	(Trac #629, git 5ac67ede03892a5eacf42ce3ace1e4e376164c9f)

bind10-devel-20110224 released on February 24, 2011

179.	[func]		vorner
	It is possible to start and stop resolver and authoritative
	server without restart of the whole system. Change of the
	configuration (Boss/start_auth and Boss/start_resolver) is
	enough.
	(Trac #565, git 0ac0b4602fa30852b0d86cc3c0b4730deb1a58fe)

178.	[func]		jelte
	Resolver now makes (limited) use of the cache
	(Trac #491, git 8b41f77f0099ddc7ca7d34d39ad8c39bb1a8363c)

177.	[func]		stephen
	The upstream fetch code in asiolink is now protocol agnostic to
	allow for the addition of fallback to TCP if a fetch response
	indicates truncation.
	(Trac #554, git 9739cbce2eaffc7e80640db58a8513295cf684de)

176.	[func]		likun
	src/lib/cache: Rename one interface: from lookupClosestRRset()
	to lookupDeepestNS(), and remove one parameter of it.
	(Trac #492, git ecbfb7cf929d62a018dd4cdc7a841add3d5a35ae)

175.	[bug]		jerry
	src/bin/xfrout: Xfrout use the case-sensitive mode to compress
	names in an AXFR massage.
	(Trac #253, git 004e382616150f8a2362e94d3458b59bb2710182)

174.	[bug]*		jinmei
	src/lib/dns: revised dnssectime functions so that they don't rely
	on the time_t type (whose size varies on different systems, which
	can lead to subtle bugs like some form of "year 2038 problem").
	Also handled 32-bit wrap around issues more explicitly, with more
	detailed tests.  The function API has been changed, but the effect
	should be minimal because these functions are mostly private.
	(Trac #61, git 09ece8cdd41c0f025e8b897b4883885d88d4ba5d)

173.	[bug]		jerry
	python/isc/notify: A notify_out test fails without network
	connectivity, encapsulate the socket behavior using a mock
	socket class to fix it.
	(Trac #346, git 319debfb957641f311102739a15059f8453c54ce)

172.	[func]		jelte
	Improved the bindctl cli in various ways, mainly concerning
	list and map item addressing, the correct display of actual values,
	and internal help.
	(Trac #384, git e5fb3bc1ed5f3c0aec6eb40a16c63f3d0fc6a7b2)

171.	[func]		vorner
	b10-auth, src/lib/datasrc: in memory data source now works as a
	complete data source for authoritative DNS servers and b10-auth
	uses it.  It still misses major features, however, including
	DNSSEC support and zone transfer.
	(Last Trac #553, but many more,
	git 6f031a09a248e7684723c000f3e8cc981dcdb349)

170.	[bug]		jinmei
	Tightened validity checks in the NSEC3 constructors, both "from
	"text" and "from wire".  Specifically, wire data containing
	invalid type bitmaps or invalid lengths of salt or hash is now
	correctly rejected.
	(Trac #117, git 9c690982f24fef19c747a72f43c4298333a58f48)

169.	[func]		jelte
	Added a basic implementation for a resolver cache (though not
	used yet).
	(Trac #449, git 8aa3b2246ae095bbe7f855fd11656ae3bdb98986)

168.	[bug]		vorner
	Boss no longer has the -f argument, which was undocumented and
	stayed as a relict of previous versions, currently causing only
	strange behaviour.
	(Trac #572, git 17f237478961005707d649a661cc72a4a0d612d4)

167.	[bug]		naokikambe
	Fixed failure of termination of msgq_test.py with python3
	coverage (3.3.1).
	(Trac #573, git 0e6a18e12f61cc482e07078776234f32605312e5)

166.	[func]		jelte
	The resolver now sends back a SERVFAIL when there is a client
	timeout (timeout_client config setting), but it will not stop
	resolving (until there is a lookup timeout or a result).
	(Trac #497 and #489, git af0e5cd93bebb27cb5c4457f7759d12c8bf953a6)

165.	[func]		jelte
	The resolver now handles CNAMEs, it will follow them, and include
	them in the answer. The maximum length of CNAME chains that is
	supported is 16.
	(Trac #497, git af0e5cd93bebb27cb5c4457f7759d12c8bf953a6)

164.	[bug]		y-aharen
	IntervalTimer: Modified the interface to accept interval in
	milliseconds. It shortens the time of the tests of IntervalTimer.
	(Trac #452, git c9f6acc81e24c4b8f0eb351123dc7b43f64e0914)

163.	[func]		vorner
	The pimpl design pattern is used in UDPServer, with a shared
	pointer. This makes it smaller to copy (which is done a lot as a
	side effect of being coroutine) and speeds applications of this
	class (notably b10-auth) up by around 10%.
	(Trac #537, git 94cb95b1d508541201fc064302ba836164d3cbe6)

162.	[func]		stephen
	Added C++ logging, allowing logging at different severities.
	Code specifies the message to be logged via a symbol, and the
	logging code picks up the message from an in-built dictionary.
	The contents of the dictionary can be replaced at run-time by
	locale-specific messages.  A message compiler program is provided
	to create message header files and supply the default messages.
	(Trac #438, git 7b1606cea7af15dc71f5ec1d70d958b00aa98af7)

161.	[func]		stephen
	Added ResponseScrubber class to examine response from
	a server and to remove out-of-bailiwick RRsets.  Also
	does cross-section checks to ensure consistency.
	(Trac #496, git b9296ca023cc9e76cda48a7eeebb0119166592c5)

160.	[func]		jelte
  	Updated the resolver to take 3 different timeout values;
	timeout_query for outstanding queries we sent while resolving
	timeout_client for sending an answer back to the client
	timeout_lookup for stopping the resolving
	(currently 2 and 3 have the same final effect)
	(Trac #489, git 578ea7f4ba94dc0d8a3d39231dad2be118e125a2)

159.	[func]		smann
	The resolver now has a configurable set of root servers to start
	resolving at (called root_addresses). By default these are not
	(yet) filled in. If empty, a hardcoded address for f-root will be
	used right now.
	(Trac #483, git a07e078b4feeb01949133fc88c9939254c38aa7c)

158.	[func]		jelte
	The Resolver module will now do (very limited) resolving, if not
	set to forwarding mode (i.e. if the configuration option
	forward_addresses is left empty). It only supports referrals that
	contain glue addresses at this point, and does no other processing
	of authoritative answers.
	(Trac #484, git 7b84de4c0e11f4a070e038ca4f093486e55622af)

157.	[bug]		vorner
	One frozen process no longer freezes the whole b10-msgq. It caused the
	whole system to stop working.
	(Trac #420, git 93697f58e4d912fa87bc7f9a591c1febc9e0d139)

156.	[func]		stephen
	Added ResponseClassifier class to examine response from
	a server and classify it into one of several categories.
	(Trac #487, git 18491370576e7438c7893f8551bbb8647001be9c)

bind10-devel-20110120 released on January 20, 2011

155.	[doc]		jreed
	Miscellaneous documentation improvements for man pages and
	the guide, including auth, resolver, stats, xfrout, and
	zonemgr.  (git c14c4741b754a1eb226d3bdc3a7abbc4c5d727c0)

154.	[bug]		jinmei
	b10-xfrin/b10-zonemgr: Fixed a bug where these programs didn't
	receive command responses from CC sessions.  Eventually the
	receive buffer became full, and many other components that rely
	on CC channels would stall (as noted in #420 and #513).  This is
	an urgent care fix due to the severity of the problem; we'll need
	to revisit it for cleaner fix later.
	(Trac #516, git 62c72fcdf4617e4841e901408f1e7961255b8194)

153.	[bug]		jelte
	b10-cfgmgr: Fixed a bug where configuration updates sometimes
	lost previous settings in the configuration manager.
	(Trac #427, git 2df894155657754151e0860e2ca9cdbed7317c70)

152.	[func]*		jinmei
	b10-auth: Added new configuration variable "statistics-interval"
	to allow the user to change the timer interval for periodic
	statistics updates.  The update can also be disabled by setting
	the value to 0.  Disabling statistics updates will also work as
	a temporary workaround of a known issue that b10-auth can block in
	sending statistics and stop responding to queries as a result.
	(Trac #513, git 285c5ee3d5582ed6df02d1aa00387f92a74e3695)

151.	[bug]		smann
	lib/log/dummylog.h:
	lib/log/dummylog.cc: Modify dlog so that it takes an optional
	2nd argument of type bool (true or false). This flag, if
	set, will cause the message to be printed whether or not
	-v is chosen.
        (Trac #432, git 880220478c3e8702d56d761b1e0b21b77d08ee5a)

150.	[bug]		jelte
	b10-cfgmgr: No longer save the configuration on exit. Configuration
	is already saved if it is changed successfully, so writing it on
	exit (and hence, when nothing has changed too) is unnecessary and
	may even cause problems.
	(Trac #435, git fd7baa38c08d54d5b5f84930c1684c436d2776dc)

149.	[bug]		jelte
	bindctl: Check if the user session has disappeared (either by a
	timeout or by a server restart), and reauthenticate if so. This
	fixes the 'cmdctl not running' problem.
        (Trac #431, git b929be82fec5f92e115d8985552f84b4fdd385b9)

148.	[func]		jelte
	bindctl: Command results are now pretty-printed (i.e. printed in
	a more readable form). Empty results are no longer printed at all
	(used to print '{}'), and the message
	'send the command to cmd-ctrl' has also been removed.
	(git 3954c628c13ec90722a2d8816f52a380e0065bae)

147.	[bug]		jinmei
	python/isc/config: Fixed a bug that importing custom configuration
	(in b10-config.db) of a remote module didn't work.
	(Trac #478, git ea4a481003d80caf2bff8d0187790efd526d72ca)

146.	[func]		jelte
	Command arguments were not validated internally against their
	specifications. This change fixes that (on the C++ side, Python
	side depends on an as yet planned addition). Note: this is only
	an added internal check, the cli already checks format.
	(Trac #473, git 5474eba181cb2fdd80e2b2200e072cd0a13a4e52)

145.	[func]*		jinmei
	b10-auth: added a new command 'loadzone' for (re)loading a
	specific zone.  The command syntax is generic but it is currently
	only feasible for class IN in memory data source.  To reload a
	zone "example.com" via bindctl, execute the command as follows:
	> Auth loadzone origin = example.com
	(Trac #467 git 4f7e1f46da1046de527ab129a88f6aad3dba7562
	from 1d7d3918661ba1c6a8b1e40d8fcbc5640a84df12)

144.	[build]		jinmei
	Introduced a workaround for clang++ build on FreeBSD (and probably
	some other OSes).  If building BIND 10 fails with clang++ due to
	a link error about "__dso_handle", try again from the configure
	script with CXX_LIBTOOL_LDFLAGS=-L/usr/lib (the path actually
	doesn't matter; the important part is the -L flag).  This
	workaround is not automatically enabled as it's difficult to
	detect the need for it dynamically, and must be enabled via the
	variable by hand.
	(Trac #474, git cfde436fbd7ddf3f49cbbd153999656e8ca2a298)

143.	[build]		jinmei
	Fixed build problems with clang++ in unit tests due to recent
	changes.  No behavior change. (Trac #448, svn r4133)

142.	[func]		jinmei
	b10-auth: updated query benchmark so that it can test in memory
	data source.  Also fixed a bug that the output buffer isn't
	cleared after query processing, resulting in misleading results
	or program crash.  This is a regression due to change #135.
	(Trac #465, svn r4103)

141.	[bug]		jinmei
	b10-auth: Fixed a bug that the authoritative server includes
	trailing garbage data in responses.  This is a regression due to
	change #135. (Trac #462, svn r4081)

140.	[func]		y-aharen
	src/bin/auth: Added a feature to count queries and send counter
	values to statistics periodically. To support it, added wrapping
	class of asio::deadline_timer to use as interval timer.
	The counters can be seen using the "Stats show" command from
	bindctl.  The result would look like:
	  ... "auth.queries.tcp": 1, "auth.queries.udp": 1 ...
	Using the "Auth sendstats" command you can make b10-auth send the
	counters to b10-stats immediately.
	(Trac #347, svn r4026)

139.	[build]		jreed
	Introduced configure option and make targets for generating
	Python code coverage report. This adds new make targets:
	report-python-coverage and clean-python-coverage. The C++
	code coverage targets were renamed to clean-cpp-coverage
	and report-cpp-coverage. (Trac #362, svn r4023)

138.	[func]*		jinmei
	b10-auth: added a configuration interface to support in memory
	data sources.  For example, the following command to bindctl
	will configure a memory data source containing the "example.com"
	zone with the zone file named "example.com.zone":
	> config set Auth/datasources/ [{"type": "memory", "zones": \
	 [{"origin": "example.com", "file": "example.com.zone"}]}]
	By default, the memory data source is disabled; it must be
	configured explicitly.  To disable it again, specify a null list
	for Auth/datasources:
	> config set Auth/datasources/ []
	Notes: it's currently for class IN only.  The zone files are not
	actually loaded into memory yet (which will soon be implemented).
	This is an experimental feature and the syntax may change in
	future versions.
	(Trac #446, svn r3998)

137.	[bug]		jreed
	Fix run_*.sh scripts that are used for development testing
	so they use a msgq socket file in the build tree.
	(Trac #226, svn r3989)

136.	[bug]		jelte
  	bindctl (and the configuration manager in general) now no longer
	accepts 'unknown' data; i.e. data for modules that it does not know
	about, or configuration items that are not specified in the .spec
	files.
	(Trac #202, svn r3967)

135.	[func]		each
	Add b10-resolver. This is an example recursive server that
	currently does forwarding only and no caching.
	(Trac #327, svn r3903)

134.	[func]		vorner
	b10-resolver supports timeouts and retries in forwarder mode.
	(Trac #401, svn r3660)

133.	[func]		vorner
	New temporary logging function available in isc::log. It is used by
	b10-resolver.
	(Trac #393, r3602)

132.	[func]		vorner
	The b10-resolver is configured through config manager.
	It has "listen_on" and "forward_addresses" options.
	(Trac #389, r3448)

131.	[func]		jerry
	src/lib/datasrc: Introduced two template classes RBTree and RBNode
	to provide the generic map with domain name as key and anything as
	the value. Because of some unresolved design issue, the new classes
	are only intended to be used by memory zone and zone table.
	(Trac #397, svn r3890)

130.	[func]		jerry
	src/lib/datasrc: Introduced a new class MemoryDataSrc to provide
	the general interface for memory data source.  For the initial
	implementation, we don't make it a derived class of AbstractDataSrc
	because the interface is so different (we'll eventually
	consider this as part of the generalization work).
	(Trac #422, svn r3866)

129.	[func]		jinmei
	src/lib/dns: Added new functions masterLoad() for loading master
	zone files.  The initial implementation can only parse a limited
	form of master files, but BIND 9's named-compilezone can convert
	any valid zone file into the acceptable form.
	(Trac #423, svn r3857)

128.	[build]		vorner
	Test for query name = '.', type = DS to authoritative nameserver
	for root zone was added.
	(Trac #85, svn r3836)

127.	[bug]		stephen
	During normal operation process termination and resurrection messages
	are now output regardless of the state of the verbose flag.
	(Trac #229, svn r3828)

126.	[func]		ocean
	The Nameserver Address Store (NSAS) component has been added. It takes
	care of choosing an IP address of a nameserver when a zone needs to be
	contacted.
	(Trac #356, Trac #408, svn r3823)

bind10-devel-20101201 released on December 01, 2010

125.	[func]		jelte
	Added support for addressing individual list items in bindctl
	configuration commands; If you have an element that is a list, you
	can use foo[X]		integer
	(starting at 0)
	(Trac #405, svn r3739)

124.	[bug]		jreed
	Fix some wrong version reporting. Now also show the version
	for the component and BIND 10 suite. (Trac #302, svn r3696)

123.	[bug]		jelte
	src/bin/bindctl printed values had the form of python literals
	(e.g. 'True'), while the input requires valid JSON (e.g. 'true').
	Output changed to JSON format for consistency. (svn r3694)

122.	[func]		stephen
	src/bin/bind10: Added configuration options to Boss to determine
	whether to start the authoritative server, recursive server (or
	both). A dummy program has been provided for test purposes.
	(Trac #412, svn r3676)

121.	[func]		jinmei
	src/lib/dns: Added support for TSIG RDATA.  At this moment this is
	not much of real use, however, because no protocol support was
	added yet.  It will soon be added. (Trac #372, svn r3649)

120.	[func]		jinmei
	src/lib/dns: introduced two new classes, TSIGKey and TSIGKeyRing,
	to manage TSIG keys. (Trac #381, svn r3622)

119.	[bug]		jinmei
	The master file parser of the python datasrc module incorrectly
	regarded a domain name beginning with a decimal number as a TTL
	specification.  This confused b10-loadzone and had it reject to
	load a zone file that contains such a name.
	Note: this fix is incomplete and the loadzone would still be
	confused if the owner name is a syntactically indistinguishable
	from a TTL specification.  This is part of a more general issue
	and will be addressed in Trac #413. (Trac #411, svn r3599)

118.	[func]		jinmei
	src/lib/dns: changed the interface of
	AbstractRRset::getRdataIterator() so that the internal
	cursor would point to the first RDATA automatically.  This
	will be a more intuitive and less error prone behavior.
	This is a backward compatible change. (Trac #410, r3595)

117.	[func]		jinmei
	src/lib/datasrc: added new zone and zone table classes for the
	support of in memory data source.  This is an intermediate step to
	the bigger feature, and is not yet actually usable in practice.
	(Trac #399, svn r3590)

116.	[bug]		jerry
	src/bin/xfrout: Xfrout and Auth will communicate by long tcp
	connection, Auth needs to make a new connection only on the first
	time or if an error occurred.
	(Trac #299, svn r3482)

115.	[func]*		jinmei
	src/lib/dns: Changed DNS message flags and section names from
	separate classes to simpler enums, considering the balance between
	type safety and usability.  API has been changed accordingly.
	More documentation and tests were provided with these changes.
	(Trac #358, r3439)

114.	[build]		jinmei
	Supported clang++.  Note: Boost >= 1.44 is required.
	(Trac #365, svn r3383)

113.	[func]*		zhanglikun
	Folder name 'utils'(the folder in /src/lib/python/isc/) has been
	renamed	to 'util'. Programs that used 'import isc.utils.process'
	now need to use 'import isc.util.process'. The folder
	/src/lib/python/isc/Util is removed since it isn't used by any
	program. (Trac #364, r3382)

112.	[func]		zhang likun
	Add one mixin class to override the naive serve_forever() provided
	in python library socketserver. Instead of polling for shutdown
	every poll_interval seconds, one socketpair is used to wake up
	the waiting server. (Trac #352, svn r3366)

111.	[bug]*		Vaner
	Make sure process xfrin/xfrout/zonemgr/cmdctl can be stopped
	properly when user enter "ctrl+c" or 'Boss shutdown' command
	through bindctl.  The ZonemgrRefresh.run_timer and
	NotifyOut.dispatcher spawn a thread themselves.
	(Trac #335, svn r3273)

110.	[func]		Vaner
	Added isc.net.check module to check ip addresses and ports for
	correctness and isc.net.addr to hold IP address. The bind10, xfrin
	and cmdctl programs are modified to use it.
	(Trac #353, svn r3240)

109.	[func]		naokikambe
	Added the initial version of the stats module for the statistics
	feature of BIND 10, which supports the restricted features and
	items and reports via bindctl command. (Trac #191, r3218)
	Added the document of the stats module, which is about how stats
	module collects the data (Trac #170, [wiki:StatsModule])

108.	[func]		jerry
	src/bin/zonemgr: Provide customizable configurations for
	lowerbound_refresh, lowerbound_retry, max_transfer_timeout and
	jitter_scope. (Trac #340, r3205)

107.	[func]		likun
	Remove the parameter 'db_file' for command 'retransfer' of
	xfrin module. xfrin.spec will not be generated by script.
	(Trac #329, r3171)

106.	[bug]		likun
	When xfrin can't connect with one zone's master, it should tell
	the bad news to zonemgr, so that zonemgr can reset the timer for
	that zone. (Trac #329, r3170)

105.	[bug]		Vaner
	Python processes: they no longer take 100% CPU while idle
	due to a busy loop in reading command session in a nonblocking way.
	(Trac #349, svn r3153), (Trac #382, svn r3294)

104.	[bug]		jerry
	bin/zonemgr: zonemgr should be attempting to refresh expired zones.
	(Trac #336, r3139)

103.	[bug]		jerry
	lib/python/isc/log: Fixed an issue with python logging,
	python log shouldn't die with OSError. (Trac #267, r3137)

102.	[build]		jinmei
	Disable threads in ASIO to minimize build time dependency.
	(Trac #345, r3100)

101.	[func]		jinmei
	src/lib/dns: Completed Opcode and Rcode implementation with more
	tests and documentation.  API is mostly the same but the
	validation was a bit tightened. (Trac #351, svn r3056)

100.	[func]		Vaner
	Python processes: support naming of python processes so
	they're not all called python3.
	(Trac #322, svn r3052)

99.	[func]*		jinmei
	Introduced a separate EDNS class to encapsulate EDNS related
	information more cleanly.  The related APIs are changed a bit,
	although it won't affect most of higher level applications.
	(Trac #311, svn r3020)

98.	[build]		jinmei
	The ./configure script now tries to search some common include
	paths for boost header files to minimize the need for explicit
	configuration with --with-boost-include. (Trac #323, svn r3006)

97.	[func]		jinmei
	Added a micro benchmark test for query processing of b10-auth.
	(Trac #308, svn r2982)

96.	[bug]		jinmei
	Fixed two small issues with configure: Do not set CXXFLAGS so that
	it can be customized; Make sure --disable-static works.
	(Trac #325, r2976)

bind10-devel-20100917 released on September 17, 2010

95.	[doc]		jreed
	Add b10-zonemgr manual page. Update other docs to introduce
	this secondary manager. (Trac #341, svn r2951)

95.	[bug]		jreed
	bin/xfrout and bin/zonemgr: Fixed some stderr output.
	(Trac #342, svn r2949)

94.	[bug]		jelte
  	bin/xfrout:  Fixed a problem in xfrout where only 2 or 3 RRs
	were used per DNS message in the xfrout stream.
	(Trac #334, r2931)

93.	[bug]		jinmei
	lib/datasrc: A DS query could crash the library (and therefore,
	e.g. the authoritative server) if some RR of the same apex name
	is stored in the hot spot cache. (Trac #307, svn r2923)

92.	[func]*		jelte
	libdns_python (the python wrappers for libdns++) has been renamed
	to pydnspp (Python DNS++). Programs and libraries that used
	'import libdns_python' now need to use 'import pydnspp'.
	(Trac #314, r2902)

91.	[func]*		jinmei
	lib/cc: Use const pointers and const member functions for the API
	as much as possible for safer operations.  Basically this does not
	change the observable behavior, but some of the API were changed
	in a backward incompatible manner.  This change also involves more
	copies, but at this moment the overhead is deemed acceptable.
	(Trac #310, r2803)

90.	[build]		jinmei
	(Darwin/Mac OS X specific) Specify DYLD_LIBRARY_PATH for tests and
	experimental run under the source tree.  Without this loadable
	python modules refer to installation paths, which may confuse the
	operation due to version mismatch or even trigger run time errors
	due to missing libraries. (Trac #313, r2782)

89.	[build]		jinmei
	Generate b10-config.db for tests at build time so that the source
	tree does not have to be writable. (Trac #315, r2776)

88.	[func]		jelte
	Blocking reads on the msgq command channel now have a timeout
	(defaults to 4 seconds, modifiable as needed by modules).
	Because of this, modules will no longer block indefinitely
	if they are waiting for a message that is not sent for whatever
	reason. (Trac #296, r2761)

87.	[func]		zhanglikun
	lib/python/isc/notifyout: Add the feature of notify-out, when
	zone axfr/ixfr finishing, the server will notify its slaves.
	(Trac #289, svn r2737)

86.	[func]		jerry
	bin/zonemgr: Added zone manager module. The zone manager is one
	of the co-operating processes of BIND 10, which keeps track of
	timers and other information necessary for BIND 10 to act as a
	slave. (Trac #215, svn r2737)

85.	[build]*		jinmei
	Build programs using dynamic link by default.  A new configure
	option --enable-static-link is provided to force static link for
	executable programs.  Statically linked programs can be run on a
	debugger more easily and would be convenient for developers.
	(Trac #309, svn r2723)

bind10-devel-20100812 released on August 12, 2010

84.	[bug]		jinmei, jerry
	This is a quick fix patch for the issue: AXFR fails half the
	time because of connection problems. xfrout client will make
	a new connection every time. (Trac #299, svn r2697)

83.	[build]*		jreed
	The configure --with-boost-lib option is removed. It was not
	used since the build included ASIO. (svn r2684)

82.	[func]		jinmei
	bin/auth: Added -u option to change the effective process user
	of the authoritative server after invocation.  The same option to
	the boss process will be propagated to b10-auth, too.
	(Trac #268, svn r2675)

81.	[func]		jinmei
	Added a C++ framework for micro benchmark tests.  A supplemental
	library functions to build query data for the tests were also
	provided. (Trac #241, svn r2664)

80.	[bug]		jelte
	bindctl no longer accepts configuration changes for unknown or
	non-running modules (for the latter, this is until we have a
	way to verify those options, at which point it'll be allowed
	again).
	(Trac #99, r2657)

79.	[func]		feng, jinmei
	Refactored the ASIO link interfaces to move incoming XFR and
	NOTIFY processing to the auth server class.  Wrapper classes for
	ASIO specific concepts were also provided, so that other BIND 10
	modules can (eventually) use the interface without including the
	ASIO header file directly.  On top of these changes, AXFR and
	NOTIFY processing was massively improved in terms of message
	validation and protocol conformance.  Detailed tests were provided
	to confirm the behavior.
	Note: Right now, NOTIFY doesn't actually trigger subsequent zone
	transfer due to security reasons. (Trac #221, r2565)

78.	[bug]		jinmei
	lib/dns: Fixed miscellaneous bugs in the base32 (hex) and hex
	(base16) implementation, including incorrect padding handling,
	parser failure in decoding with a SunStudio build, missing
	validation on the length of encoded hex string.  Test cases were
	more detailed to identify these bugs and confirm the fix.  Also
	renamed the incorrect term of "base32" to "base32hex".  This
	changed the API, but they are not intended to be used outside
	libdns++, so we don't consider it a backward incompatible change.
	(Trac #256, r2549)

77.	[func]		zhanglikun
	Make error message be more friendly when running cmdctl and it's
	already running (listening on same port)(Trac #277, r2540)

76.	[bug]		jelte
	Fixed a bug in the handling of 'remote' config modules (i.e.
	modules that peek at the configuration of other modules), where
	they answered 'unknown command' to commands for those other
	modules. (Trac #278, r2506)

75.	[bug]		jinmei
	Fixed a bug in the sqlite3 data source where temporary strings
	could be referenced after destruction.  It caused various lookup
	failures with SunStudio build. (Trac #288, r2494)

74.	[func]*		jinmei
	Refactored the cc::Session class by introducing an abstract base
	class.  Test code can use their own derived mock class so that
	tests can be done without establishing a real CC session.  This
	change also modified some public APIs, mainly in the config
	module. (Trac #275, r2459)

73.	[bug]		jelte
  	Fixed a bug where in bindctl, locally changed settings were
	reset when the list of running modules is updated. (Trac #285,
	r2452)

72.	[build]		jinmei
	Added -R when linking python wrapper modules to libpython when
	possible.  This helps build BIND 10 on platforms that install
	libpython whose path is unknown to run-time loader.  NetBSD is a
	known such platform. (Trac #148, r2427)

71.	[func]		each
  	Add "-a" (address) option to bind10 to specify an address for
	the auth server to listen on.

70.	[func]		each
  	Added a hot-spot cache to libdatasrc to speed up access to
	repeatedly-queried data and reduce the number of queries to
	the underlying database; this should substantially improve
	performance.  Also added a "-n" ("no cache") option to
	bind10 and b10-auth to disable the cache if needed.
	(Trac #192, svn r2383)

bind10-devel-20100701 released on July 1, 2010

69.	[func]*		jelte
	Added python wrappers for libdns++ (isc::dns), and libxfr. This
	removes the dependency on Boost.Python. The wrappers don't
	completely implement all functionality, but the high-level API
	is wrapped, and current modules use it now.
	(Trac #181, svn r2361)

68.	[func]		zhanglikun
	Add options -c (--certificate-chain) to bindctl. Override class
	HTTPSConnection to support server certificate validation.
	Add support to cmdctl.spec file, now there are three configurable
	items for cmdctl: 'key_file', 'cert_file' and 'accounts_file',
	all of them can be changed in runtime.
	(Trac #127, svn r2357)

67.	[func]		zhanglikun
	Make bindctl's command parser only do minimal check.
	Parameter value can be a sequence of non-space characters,
	or a string surrounded by quotation marks (these marks can
	be a part of the value string in escaped form). Make error
	message be more friendly. (If there is some error in
	parameter's value, the parameter name will be provided).
	Refactor function login_to_cmdctl() in class BindCmdInterpreter:
	avoid using Exception to catch all exceptions.
	(Trac #220, svn r2356)

66.	[bug]		each
	Check for duplicate RRsets before inserting data into a message
	section; this, among other things, will prevent multiple copies
	of the same CNAME from showing up when there's a loop. (Trac #69,
	svn r2350)

65.	[func]		shentingting
	Various loadzone improvements: allow optional comment for
	$TTL, allow optional origin and comment for $INCLUDE, allow
	optional comment for $ORIGIN, support BIND9 extension of
	time units for TTLs, and fix bug to not use class as part
	of label name when records don't have a label but do have
	a class.  Added verbose options to exactly what is happening
	with loadzone.  Added loadzone test suite of different file
	formats to load.
	(Trac #197, #199, #244, #161, #198, #174, #175, svn r2340)

64.	[func]		jerry
	Added python logging framework. It is for testing and
	experimenting with logging ideas. Currently, it supports
	three channels (file, syslog and stderr) and five levels
	(debug, info, warning, error and critical).
	(Trac #176, svn r2338)

63.	[func]		shane
	Added initial support for setuid(), using the "-u" flag. This will
	be replaced in the future, but for now provides a reasonable
	starting point.
	(Trac #180, svn r2330)

62.	[func]		jelte
	bin/xfrin: Use the database_file as configured in Auth to transfers
	bin/xfrout: Use the database_file as configured in Auth to transfers

61.	[bug]		jelte
	bin/auth: Enable b10-auth to be launched in source tree
	(i.e. use a zone database file relative to that)

60.	[build]		jinmei
	Supported SunStudio C++ compiler.  Note: gtest still doesn't work.
	(Trac #251, svn r2310)

59.	[bug]		jinmei
	lib/datasrc,bin/auth: The authoritative server could return a
	SERVFAIL with a partial answer if it finds a data source broken
	while looking for an answer.  This can happen, for example, if a
	zone that doesn't have an NS RR is configured and loaded as a
	sqlite3 data source. (Trac #249, r2286)

58.	[bug]		jinmei
	Worked around an interaction issue between ASIO and standard C++
	library headers.  Without this ASIO didn't work: sometimes the
	application crashes, sometimes it blocked in the ASIO module.
	(Trac #248, svn r2187, r2190)

57.	[func]		jinmei
	lib/datasrc: used a simpler version of Name::split (change 31) for
	better readability.  No behavior change. (Trac #200, svn r2159)

56.	[func]*		jinmei
	lib/dns: renamed the library name to libdns++ to avoid confusion
	with the same name of library of BIND 9.
	(Trac #190, svn r2153)

55.	[bug]		shane
	bin/xfrout: xfrout exception on Ctrl-C now no longer generates
	exception for 'Interrupted system call'
	(Trac #136, svn r2147)

54.	[bug]		zhanglikun
	bin/xfrout: Enable b10-xfrout can be launched in source
	code tree.
	(Trac #224, svn r2103)

53.	[bug]		zhanglikun
	bin/bindctl: Generate a unique session ID by using
	socket.gethostname() instead of socket.gethostbyname(),
	since the latter one could make bindctl	stall if its own
	host name can't be resolved.
	(Trac #228, svn r2096)

52.	[func]		zhanglikun
	bin/xfrout: When xfrout is launched, check whether the
	socket file is being used by one running xfrout process,
	if it is, exit from python.	If the file isn't a socket file
	or nobody is listening, it will be removed. If it can't
	be removed, exit from python.
	(Trac #151, svn r2091)

bind10-devel-20100602 released on June 2, 2010

51.	[build]		jelte
	lib/python: Add bind10_config.py module for paths and
	possibly other configure-time variables. Allow some components
	to find spec files in build tree when ran from source.
	(Trac #223)

50.	[bug]		zhanglikun
	bin/xfrin: a regression in xfrin: it can't communicate with
	a remote server. (Trac #218, svn r2038)

49.	[func]*		jelte
	Use unix domain sockets for msgq. For b10-msgq, the command
	line options --msgq-port and -m were removed. For bind10,
	the -msgq-port option was removed, and the -m command line
	option was changed to be a filename (instead of port number).
	(Trac #183, svn r2009)

48.	[func]		jelte
	bin/auth: Use asio's io_service for the msgq handling.
	(svn r2007)

47.	[func]		zhanglikun
	bin/cmdctl: Add value/type check for commands sent to
	cmdctl. (Trac #201, svn r1959)

46.	[func]		zhanglikun
	lib/cc: Fix real type data encoding/decoding. (Trac #193,
	svn r1959)

45.	[func]		zhanglikun
	bin/bind10: Pass verbose option to more modules. (Trac
	#205, svn r1957)

44.	[build]		jreed
	Install headers for libdns and libexception. (Trac #68,
	svn r1941)

43.	[func]		jelte
	lib/cc: Message queuing on cc channel. (Trac #58, svn r1870)

42.	[func]		jelte
	lib/python/isc/config:      Make temporary file with python
	tempfile module instead of manual with fixed name. (Trac
	#184, svn r1859)

41.	[func]		jelte
	Module descriptions in spec files. (Trac #90, svn r1856)

40.	[build]		jreed
	Report detected features and configure settings at end of
	configure output. (svn r1836)

39.	[func]*		each
	Renamed libauth to libdatasrc.

38.	[bug]		zhanglikun
	Send command 'shutdown' to Xfrin and Xfrout when boss receive SIGINT.
	Remove unused socket file when Xfrout process exits. Make sure Xfrout
	exit by itself when it receives SIGINT, instead of being killed by the
	signal SIGTERM or SIGKILL sent from boss.
	(Trac #135, #151, #134, svn r1797)

37.	[build]		jinmei
	Check for the availability of python-config. (Trac #159,
	svn r1794)

36.	[func]		shane
	bin/bind10:	Miscellaneous code cleanups and improvements.
	(Trac #40, svn r2012)

35.	[bug]		jinmei
	bin/bindctl: fixed a bug that it didn't accept IPv6 addresses as
	command arguments. (Trac #219, svn r2022)

34.	[bug]		jinmei
	bin/xfrin: fixed several small bugs with many additional unit
	tests.  Fixes include: IPv6 transport support, resource leak,
	and non IN class support. (Trac #185, svn r2000)

33.	[bug]		each
	bin/auth: output now prepended with "[b10-auth]" (Trac
	#109, svn r1985)

32.	[func]*		each
	bin/auth: removed custom query-processing code, changed
        boost::asio code to use plain asio instead, and added asio
        headers to the source tree.  This allows building without
        using an external boost library. (Trac #163, svn r1983)

31.	[func]		jinmei
	lib/dns: added a separate signature for Name::split() as a
	convenient wrapper for common usage. (Trac #49, svn r1903)

30.	[bug]		jinmei
	lib/dns: parameter validation of Name::split() was not sufficient,
	and invalid parameters could cause integer overflow and make the
	library crash. (Trac #177, svn r1806)

bind10-devel-20100421 released on April 21, 2010

29.	[build]		jreed
	Enable Python unit tests for "make check". (svn r1762)

28.	[bug]		jreed
	Fix msgq CC test so it can find its module. (svn r1751)

27.	[build]		jelte
	Add missing copyright license statements to various source
	files. (svn r1750)

26.	[func]		jelte
	Use PACKAGE_STRING (name + version) from config.h instead
	of hard-coded value in CH TXT version.bind replies (Trac
	#114, svn r1749)

25.	[func]*		jreed
	Renamed msgq to b10-msgq. (Trac #25, svn r1747, r1748)

24.	[func]		jinmei
	Support case-sensitive name compression in MessageRenderer.
	(Trac #142, svn r1704)

23.	[func]		jinmei
	Support a simple name with possible compression. (svn r1701)

22.	[func]		zhanglikun
	b10-xfrout for AXFR-out support added. (svn r1629, r1630)

21.	[bug]		zhanglikun
	Make log message more readable when xfrin failed. (svn
	r1697)

20.	[bug]		jinmei
	Keep stderr for child processes if -v is specified. (svn
	r1690, r1698)

19.	[bug]		jinmei
	Allow bind10 boss to pass environment variables from parent.
	(svn r1689)

18.	[bug]		jinmei
	Xfrin warn if bind10_dns load failed. (svn r1688)

17.	[bug]		jinmei
	Use sqlite3_ds.load() in xfrin module and catch Sqlite3DSError
	explicitly. (svn r1684)

16.	[func]*		zhanglikun
	Removed print_message and print_settings configuration
	commands from Xfrin. (Trac #136, svn r1682)

15.	[func]*		jinmei
	Changed zone loader/updater so trailing dot is not required.
	(svn r1681)

14.	[bug]		shane
	Change shutdown to actually SIGKILL properly. (svn r1675)

13.	[bug]		jinmei
	Don't ignore other RRs than SOA even if the second SOA is
	found. (svn r1674)

12.	[build]		jreed
	Fix tests and testdata so can be used from a read-only
	source directory.

11.	[build]		jreed
	Make sure python tests scripts are included in tarball.
	(svn r1648)

10.	[build]		jinmei
	Improve python detection for configure. (svn r1622)

9.	[build]		jinmei
	Automake the python binding of libdns. (svn r1617)

8.	[bug]		zhanglikun
	Fix log errors which may cause xfrin module to crash. (svn
	r1613)

7.	[func]		zhanglikun
	New API for inserting zone data to sqlite3 database for
	AXFR-in. (svn r1612, r1613)

6.	[bug]		jreed
	More code review, miscellaneous cleanups, style guidelines,
	and new and improved unit tests added.

5.	[doc]		jreed
	Manual page cleanups and improvements.

4.	[bug]		jinmei
	NSEC RDATA fixes for buffer overrun lookups, incorrect
	boundary checks, spec-non-conformant behaviors. (svn r1611)

3.	[bug]		jelte
	Remove a re-raise of an exception that should only have
	been included in an error answer on the cc channel. (svn
	r1601)

2.	[bug]		mgraff
	Removed unnecessary sleep() from ccsession.cc. (svn r1528)

1.	[build]*		jreed
	The configure --with-boostlib option changed to --with-boost-lib.

bind10-devel-20100319 released on March 19, 2010

For complete code revision history, see http://bind10.isc.org/browser
Specific git changesets can be accessed at:
	http://bind10.isc.org/changeset/?reponame=&old=rrrr^&new=rrrr
or after cloning the original git repository by executing:
	% git diff rrrr^ rrrr
Subversion changesets are not accessible any more.  The subversion
revision numbers will be replaced with corresponding git revisions.
Trac tickets can be accessed at: https://bind10.isc.org/ticket/nnn

LEGEND
[bug] general bug fix.  This is generally a backward compatible change,
	unless it's deemed to be impossible or very hard to keep
	compatibility to fix the bug.
[build] compilation and installation infrastructure change.
[doc] update to documentation. This shouldn't change run time behavior.
[func] new feature.  In some cases this may be a backward incompatible
	change, which would require a bump of major version.
[security] security hole fix. This is no different than a general bug
	fix except that it will be handled as confidential and will cause
	security patch releases.
*: Backward incompatible or operational change.<|MERGE_RESOLUTION|>--- conflicted
+++ resolved
@@ -1,5 +1,3 @@
-<<<<<<< HEAD
-=======
 492.	[func]		tomek
 	libdhcpsrv: The DHCP Configuration Manager is now able to store
 	information about IPv4 subnets and pools. It is still not possible
@@ -27,7 +25,6 @@
 	prone to misuse.
 	(Trac #2266, git 532ac3d0054f6a11b91ee369964f3a84dabc6040)
 
->>>>>>> 7a7fc081
 488.	[build]		jinmei
 	On configure, changed the search order for Python executable.
 	It first ties more specific file names such as "python3.2" before
