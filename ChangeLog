<<<<<<< HEAD
  111.	[bug]*   zhanglikun, Michal Vaner
	Make sure process xfrin/xfrout/zonemgr/cmdctl can be stoped
	properly when user enter "ctrl+c" or 'Boss shutdown' command
	through	bindctl.

	The ZonemgrRefresh.run_timer and NotifyOut.dispatcher spawn
	a thread themselves.
	(Trac #335, svn r3273)

  110.  [func]      Michal Vaner
	Added isc.net.check module to check ip addresses and ports for
	correctness and isc.net.addr to hold IP address. The bind10, xfrin
	and cmdctl programs are modified to use it.
	(Trac #353, svn r3240)

  109.  [func]		naokikambe
	Added the initial version of the stats module for the statistics
	feature of BIND 10, which supports the restricted features and
	items and reports via bindctl command (Trac #191, r3218)
	Added the document of the stats module, which is about how stats
	module collects the data (Trac #170, [wiki:StatsModule])

  108.	[func]		jerry
	src/bin/zonemgr: Provide customizable configurations for
	lowerbound_refresh, lowerbound_retry, max_transfer_timeout and
	jitter_scope. (Trac #340, r3205)

  107.  [func]       zhang likun
	Remove the parameter 'db_file' for command 'retransfer' of
	xfrin module. xfrin.spec will not be generated by script.
	(Trac #329, r3171)

  106.  [bug]       zhang likun
	When xfrin can't connect with one zone's master, it should tell
	the bad news to zonemgr, so that zonemgr can reset the timer for
	that zone. (Trac #329, r3170)

  105.  [bug]       Michal Vaner
	Python processes: they no longer take 100% CPU while idle
	due to a busy loop in reading command session in a nonblocking way.
	(Trac #349, svn r3153), (Trac #382, svn r3294)

  104.	[bug]		jerry
	bin/zonemgr: zonemgr should be attempting to refresh expired zones.
	(Trac #336, r3139)
				   
  103.	[bug]		jerry
	lib/python/isc/log: Fixed an issue with python logging,
	python log shouldn't die with OSError.(Trac #267, r3137)
				   
  102.	[build]		jinmei
	Disable threads in ASIO to minimize build time dependency.
	(Trac #345, r3100)

  101.	[func]		jinmei
=======
102.	[func]		zhang likun
	Add one mixin class to override the naive serve_forever() provided
	in python library socketserver. Instead of polling for shutdwon
	every poll_interval seconds, one socketpair is used to wake up
	the waiting server.(Trac #352, svn TBD)

101.	[func]		jinmei
>>>>>>> b8e19b7d
	src/lib/dns: Completed Opcode and Rcode implementation with more
	tests and documentation.  API is mostly the same but the
	validation was a bit tightened. (Trac #351, svn r3056)

  100.  [func]      Michal Vaner
	Python processes: support naming of python processes so
	they're not all called python3.
	(Trac #322, svn r3052)

  99.	[func]*		jinmei
	Introduced a separate EDNS class to encapsulate EDNS related
	information more cleanly.  The related APIs are changed a bit,
	although it won't affect most of higher level applications.
	(Trac #311, svn r3020)

  98.	[build]		jinmei
	The ./configure script now tries to search some common include
	paths for boost header files to minimize the need for explicit
	configuration with --with-boost-include. (Trac #323, svn r3006)

  97.	[func]		jinmei
	Added a micro benchmark test for query processing of b10-auth.
	(Trac #308, svn r2982)

  96.	[bug]		jinmei
	Fixed two small issues with configure: Do not set CXXFLAGS so that
	it can be customized; Make sure --disable-static works.
	(Trac #325, r2976)

bind10-devel-20100917 released on September 17, 2010 

  95.	[doc]		jreed
	Add b10-zonemgr manual page. Update other docs to introduce
	this secondary manager. (Trac #341, svn r2951)

  95.	[bug]		jreed
	bin/xfrout and bin/zonemgr: Fixed some stderr output.
	(Trac #342, svn r2949)

  94.	[bug]		jelte
  	bin/xfrout:  Fixed a problem in xfrout where only 2 or 3 RRs
	were used per DNS message in the xfrout stream.
	(Trac #334, r2931)

  93.	[bug]		jinmei
	lib/datasrc: A DS query could crash the library (and therefore,
	e.g. the authoritative server) if some RR of the same apex name
	is stored in the hot spot cache.  (Trac #307, svn r2923)

  92.	[func]*		jelte
	libdns_python (the python wrappers for libdns++) has been renamed
	to pydnspp (Python DNS++). Programs and libraries that used
	'import libdns_python' now need to use 'import pydnspp'.
	(Trac #314, r2902)

  91.	[func]*		jinmei
	lib/cc: Use const pointers and const member functions for the API
	as much as possible for safer operations.  Basically this does not
	change the observable behavior, but some of the API were changed
	in a backward incompatible manner.  This change also involves more
	copies, but at this moment the overhead is deemed acceptable.
	(Trac #310, r2803)

  90.	[build]		jinmei
	(Darwin/Mac OS X specific) Specify DYLD_LIBRARY_PATH for tests and
	experimental run under the source tree.  Without this loadable
	python modules refer to installation paths, which may confuse the
	operation due to version mismatch or even trigger run time errors
	due to missing libraries. (Trac #313, r2782)

  89.	[build]		jinmei
	Generate b10-config.db for tests at build time so that the source
	tree does not have to be writable. (Trac #315, r2776)

  88.   [func]		jelte
	Blocking reads on the msgq command channel now have a timeout
	(defaults to 4 seconds, modifiable as needed by modules).
	Because of this, modules will no longer block indefinitely
	if they are waiting for a message that is not sent for whatever
	reason. (Trac #296, r2761)

  87.   [func]		zhanglikun
	lib/python/isc/notifyout: Add the feature of notify-out, when 
	zone axfr/ixfr finishing, the server will notify its slaves.
	(Trac #289, svn r2737)

  86.	[func]		jerry
	bin/zonemgr: Added zone manager module. The zone manager is one 
	of the co-operating processes of BIND10, which keeps track of 
	timers and other information necessary for BIND10 to act as a 
	slave. (Trac #215, svn r2737)

  85.	[build]*	jinmei
	Build programs using dynamic link by default.  A new configure
	option --enable-static-link is provided to force static link for
	executable programs.  Statically linked programs can be run on a
	debugger more easily and would be convenient for developers.
	(Trac #309, svn r2723)

bind10-devel-20100812 released on August 12, 2010

  84.	[bug]		jinmei, jerry
	This is a quick fix patch for the issue: AXFR fails half the 
	time because of connection problems. xfrout client will make
	a new connection every time. (Trac #299, svn r2697)

  83.	[build]*	jreed
	The configure --with-boost-lib option is removed. It was not
	used since the build included ASIO. (svn r2684)

  82.	[func]		jinmei
	bin/auth: Added -u option to change the effective process user
	of the authoritative server after invocation.  The same option to
	the boss process will be propagated to b10-auth, too.
	(Trac #268, svn r2675)

  81.	[func]		jinmei
	Added a C++ framework for micro benchmark tests.  A supplemental
	library functions to build query data for the tests were also
	provided. (Trac #241, svn r2664)

  80.	[bug]		jelte
	bindctl no longer accepts configuration changes for unknown or
	non-running modules (for the latter, this is until we have a
	way to verify those options, at which point it'll be allowed
	again).
	(Trac #99, r2657)

  79.	[func]		feng, jinmei
	Refactored the ASIO link interfaces to move incoming XFR and
	NOTIFY processing to the auth server class.  Wrapper classes for
	ASIO specific concepts were also provided, so that other BIND 10
	modules can (eventually) use the interface without including the
	ASIO header file directly.  On top of these changes, AXFR and
	NOTIFY processing was massively improved in terms of message
	validation and protocol conformance.  Detailed tests were provided
	to confirm the behavior.
	Note: Right now, NOTIFY doesn't actually trigger subsequent zone
	transfer due to security reasons. (Trac #221, r2565)

  78.	[bug]		jinmei
	lib/dns: Fixed miscellaneous bugs in the base32 (hex) and hex
	(base16) implementation, including incorrect padding handling,
	parser failure in decoding with a SunStudio build, missing
	validation on the length of encoded hex string.  Test cases were
	more detailed to identify these bugs and confirm the fix.  Also
	renamed the incorrect term of "base32" to "base32hex".  This
	changed the API, but they are not intended to be used outside
	libdns++, so we don't consider it a backward incompatible change.
	(Trac #256, r2549)

  77.	[func]		zhanglikun
	Make error message be more friendly when running cmdctl and it's 
	already running(listening on same port)(Trac #277, r2540)

  76.	[bug]		jelte
	Fixed a bug in the handling of 'remote' config modules (i.e.
	modules that peek at the configuration of other modules), where
	they answered 'unknown command' to commands for those other
	modules. (Trac #278, r2506)

  75.	[bug]		jinmei
	Fixed a bug in the sqlite3 data source where temporary strings
	could be referenced after destruction.  It caused various lookup
	failures with SunStudio build. (Trac #288, r2494)

  74.	[func]*		jinmei
	Refactored the cc::Session class by introducing an abstract base
	class.  Test code can use their own derived mock class so that
	tests can be done without establishing a real CC session.  This
	change also modified some public APIs, mainly in the config
	module. (Trac #275, r2459)

  73.	[bug]		jelte
  	Fixed a bug where in bindctl, locally changed settings were
	reset when the list of running modules is updated. (Trac #285,
	r2452)

  72.	[build]		jinmei
	Added -R when linking python wrapper modules to libpython when
	possible.  This helps build BIND 10 on platforms that install
	libpython whose path is unknown to run-time loader.  NetBSD is a
	known such platform. (Trac #148, r2427)

  71.  [func]		each
  	Add "-a" (address) option to bind10 to specify an address for
	the auth server to listen on.

  70.  [func]		each
  	Added a hot-spot cache to libdatasrc to speed up access to
	repeatedly-queried data and reduce the number of queries to
	the underlying database; this should substantially improve
	performance.  Also added a "-n" ("no cache") option to
	bind10 and b10-auth to disable the cache if needed.
	(Trac #192, svn r2383)

bind10-devel-20100701 released on July 1, 2010

  69.  [func]*		jelte
	Added python wrappers for libdns++ (isc::dns), and libxfr. This
	removes the dependency on Boost.Python. The wrappers don't
	completely implement all functionality, but the high-level API
	is wrapped, and current modules use it now.
	(Trac #181, svn r2361)

  68.  [func]		zhanglikun
	Add options -c(--certificate-chain) to bindctl. Override class
	HTTPSConnection to support server certificate validation.
	Add support to cmdctl.spec file, now there are three configurable 
	items for cmdctl: 'key_file', 'cert_file' and 'accounts_file', 
	all of them can be changed in runtime.
	(Trac #127, svn r2357)

  67.  [func]		zhanglikun
	Make bindctl's command parser only do minimal check.
	Parameter value can be a sequence of non-space characters,
	or a string surrounded by quotation marks (these marks can
	be a part of the value string in escaped form). Make error
	message be more friendly. (If there is some error in
	parameter's value, the parameter name will be provided).
	Refactor function login_to_cmdctl() in class BindCmdInterpreter:
	avoid using Exception to catch all exceptions.
	(Trac #220, svn r2356)

  66.  [bug]		each
	Check for duplicate RRsets before inserting data into a message
	section; this, among other things, will prevent multiple copies
	of the same CNAME from showing up when there's a loop.  (Trac #69,
	svn r2350)
    
  65.  [func]		shentingting
	Various loadzone improvements: allow optional comment for
	$TTL, allow optional origin and comment for $INCLUDE, allow
	optional comment for $ORIGIN, support BIND9 extension of
	time units for TTLs, and fix bug to not use class as part
	of label name when records don't have a label but do have
	a class.  Added verbose options to exactly what is happening
	with loadzone.  Added loadzone test suite of different file
	formats to load.
	(Trac #197, #199, #244, #161, #198, #174, #175, svn r2340)

  64.  [func]		jerry
	Added python logging framework. It is for testing and
	experimenting with logging ideas. Currently, it supports
	three channels (file, syslog and stderr) and five levels
	(debug, info, warning, error and critical).
	(Trac #176, svn r2338)

  63.  [func]		shane
	Added initial support for setuid(), using the "-u" flag. This will
	be replaced in the future, but for now provides a reasonable 
	starting point.
	(Trac #180, svn r2330)

  62.  [func]		jelte
	bin/xfrin: Use the database_file as configured in Auth to transfers
	bin/xfrout: Use the database_file as configured in Auth to transfers

  61.  [bug]		jelte
	bin/auth: Enable b10-auth to be launched in source tree
	(i.e. use a zone database file relative to that)

  60.	[build]		jinmei
	Supported SunStudio C++ compiler.  Note: gtest still doesn't work.
	(Trac #251, svn r2310)

  59.	[bug]		jinmei
	lib/datasrc,bin/auth: The authoritative server could return a
	SERVFAIL with a partial answer if it finds a data source broken
	while looking for an answer.  This can happen, for example, if a
	zone that doesn't have an NS RR is configured and loaded as a
	sqlite3 data source. (Trac #249, r2286)

  58.	[bug]		jinmei
	Worked around an interaction issue between ASIO and standard C++
	library headers.  Without this ASIO didn't work: sometimes the
	application crashes, sometimes it blocked in the ASIO module.
	(Trac #248, svn r2187, r2190)

  57.	[func]		jinmei
	lib/datasrc: used a simpler version of Name::split (change 31) for
	better readability.  No behavior change. (Trac #200, svn r2159)

  56.	[func]*		jinmei
	lib/dns: renamed the library name to libdns++ to avoid confusion
	with the same name of library of BIND 9.
	(Trac #190, svn r2153)

  55.	[bug]		shane
	bin/xfrout: xfrout exception on Ctrl-C now no longer generates
	exception for 'Interrupted system call'
	(Track #136, svn r2147)

  54.	[bug]		zhanglikun
	bin/xfrout: Enable b10-xfrout can be launched in source
	code tree.
	(Trac #224, svn r2103)

  53.	[bug]		zhanglikun
	bin/bindctl: Generate a unique session ID by using 
	socket.gethostname() instead of socket.gethostbyname(), 
	since the latter one could make bindctl	stall if its own 
	host name can't be resolved.
	(Trac #228, svn r2096)

  52.	[func]		zhanglikun
	bin/xfrout: When xfrout is launched, check whether the
	socket file is being used by one running xfrout process, 
	if it is, exit from python.	If the file isn't a socket file 
	or nobody is listening, it will be removed. If it can't 
	be removed, exit from python.
	(Trac #151, svn r2091)

bind10-devel-20100602 released on June 2, 2010

  51.   [build]		jelte
	lib/python: Add bind10_config.py module for paths and
	possibly other configure-time variables. Allow some components
	to find spec files in build tree when ran from source.
	(Trac #223)

  50.	[bug]		zhanglikun
	bin/xfrin: a regression in xfrin: it can't communicate with 
	a remote server. (Trac #218, svn r2038)

  49.	[func]*		jelte
	Use unix domain sockets for msgq. For b10-msgq, the command
	line options --msgq-port and -m were removed. For bind10,
	the -msgq-port option was removed, and the -m command line
	option was changed to be a filename (instead of port number).
	(Trac #183, svn r2009)

  48.	[func]		jelte
	bin/auth: Use asio's io_service for the msgq handling.
	(svn r2007)

  47.	[func]		zhanglikun
	bin/cmdctl: Add value/type check for commands sent to
	cmdctl. (Trac #201, svn r1959)

  46.	[func]		zhanglikun
	lib/cc: Fix real type data encoding/decoding. (Trac #193,
	svn r1959)

  45.	[func]		zhanglikun
	bin/bind10: Pass verbose option to more modules. (Trac
	#205, svn r1957)

  44.   [build]         jreed
	Install headers for libdns and libexception.  (Trac #68,
	svn r1941)

  43.   [func]          jelte
	lib/cc: Message queuing on cc channel. (Trac #58, svn r1870)

  42.   [func]          jelte
	lib/python/isc/config:      Make temporary file with python
	tempfile module instead of manual with fixed name.  (Trac
	#184, svn r1859)

  41.   [func]          jelte
	Module descriptions in spec files. (Trac #90, svn r1856)

  40.   [build]         jreed
	Report detected features and configure settings at end of
	configure output.  (svn r1836)

  39.   [func]*         each
	Renamed libauth to libdatasrc.

  38.   [bug]           zhanglikun
	Send command 'shutdown' to Xfrin and Xfrout when boss receive SIGINT.
	Remove unused socket file when Xfrout process exits. Make sure Xfrout
	exit by itself when it receives SIGINT, instead of being killed by the
	signal SIGTERM or SIGKILL sent from boss.
	(Trac #135, #151, #134, svn r1797)

  37.   [build]         jinmei
	Check for the availability of python-config.  (Trac #159,
	svn r1794)

  36.	[func]		shane
	bin/bind10:	Miscellaneous code cleanups and improvements.
	(Trac #40, svn r2012)

  35.	[bug]		jinmei
	bin/bindctl: fixed a bug that it didn't accept IPv6 addresses as
	command arguments. (Trac #219, svn r2022)

  34.	[bug]		jinmei
	bin/xfrin: fixed several small bugs with many additional unit
	tests.  Fixes include: IPv6 transport support, resource leak,
	and non IN class support. (Trac #185, svn r2000)

  33.   [bug]           each
	bin/auth: output now prepended with "[b10-auth]" (Trac
	#109, svn r1985)

  32.	[func]*		each
	bin/auth: removed custom query-processing code, changed
        boost::asio code to use plain asio instead, and added asio
        headers to the source tree.  This allows building without
        using an external boost library. (Trac #163, svn r1983)

  31.	[func]		jinmei
	lib/dns: added a separate signature for Name::split() as a
	convenient wrapper for common usage. (Trac #49, svn r1903)

  30.	[bug]		jinmei
	lib/dns: parameter validation of Name::split() was not sufficient,
	and invalid parameters could cause integer overflow and make the
	library crash. (Trac #177, svn r1806)

bind10-devel-20100421 released on April 21, 2010

  29.	[build]
	Enable Python unit tests for "make check". (svn r1762)

  28.	[bug]
	Fix msgq CC test so it can find its module. (svn r1751)

  27.	[build]
	Add missing copyright license statements to various source
	files.  (svn r1750)

  26.	[func]
	Use PACKAGE_STRING (name + version) from config.h instead
	of hard-coded value in CH TXT version.bind replies (Trac
	#114, svn r1749)

  25.	[func]*
	Renamed msgq to b10-msgq. (Trac #25, svn r1747, r1748)

  24.	[func]
	Support case-sensitive name compression in MessageRenderer.
	(Trac #142, svn r1704)

  23.	[func]
	Support a simple name with possible compression. (svn r1701)

  22.	[func]
	b10-xfrout for AXFR-out support added. (svn r1629, r1630)

  21.	[bug]
	Make log message more readable when xfrin failed. (svn
	r1697)

  20.	[bug]
	Keep stderr for child processes if -v is specified. (svn
	r1690, r1698)

  19.	[bug]
	Allow bind10 boss to pass environment variables from parent.
	(svn r1689)

  18.	[bug]
	Xfrin warn if bind10_dns load failed. (svn r1688)

  17.	[bug]
	Use sqlite3_ds.load() in xfrin module and catch Sqlite3DSError
	explicitly. (svn r1684)

  16.	[func]*
	Removed print_message and print_settings configuration
	commands from Xfrin. (Trac #136, svn r1682)

  15.	[func]*
	Changed zone loader/updater so trailing dot is not required.
	(svn r1681)

  14.	[bug]
	Change shutdown to actually SIGKILL properly. (svn r1675)

  13.	[bug]
	Don't ignore other RRs than SOA even if the second SOA is
	found. (svn r1674)

  12.	[build]
	Fix tests and testdata so can be used from a read-only
	source directory.

  11.	[build]
	Make sure python tests scripts are included in tarball.
	(svn r1648)

  10.	[build]
	Improve python detection for configure. (svn r1622)

   9.	[build]
	Automake the python binding of libdns. (svn r1617)

   8.	[bug]
	Fix log errors which may cause xfrin module to crash. (svn
	r1613)

   7.	[func]
	New API for inserting zone data to sqlite3 database for
	AXFR-in. (svn r1612, r1613)

   6.	[bug]
	More code review, miscellaneous cleanups, style guidelines,
	and new and improved unit tests added.

   5.	[doc]
	Manual page cleanups and improvements.

   4.	[bug]
	NSEC RDATA fixes for buffer overrun lookups, incorrect
	boundary checks, spec-non-conformant behaviors. (svn r1611)

   3.	[bug]
	Remove a re-raise of an exception that should only have
	been included in an error answer on the cc channel. (svn
	r1601)

   2.	[bug]
	Removed unnecessary sleep() from ccsession.cc. (svn r1528)

   1.	[build]*
	The configure --with-boostlib option changed to --with-boost-lib.

bind10-devel-20100319 released on March 19, 2010

For complete code revision history, see http://bind10.isc.org/browser
Specific subversion changesets can be accessed at:
	http://bind10.isc.org/changeset/rrrr
Trac tickets can be accessed at: https://bind10.isc.org/ticket/nnn

LEGEND
[bug] general bug fix.  This is generally a backward compatible change,
	unless it's deemed to be impossible or very hard to keep
	compatibility to fix the bug.
[build] compilation and installation infrastructure change.
[doc] update to documentation.  This shouldn't change run time behavior.
[func] new feature.  In some cases this may be a backward incompatible
	change, which would require a bump of major version.
[security] security hole fix.  This is no different than a general bug fix
	except that it will be handled as confidential and will cause 
	security patch releases.
*: Backward incompatible or operational change.<|MERGE_RESOLUTION|>--- conflicted
+++ resolved
@@ -1,4 +1,9 @@
-<<<<<<< HEAD
+  112.	[func]		zhang likun
+	Add one mixin class to override the naive serve_forever() provided
+	in python library socketserver. Instead of polling for shutdwon
+	every poll_interval seconds, one socketpair is used to wake up
+	the waiting server.(Trac #352, svn TBD)
+
   111.	[bug]*   zhanglikun, Michal Vaner
 	Make sure process xfrin/xfrout/zonemgr/cmdctl can be stoped
 	properly when user enter "ctrl+c" or 'Boss shutdown' command
@@ -54,15 +59,6 @@
 	(Trac #345, r3100)
 
   101.	[func]		jinmei
-=======
-102.	[func]		zhang likun
-	Add one mixin class to override the naive serve_forever() provided
-	in python library socketserver. Instead of polling for shutdwon
-	every poll_interval seconds, one socketpair is used to wake up
-	the waiting server.(Trac #352, svn TBD)
-
-101.	[func]		jinmei
->>>>>>> b8e19b7d
 	src/lib/dns: Completed Opcode and Rcode implementation with more
 	tests and documentation.  API is mostly the same but the
 	validation was a bit tightened. (Trac #351, svn r3056)
