<<<<<<< HEAD
1117.	[bug]		marcin
=======
1124.	[bug]		sar
	Update the classification document to match the output from
	the debug statements.
	(Trac NA, git 8b3ea8e26c3e6cd3c46073b635212fd29f031774)

1123.	[func]		marcin
	Extended MySQL host data source to retrieve DHCPv4 and DHCPv6
	options associated with hosts from a MySQL database.
	(Trac #4281, git b8a306a27d1cae03f6bc5223c30806f5cd1b64f4)

1122.	[func]		sar
	Add debug logging to the classification tokens.  This uses
	the loggers "kea-dhcp4.eval" and "kea-dhcp6.eval" to capture
	details of the classification expression evaluations.
	(Trac #4480, git cf14d0d21c69879f21733457a97a6ac0bdb1dae2)

1121.	[func]		stephen
	Make the database connection timeout a configurable parameter with
	a default value of five seconds.
	(Trac #3164, git 3332ad17523c6fcc1e735e4297169ebb2de95118)

1120.	[bug]		marcin
>>>>>>> d2da227c
	Performance improvement in libdhcp++: improved efficiency of the
	DHCPv4 Message Type option creation.
	(Trac #4495, git 41c43a2a9e34931fc3ebf58c459f10ad08575d19)

<<<<<<< HEAD
1116.	[bug]		marcin
=======
1119.	[bug]		marcin
>>>>>>> d2da227c
	Performance improvement in hosts reservation: removed
	inefficient conversion of the host identifier to text
	when logging.
	(Trac #4499, git 48c20790480d5ed7bfde0ef7b052dd4a9745607d)

<<<<<<< HEAD
1115.	[func]		tmark
=======
1118.	[func]		tmark
>>>>>>> d2da227c
	The "query4" argument, containing the client packet received, has been
	added to the DHCPv4 hook points: lease4_select and lease4_renew.  The
	"query6" argument, containing the client packet received, has been
	added to the DHCPv6 hook points: lease6_select and pkt6_send.
	(Trac #4481, git c0af94c47bda85eb1caa3a78a46280b63990672a)

1117.	[bug]		stephen
	Adjusted variable type in a MySQL-related file to overcome a
	type mismatch problem reported by one particular compiler.
	(Trac #4485, git 4c6fb189b5d12ffdf4ab171c9154366e70e6082c)

1116.	[func]		tomek
	DHCPv4 subnet selection can now be selected based on IPv6
	information. This is part of ongoing effort to support RFC7341:
	DHCPv4-over-DHCPv6.
	(Trac #4112, git 3352685981ec8ca9a90f7405ff56cd31af6fb0d9)

1115.   [bug]		tmark
	An explicit call to unload the hook libraries prior to server
	exit was added to both kea-dhcp6 and kea-dhcp4.  This corrects
	an issue where logging components were being destroyed prior
	to hook libraries being unloaded.
	(Trac #4492, git 2a4792b3551cce2fb9147f33f032ae7e71791d21)

1114.	[bug]		marcin
	perfdhcp: Improved algorithm for dropping timed out transactions.
	This prevents growing memory consumption due to storing timed
	out transactions when the DHCP server drops many messages.
	(Trac #4493, git 9757a93110afb82c5379643f2f48e223d497efae)

1113.	[func]		tomek
	It is now possible to specify parameters for hook libraries.
	(Trac #4297, git f45d0b5d297f6ad522eb8b7e6f6a0de1064b8569)

1112.	[func]		marcin
	"host-reservation-identifiers" configuration parameter has been
	implemented. It allows for specifying an ordered list of
	host identifiers that DHCPv4 and DHCPv6 servers use to
	retrieve static host reservations for a client.
	(Trac #4303, git 942808400e7116d95acfd53b0dc1ecad1c45c598)

1111.	[func]		tmark
	Schema scripts have been relocated from src/bin/admin/scripts to
	src/share/database/scripts and are now shared by both kea-admin
	and unit testing.
	(Trac #4239, git 131fcf52f2a65cedb53975f99114296366fb0199)

1110.	[func]		fdupont
	Added support for extracting constant length fields from a DHCPv4
	packet.
	(Trac #4268a, git 5d1397efc05802b72e86785528870b7154307ff0)

1109.	[func]		sar
	Added support for accessing DHCPv6 packet fields message type
	and transaction id in a classification expression.
	(Trac #4269, git 48be5f5ceaba6b0d0a2b31465e8a5904524e894c)

1108.	[bug]		pallotron
	perfdhcp uses the same transaction id throughout the DORA
	exchange to adhere with RFC 2131.
	(github #19, git d260a70d6aa0baecd68131bc35f58f097aa77bcc)

1107.	[func]		tmark
	The DDNS parameter, replace-client-name, has been changed from a boolean
	to list of modes, which provides greater flexibility in when the Kea
	servers replace or supply DNS names for clients.  This is supported both
	kea-dhcp4 and kea-dhcp6.
	(Trac #4529, git 45e56d7aa0d4a6224a1a28941f6cb11575391222)

1106.	[func]		marcin
	"circuit-id" can be specified as host identifier in host
	host reservations. However, the server ignores the reservations
	by "circuit-id" at this point.
	(Trac #4301, git cf56fc2a2e0e821a17dd95de49a43755745682fb)

1105.	[func]		sar
	Added access to the peer address, link address and option
	information added by relays in a DHCPv6 message.
	(Trac #4265, git bb00d9d205ee047961ba70417d7ce02c37d80ce7)

1104.	[bug]		stephen
	Made DHCPSRV_MEMFILE_LFC_UNREGISTER_TIMER_FAILED a debug message as the
	condition leading to it (trying to unregister a timer that is not
	registered) does not have an adverse effect on the operation of Kea.
	(Trac #4293, git 06204c5d347d0df359af69974c155d0fa9725b44)

1103.	[bug]		tmark
	Wrapped asio/asio.hpp with logic to suppress optimization when building
	under GCC 5.2.0 through 5.3.1 and BOOST_ERROR_CODE_HEADER only is defined.
	This avoids an issue in the asio socket layer that was incorrectly
	reporting socket read errors causing unit tests to fail and kea-dhcp-ddns
	to loop logger calls in the error handler (aka double errors).
	(Trac #4243, git 082f846f37cb32964c876b2bff5fcac82d1eaaf0)

1102.	[func]		marcin
	Updated Host Manager API to allow for retrieving host reservations
	by any type of host identifier. Previously it was only possible
	to retrieve host reservations by hardware address or DUID.
	(Trac #4302, git 3979656c918164e3c39e0e8fb78b2862a2b5e95a)

1101.	[func]		kalmus, marcin
	Implemented IPv6 address/prefix reservations in MySQL.
	(Trac #4212, git 79481043935789fc6898d4743bede1606f82eb75)

1100.	[func]		fdupont
	Reorganized the DHCPv4 and DHCPv6 services into run() (service
	loop), run_one() (receive, call next routine and send) and
	processPacket() (internal core processing of an incoming packet).
	(Trac #4108,#4266,#4267, git ba24bd770d1a1791f8fdc3df7f2e41f9f0c851ec)

1099.	[func]		tmark
	Both kea-dhcp4 and kea-dhcp6, now log the primary lease events (e.g.
	grants, renewals, releases, declines) at the INFO log level to the
	lease4_logger and lease6_logger respectively.  Prior to this these
	events were logged at the DEBUG log level.
	(Trac #4316, git 9beca27e3d76d0ccec925125f23074227db08869)

1098.	[bug]		fdupont
	Fixed some minor Coverity-detected issues.
	(Trac #4326, git ad1f442ee4382b354dc8be84ba77785e565aa86b)

1097.	[bug]		marcin
	libdhcpsrv: Fixed issues with lease indexing in Memfile
	database backend.
	(Trac #4339, git a065144663ac716b1fa1c8c224a88aa176da9630)

1096.	[bug]		fdupont
	Fixed Coverity-detected overflows in pkt4::setFile() and setName().
	(Trac #4306, git 0b7388891eaab39fe727b076468d672551126796)

1095.	[func]		marcin
	DHCP option values can be specified within host reservations
	in the configuration file.
	(Trac #4319, git 069dd7c248afcfcb7e4d958f20faa32e946e74ce)

1094.	[bug]		fdupont
	Fixed Coverity-detected exception-handling issues.
	(Trac #4307, git 3e1050749d9684144e1bd17552af7e4abf3c0d17)

1093.	[func]		fdupont
	Added support for IP address (IPv4 and IPv6) literals in
	classification expressions.
	(Trac #4232, git b98cc019b172a4903a2121e910f3cee4eaca2d51)

1092.	[func]		fdupont
	Added relay4[X].exists method in classifications that checks
	whether a sub-option is present in theDHCPv4 RAI (Relay Agent
	Information, 82) option.
	(Trac #4313, git 87397fd75215b69ad79708aaa1d7505aca299fb5)

1091.	[bug]		fdupont
	Protected DHCP server main() routines against errors raised from
	logger calls in the error handler (aka double errors).
	(Trac #4310, git 6813e1a7520335f6920ff8de5e52ecdb24712910)

1090.	[bug]		fdupont
	Empty option specifications no longer require setting the
	csv-format parameter.
	(Trac #4291, git 398458f3ad4680fd5f3c032eb6c99d50c2981368)

1089.	[func]		marcin
	The Host class has been extended to store DHCP options to
	be assigned to a client.
	(Trac #3571, git 9d434f28cc4683eccbcca1ba0d1e45bceb5230d2)

1088.	[bug]		sar
	Always copy the DHCPv4 flags field from a client's request to the
	the server's response.
	(Trac #4292, git 8b7182abdc7ff47eb9b68451e7507b7e4b9872e0)

1087.	[bug]		fdupont
	Removed obsolete requirement of python3 by --enable-generate-docs
	configuration option.
	(Trac #4315, git 2c236316d5fbac9906cf48a6e4df1649e7545e67)

1086.	[bug]		marcin
	When lease-database configuration parameter is not
	specified the default lease database backend (memfile)
	is used.
	(Trac #3696, git 0be5e6eb32680a742ddcf427b8181f55c0c98115)

1085.	[func]		fdupont
	The following DHCPv4 options are now supported:
		nisplus-domain-name (64),
		nisplus-servers (65),
		mobile-ip-home-agent (68),
		smtp-server (69),
		pop-server (70),
		nntp-server (71),
		www-server (72),
		finger-server (73),
		irc-server (74),
		streettalk-server (75)
		streettalk-directory-assistance-server (76)
	(Trac #4286, git 5ed03ed5ea48334bbd16a9a8e1676f3b4cc730a0)

1084.	[bug]		jpopelka
	Added missing slashed in path_replacer.sh.
	(Github #10, git 8986813825623b19fb220534434d0c13785fc14c)

1083.	[func]		fdupont
	Added a concat function in classification which concatenates two
	strings.
	(Trac #4233, git eec10b436b928bd5eb3139c2f98ec9a6a818f30e)

1082.	[func]		fdupont
	Added Not, And and Or logical operators, parentheses around
	logical expressions and option[code].exist logical predicate
	(to check the presence of an empty option).
	(Trac #4231, git 8e01dbe2fe2d8c97f89c20f5bb1d03748a2432e0)

1081.	[func]		tomek
	Client classification in DHCPv4 has been enhanced. It is now
	possible to access relay sub-options using the expression
	relay[123].hex.
	(Trac #4264, git c13791e916ceae9a73ca44005581e0e39385a572)

1080.	[func]		marcin
	perfdhcp now accepts -f option for DHCPv4 server testing, which
	enables lease renewals at the specified rate.
	(Trac #4254, git 8c5630b9ce6d3fba224f0643a7c69e4f7aaefca7)

Kea 1.0.0 released on December 29, 2015

1079.	[bug]		jpopelka
	Fixed compilation issue in MySQL host data source: the
	dhcp_identifer_length is now unsigned long. This addresses
	a compilation problem on Fedora.
	(Github #17, git 8548d1b589df98cc956b4d80d2cb8819ef576717)

1078.	[bug]		fdupont
	Removed warnings emitted during generation of Doxygen documentation.
	(Trac #4234, git b67910a3893bc79eb77a48bae6c31214a317bd40)

1077.	[bug]		marcin
	Addressed regression in distcheck after merge of #4224.
	Before the changes one of the lease files produced by
	'kea-lfc' was not removed after tests running lease file
	cleanup. As a result, the distcheck failed discovering
	this file being left after distclean.
	(Trac #4249, git 04aa9b95bf8c4dd8b555dd78cc8cd57126473800)

1076.	[bug]		tmark
	This change bumps the MySQL schema version from 4.0 to 4.1 and includes
	the following changes: added explicit use of InnoDB engine to all MySQL
	table create statements,  MySQL lease dump output is now sorted by lease
	address in ascending order, and the MySQL lease_hwaddr_source table now
	contains an entry for HWADDR_SOURCE_UNKNOWN (i.e. source = 0). Our thanks
	to Sebastien Couture at Ubity Inc. for reporting the InnoDB engine issue
	and submitting a fix for it.
	(Github #16, Trac #4237,#4238, git f0fb9f35a394785215573a591c2bcc68ab481436)

1075.	[doc]		marcin
	Changed Kea license from ISC to Mozilla Public License,
	v. 2.0.
	(Trac #4236, git a0574cdab4deb31e3244fc4e237753a1ad361d96)

1074.	[bug]		marcin
	PID files created by Kea processes are used in shell based
	tests to determine if the given process is running. This
	solves the problem whereby some unrelated processes could
	be reported as running Kea processes in those tests, causing
	the tests to fail.
	(Trac #4224, git 94edccc50cb374ec4db35f653b869c9f06d356ea)

1073.	[doc]		tomek
	Developer's Guide updated with client classification text
	and several clean-ups.
	(Trac #4102, git ac33ebf7428ba5935d3302d000bed317716fabfe)

1072.	[bug]		tmark
	The lease6 hardware address source value is now being properly populated.
	Prior to this the value stored with each IPv6 lease was always zero.
	(Trac #4247, git 27886dadcf9051dc622ee6fde586c27f3d431f8b)

1071.	[func]		tmark
	Assigned unique log message IDs to log messages issued from
	MySQL hosts storage operations, eliminating resuse of
	lease database message IDs.
	(Trac #4216, git f0e37cd6d45537971a730c68187011dce41217cc)

1070.	[doc]		sar
	Correct v6 classification examples to use client-id (1) instead
	of server-id (2).
	(Trac #4222, git 69dd98d03861d9de72c2ef75c17c8154b0c5088b)

Kea 1.0.0-beta2 released on December 22, 2015

1069.	[bug]		tomek
	Improved handling of incoming packets with invalid client-id
	and DUID.
	(Trac #4206, git 2c94f80e30abe53ae5b677762fc69e888c92e03f)

1068.	[func]		marcin
	Renamed log message compiler binary from 'message' to
	'kea-msg-compiler'.
	(Trac #4228, git bbeb5c776c39b9f4132f7f614720db75590ccef9)

Kea 1.0.0-beta released on December 8, 2015

1067.	[doc]		sar
	Remove description of option[xx].text operator from classification
	until its use becomes clearer.
	(Trac #4218, git 22fe2bf889984078cd86c2a230a038632d21432c)

1066.	[func]		tomek
	Configuration parameters for setting up external hosts storage
	are now implemented. This feature is considered experimental
	for DHCPv4 and currently not really usable for DHCPv6.
	(Trac #3569, git 8896c9c3f77a7836d67e6c33943ac4892b851213)

1065.	[func]		fdupont,tomek
	The DHCPv4 server now stores Relay Agent Information option as
	the last one.
	(trac #4121, git 2f883d4afb9b27c6c59d993692370685b206b6c2)

1064.	[doc]		tmark
	Added Kea logo to documentation.
	(trac #3702, git 7cae813ffe9a7320db5c84ac4beb1c3c0ecabbf7)

1063.	[func]		marcin
	It is possible to disable writing generated DHCPv6 server
	identifier in a persistent storage. This also fixes a
	failing distcheck.
	(trac #4211, git d8f39b7aff9312237d4b6d6de39a7336a25ead4c)

1062.	[func]		marcin
	libeval: options may be referenced by their names in
	expressions used for client classification.
	(Trac #4204 git 38aebe9566e09daa30796df686cfdd6d0c43fa4d)

1061.	[func]		kalmus
	MySqlHostDataSource class implementation. It provides methods
	for adding and extracting Host objects to and from MySQL database.
	(Trac #3682, git 275b40fb941a6934c6434715184ae1c39f3fb3f2)

1060.	[func]		stephen
	Incremented KEA_HOOKS_VERSION to 3 for Kea 1.0.
	(Trac #4208, git bf6f3d495604942a395b51bbe4c37001b7541242)

1059.	[func]		nicolas
	The client packet is now passed as a new parameter "query4"
	to the pkt4_send hook point. Thanks to Nicolas Chaigneau from
	Capgemini for providing this patch.
	(Github #8, git )

1058.	[func]		tomek
	Two new hook points lease4_recover and lease6_recover have been
	implemented. They are called when a declined IPv4 or IPv6 lease
	concludes its probation period and is being recovered into
	usable state.
	(Trac #3988, 3989, git 1930797c48fee7f4006a33cecd6f08b05ae76725)

1057.	[func]		marcin
	It is now possible to specify type and value of a DUID used
	as DHCPv6 server identifier.
	(trac #3874, git faf52b069cf774d0050d76b4f47b542b2b5105f2)

1056.	[doc]		sar
	Added description of the expression based classification
	system to the Kea Admin Guide.
	(Trac #4101, git 3ec88e0669470ab406c45d50d0f853f9aeb3bf04)

1055.	[func]		fdupont
	Classify match expressions are evaluated on incoming packets and
	requested options are appended when configured by the subnet, a
	class or globally.
	(Trac #4097, git 752ad11ff4ebe97ec27d098aff706d1999900346)

1054.	[func]		tmark
	Replaced underscores, "_", with hyphens "-", in the parameter
	names used in the kea-ddns server's configuration as well as
	those in the DDNS messages (NCRs) sent to the server. For
	example, "ip_address" is now "ip-address", "change_type" is
	now "change-type".  This makes JSON element naming consistent
	throughout Kea.
	(Trac #4202, git 91bf527662060d4b1e294cd53e79b431edf0e910)

1053.	[doc]		tomek
	Support for DHCPDECLINE (v4) and DECLINE (v6) messages is
	now described in the Kea User's Guide.
	(Trac #3990, git 6b0db91610420f3cce55d9f887d7c73660ece209)

1052.	[func]		marcin
	libeval: expressions involving options can now use textual or
	hexadecimal format of the options.
	(Trac #4093, git 4cdf0fff1067b3dde6570dc6831e8b1343bc50fe)

1051.	[func]		tmark
	kea-dhcp4 and kea-dhcp6 configuration parsing now supports
	the "client-classes" element for defining client classes.
	(Trac #4096, git d21fd6925983eb20f82029e3866652398ea5e5fe)

1050.	[doc]		tmark
	Corrected the descriptions of ncr-protocol and ncr-format parameters
	in the Kea Admin Guide.
	(Trac #4117, git 034c1c95b57768d5abbc7fb40cc57d7cadad21dd)

1049.	[build]		fdupont
	Add a new --enable-generate-parser configuration parameter
	(disabled by default) which makes flex and bison to regenerate
	parser files.
	(trac #4125, git 18321bf85f93b24d720f1ab2d90b4f4da85bc471)

1048.	[func]		fdupont,tomek
	Implement expression parser for client classification.
	(Trac #4088, git ac9eb312bfd1c6bf22a868ad789a0c049f33f637)

1047.	[func]*		stephen
	Change the way that hooks libraries are defined in the configuration
	file in preparation for allowing the specification of library-specific
	parameters in a future version of Kea.
	(Trac #3259, git b2986b0b0299e691b13123922129bdbf8575afdb)

1046.	[func]		tmark
	Upon startup Kea servers will now detect memfile lease files
	that need upgrading, and will launch in instance of the LFC
	to convert them to the most current memfile schema version.
	(Trac #3601, git ce4b0e42e8a01bbf3b58fdb1f505bbd6e2fad134)

1045.	[func]		tmark
	Added classes for storing client class definitions to libdhcpsrv.
	(Trac #4095, git 1039a942450e2a45a1e1aa9924cae4fdbd1541fe)

1044.	[build]		fdupont
	With the addition of a background thread for timeouts, ensure that
	the configuration and process spawning code are thread safe.
	(Trac #4060, git 4c130bd7c8d0eb97966e9821bab491bca5321b6c)

1043.	[func]		fdupont
	Implemented support for hex strings in client classification.
	(Trac #4091, git 406153af95404adb96296df09ec6033b484586e3)

1042.	[doc]		fdupont
	User Guide: parameters having default values may be omitted in the
	option definitions.
	(Trac #3927, git c7460e849258ec77cf1215a2baf840d98f1ab77b)

1041.	[func]		tomek
	A new library, libkea-eval has been added. It is not functional
	yet, but its purpose is to provide a generic expression
	evaluations that will be used in the upcoming client classification.
	(Trac #4081, git 28d818a26a5d128e8a51d62b68c0cc817e6e2415)

1040.	[func]		tmark
	When kea servers lose connectivity with MySQL or PostgreSQL backends
	they will log an error message and exit with an exit value of 255.
	(Trac #3780, git cf94e99698e1d8a1613026bda5e4fc9bb4a68d74)

1039.	[doc]		marcin
	Configuration parameters pertaining to processing expired
	leases by the DHCPv4 and DHCPv6 server have been documented.
	(Trac #3979, git a2ee99ba313e54a9dcf8a09ed118dbfe612e3d55)

1038.	[func]*		marcin
	DHCPv4 and DHCPv6 servers reclaim expired leases before they
	are re-assigned.
	(Trac #3977, git 5880e706cb27c19b1b70296ccd8d96e38e82027b)

1037.	[func]		fdupont
	Added a new 'leases-reclaim' command which reclaims expired leases
	immediately.
	(Trac #3978, git 9d5716e5bd6b151d90591f8497bae689321875c2)

1036.	[func]		tmark
	kea-admin now supports upgrading from Postgres schema version
	1.0 to 2.0.  Schema 2.0 includes support for lease expiration
	and reclamation.
	(Trac #3969, git 8fde70c1b63b5a2646688290b1d0cf53f4c964ad)

1035.	[doc]		fdupont
	Modified documentation of DHCP options to show internal format
	of records.
	(Trac #4071, git c5cffe74ac1bd38e4870ff1c22c36febb46e8c27))

1034.	[func]		fdupont
	Add support for DHCPv4 subnet selection option.
	(Trac #4058, git b7072884e8ce74dc64cd74e101d81e5c0763f492)

1033.	[bug]		stephen
	Updated OutputBuffer class to address warnings from Coverity.
	(Trac #3443, git 4bf0a14aa7a1303ed6959127c5354687e9f222ba)

1032.	[func]		marcin
	PostgreSQL lease database backend has been extended with new
	functions to obtain expired leases and to delete expired
	reclaimed leases.
	(Trac #3968, git 0bc02588d8553ba9a4fc749115a3e370407d7287)

1031.	[build]		fdupont
	Rewrote the system_messages tool from Python to C++.
	(Trac #3516, git a8195310c641027d1822344cafad64e6f695d614)

1030.	[bug]		marcin
	Fixed failing 'reclaimExpiredLeasesTimeout' unit tests on
	some virtual machines.
	(Trac #4075, git c3a2487f53ecf69edc0a38f574fce17c4332162c)

1029.	[func]		tomek
	A new hook point lease6_decline has been added. It is called when
	the DHCPv6 server is about to decline a lease as a result of
	processing incoming DECLINE message.
	(Trac #3986, git b6e3f1bbe3595aeba769d627d571e2eeee38a397)

1028.	[func]		marcin
	Expired leases are processed periodically according to the
	server configuration.
	(Trac #3975, git 3bd8891c0b9cb7dc504fa69251610996775cefbf)

1027.	[func]		tomek
	Expired declined IPv6 leases can now be reclaimed (returned to the
	available pool) after probation	period elapses.
	(Trac #3985, git 9aadfa902d898ce1f52b773152a5b34519a9a9fe)

1026.	[doc]		stephen
	Added documentation for the kea-dhcp4.commands and
	kea-dhcp6.commands loggers.
	(Trac #3952, git 3eb5d3185683e05494c1d84ed7195627fce4b6c1)

1025.	[func]		tomek
	A new hook point lease4_decline has been added. It is called when
	the DHCPv4 server is about to decline a lease as a result of
	processing incoming DHCPDECLINE message.
	(Trac #3986, git 39bde93fe25e4aff52623d4df7fd55c64e0a9c21)

1024.	[func]*		tomek
	Boolean Skip flag in Hooks API has been replaced by enum status.
	This is backward incompatible change if you developed hook
	library that takes advantage of the skip flag. See Hooks
	Developer Guide for easy steps necessary for migration.
	(Trac #3499, git 99ca398d4d042a098b5c491368733220db8cdd08)

1023.	[func]		tmark
	kea-admin now supports upgrading from MySQL schema version 3.0
	to 4.0.  In addition, the lease6 data dump now contains the
	text label for lease_hwaddr_source column rather than its
	numeric value.
	(Trac #3967, git 2e13ac3b0b278faabe338b00ffee8259c13f5342)

1022.	[func]		fdupont
	Added support for the V4 link selection sub-option (RFC 3527).  If
	present in an incoming packet, the server will allocate an address
	in the subnet identified in the option. If this is impossible, no
	address will be allocated and the request refused.
	(Trac #4057, git 8c02cec5ec8e311a9d23fd582d8e9e8647667abb)

1021.	[bug]		stephen
	Added missing address parameter to ALLOC_ENGINE_V4_REQUEST_OUT_OF_POOL
	message.
	(Trac #3996, git 680233550747209a1707e8f920179479b980aa2a)

1020.	[func]		kalmus
	A general purpose base class for MySQL connection has been
	implemented.
	(Trac #3681, git 884d8bb4a55d3d7b1b8f3f01efb312bd8dec399b)

1019.	[func]		marcin
	Added new configuration parameters controlling processing of the
	expired leases in the DHCPv4 and DHCPv6 server.
	(Trac #3974, git c998d36c40cc46ffe9f888e615bbcfa0a311d40d)

1018.   [func]		sar
	Added support for several options for use by PXE.
	From RFC4578 (for DHCPv4) these are: 93 - client-system,
	94 - client-ndi, 97 - uuid-guid.
	From RFC5970 (for DHCPv6) these are: 59 - bootfile-url,
	60 - bootfile-param, 61 - client-arch-type, 62 - nii.
	(Trac #3576, git fdcc73afe7e26bd427817fd771567b1c44713b06)

1017.	[func]		tmark
	Lease dump SQL logic, used by kea-admin, is now supplied via stored
	procedures rather than external text files.  Files of the form
	lease_dump_<version>.sh will no longer be installed under
	<prefix>/share/kea/scripts.
	(Trac #3916, git 09cdd86a5e284250d7657a93a36df2e2705947d2)

1016.	[bug]		fdupont
	Fixed problems when --enable-static-link is specified as a
	"configure" option. With this switch present, all Kea
	executables (servers, tools, unit tests, etc) are linked
	to the static (vs. shared) version of Kea libraries.
	However, note that they can still be linked to dynamic
	system libraries.
	(Trac #4004, git 760a343efbd241f5ed333cfff088124378f69115)

1015.	[func]		tomek
	Expired declined leases can now be reclaimed (returned to the
	available pool) after probation	period elapses.
	(Trac #3984, #3976, git 32a8ec68e0e5ea93991915812158d7628d2b4709)

1014.	[func]		marcin
	Implemented lease4_expire and lease6_expire hooks in libdhcpsrv.
	(Trac #3972, git 8a8547aec1caf2a8d1c7ca206f68534f3c03f1d9)

1013.	[func]		marcin
	New mechanism for scheduling lease file cleanup is used in the
	DHCPv4 and DHCPv6 servers.
	(Trac #3971, git 431d515fc3d64aa82369c8eaf48d03339f12dc69)

1012.	[bug]		stephen
	Replace #include of message_dictionary.h in message_initializer.h
	with a declaration of the MessageDictionary class, avoiding the need
	to include message_dictionary.h in the set of header files installed.
	(Trac #4046, git 9f1801b4326f62632a7c9f0aa939d58f120c10e8)

1011.	[func]		fdupont
	Added definitions and tests for the options from secure DHCPv6.
	This protocol is still experimental. The option and other protocol
	codes are for testing, they will be updated when IANA assigns
	official values.
	(Trac #4015, git 95f8c0d0af45807c1f303b9bbbb08f82b3bfc343)

1010.	[bug]		tmark
	Fixed test failures occurring for some tests after
	IfaceMgr::closeSockets was called.
	(Trac #4067, git 9161867dc6a354659ae8b5115ee437ec76c1771e)

1009.	[bug]		fdupont
	Now libutil blocks all signals when creating a new thread
	(so signals are delivered only to the main thread).
	(Trac #4065, git a4a8e422e613e4378f0a0641e4c480b73d67ebeb)

1008.	[build]		fdupont
	Removed the included header-only ASIO code.  Kea is now built
	against the installed copy of Boost.  The build by default
	attempts to use the header-only error code (ASIO dependency), but
	may also use the version in the boost system library.  The
	location of this library can be specified.
	(Trac #4009, git 8c293bc0d1804a512964621f114e64fcba0abcb9)

1007.	[func]		tomek
	DECLINE message in DHCPv6 is now supported. The server is able
	to receive it, check its correctness and move the lease to
	DECLINED state. Currently there is no way to recover the lease
	before 'decline-probation-period' time.
	(Trac #3982, git 11e2c4366d8624601172c01e95cff6a8b95833b3)

1006.	[bug]		marcin
	Fixed issues with threads concurrency in the TimerMgr.
	(Trac #4047, git 48297af6e0443808a482536b61436a42bc6a5b38)

1005.	[func]		tomek
	DHCPDECLINE message in DHCPv4 is now supported. The server is able
	to receive it, check its correctness and move the lease to
	DECLINED state. Currently there is no way to recover the lease
	before 'decline-probation-period' time.
	(Trac #3981, git c14a63c0d3a56ea3e880e874f854adc0077de75e)

1004.	[bug]		fdupont
	Incoming Confirm, Rebind and Information-Request messages are
	now more thoroughly checked against presence of client-id
	and server-id options.
	(Trac #3773, git fd2889b9de45e2822b6713663bee06b75259c6dc)

1003.	[build]		fdupont
	Updated Makefiles to ensure that all required dynamic libraries
	are included in the link command line as some systems are unable
	handle implied library dependencies.
	(Trac #3911, git 4d13f5234da33df03c0989829a0e1c1056e53a4e)

1002.	[func]		marcin
	MySQL lease database backend has been extended with new
	functions to obtain expired leases and to delete expired
	reclaimed leases.
	(Trac #3966, git 419832a6279c70b5db04b1cab10737e31f2c99f9)

1001.	[build]		fdupont
	Fixed critical C++ issues in the Kea code. This does not cover
	auto_ptr warnings (just ignore them) or the gtest 1.7.0 bug with
	EXPECT_TRUE() and ASSERT_TRUE() macros (we recommend to download
	last subversion sources at http://googletest.googlecode.com/svn/trunk
	and use the --with-gtest-source configuration argument when
	you'd like to build unit tests).
	(Trac #4024, git 55afd98fead0c16bb81107dfc1a5f49a5e295aa6)

1000.	[func]		marcin
	Implemented Timer Manager which holds the pool of interval
	timers used by the DHCP servers.
	(Trac #3970, git bc8503055338da36d07a2b67c64087f645c9a9e3)

999.	[func]*		tmark
	The DHCPv4 server will now honor DHCPRELEASEs for leased addresses
	which cannot be matched to subnet.  This allows leases to be
	released after configuration changes have eliminated their subnet.
	Prior to this the server would reject the release and emit a
	DHCP4_RELEASE_FAIL_NO_SUBNET log message.
	(Trac #2615, git eeebf9f68cf5be6a0f7eefc78832d664361c4990)

998.	[func]		tomek
	'decline-probation-period' parameter has been added to DHCPv4
	and DHCPv6 configuration. It can be configured, but is not yet
	used, as the DECLINE message support is still pending implementation.
	(Trac #3983, git 6b10d119c89685476335f268181c9982f6fa6161)

997.	[build]		jreed
	Removed obsolete Python coverage build options.
	(Trac #3483, git a08cbbecbd3b11d0b73f68a40986a353b22ed3be)

996.	[func]		marcin
	Memfile lease database backend has been extended with new
	functions to obtain expired leases and to delete expired
	reclaimed leases.
	(Trac #3965, git dd5b95453528416f22e961e6ebb3051bc2ae788c)

995.	[build]		fdupont
	Removed additional files left over from BIND 10 (headers,
	src/lib/{asiodns,testutils,asiolink}).
	(Trac #40{28,29,31}, git 78ff0fb0a97731a8b3c055b1cbb4faebcd115f7c)

994.	[func]*		marcin
	DHCPv6 server fully supports RFC 7550.
	(Trac #3947, git c06ab97a4e068c4b4b11f4685c56dd402b2385dc)

993.	[bug]		fdupont
	The logging spec file was searched in the build tree when it
	was in the source tree so distcheck (where they differ) failed.
	(Trac #4026, git 5eb213647d7ac0a707530d57af2c6dbd725ac1b3)

992.	[func]		fdupont
	A 'flush' parameter has been added to logging configuration. It is
	now possible to disable automatic immediate flushing to achieve
	better logging performance.
	(Trac #3752, git 16c4c2b6d95c45864ec3e2b27e0d320e386b2c0b)

991.	[build]		fdupont
	Removed partial function template ordering macros to allow Kea to
	build with Boost 1.59 and later.  Also removed some
	compiler-dependent code.
	(Trac #4006, git e06934f211436eea37439128ff6f388709f01101)

990.	[bug]		tomek
	Improved child process signal handling. Improved number of
	exception handling routines in DHCPv4 and DHCPv6.
	(Trac #4000, git bf5e48f2cf80b5263cc89f445795bc8c5b8f011d)

Kea 0.9.2 released on July 28, 2015

989.	[bug]		tmark
	Fixed a bug in both DHCPv4 and DHCPv6 servers that could cause
	them to crash during sever shutdown when DNS updates are enabled.
	(Trac #3997, git ce91bdd78f420f64324c573a952ec804bc25e0d8)

988.	[bug]		fdupont
	keactrl no longer returns an error when the "status" command is
	issued and the Kea configuration file doesn't exist.
	(Trac #3785, git a27d72ef3cb7640a41dca26c8728a9cbd9ad1ca9)

987.	[bug]		marcin
	Fixed textual representation of the options containing an array
	of 1 byte long unsigned numbers.
	(Trac #3959, git 9045fd9d6d282184cce10a622c0108abab029d5b)

986.	[bug]		marcin
	Fixed the failing lease allocation from the large address and
	prefix pools.
	(Trac #3958, git c86b6a68725e2f57679598ff4890fc82f4482c20)

985.	[bug]		marcin
	Eliminated extraneous debug-level DHCP6_RESPONSE_DATA entry from the
	DHCPv6 server log output.  Prior to this the server was logging
	each response twice.
	(Trac #3949, git 023973cbce44e5fb92a2bc45e69f2786d5152091)

984.	[bug]		tmark
	Replaced used of "kill -0" with "ps -p" in keactrl when
	checking of servers are alive.  This makes it possible for
	non-root users to use keactrl to monitor server status.
	(Trac #3954, git f7f22b244343a3dc2d06645a47c2c65a5134326e)

983.	[bug]		fdupont
	Enforce numeric month values in Posix date printing.
	(Trac #3944, git fdbe74b0235055057a37c6ce2b0aaf88f0cc7891)

982.	[bug]		marcin
	Fixed the typo in the name of the D2 logger.
	(Trac #3951, git 92305b2a1774df1cf1bdfeb93d787fea0ab27f74)

981.	[bug]		tmark
	keactrl now uses PID files to identify and control server instances.
	Prior to this it relied on the system command, "ps", which could lead
	to it misinterpreting which processes are or are not running.
	(Trac #3939, git 93a720ed7ffdffe66bd835cd64f78e4ad601637a)

980.	[doc]		marcin
	Updated Developer's Guide.
	(Trac #3484, git 220c337c31a592311363eca981c7f1578abbe15d)

979.	[bug]		fdupont
	Fixed two cases of public variables in a base class being
	hidden by variables in a derived class.
	(Trac #3920, git bd42a66fb67aab3fe397523c6fdbf14a939587c8)

978.	[func]		tmark
	DHCPv4, DHCPv6, and DHCP_DDNS now all create PID files upon
	startup.  The PID file pathname is formed from:
		<localstatedir>/<conf name>.<binary-name>.pid
	If a server's PID file exists and contains the PID of a
	live process, it will emit a log message and exit.
	(Trac #3769, git cdce632add025aaadbcdc89078f5bd3e19cfb5ca)

977.	[doc]		tomek
	Frequently Asked Questions section added to the Kea User's Guide.
	(Trac #3873, #3847, git 95683c9d3c3dd7024269df1904b6cbe5817741a2)

976.	[build]		tomek
	Included missing Doxygen documentation images in the tarball.
	(Trac #3928, git 2fb63a18897b93b12a5fc4635d4ac29e0bf82841)

975.	[doc]		marcin
	Updated the list of standard DHCPv4 options in the User's Guide
	with the information of whether they are returned by the server
	even when they are not requested.
	(Trac #3578, git b361b28ce53729a5f2d59f79670a36cf1a4a0352)

974.	[bug]*		marcin
	Corrected invalid format of the DHCPv4 option 5 (name-servers).
	The corrected format comprises a list of IPv4 addresses,
	rather than a single IPv4 address.
	(Trac #3887, git 54d1dbe6138e74c5efacfbaf85b77c87aea9ddf1)

973.	[doc]		marcin
	Added new section to the User's Guide to describe the issues
	with unicast responses to the DHCPINFORM messages when ARP
	traffic is blocked.
	(Trac #3740, git 22bcb060ceca544dfa1779815321155668bf19dc)

972.	[doc]		marcin
	Updated sections of User's Guide concerning creation of
	the option definitions and Vendor Specific Information
	options for both DHCPv4 and DHCPv6.
	(Trac #3846, git 6aebe0867ca9cf6fb09a289d80051125db7fa34b)

971.	[func]          fdupont
	Changed all occurrences of unlink() to the more portable remove()
	to avoid problems on operating systems where the former is not
	available.
	(Trac #3841, git 3752529ed3d72137f6899ef8225a0b231db5b1f0)

970.	[bug]		fdupont
	Refactored some code to suppress cppcheck warnings.
	(Trac #3919, git 26be6ac4cefde012ca8ef12607b6beaadca13eed)

Kea 0.9.2-beta released on June 30, 2015

969.	[func]		tomek
	KEA_SOCKET_TEST_DIR environment variable can be used to specify
	the directory for opening Unix sockets during tests. That may
	be used to avoid path length limitations when running unit-tests
	in deeply nested directories.
	(Trac #3918, git 9cfd502e8d4605eaf34f8744f90272dc3e8a3e34)

968.	[bug]           marcin
	DHCPv6 server extends the lifetime of the client's lease
	in the database when the client sends the Request message.
	This prevents premature lease expiration before the client
	renews the lease, according to the timers and lifetimes
	returned by the server.
	(Trac #3913, git 1d64829a3f1a8288dc833ed388d9ffc9fe4cf491)

967.	[doc]		tomek
	Management API section added in the DHCPv6 chapter of the Kea
	User's Guide
	(Trac #3917, git 21305d2da26090e3fad1ff9fb242a2bbb6b7e56b)

966.	[func]		fdupont
	Include database software details in extended version information.
	(Trac #3882, git b0e166c4d8b0383ebd6e2f51d55eed68a2bcafa8)

965.	[func]		sar
	Per IPv6 subnet statistics (subnet[id].assigned-nas,
	subnet[id].total-nas, subnet[id].assigned-pds, and
	subnet[id].total-pds) has been implemented.
	(Trac #3799, git 4aa4808268bbc54290578f60ba60ed33cf344712)

964.	[doc]		tomek
	User's Guide and Developer's Guide updated with statistics and
	control channel description.
	(Trac #3800, git 7ce8ca560370ec5f9bd4d5199a177b441f08a47e)

963.    [func]		tmark
	DHCPv6 server now supports a control channel, implemented over
	a UNIX socket. Currently supported commands are: statistic-get,
	statistic-reset, statistic-remove, statistic-get-all,
	statistic-reset-all, statistic-remove-all, and shutdown.
	(Trac #3797, git f49828612d9030c9f3441acaf4b3a9f60b492a3e)

962.	[func]		fdupont
	Make the parsing of options and vendor options more consistent
	between v4 and v6. In addition make the parsing more robust
	against malformed packets.
	(Trac #3618, git f4066793c5e034386c689fd72d2a91a70ffb6d5f)

961.	[func]		fdupont
	Improved error messages when handling invalid or malformed
	configuration file. File and line number are printed, when
	available.
	(Trac #3697, git 70fc36e164e988c251bdaaee7e27c5f6407e0f4c)

960.	[build]		fdupont
	Get rid of the last bundy pieces of code.
	(Trac #3732, git 6b7da42f902fabb6855e54a19ea472c18ba82a93)

959.	[build]		fdupont
	Removed no longer used logging in cc and config libraries.
	(Trac #3732, git 8d0324f4786900db953489ebaa9e018b1238543f)

958.	[func]		tomek
	DHCPv4 server now supports control channel, implemented over UNIX
	socket. Currently supported commands are: statistic-get,
	statistic-reset, statistic-remove, statistic-get-all,
	statistic-reset-all, statistic-remove-all, shutdown.
	(Trac #3880, git 688658395518f0b97d5384af81ceab5206691ad5)

957.	[func]		tomek
	Per IPv4 subnet statistics (subnet[id].assigned-addresses and
	subnet[id].total-addresses) has been implemented.
	(Trac #3798, git bab2030f56bbf390959f9f9238a8acc62d583c70)

956.	[func]		marcin
	Improved log messages emitted by the allocation engine,
	which now uses a dedicated logger.
	(Trac #3852, git 923928774f4f59c887d768cf155b5978e838a6f2)

955.	[func]		tmark
	Added unit tests to kea-admin for testing the lease-dump command
	with a PostgreSQL backend. Updated PostgreSQL database installation
	instructions in Kea Administrator's guide to include use of kea-admin
	tool.
	(Trac #3884, git 0772b7df2a89e1019141be1d0ddec30d53c4b919)

954.	[func]		fdupont
	Enhance the versioning information printed by the executables and
	make it more consistent across all of the executables. "-v" is for
	basic Kea version information, "-V" provides more detailed
	versioning and versions for external dynamic libraries, finally
	"-W" provides the configure report from the configuration step
	during the build of Kea.
	(Trac #3513, git 584cf666e101c6cb5c9af76175ddd867ece85764)
	(Trac #3859, git 384e6c6225de18fc97d606e4a1972baeef598ba4)

953.	[bug]		fdupont
	Corrected the setting of string characters to values above 127
	in HMAC tests.
	(Trac #3829, git 54f4ec64e513fea1547631122dc1af8579fae3db)

952.	[bug]		fdupont
	Made some loop indexes an unsigned type to avoid compiler warnings
	where the termination condition is comparison with an unsigned
	value.
	(Trac #3833, git 3db9f1d78f59856b982a1ff84c3b5a1ba7ea39df)

951.	[build]		fdupont
	Removed BUNDY configuration backend.
	(Trac #3732, git 96364cbbb15318c8f55d5b287cda0990d3eaae32)

950.	[doc]		marcin
	Updated section about logging in the User Guide. Also,
	updated Hooks Developer's Guide with the recommendations for
	the developers about use of logging in hooks libraries.
	(Trac #3805, git b403de1f335a2fb5098c9abc0858b8137892f868)

949.	[func]		tmark
	kea-admin now supports dumping MySQL and PostgreSQL lease tables
	to CSV file, via a new command "lease-dump".  This is primarily
	intended for use as a diagnostic tool.
	(Trac #3802, git 6ec774e8523e7f8415d6cd18c34062489e127847)

948.	[bug]		fdupont
	libdhcpsrv: check if new host reservation tries to use an already
	reserved address.
	(Trac #3652, git 4f10b78341b197bd321fbf2ec71db7420e40718d)

947.	[func]		marcin
	DHCPv6 server now supports Rapid Commit option.
	(Trac #3070, git a6b6156aaa95ab74c69a537e90483f82e9fbe4a2)

946.	[doc]		tmark
	Added doucmentation for kea-admin "lease-dump" command to the
	Kea Admininstrator's Guide and kea-admin man page.
	(Trac #3803, git 54b59b7ef02f6428405794066ea779e9bd4c0b6e)

945.	[func]		marcin
	Improved log messages emitted by the DHCPv6 server. Also,
	the server is now using multiple distinct loggers for logging
	messages pertaining to different functional parts of the
	code, e.g. packet transmission, lease allocation, DDNS etc.
	(Trac #3807, git c95ebdaf39c3d8d78d83d53db15824c60078f566)

944.    [func]      tmark
	kea-admin commands lease-init, lease-version, and lease-upgrade
	now support PostgreSQL. Note that at this time the PostgreSQL
	backend only supports Kea schema version 1.0, so there are no
	upgrades available.
	(Trac #3883, git 990a0d72fa247e4a12e2608994204c48274e4cd6)

943.	[func]		sar
	Split the DHCP-DDNS logging messages amongst several loggers to
	allow the administrator finer control over debugging messages.
	Messages pertaining to the name change requests processing include
	an ID, currently the DHCID, to identify the transactions.
	(Trac #3808, git 4fbe08234049de6ef67bb5cdb244d180a7a4c3a9)

942.	[func]		tomek
	18 new statistics added in DHCPv4 server: generic packet counters,
	per packet type counters, parsing failure and packet drops.
	(Trac #3794, git a61f40c44910a09699a9a566a5ec35ab758564ba)

941.	[bug]		marcin
	Configuration parser for host reservations returns an error
	when an unsupported parameter is specified.
	(Trac 3810, git 54ee0f6328a303c366dd8239e768dfc4a23a5d9b)

940.	[bug]		fdupont
	DHCPv4 server drops DHCPRELEASE messages sent from a bad
	location (i.e., no subnet can be selected)
	(Trac 3504, git f0f13ac74779f76ed7af91bd5dab3d11ba00be79)

939.	[bug]		fdupont
	Small fix in HooksDhcpv4SrvTest.subnet4SelectSimple unit-test.
	(Trac 3881, git a21afdffec41fceb61e6760d4108d670b2eabe75)

938.	[build]		fdupont
	Removed Python from the log library (code, message compiler and
	documentation)
	(Trac #3734, git d24b7c9716c6eb7a3e9dd2cb3fd2d1bfe4e1201f)

937.	[bug]		fdupont
	The log ID LOG_UNRECOGNISED_DIRECTIVE was changed to
	LOG_UNRECOGNIZED_DIRECTIVE to follow US English spelling.
	(Trac #3762, git 235e3304746352e9341008225f9f2392586a9f66)

936.	[bug]		fdupont
	Added an ASSERT to avoid a crash in HooksDhcpv4SrvTest
	subnet4SelectSimple unit test. Fixed out of bounds vector accesses
	in perfdhcp (which should not be able to handle links
	with long (i.e., more than 6 bytes) link-layer addresses).
	(Trac #3868, git c20f47e19d6060605c0611754db7b66b08553caa)

935.	[bug]		fdupont
	Fixed 3 out of bounds accesses on vectors in DHCP++ code.
	(Trac #3854, git de263ad0008f3494a85592f78db1ec662b68e689)

934.	[bug]		fdupont
	Renamed the DHCP-DDNS constant INVALID_SOCKET to SOCKET_NOT_VALID
	to avoid conflicting with a constant of that name defined on some
	operating systems.
	(Trac #3861, git 28205225ceed03ff3126e43cd06cedbaa7d8d657)

933.	[func]*		marcin
	DHCPv4 server by default identifies a client using the
	client-identifier, if present. The new configuration
	parameter 'match-client-id' allows for disabling this
	behavior, i.e. 'chaddr' field is used to identify the
	client instead.
	(Trac #3747, git b9dc6ffd0f3396e9da8e0c83fd82164b8b8af011)

932.	[func]		kalmus
	MySQL schema has been extended with tables that can store
	host reservation. This ticket updates database schema only,
	the tables are not in use yet.
	(Trac #3567, git d2cd5d53b3f31422a342c9bb8946dad9ed1ea032)

931.	[func]		marcin
	Improved log messages emitted by the DHCPv4 server. Also,
	the server is now using multiple distinct loggers for logging
	messages pertaining to different functional parts of the
	code, e.g. packet transmission, lease allocation, DDNS etc.
	For complete list of logger names see User Guide.
	(Trac #3806, git 7b148c2dd5e2696a541883223ce1efd2de81f143)

930.	[func]		tomek
	Statistics Manager is now implemented. There is a new library
	libkea-stats that governs statistics collection. Its usage will
	be added in the upcoming tickets.
	(Trac #3793, git 68e9554ecabfc2a79731eeec1c706522e4d39332)

929.	[build]		fdupont
	Corrected problem in build system whereby specifying an
	installation directory on the "configure" command line that
	included a "+" in the name caused the build to fail.
	(Trac #3713, git 741ff09b743307bad28ae13db440e5e0f402d319)

928.	[build]		fdupont
	A CONFIG_H_WAS_INCLUDED define has been added to provide
	a way in source files to check whether config.h has been included.
	(Trac #3812, git cbb135d5f217b0692dcdbc9cfcc04f6a0dbc3922)

927.	[bug]		tmark
	DHCPv4 no longer attempts to update the lease database with the
	generated FQDN when processing DHCPDISCOVERs.
	(Trac #3779, git 0b413ee8aba1afa1643b216a1e8c35103c6c975b)

926.	[bug]		marcin
	Fixed the crash during the logging deinitialization.
	(Trac #3823, git 435b958860ec7b921645bd5923fff96ea4341f19)

925.	[func]		marcin
	libkea-hooks logs when the callouts execution begins or ends
	for the particular hook. It also logs the execution time of
	individual callouts and the total time for all callouts.
	(Trac #3804 git dd1432d7807e7d3b54c87dd4b3155d3110619fbd)

924.	[bug]		marcin
	Removed shell warning about the "missing format character"
	in the keactrl usage.
	(Trac #3784, git aa683395a4cd75af5340eb8603fe46b7b0dd8f4e)

923.	[func]		tmark
	The DHCPv4 server now logs packets it has either dropped as invalid
	or to which it has replied with a NAK to a separate logger,
	"kea_dhcp4.bad_packet".
	(Trac #3743, git cb91ca851099423e1b6c39cca3f3e2ba29795a51)

922.	[build]		fdupont
	The config.h file should never be included by another include file.
	Copy missing header files to the install directory.
	(Trac #3782, git ea6e9d166faa54b1f9781bc56d7d8fee6c87b1f9)

921.	[func]		marcin
	libdhcpsrv: Added log traces to the host manager.
	(Trac #3699, git 75b75c89db88eb1a81e76f5550f2a5b3155ce42d)

920.	[bug]		marcin
	Corrected issues with logging initialization in hooks
	libraries. The dynamically loaded hooks libraries may now
	define their own loggers which are configurable using Kea
	configuration file.
	(Trac #3198, git 8216a6b1a2ed6e2b38919280809ee21fc4107fd6)

Kea 0.9.1 released on March 31, 2015

919.	[doc]		stephen
	Corrected some configuration examples in the documentation.
	(Trac #3772, git e9f084525bc1eec1cca635c00f33228bf7fac6a4)

918.	[func]		tomek,tmark
	DHCPv6 server now supports static reservations of hostnames
	for clients.  Note this resolves #3708 by reducing the number
	of calls to selectSubnet to once per client request.
	(Trac #3689, git c13c824d9948f7e3f71a65ed43798f3b5c14042c)

917.	[bug]		marcin
	DHCPv4 server may allocate lease for the client which is
	using a non-unique identifier (HW address or client id),
	if the other identifier is unique.
	(Trac #3768, git 0f7a029e2a2a7652d49a0bcd9f49e879fac9136f)

916.	[func]		sar
	Add a log message that indicates when the v4, v6 or
	DHCP-DDNS server has completed processing its
	configuration and is about to enter the loop to process
	messages.
	(Trac #3755, git c71c7836804842bae51fe79fd599c57f5b3d007d)

915.	[func]		tomek, marcin
	The DHCPv6 server now supports the Relay-Supplied Options
	option,	as defined in RFC 6422. The relay can insert options
	in the relay forward message that the server will send back
	to the client if certain criteria are met.
	(Trac #3705, git 4772ee589712f5359ecbd79ebf71fbc7bb68741b)

914.	[bug]		marcin
	DHCPv4 server: corrected the logging message issued when
	the server could not allocate or offer the lease for the
	client. The corrected message contains the client-id,
	hardware address, ciaddr and requested-ip-address.
	(Trac #3737, git 4c56e1348c5d50eaa5b3083a0a8c346966e1b603)

913.	[bug]		sar
	Handle recovery properly should the LFC crash while
	manipulating files after completing processing.
	(Trac #3759, git bb3b4d14119392261a1766da2b406fa46d4c0f21)

912.	[doc]		sar
	Added sections on LFC to the administrators and developers
	guides.
	(Trac #3720, git 828b801e6a4616de331588076ab9c4c35677595)

911.	[func]*		marcin
	libdhcp++: the C++ objects representing network interfaces
	(Iface objects) are now non-copyable. As a result, the API
	of the Interface Manager functions returning the pointers
	to the Iface objects has changed.
	(Trac #3715, git 7415c74e38e13385a75e7200cb23b7d6ca86df7f)

910.	[func]		marcin
	DHCPv4 server supports static reservations of the hostnames
	for the clients.
	(Trac #3688, git b5c50e2aff64da05b439da8d5fa4913fc8a704ca)

909.	[bug]		marcin
	Removed many cppcheck errors in the code. Also removed the
	dhcp-ubench test tool.
	(Trac #3736, git 552aea126e968b78292ae80c1c6a03c9ef4dcdcd)

908.	[bug]		marcin
	Handle overflows during time conversions in the MySQL and
	PostgreSQL lease database backends.
	(Trac #3673, git 27b4e4590fdee507f0e877d7b771dc6c6457a4b5)

907.	[doc]		tmark
	Corrected depictions of kea-admin command line options for
	database-name in Kea Administrator Reference. Prior to this
	the document showed "-d" as the database name option, when
	in fact it is "-n".
	(Trac #3742, git ec427e4c9d008abc800f87eda3c0024b35e4c2e2)

906.	[doc]		tmark
	Added description of a restriction on extracting a MAC
	address from an IPv6 link-local address to the Kea
	Administrator Reference, section 8.8, item "ipv6-link-local".
	(Trac #3691, git ca9f5541cb36f815ac614c5c21088d545eafcac6)

905.	[func]		marcin
	DHCPv4 server assigns an address from the dynamic address
	pool if the reserved address is in use by another client.
	(Trac #3694, git 95b09ff53b941691cba172c933de0682b05a0d85)

904.	[bug]		marcin
	FreeBSD-only change: Disabled unit test expecting the death
	of the process when conditional variable was destroyed when
	the thread was still waiting for the variable. This is due
	invalid behavior of the pthread_cond_destroy on FreeBSD
	which should return EBUSY in such case, whereas it returns
	success error code.
	(Trac #3710, git bdb442402ef023055715baf597c401c9974a7fb2)

903.	[bug]		stephen
	Corrected arithmetical error in the rate control module of
	perfdhcp which led to the incorrect calculation of the rate
	at which packets should be sent.
	(Trac #3729, git bb5bca3d9b68abc4b83abdd204bfb075dda630ac)

902.	[bug]		marcin
	Fixed the bug in the DHCPv4 server whereby the server
	reconfiguration (using the SIGHUP signal) failed because
	of sockets remaining open since the previous configuration.
	(Trac #3730, git 3ceb0cd97cf5e44e8fc151d0a38db553530dd3ed)

Kea 0.9.1beta released on February 18, 2015

901.	[bug]		tomek
	Previously, the DHCPv4 and DHCPv6 servers gave up after
	100 failed lease selection attempts. Now both DHCPv4 and
	DHCPv6 servers calculate the number of attempts required
	to find a lease using the pool capacity.
	(Trac #3711, git cb5533a1bf1023faf61c1b8ade6ac8fa425f46c2)

900.	[doc]		marcin
	Documented configuration of the Lease File Cleanup (LFC) in
	the Kea Administrator Reference.
	(Trac #3672, git da3c676f009785204f9d84ca008890959bffcc18)

899.	[func]		tomek
	reservation-mode parameter has been added to DHCPv6 server.
	It controls what host reservation types are allowed and may
	improve performance in certain situations. It is also
	accepted in the DHCPv4 configuration, but currently not
	used.
	(Trac #3565, git cfbe13ad05aac23e09357fc78507cf9a82c908e6)

898.	[func]		marcin
	The DHCPv4 server configuration allows for opening multiple
	sockets on a single interface with multiple IPv4 addresses
	assigned. This facilitates the use case when different relay
	agents send messages to different addresses on the interface.
	(Trac #3695, git 3116243706a2dbcae3f9b5b3af9d2241a07b9ab2)

897.	[bug]		fdupont
	Removed a double free of the read_buffer_ field of Iface
	objects after (spurious) copy (partial as copies are not
	yet fixed).
	(Trac #3712, git 0b38ff6a6e77eb4182bfd7c0c681bef22ad5f634)

896.	[bug]		fdupont
	Removed exit() in D2 for version command line processing.
	This interfered with how the unit-tests were run.
	(Trac #3616, git 758a61e277675e89d857a22c3f8e844de307dca6)

895.	[doc]		tomek
	Host reservation for DHCPv4 and DHCPv6 is now documented.
	(Trac #3575, git a981e42eb0f39d27795364a6862b3a5e574e540a)

894.	[bug]		fdupont
	Accept empty options or sub options in DHCPv4 messages unpacking
	routines.
	(Trac #3661, git 42a4854208ec16834c590a9316b9a5306c60a3bb)

893.	[func,bug]	fdupont
	Changed the qualifying-suffix parameter in the dhcp-ddns
	configuration element to be mandatory with no default value when
	updates are enabled (i.e., the enable-updates mandatory parameter
	is true).
	(Trac #3632, git 12808651448837c611e4f6a262f7a1eb3deaf8da)

892.	[func]		sar
	A class, LeaseFileStats, has been added to provide simple
	statistics for use with lease files.  Also added logging
	to the kea-lfc process per the design.
	See http://kea.isc.org/wiki/LFCDesign for the design.
	(Trac #3667, git 7f36e034fe79d85f317d7d07e2fe636d6cdf1f6e)

891.	[func]		tomek
	libdhcpsrv: Allocation Engine now uses statically assigned
	addresses when processing DHCPv6 renewals.
	(Trac #3677, git 9ce50790c91624937ff2b622e4afff36d5d3cc2d)

890.	[func]		marcin
	It is now possible to specify whether the DHCPv4 server
	should use raw sockets or IP/UDP datagram sockets to
	receive and send DHCP messages. The configuration format
	has been changed for the selection of interfaces on which
	the DHCPv4 and DHCPv6 servers should listen. The
	configuration files using an old format are incompatible
	with the latest version of Kea.
	(Trac #3604, git c726bbc4eae0f576f6791c7490bfba8c30a401d9)

889.	[bug]		marcin
	Resolved a bug in the DHCPv4 allocation engine whereby the
	client could request and obtain an address reserved for
	another client.
	(Trac #3690, git 1afa4e24b0fcdd6d3a2e596663ce1102ffe2340d)

888.	[func]		marcin
	DHCPv4 and DHCPv6 servers launch the kea-lfc program, according
	to the value of lfc-interval configuration parameter for the
	Memfile lease database backend.
	(Trac #3669, git c92665ce05d71e9e5cad9a0679018e9e3f7e3be5)

887.	[func]		sar
	A new process, kea-lfc, has been added. It is meant to
	be periodically executed by the DHCPv4 and DHCPv6 servers
	to remove redundant information from the lease files.
	See http://kea.isc.org/wiki/LFCDesign for the design.
	(Trac #3664, git cc85938b35e2d4bd00ccb74f1b83d3017ab0e41b)
	(Trac #3665, git b1707981f48b13895b50bf27176dede866576292)
	(Trac #3687, git 1e92382aaa2fbff08bbf1d6bbf0add195a7b6fae)

886.	[func]		tomek
	libdhcpsrv: Allocation Engine now uses statically assigned
	addresses when it allocates leases for the DHCPv6 clients.
	(Trac #3563, git b86b24fd011c0617515d62b7091d56fdfd1a7360)

885.	[func]		tomek
	Information-Request (stateless mode) in DHCPv6 is now supported.
	(Trac #2949, git 3185d229c39ed4660e9bc98a7f4a9d0dfbe64a04)

884.	[func]		marcin
	The DHCPv6 server configuration now allows for defining a pool
	for prefix delegation in which prefixes do not match a
	subnet prefix.
	(Trac #3647, git 5455d96cbf773e678bd6b1c3e31bfdeb617e6c13)

883.	[bug]		marcin
	libdhcpsrv: Prevent infinite loops in the allocation engine,
	when the address pool becomes exhausted.
	(Trac #3692, git f1e464558c89a6dc88ab28a25dd14a65fee62578)

882.	[func]		sar
	A utility class has been added which handles writing and
	deleting pid files as well as checking if the process with
	the given pid is running.
	(Trac #3687, git 1e92382aaa2fbff08bbf1d6bbf0add195a7b6fae)

881.	[func]		kalmus
	Extracting hardware/MAC address from the DHCPv6 remote-id
	option is now implemented.
	(Trac #3552, git 6db5fc158133b3f308c43f1fe2fa54a6f89baae1)

880.	[doc]		tomek
	kea-admin is now described in Kea User's Guide.
	(Trac #3644, git fa83c48826e41663d93e56ec7fd6983e9b0b2cd1)

879.	[bug]		fdupont
	Drop DHCPREQUEST message from an unknown client in the
	INIT-REBOOT state.
	(Trac #3656, git 8e205adc35d8e72d1802d5ee9056e6c4ac78274a)

878.	[func]		marcin
	DHCPv4 and DHCPv6 server now support the lfc-interval
	parameter which configures the interval in which the
	Memfile lease database backend executes the Lease File
	Cleanup (LFC). Note: the LFC is currently no-op and will
	be implemented shortly.
	(Trac #3668, git 2ce54eeb607d2caa0901125b5d86a373e9e3f165)

877.	[func]           marcin
	DHCPv4 server drops unicast packets sent to the IPv4 address
	on which the server is not configured to listen.
	(Trac #3547, git 803f1f0f145b0f252ffc3637f758a47e0061de85)

876.	[func]          tomek
	Two new MAC acquisition methods implemented for DHCPv6:
	docsis-modem (which extracts MAC address from an option inserted
	by a cable modem) and docsis-ctms (which extracts MAC address from
	an option inserted by CMTS which acts as a DHCPv6 relay agent).
	(Trac #3553, git ad0a3772774bc5f9831a5ba16725a5a22887b8cb)

875.    [bug]           afidalgo, marcin
	The DHCPv4 server no longer appends the trailing dot to the
	hostnames sent to the clients in the Hostname option (12).
	Appending trailing dot confused some DHCPv4 clients.
	Credits to Alexis Fidalgo for submitting a patch.
	(Trac #3636, git 450867e6987f4c786ad6c2cc95cabcff601c1b48)

874.    [func]           marcin
	Changes to the Memfile lease database backend to load
	leases from multiple files during startup or server
	reconfiguration. This change is required by the Lease File
	Cleanup feature, which leads to the creation of additional
	files holding cleaned up lease information.
	(Trac #3671, git 667de2ef9044e97c76b15cacc7285132cdffdfcf)

873.    [bug]           wlodek
	Removed references to non-existing pgsql_test.sh script
	from Makefile.
	(Trac #3662, git ab69f38dd82cf3c3736588e03c1dc568de3ae6d6)

872.    [func]          wlodek
	Check for required header file errcode.h for PostgreSQL
	backend added to configure process.
	(Trac #3663, git d666dd9263ba1aaf88bec5b8e5ae3f0cb8e5c1db)

871.	[func]		kalmus, tomek
	DHCPv6 is now able to extract MAC from DUID-LLT and DUID-LL.
	(Trac #3548, git f6d9630e2762a0f256a2b7825d74d2bce8fe4c60)

870.	[func]		fdupont
	Cleanup the cryptolink API (e.g., removing spurious 'magic'
	zero length parameters).
	(Trac #3606, git 55d2df9d78321b3844217055e376ae44ac962d8f)

869.	[func]		tomek
	'mac-sources' configuration parameter added. The DHCPv6 server
	can now be configured to use various MAC/Hardware address
	sources.
	(Trac #3554, git 2e7c32e7c19372f0c97968ef7c8256509d80fdfc)

868.    [func]          marcin
	DHCPv4 server configuration allows for selection of the
	address on the interface that server should listen on.
	This is specifically useful in the environments with
	multiple IPv4 addresses assigned to one interface.
	(Trac #3539, git ff71887c605eedc3914bacfd2e551da7bddcc0d6)

867.	[func]		marcin
	libdhcpsrv: Allocation Engine uses statically assigned
	addresses when it allocates or renews leases for the
	DHCPv4 clients.
	(Trac #3564, git 7b192fe314c12e38622742b3b338e997934f862f)

866.	[doc]		stephen
	Corrected documentation concerning the way to configure hooks
	libraries.
	(Trac #3635, git 42d1c98a2e66ab7fc3e372365edad1f5709df885)

865.	[func]		marcin
	Host reservations can be specified in the DHCPv4 and DHCPv6
	servers configuration. The reservations are loaded, but they
	are currently unused.
	(Trac #3562, git 1ba5ec3b7831ef8126be17b9542d9b89a419e7dd)
	(Trac #3628, git 00b49298ec5e5e5c722e5938547c86c954fc76e1)

864.	[func]		tomek
	MySQL backend is now able to store information about hardware
	addresses and associated information in DHCPv6.
	(Trac #3556, git 08a29d8d2374bc3c6b3799d5dd97f586ee869392)

863.	[func]		tomek
	A new tool called kea-admin added. It allows database maintenance.
	Initialization of a new database, version check and upgrade between
	version is now supported. Currently the only backend supported is
	mysql, but support for memfile and pgsql is planned.
	(Trac #3599, git cf22f8d212f2435957f89b51722f8e26e14635f2)

862.	[func]		dgutier, tomek
	Support for client link-layer address option (RFC6939) has
	been added.
	(Trac #3551, git dabdf965d92085f86d5e96c8dadce0f0a8f7c8e3)

861.	[func]		marcin
	The configuration parameters for a DHCPv4 and DHCPv6 options are now
	optional.
	(Trac #3467, git 7bf8cef161e6dd00a7f2b2fe8ec04e1958d6db3f)

860.	[bug]		marcin
	Fixed calculation of the Client FQDN option length for the ASCII
	domain name encoding.
	(Trac #3624, git 5a120d9bf85e27ea5b2674d35af0f2774e4cd2a7)

859.	[func]		marcin
	Implemented Host Manager, which can retrieve host reservations
	specified in the server's configuration. Future tickets will
	extend Host Manager to retrieve reservations from other sources,
	e.g. SQL databases.
	(Trac #3561, git faac5e9746dbf82eb04ffef95658e4b4c7d64a4a)

858.	[bug]		marcin
	Added missing "lease-database" entry to the default DHCPv6
	server configuration, in kea.conf.
	(Trac #3630, git 0f7ff732ea2add45a24e040eae8a0dda27532a31)

857.	[func]		fdupont
	Improve the cryptolink code, for instance use a constant
	time comparison.
	(Trac #3602, git 0c1f433da650330b40fe1a67bae4716c9184f636)

856.	[build]		marcinw
	callout_manager.h and server_hooks.h headers are now exported,
	so statically linked libraries can be tested.
	(Github #4, git 00b5f3fa0369c13021bf4fb78c6450e524e4e411)

855.	[build]		fdupont
	Use convenience archives for objects used in a makefile and
	its parent makefile: before sources were compiled twice using
	the broken subdir-objects option of automake, now objects
	are put into a convenience static library (so an archive).
	(Trac #3631, git d7954b4234114d8fa41aa51f671d4faa1724b748)

854.	[bug]		marcin
	Corrected a regression on "make distcheck" which appeared after
	implementation of #3162 (partial fix).
	(Trac #3629, git 9bb6b76a24e4356b30e59631e76e32c3096fb515)

853.	[func]		tomek
	Lease6 now is able to store MAC/hardware address information. Memfile
	memfile backend has been updated to store/retrieve that additional
	piece of information. Server now tries to use available methods to
	obtain MAC/hardware address from incoming packet.
	(Trac #3555, git ab76a9e7a9d39cb3cf533729473b63a2d2401ac7)

852.	[func]		tomek
	Pkt6 class is now able to generate client's MAC from source IPv6
	link-local address if EUI-64 identifier was used.
	(Trac #3549, git d92e76860e6931477b3e60e5be8978302973f88f)

851.	[bug]		tmark
	Corrected a segmentation fault that was occurring under OS-X
	during D2 module shutdown.
	(Trac #3470, git f7822568abd04c12faa3cde34fadaac238a373d3)

850.	[build]		fdupont
	Moved optional gtest sources to ext/gtest.
	(Trac #3162, git 055512758f5c79f29eb375126d496483c9a6d0a1)

849.	[bug]		tomek
	DHCPv6 component now processes incoming vendor-class options
	properly (packets are classified as VENDOR_CLASS_[content of the
	vendor-class option]).
	(Trac #3486, git 62409cd9531b081943b8f3567f7b0dca36b18802)

848.	[func]		fdupont
	Added truncated HMAC support to TSIG, as per RFC 4635.
	(Trac #3593, git ae3a9cd1a0d2dc07b7092368149381d69bc2c61a)

847.	[build]		fdupont
	Removed no longer used configuration option --with-shared-memory
	and associated files and variables.
	(Trac #3614, git adee8c93f7c7c1303390dd63dbeae74a48a34845)

846.	[bug]		fdupont
	Fixed subdir-objects warnings from recent versions of autotools,
	e.g., on Apple OSX.
	(Trac #3162, git e25c7477f3c35cdaa0f038732f697224bfd44847)

845.	[func]		marcin
	Implemented Host class for storing information about IPv4 and IPv6
	reservations for the host.
	(Trac #3560, git fb5e1883b01ce6388d1b7a92c61061b493c36713)

844.	[bug]		tmark, marcin
	Fixed multiple issues in the DHCP-DDNS unit tests.
	(Trac #3615, git fec824d36121b12e98dd407a0bdf1bc71c8de18d)

843.	[bug]		marcin
	DHCPv4 server sets ciaddr to 0 in DHCPOFFER and DHCPNAK messages to
	adhere to section 4.3.1 of RFC2131.
	(Trac #3367, git 9f05a29caa960df2b09b7a8c23100da8b40e73d0)

842.	[func]		marcin
	DHCPv4 server logs when the packet sent by the client contains
	invalid combination of giaddr/hops before discarding the packet.
	(Trac #3537, git 760c652b54dcdfdfbd1a0014da43d3c31e848f02)

841.	[func]		tomek
	Pkt4 and Pkt6 class have a common base now. A lot code duplication
	removed. Added getMAC() method that will be used to extract MAC
	in DHCPv6.
	(Trac #3546, git 6e68af7dfe15e4d461bf068f545d2bdaaa8fcfb0)

840.	[func]		nicolas
	PktFilterInet::send method now sets source IPv4 address
	explicitly.  This enabled perfdhcp to control its source address
	on systems that have more than one address assigned to a given
	interface. Thanks to Nicolas Chaigneau from Capgemini for
	providing this fix.
	(Github #2, git 6ac36ed7a1d97bcf52ffb2aec7cbf116e58e5803)

839.	[doc]		adam
	DHCPv4 examples corrected in Kea ARM. Thanks to Adam Osuchowski
	from Silesian University of Technology for providing this fix.
	(Github #1, git 15785c0e28190659b037cfcca19f0267ccd9049f)

838.	[bug]		tomek
	Kea components now use the KEA_LOCKFILE_DIR environment variable
	to specify the directory of the logging lockfile. Locking can be
	disabled completely by setting the variable to 'none'.
	(Trac #3591, git d4556e1d21766b94f2f0cda59df15e47e6f2676e)

837.	[bug,doc]	tomek
	Logging configuration examples in kea.conf fixed. Also updated
	Kea documentation for logging.
	(Trac #3536, git 2cf3f6b9cb3d2ae6fc7b0940b55490f109ddd2f9)

836.	[bug]		fdupont
	Moved duplicated getXXXHashAlgorithm() function to new
	xxx_common.h include files in the cryptolink library.
	(Trac #3471, git 8cf2ee46b3d7398f4f716435be3d9b19bf3599f5)

835.	[build]		fdupont
	The configure script checks if OpenSSL supports SHA-2, in order
	to avoid very old (and likely subject to unfixed security bugs)
	OpenSSL versions.
	(Trac #3482, git c779a0ef23d2092cf896276dab1fbcb190380374)

834.	[bug]		marcin
	Corrected the definition of the example DHCPv4 and DHCPv6 address
	pools in the default kea.conf file.
	(Trac #3538, git 8712cc0df77368940d8d3d11811a9ac9504bce12)

833.	[func]		marcin
	Configuration Manager supports two stage configuration. In the
	first stage a temporary configuration is created and in the
	second stage this configuration is committed. If configuration
	fails at the first stage, the temporary configuration is rolled
	back and the server continues to use the old configuration.
	(Trac #3534, git 4ecee3c0c97fe417b050317356f9093ba3771a15)

Kea 0.9 released on August 29, 2014

832.	[bug]		jiri
	Compilation fix for PostgreSQL on i686. Thanks to Jiri Popelka
	from RedHat for providing a patch!
	(Trac #3532, git 96a06654f2177444dcea3a0e9f6fa06947855497)

831.	[func]		marcin
	DHCP servers check if the interfaces specified in the configuration,
	to be used to receive DHCP messages, are present in the system.
	If the interface doesn't exist, an error is reported. In addition,
	the SO_REUSEPORT flag is set for IPv6 sockets as multiple multicast
	sockets can be bound to the DHCPv6 server port.
	(Trac #3512, git 5cbbab2d01c6e1bf6d563ba64d80bc6bc857f73d)

830.	[build]		jreed
	The configure script no longer requires pkg-config.
	(Trac #3511, git 99a5a2db8c011b358873d485ac48f7c78ac6374c)

829.	[build]		wlodek
	Lettuce DNS tests removed with all related python code,
	most of them will be used in Forge project which can be found
	http://kea.isc.org/wiki/IscForge
	(Trac #3420, git e51bcbeedbc169050751c1b896726965243667be)

828.	[bug]		marcin
	Corrected the IfaceMgrTest.detectIface unit test that failed on
	Linux systems with virtual interfaces present.
	(Trac #3527, git 7aa01a6965b6e9fc39ff005803cada7f58f2e628)

827.	[build]		jiri, tomek
	Deprecated AC_PROG_LIBTOOL macro replaced by LT_INIT. Thanks to
	Jiri Popelka from RedHat for providing a patch!
	(Trac #3525, git 6c0aacf29fae1d0501ca69ff6324df8d4fc8c7ee)

826.	[bug]		jiri, tomek
	Compilation fix for Red Hat running on armv7. Thanks to Jiri
	Popelka from RedHat for providing a patch!
	(Trac #3526, git eac5a80472dcb78b538c2ed34cc0534f801e5145)

825.	[bug]		jiri, tomek
	Example JSON configuration files permission fix. Thanks to Jiri
	Popelka	from RedHat for providing a patch!
	(Trac #3524, git 822a39ba33870f70787a1f666aed772e06d04d79)

824.	[bug]		marcin
	Kea deamons report configuration summary when the configuration is
	applied successfully.
	(Trac #3477, git f39d208024f720f72c931016cfa50a54e80f8c61)

823.	[build]		tomek
	query_cmp tool removed from the source code.
	(Trac #3509, git f61c800059bd5e5c74e435d7dd97ae561d29151a)

822.	[build]		tomek
	'host' program was removed from examples.
	(Trac #3421, git aeea893fb1c52d20258929a62a59ae2e7bd12e3d)

821.	[bug]		marcin
	DHCP servers no longer log an error when Interface Manager fails to
	receive a packet as a result of signal being received.
	(Trac #3478, git d80c83aef8e103dd483234429d35aeb66149e0b9)

820.	[bug]		marcin
	Corrected the IfaceMgrTest.detectIfaces unit test which reported
	false positives for specific network configurations.
	(Trac #3517, git 9affa1b2210f5cc9d7a99724e5d5c8979409cefd)

Kea 0.9beta1 released on August 13, 2014

819.	[build]		marcin
	Renamed variables in the configure.ac so as their names do not
	refer to BIND10 project. As a result of renaming the B10_CXXFLAGS
	to KEA_CXXFLAGS in configure.ac all dependent Makefiles had to
	be updated in the tree. The AX_BOOST_FOR_BIND10 macro has been
	renamed to AX_BOOST_FOR_KEA.
	(Trac #3507, git 6616b1c0ad0a78e11bca9395fafb8efdba8d8b9c)

818.	[func]		tomek
	DHCPv4, DHCPv6 and DDNS components now report their versions.
	(Trac #3508, git 3f46c74ffa0ea1197e1fa62cb2f6580931be35f3)

817.	[bug]		marcin
	DHCPv4 and DHCPv6 servers will log an error during an attempt to
	open socket on the interface which is down or not configured.
	(Trac #3487, git fadc776914aa858ce637aab1513ab3d87631f612)

816.	[doc]		tomek
	AUTHORS file rewritten.
	(Trac #3469, git 6ef55abaa1ef79e09ad332c0da28dee7bfed70fe)

815.	[func]		tomek
	Pool definitions in DHCPv4 and DHCPv6 are now lists of
	structures. This makes adding new per-pool parameters easier in
	the future.
	(Trac #3464, git 4bd0c0eda9d86608f8802d28bd360239fe88e905)

814.	[func,doc]		tomek
	It is now possible to specify logging parameters in a
	configuration file for DHCPv4, DHCPv6 and DHCP-DDNS components.
	(Trac #3427, git 23285903645c36fc35c6866a74c50c74089cd255)

813.	[func]		tomek
	Functions, methods and variables referring to BIND10 were renamed
	to Kea. In particular, system variables (B10_LOGGER_ROOT,
	B10_LOCKFILE_DIR_FROM_BUILD etc.) were renamed. B10_ prefix was
	replaced with KEA_.
	(Trac #3417, git 1db8988de6af435fa388dc9c7f909c4a004a01d0)

812.	[doc]		tomek
	DHCPv6 and DDNS sections in Kea Administrator Reference Manual
	has been updated. Usage of keactl has been documented.
	(Trac #3468, git 3945fc6211bcadb9bece7147039a6b50ebcf936b)
	(Trac #3466, git fa9570d19c73cbe7effc75589b7eb855c411f6a3)

811.	[doc]		tmark
	Added documentation of message protocol between DHCP servers and the
	DHCP-DDNS process.
	(Trac #3505, git 6d9aed2f8fe181714e8260493c6cc06e13d0edd0)

810.	[func]		stephen
	perfdhcp is now installed in sbin as it requires root privilege
	to run. The perfdhcp source has been moved to the directory
	src/bin/perfdhcp.
	(Trac #3481, git d101aed6156a993476fa1164f0b0ec8395f5886c)

809.	[func]		stephen
	sockcreator is no longer built or installed.  The code is being
	retained in the repository for the moment, but may be deleted at
	some point in the future.
	(Trac #3480, git 2a55a469dde8fcc053b49e287c30d0906baa91b4)

808.	[func]		stephen
	Reduced number of startup and shutdown messages in the
	DHCP-DDNS process by making some of them debug messages.
	(Trac #3479, git bca0bae285de9ce904c0afd21af777dac2edb4e6)

807.	[func]		marcin
	DHCPv6 server responds to Confirm messages from clients.
	(Trac #3269, git 4f43c309a994e30c07f5aa27057552fb195ec284)

806.	[func]		marcin
	DHCPv4 server processes Requested IP Address option (50).
	(Trac #3320, git ad411a177a32bbe6a93f4baf813d985558c99e2f)

805.	[func]		stephen
	Changed all occurrences of "BIND 10" in message files to "Kea".
	(Trac #3416, git e88090b57a75424920d9b96efbf50e3554048828)

804.	[func]		marcin
	DHCPv4 server supports DHCPINFORM messages from the clients.
	(Trac #3390, git 77f8577b1dbb52bdc6deb8bed3eef6ce7abc33fd)

803.	[func]		marcin
	DHCPv4 server supports responding to directly connected clients on
	FreeBSD, NetBSD and OpenBSD using Berkeley Packet Filtering. This
	also resolves the problem reported in #3438 that the server doesn't
	pick the correct interface to respond to the client and the client
	never gets the response from the server.
	(Trac #2893, git 9fba39d93b9ece950c4294230984d6315dfa11f6)

802.	[doc]		tomek, marcin
	Developer's Guide updated to Change BIND 10 references to Kea.
	Documentation for Keactrl added.
	(Trac #3396, git 271450edbc63e9022f877c9aa3d1dc290708f151)
	(Trac #3466, git fa9570d19c73cbe7effc75589b7eb855c411f6a3)

801.	[build]		fdupont
	Detect all OS X versions more recent than 10.9 (where
	pthread_cond_destroy() doesn't work as documented,
	which makes some of unit tests to fail).
	(Trac #3473, git d620ef6659598bcc1f4c30241e845348770e264e)

800.	[bug]		marcin
	DHCPv6 server is now usable on FreeBSD, NetBSD and OpenBSD systems.
	It can receive messages sent to ff02::1:2 multicast address. Also,
	fixed the bug whereby the DHCPv6 server failed to bind the socket
	to global unicast address on BSD systems due to invalid scope id
	setting.
	(Trac #3437, git f4c2fe2fc37a37f1510e138e1f6c4ccd757e1f06)

799.	[func]		tmark
	Configuration parsing for all Kea servers has been enhanced to include
	the location of the error within the configuration file presented as
	file name, line number, and column within the configuration file.
	(Trac #3436, git b927deb2b4579f93ba74d4be8f5a3a4eaa3c6422)
	(Trac #3409, git 777dbdb29a641f7d8661f9cc2c22f1cb9fe7eb14)

798.	[build]		tomek
	JSON configuration backend is now the default. BUNDY backend
	is now deprecated after #3413 removed the BIND10/Bundy framework.
	(Trac #3476, git 727b65f2c62bbd7dc599b2e7956167e2b3c34098)

797.	[build]		tomek
	Removed a lot of remaining BIND10 framework: bind10, bindctl,
	cfgmgr, cmdctl, msgq, stats, sysinfo, tests, usermgr from src/bin
	directory, also src/lib/python directory. Python3 is not
	required anymore, unless documentation generation is enabled.
	(Trac #3413, git d7b297ac475193f687d07b0489ac74585d4f3814)

796.	[doc]		tomek
	User's Guide renamed to Kea Administrator Reference Manual,
	removed sections specific to BIND10/Bundy framework, rewritten
	general and DHCPv4 specific examples.
	(Trac #3418, git 73e6019d83760f0500890240e2e187dcd5e1e14c)

795.	[func]		marcin
	Added support to keactrl to start, stop, reconfigure and gather
	status of the DHCP-DDNS server.
	(Trac #3465, git 6bc61470c9ccee001fe282d0f879bcddac0b8721)

794.	[func]		fdupont
	cryptolink: add OpenSSL crypto backend as an alternative to Botan
	by specifying --with-openssl[=PATH] on the "configure" command
	line. Add hash support to the cryptolink API and use it in DHCP
	DDNS, removing the Botan dependency.
	(Trac #2406, git 4b4110dd68706b4171fc6d8a6f4f2a9cd820edac)

793.	[func]		tmark
	DHCP-DDNS: Implemented dynamic reconfiguration of the server,
	triggered when the SIGHUP signal is received by the server's
	process. Also, server performs a graceful shut down when SIGINT
	or SIGTERM signal is received.
	(Trac #3407, git f1a224df1e46098748ba60205be09ada4600515f)

792.	[func]		marcin
	Implemented keactrl script used to start, stop, reconfigure Kea
	servers and get their status and configuration data. This script
	is installed only if the JSON configuration backend is in use.
	(Trac #3422, git e1d164c7a9a54a7aacea88c8c57cd2826e06012b)

791.	[func]		tmark
	DHCP-DDNS: Now supports configure.ac parameter: --with-kea-config.
	It allows selecting configuration backend and accepts one of two
	values: BUNDY, which uses Bundy (former BIND10) framework as Kea
	0.8 did, or JSON, which reads configuration from a JSON file.
	(Trac #3401, git 8e69209caafc81041229f3d9601599f3d98fc86e)

790.	[func]		marcin
	DHCPv4 server: Implemented dynamic reconfiguration of the server,
	triggered when the SIGHUP signal is received by the server's
	process. Also, server performs a graceful shut down when SIGINT
	or SIGTERM signal is received.
	(Trac #3405, git dd0270bd91cf8fc958b8b388950d343d311ee99e)

789.	[bug]		marcin
	DHCPv4 server sends Renewal Time (58) and Rebinding Time (59)
	options to the client when the appropriate timers are set
	in the configuration. Previously, the timers were ignored.
	(Trac #3336, git b3c8a079889411182ade517c85aa4fe5d6b8719a)

788.	[func]		tomek
	DHCPv4 server: New parameter added to configure.ac: --with-kea-config.
	It allows selecting configuration backend and accepts one of two
	values: BUNDY, which uses Bundy (former BIND10) framework as Kea
	0.8 did, or JSON, which reads configuration from a JSON file.
	(Trac #3399, git 6e4dd3ae58c091ba0fd64c87fa8d7c268210f99b)

787.	[func]		marcin
	DHCPv6 server: Implemented dynamic reconfiguration of the server,
	triggered when the SIGHUP signal is received by the server's
	process. Also, server performs a graceful shut down when SIGINT
	or SIGTERM signal is received.
	(Trac #3406, git 3be60fa6ac521aecae6ae92d26dc03792bc76903)

786.	[func]		tmark
	DHCP-DDNS now supports DDNS updates with TSIG.  Please refer to the
	Kea Guide for details. Prior to this TSIG keys could be defined but
	were not used.
	(Trac #3432, git 80fea12a53d1e832d4e7b710ca6ea613300f73ea)

785.	[bug]		marcin
	DHCPv6 server avoids collisions between prefixes that are allocated
	as a result of receiving hints from the clients. Previously the
	whole prefix (including bits beyond the prefix length) was used to
	search existing leases in the lease database. If not found, the
	new lease was crated for the prefix sent by the client. If another
	client sent the same prefix but with different non-significant bits
	the prefix was allocated. This led to prefix collisions. Currently,
	server ignores bits beyond the prefix length when searching for
	existing leases.
	(Trac #3246, git 50de7df4195195e981ae9c8c6f1b4100047d5bb5)

784.	[func]		tmark
	DHCP_DDNS's configuration was changed. The unused parameter,
	"interface" was deleted.  Three new parameters, "ncr_protocol",
	"ncr_format", and "dns_server_timeout" were added.  Please refer to
	Kea Guide for details.
	(Trac #3268,    git bd60252e679f19b062f61926647f661ab169f21c)

783.	[func]*		tomek
	DHCPv6 server: New parameter added to configure: --with-kea-config.
	It allows selecting configuration backend and accepts one of two
	values: BUNDY, which uses Bundy (former BIND10 framework as Kea
	0.8 did, or JSON, which reads configuration from a JSON file.
	(Trac #3400, git 7e9fdfa644b81f72bfa5300b7ddcdb9754400769)

782.	[func]		tmark
	Added sender-ip, sender-port, and max-queue-size parameters to
	the dhcp-ddns configuration section of both b10-dhcp4 and b10-dhcp6.
	(Trac #3328,    git 8d8d0b5eedaab20bf1008dfb3a6913eb006a6e73)

781.	[func]		marcin
	libkea-dhcpsrv: the Memfile lease storage backend returns leases
	of a specified type. Previously, it ignored the lease type parameter
	and returned all leases for a particular client. Thanks to David
	Carlier for helping to implement this ticket.
	(Trac #3148, git d2f0edf473716cd747a21d6917e89ba55c148d8e)

780.	[func]		marcin
	libkea-cc: JSON parser stores information about the position
	of the data element values in the JSON string. The position
	comprises the line number and the offset within this line where
	the specific value resides. This functionality is intended to
	be used for error logging during configuration parsing.
	(Trac #3408, git 115a52a6713340fc589f6f95d73d242931239405)

779.	[doc]		tmark
	Added a section to the developer's guide for Kea's DHCP-DDNS
	component, D2.
	(Trac #3158,    git  7be263c7372b1401a8b4288742854f96b5bec0d6)

bind10-1.2.0 (kea 0.8) released on April 17, 2014

bind10-1.2.0rc1 released on April 8, 2014

778.	[func]*		marcin
	libdhcpsrv: the Memfile lease storage backend now writes
	leases into a CSV file. Configuration parsers for b10-dhcp4
	and b10-dhcp6 use the new configuration parameters to
	control the location of the lease file. It is possible to
	disable lease writes to disk using configuration for testing
	purposes.
	(Trac #3360, git 09e6e71abf8bc693e389ebd262fd149b43c1f1d4)

777.	[func]		tmark
	If b10-dhcp-ddns is configured to listen on an address other than
	loopback, it will issue a log message warning the user that this is
	insecure and is supported for testing purposes only.
	(Trac #3383,    git  652aa4de2fa82fdf3de569d01d9f4aa618fc1972)

776.	[func]		tomek
	b10-dhcp4 and b10-dhcp6 now support using PostgreSQL as the backend
	for storing lease data.  This backend is enabled by specifying
	--with-dhcp-pgsql on the "configure" command line. Without this
	switch the PostgreSQL backend is not compiled leaving BIND 10 able to
	be built on systems without PostgreSQL installed.  Thanks to David
	Carlier who contributed the initial patches for this work.
	(Trac #3080,    git  1aae8b1fab3008e62c4f085948b1abadad512447)

775.	[func]		marcin
	b10-dhcp4, b10-dhcp6: added a new parameter to subnet configuration.
	This parameter allows subnet ids to be set to arbitrary values or
	automatically generated values. Generated subnet ids are renumbered
	each time one or more subnets are removed.  Setting the ids to
	specific values prevents this renumbering.
	(Trac #3281, git d90e9a0642fbb16a4e664160b4812f61fb81f1aa)

774.	[doc]		marcin
	Updated information in the BIND 10 Guide about the standards supported
	by Kea and its current limitations.
	(Trac #3258, git ff52b86206e3a256a02ca6d5cde55040550ba86a)

773.	[doc]		tmark
	Added sections to the BIND 10 guide on configuring and using the
	DHCP-DDNS feature of Kea.  Chapter 19, describes the new DHCP-DDNS
	server and its configuration. Additions to chapters 17 and 18
	describe configuring the DHCP servers to work with the new server.
	(Trac #3283, git 806eea955c61eba2d7268958a740a8e8ea63bdaf)

772.	[bug]		tmark
	b10-dhcp4 and b10-dhcp6 now both correctly support DDNS updates
	when honoring client requested delegation. When DDNS is enabled,
	and the client's FQDN indicates they will do the forward updates,
	the servers will now post a DDNS update request to b10-dhcp-ddns
	for the reverse updates. Prior to this the servers were posting no
	DDNS update requests when honoring client delegation.
	(Trac #3352, git b1a0f405463723d539b2e6ed2dcdd692d7796b88)

771.	[bug]		tmark
	Ticket #3339 (entry 760) was reverted to fix regression
	where components added through bindctl, could not be removed.
	(Trac #3374, git c641e2d0569df3ca3e5a93beaf0ecf39db07e402)

770.	[bug]		tmark
	Configuration parsing in b10-dhcp6 and b10-dhcp4 for the "dhcp-ddns"
	section of their configurations now supplies hard-coded default values
	rather than those from their spec files.  This is a temporary solution
	to circumvent an issue in the configuration libraries which causes
	map-items to behave incorrectly.
	(Trac #3358, git 983d8acec3a7ccb1ffef662eac7518aed5f99381)

769.	[func]		marcin
	b10-dhcp6: Implemented support for Rebind message.
	(Trac #3232, git 3649413932857470558a6f19e0b0e181b3fc0fda)

768.	[bug]		tmark
	b10-dhcp-ddns now treats a DNS server response code of
	NXRRSET as a successful outcome when processing a request
	to remove DNS data.  This corrects a defect in which
	b10-dhcp-ddns would incorrectly fail a request to remove
	DNS data when the DNS server's response was NXRRSET.
	(Trac #3362, git da3b0d4f364d069ffdb47723545798ac589fae42)

767.	[func]		tomek
	Unit-tests for all DHCP database backends are now shared.
	This improves test coverage for memfile and any future
	backends that may appear.
	(Trac #3359, git 3d6c11630ada9d0681a813cf026f6bb16aabb9fa)

bind10-1.2.0beta1 released on March 6, 2014

766.	[func]		muks
	--disable-dns and --disable-dhcp configure arguments have been
	added to conditionally disable the DNS or DHCP components
	respectively. This facility can be used to do a DNS or DHCP-only
	build of BIND 10. DNS and DHCP components are both enabled by
	default.
	(Trac #2367, git 81a689b61b1c4abf8a1a4fcbe41cfc96fd11792a)

765.	[bug]		tomek
	b10-dhcp4: Fixed a minor bug in eRouter1.0 class processing. The
	server no longer sets giaddr field.
	(Trac #3353, git 23c22e9b1141c699f361d45c309e737dfecf6f3f)

764.	[bug]		tomek
	b10-dhcp4: Fixed a bug caused client classification to not work
	properly.
	(Trac #3343, git 1801400ac874380e7a565d373b4bae96a49e21f7)

763.	[func]		tmark
	b10-dhcp-ddns may now be configured to disable DNS updates in
	in a given direction by simply not defining any domains for that
	direction in its configuration.  This allows it to be configured to
	support either forward DNS or reverse DNS only.  Prior to this if
	a request was received that could not be matched to servers in a
	given direction it was failed immediately.
	(Trac #3341, git 01f26bce1d9faaddb8be59802f73891ea065b200)

762.	[func]		tmark
	If configured to do so, b10-dhcp6 will now create DHCP-DDNS update
	requests and send them to b10-dhcp-ddns for processing.
	(Trac# 3329, git 239956696465a13196a2b6bc0f3a61aed21a5de8)

761.	[doc]		stephen, jreed
	Added "man" page for perfdhcp.
	(Trac #2307, git ff2f538912c205fbdb1408ee613c09b90de53514)

760.	[bug]		tmark
	When merging a map of configuration elements into another, elements
	that are themselves maps will be merged. In particular, this
	corrects a defect which caused a configuration commit error to
	occur when using bindctl to modify a single a parameter in
	dhcp-ddns portion of b10-dhcp4 configuration.
	(Trac# 3339, git 3ae0d93d89f3277a566eeb045191a43b2dd9d9b1)

759.	[func]		tomek
	b10-dhcp4, b10-dhcp6: IP address of the relay agent can now be
	specified for both IPv4 and IPv6 subnets. That information allows
	the server to properly handle a case where relay agent address
	does not match subnet.  This is mostly useful in shared subnets
	and cable networks.
	(Trac #3322, git 5de565baea42c9096dff78ed5fbd05982a174469)

758.	[bug]		tmark
	b10-dhcp4 now correctly handles DHO_HOST_OPTION.  This corrects
	a bug where the server would fail to recognize the option in the
	DHCP request and then skip generating the appropriate DHCP-DDNS
	update request.
	(Trac #2426, git 985d66cba7665a71e17ef70c5d22c767abaad1b6)

757.	[func]		tmark
	b10-dhcp6 now parses parameters which support DHCP-DDNS updates
	via the DHCP-DDNS module, b10-dhcp-ddns.  These parameters are
	part of new configuration element, dhcp-ddns, defined in
	dhcp4.spec. These parameters influence when and how DDNS updates
	requests are created but communicating them to b10-dhcp-ddns is
	not yet supported.  That will be provided under separate ticket,
	Trac #3222.
	(Trac# 3034, git 22c667a66536ff3e3741bc67025d824644ed4e7d)

756.	[bug]		marcin
	b10-dhcp6: server parses DHCPv6 Vendor Class option. Previously
	the server failed to parse Vendor Class option having empty opaque
	data field because of the invalid definition in libdhcp++. The
	DHCPv6 Vendor Class option and DHCPv4 V-I Vendor Class option is
	now represented by the new OptionVendorClass. The b10-dhcp4 is
	affected by this change such that it uses new class to parse the
	DHCPv4 V-I Vendor Class option.
	(Trac #3316, git 1e61d7db5b8dc76682aa568cd62bfae0eeff46e3)

755.	[func]		muks
	Add support for the CAA RR type (RFC 6844).
	(Trac #2512, git 39162608985e5c904448f308951c73bb9c32da8f)

754.	[func]		muks
	Add support for the TLSA RR type (RFC 6698).
	(Trac #2185, git a168170430f6927f28597b2a6debebe31cf39b13)

753.	[func]		muks
	libdns++: the unknown/generic (RFC 3597) RDATA class now uses the
	generic lexer in constructors from text.
	(Trac #2426, git 0770d2df84e5608371db3a47e0456eb2a340b5f4)

752.	[func]		tmark
	If configured to do so, b10-dhcp4 will now create DHCP-DDNS update
	requests and send them to b10-dhcp-ddns for processing.
	(Trac# 3329, git 4546dd186782eec5cfcb4ddb61b0a3aa5c700751)

751.	[func]		muks
	The BIND 10 zone loader now supports the $GENERATE directive (a
	BIND 9 extension).
	(Trac #2430, git b05064f681231fe7f8571253c5786f4ff0f2ca03)

750.	[func]		tomek
	b10-dhcp4, b10-dhcp6: Simple client classification has been
	implemented. Incoming packets can be assigned to zero or more
	client classes. It is possible to restrict subnet usage to a given
	client class. User's Guide and Developer's Guide has been updated.
	(Trac #3274, git 1791d19899b92a6ee411199f664bdfc690ec08b2)

749.	[bug]		tmark
	b10-dhcp-ddns now sets the TTL value in RRs that add A, AAAA, or
	PTR DNS entries to the lease length provided in instigating
	NameChangeRequest.  This corrected a bug in which the TTL was
	always set to 0.
	(Trac# 3299, git dbacf27ece77f3d857da793341c6bd31ef1ea239)

748.	[bug]		marcin
	b10-dhcp4 server picks a subnet, to assign address for a directly
	connected client, using IP address of the interface on which the
	client's message has been received. If the message is received on
	the interface for which there is no suitable subnet, the message
	is discarded. Also, the subnet for renewing client which unicasts
	its request, is selected using ciaddr.
	(Trac #3242, git 9e571cc217d6b1a2fd6fdae1565fcc6fde6d08b1)

747.	[bug]		marcin
	libdhcpsrv: server configuration mechanism allows creating definitions
	for standard options for which Kea doesn't provide a definition yet.
	Without this, the server administrator couldn't configure options for
	which a definition didn't exist.
	(Trac# 3309, git 16a6ed6e48a6a950670c4874a2e81b1faf287d99)

746.	[func]		tomek
	IOAddress no longer exposes underlying asio objects. The getAddress()
	method has been removed and replaced with several convenience methods.
	(Trac #1485, git ecdb62db16b3f3d447db4a9d2a4079d5260431f0)

745.	[bug]*		muks
	b10-auth now returns rcode=REFUSED for all questions with
	qtype=RRSIG (i.e., where RRSIGs are queried directly). This is
	because RRSIGs are meaningless without being bundled alongside the
	RRs they cover.
	(Trac #2226, git 68d24e65c9c3dfee38adfbe1c93367b0083f9a58)

744.	[func]		marcin
	b10-dhcp6: Refactored the code which is processing Client FQDN
	option.  The major user-visible change is that server generates
	DDNS NameChangeRequest for the first IPv6 address (instead of all)
	acquired by a client. Also, the server generates fully qualified
	domain name from acquired IPv6 address, if the client sends an
	empty name in Client FQDN option.
	(Trac# 3295, git aa1c94a54114e848c64771fde308fc9ac0c00fd0)

743.	[func]		tmark
	b10-dhcp4 now responds with changes in DDNS behavior based upon
	configuration parameters specified through its dhcp-ddns configuration
	element. The parameters now supported are override-no-update,
	override-client-update, replace-client-name, generated-prefix, and
	qualifying-suffix.
	(Trac# 3282, git 42b1f1e4c4f5aa48b7588233402876f5012c043c)

742.	[func]		muks
	The authoritative server now includes the datasource configuration
	when logging some errors with the
	AUTH_DATASRC_CLIENTS_BUILDER_RECONFIGURE_ERROR message ID.
	(Trac #2756, git 31872754f36c840b4ec0b412a86afe9f38be86e0)

741.	[bug]		shane
	Remove hard-coded (and unnecessary) TSIG key from error message.
	This also prevents a crash if the TSIG name is missing.
	(Trac #3099, git 0ba8bbabe09756a4627e80aacdbb5050407faaac)

740.	[func]		muks
	When displaying messages about mismatched configuration data types
	in entered values (between the supplied value type and expected
	schema type), bindctl now includes both the supplied and expected
	configuration data types in the returned error. The user has more
	information on what caused the error now.
	(Trac #3239, git 84d5eda2a6ae0d737aef68d56023fc33fef623e6)

739.	[bug]		muks
	Various minor updates were made to the SSHFP RDATA parser. Mainly,
	the SSHFP constructor no longer throws an isc::BadValue exception.
	generic::SSHFP::getFingerprintLen() was also renamed to
	getFingerprintLength().
	(Trac #3287, git 2f26d781704618c6007ba896ad3d9e0c107d04b0)

738.	[bug]		muks
	b10-auth now correctly processes NXDOMAIN results in the root zone
	when using a SQLite3 data source.
	(Trac #2951, git 13685cc4580660eaf5b041b683a2d2f31fd24de3)

737.	[func]		muks
	b10-auth now additionally logs the source address and port when
	DNS messages with unsupported opcodes are received.
	(Trac #1516, git 71611831f6d1aaaea09143d4837eddbd1d67fbf4)

736.	[bug]		wlodek
	b10-dhcp6 is now capable to determine if a received
	message is addressed to it, using server identifier option.
	The messages with non-matching server identifier are dropped.
	(Trac #2892, git 3bd69e9b4ab9be231f7c966fd62b95a4e1595901)

735.	[doc]		stephen
	Expanded Developer's Guide to include chapter on logging.
	(Trac #2566, git a08d702839d9df6cddefeccab1e7e657377145de)

734.	[bug]		marcin
	libdhcp++: fixed a bug which caused an error when setting boolean
	values for an option. Also, bind10-guide has been updated with the
	examples how to set the boolean values for an option.
	(Trac# 3292, git 7c4c0514ede3cffc52d8c2874cdbdb74ced5f4ac)

733.	[bug]		marcin
	libdhcp++: a function which opens IPv6/UDPv6 sockets for the
	DHCPv6 server, gracefully handles errors to bind socket to
	a multicast address.
	(Trac #3288, git 76ace0c46a5fe0e53a29dad093b817ad6c891f1b)

732.	[func]		tomek
	b10-dhcp4, b10-dhcp6: Support for simplified client classification
	added. Incoming packets are now assigned to a client class based
	on the content of the packet's user class option (DHCPv4) or vendor
	class option (DHCPv6). Two classes (docsis3.0 and eRouter1.0) have
	class specific behavior in b10-dhcp4. See DHCPv4 Client
	Classification and DHCPv6 Client Classification in BIND10
	Developer's Guide for details.  This is a first ticket in a series
	of planned at least three tickets.
	(Trac #3203, git afea612c23143f81a4201e39ba793bc837c5c9f1)

731.	[func]		tmark
	b10-dhcp4 now parses parameters which support DHCP-DDNS updates
	via the DHCP-DDNS module, b10-dhcp-ddns.  These parameters are
	part of new configuration element, dhcp-ddns, defined in
	dhcp4.spec.  The parameters parse, store and retrieve but do not
	yet govern behavior.  That will be provided under separate ticket.
	(Trac# 3033, git 0ba859834503f2b9b908cd7bc572e0286ca9201f)

730.	[bug]		tomek
	b10-dhcp4, b10-dhcp6: Both servers used to unnecessarily increase
	subnet-id values after reconfiguration. The subnet-ids are now reset
	to 1 every time a server is reconfigured.
	(Trac #3234, git 31e416087685a6dadc3047fdbb0927bbf60095aa)

729.	[bug]		marcin
	b10-dhcp4 discards DHCPv4 messages carrying server identifiers
	which don't match server identifiers used by the server.
	(Trac #3279, git 805d2b269c6bf3e7be68c13f1da1709d8150a666)

728.	[func]		marcin
	b10-dhcp6: If server fails to open a socket on one interface it
	will log a warning and continue to open sockets on other interfaces.
	The warning message is communicated from the libdhcp++ via the
	error handler function supplied by the DHCPv6 server.
	(Trac #3252, git af5eada1bba906697ee92df3fcc25cc0e3979221)

727.	[func]		muks
	RRset::setName() has now been removed.
	(Trac #2335, git c918027a387da8514acf7e125fd52c8378113662)

726.	[bug]*		muks
	Don't print trailing newlines in Question::toText() output by
	default.  This fixes some logging that were split with a line
	feed.  It is possible to get the old behavior by passing
	toText(true).  Message::toText() output is unchanged.
	(Trac #571, git 7286499d5206c6d2aa8a59a5247c3841a772a43e)

725.	[func]		tmark
	b10-dhcp-ddns D2UpdateMgr now uses the newly implemented
	NameAddTransaction and NameRemoveTransaction classes.  This allows
	it to conduct actual DNS update exchanges based upon queued
	NameChangeRequests.
	(Trac# 3089, git 9ff948a169e1c1f3ad9e1bad1568375590a3ef42)

724.	[bug]		marcin
	b10-dhcp4: Different server identifiers are used for the packets
	being sent through different interfaces. The server uses IPv4 address
	assigned to the particular interface as a server identifier. This
	guarantees that the unicast packet sent by a relay or a client, to
	the address being a server identifier, will reach the server.
	(Trac #3231, git c7a229f15089670d2bfde6e9f0530c30ce6f8cf8)

723.	[bug]		marcin
	libdhcp++: Implemented unit tests for the IfaceMgr's routine
	which opens IPv6 sockets on detected interfaces. The IfaceMgr
	logic performing low level operations on sockets has been
	moved to a separate class. By providing a custom implementation
	of this class, the unit tests may use fake interfaces with
	custom configuration and thus cover wide range of test
	scenarios for the function.
	(Trac #3251, git 21d2f7ec425f8461b545687104cd76a42da61b2e)

722.	[bug]		muks
	b10-cmdctl now prints a more operator-friendly message when the
	address+port that b10-cmdctl listens on is already in use.
	(Trac #3227, git 5ec35e37dbb46f66ff0f6a9d9a6a87a393b37934)

721.	[func]		tmark
	Updates the user_chk example hooks shared library with callouts
	for packet receive and packet send.  Decision outcome now includes
	the lease or prefix assigned.  The user registry now supports a
	default user entry.
	(Trac #3207, git 34fddf2e75b80d9e517a8f9c3321aa4878cda795)

720.	[func]		tmark
	Added the initial implementation of the class, NameAddTransaction,
	to b10-dhcp-ddns.  This class provides a state machine which
	implements the logic required to remove forward and reverse DNS
	entries as described in RFC 4703, section 5.5. This includes the
	ability to construct the necessary DNS requests.
	(Trac# 3088, git ca58ac00fce4cb5f46e534d7ffadb2db4e4ffaf3)

719.	[func]		tomek
	b10-dhcp4: Support for sending back client-id (RFC6842) has been
	added now. Also a configuration parameter (echo-client-id) has
	been added, so it is possible to enable backward compatibility
	("echo-client-id false").
	(Trac #3210, git 88a4858db206dfcd53a227562198f308f7779a72)

718.	[func]		dclink, tomek
	libdhcp++: Interface detection implemented for FreeBSD, NetBSD,
	OpenBSD, Mac OS X and Solaris 11. Thanks to David Carlier for
	contributing a patch.
	(Trac #2246, git d8045b5e1580a1d0b89a232fd61c10d25a95e769)

717.	[bug]		marcin
	Fixed the bug which incorrectly treated DHCPv4 option codes 224-254 as
	standard options, barring them from being used as custom options.
	(Trac #2772, git c6158690c389d75686545459618ae0bf16f2cdb8)

716.	[func]		marcin
	perfdhcp: added support for sending DHCPv6 Release messages
	at the specified rate and measure performance. The orphan
	messages counters are not displayed for individual exchanges
	anymore. The following ticket: #3261 has been submitted to
	implement global orphan counting for all exchange types.
	(Trac #3181, git 684524bc130080e4fa31b65edfd14d58eec37e50)

715.	[bug]		marcin
	libdhcp++: Used the CMSG_SPACE instead of CMSG_LEN macro to calculate
	msg_controllen field of the DHCPv6 message. Use of CMSG_LEN causes
	sendmsg failures on OpenBSD due to the bug kernel/6080 on OpenBSD.
	(Trac #1824, git 39c9499d001a98c8d2f5792563c28a5eb2cc5fcb)

714.	[doc]		tomek
	BIND10 Contributor's Guide added.
	(Trac #3109, git 016bfae00460b4f88adbfd07ed26759eb294ef10)

713.	[func]		tmark
	Added DNS update request construction to d2::NameAddTransaction
	in b10-dhcp-ddns.  The class now generates all DNS update
	request variations needed to fulfill its state machine in
	compliance with RFC 4703, sections 5.3 and 5.4.
	(Trac# 3241, git dceca9554cb9410dd8d12371b68198b797cb6cfb)

712.	[func]		marcin, dclink
	b10-dhcp4: If server fails to open a socket on one interface it
	will log a warning and continue to open sockets on other interfaces.
	The warning message is communicated from the libdhcp++ via the
	error handler function supplied by the DHCPv4 server. Thanks to
	David Carlier for providing a patch.
	(Trac #2765, git f49c4b8942cdbafb85414a1925ff6ca1d381f498)

711.	[func]		tmark
	Added the initial implementation of the class, NameAddTransaction,
	to b10-dhcp-ddns.  This class provides the state model logic
	described in the DHCP_DDNS design to add or replace forward and
	reverse DNS entries for a given FQDN.  It does not yet construct
	the actual DNS update requests, this will be added under Trac#
	3241.
	(Trac# 3087, git 8f99da735a9f39d514c40d0a295f751dc8edfbcd)

710.	[build]		jinmei
	Fixed various build time issues for MacOS X 10.9.  Those include
	some general fixes and improvements:
	- (libdns++) masterLoad() functions now use the generic MasterLoader
	  class as backend, eliminating the restrictions of the previous
	  versions.
	- (libcc) fixed a minor portability bug in the JSON parser.  Although
	  the only known affected system is OS X 10.9 at the moment, that
	  could potentially cause disruption on other existing and future
	  systems.
	Other notes:
	- if built with googletest, gtest 1.7 (and possibly higher) is
	  required.
	- many older versions of Boost don't work.  A known workable version
	  is 1.54.
	(Trac #3213, git d4e570f097fe0eb9009b177a4af285cde0c636cc)

709.	[bug]		marcin
	b10-dhcp6: Server crashed when the client sent FQDN option and did
	not request FQDN option to be returned.
	(Trac #3220, git 0f1ed4205a46eb42ef728ba6b0955c9af384e0be)

708.	[bug]		dclink, marcin
	libdhcpsrv: Fixed a bug in Memfile lease database backend which
	caused DHCPv4 server crashes when leases with NULL client id
	were present. Thanks to David Carlier for submitting the patch.
	(Trac #2940, git a232f3d7d92ebcfb7793dc6b67914299c45c715b)

707.	[bug]		muks
	Using very large numbers (out of bounds) in config values caused
	BIND 10 to throw an exception. This has been fixed in a patch
	contributed by David Carlier.
	(Trac #3114, git 9bd776e36b7f53a6ee2e4d5a2ea79722ba5fe13b)

706.	[func]		marcin
	b10-dhcp4: Server processes the DHCPv4 Client FQDN and Host Name
	options sent by a client and generates the response. As a result
	of processing, the server generates NameChangeRequests which
	represent changes to DNS mappings for a particular lease (addition
	or removal of DNS mappings).
	Currently all generated NameChangeRequests are dropped. Sending
	them to b10-dhcp-ddns will be implemented with the future tickets.
	(Trac #3035, git f617e6af8cdf068320d14626ecbe14a73a6da22)

705.	[bug]*		kean
	When commands are piped into bindctl, no longer attempt to query the
	user name and password if no default user name and password file is
	present, or it contains no valid entries.
	(Trac #264, git 4921d7de6b5623c7e85d2baf8bc978686877345b)

704.	[func]		naokikambe
	New statistics items related to IP sockets added into b10-xfrin:
	open, openfail, close, connfail, conn, senderr, and recverr.
	Their values can be obtained by invoking "Stats show Xfrin" via
	bindctl while b10-xfrin is running.
	(Trac #2300, git 4655c110afa0ec6f5669bf53245bffe6b30ece4b)

703.	[bug]		kean
	A bug in b10-msgq was fixed where it would remove the socket file if
	there was an existing copy of b10-msgq running. It now correctly
	detects and reports this without removing the socket file.
	(Trac #433, git c18a49b0435c656669e6f87ef65d44dc98e0e726)

702.	[func]		marcin
	perfdhcp: support for sending DHCPv6 Renew messages at the specified
	rate and measure performance.
	(Trac #3183, git 66f2939830926f4337623b159210103b5a8e2434)

701.	[bug]		tomek
	libdhcp++: Incoming DHCPv6 IAPREFIX option is now parsed properly.
	(Trac #3211, git ed43618a2c7b2387d76f99a5a4b1a3e05ac70f5e)

700.	[func]		tomek, marcin
	b10-dhcp4, b10-dhcp6: Support for vendor options has been added. It
	is now possible to configure vendor options. Server is able to
	parse some CableLabs vendor options and send configured	vendor
	options	in response. The support is not complete.
	(Trac #3194, git 243ded15bbed0d35e230d00f4e3ee42c3609616c)

699.	[bug]		marcin
	libdhcp++: Options with defined suboptions are now handled properly.
	In particular, Relay Agent Info options is now echoed back properly.
	(Trac #3102, git 6f6251bbd761809634aa470f36480d046b4d2a20)

698.	[bug]		muks
	A bug was fixed in the interaction between b10-init and b10-msgq
	that caused BIND 10 failures after repeated start/stop of
	components.
	(Trac #3094, git ed672a898d28d6249ff0c96df12384b0aee403c8

697.	[func]		tmark
	Implements "user_check" hooks shared library which supports subnet
	selection based upon the contents of a list of known DHCP lease users
	(i.e. clients).  Adds the following subdirectories to the bind10 src
	directory for maintaining hooks shared libraries:
	bind10/src/hooks - base directory for hooks shared libraries;
	bind10/src/hooks/dhcp - base directory for all hooks libs
	pertaining to DHCP (Kea);
	bind10/src/hooks/dhcp/user_check - directory containing the
	user_check hooks library.
	(Trac #3186, git f36aab92c85498f8511fbbe19fad5e3f787aef68)

696.	[func]		tomek
	b10-dhcp4: It is now possible to specify value of siaddr field
	in DHCPv4 responses. It is used to point out to the next
	server in the boot process (that typically is TFTP server).
	(Trac #3191, git 541922b5300904a5de2eaeddc3666fc4b654ffba)

695.	[func]		tomek
	b10-dhcp6 is now able to listen on global IPv6 unicast addresses.
	(Trac #3195, git 72e601f2a57ab70b25d50877c8e49242739d1c9f)

694.	[bug]		tomek
	b10-dhcp6 now handles exceptions better when processing initial
	configuration. In particular, errors with socket binding do not
	prevent b10-dhcp6 from establishing configuration session anymore.
	(Trac #3195, git 72e601f2a57ab70b25d50877c8e49242739d1c9f)

693.	[bug]		tomek
	b10-dhcp6 now handles IPv6 interface enabling correctly.
	(Trac #3195, git 72e601f2a57ab70b25d50877c8e49242739d1c9f)

692.	[bug]		marcin
	b10-dhcp4: Fix a bug whereby the Parameter Request List was not parsed
	by the server and requested DHCPv4 options were not returned to the
	client. Options are not sent back to the client if server failed to
	assign a lease.
	(Trac #3200, git 50d91e4c069c6de13680bfaaee3c56b68d6e4ab1)

691.	[bug]		marcin
	libdhcp++: Created definitions for standard DHCPv4 options:
	tftp-server-name (66) and boot-file-name (67). Also, fixed definition
	of DHCPv4 option time-offset (2).
	(Trac #3199, git 6e171110c4dd9ae3b1be828b9516efc65c33460b)

690.	[bug]		tomek
	b10-dhcp4: Relay Agent Info option is now echoed back in
	DHCPv4 responses.
	(Trac #3184, git 287389c049518bff66bdf6a5a49bb8768be02d8e)

689.	[func]*		marcin
	b10-dhcp4 and b10-dhcp6 install callback functions which parse options
	in the received DHCP packets.
	(Trac #3180, git f73fba3cde9421acbeb9486c615900b0af58fa25)

688.	[func]		tomek
	b10-dhcp6: Prefix Delegation support is now extended to
	Renew and Release messages.
	(Trac #3153, #3154, git 3207932815f58045acea84ae092e0a5aa7c4bfd7)

687.	[func]		tomek
	b10-dhcp6: Prefix Delegation (IA_PD and IAPREFIX options) is now
	supported in Solicit and Request messages.
	(Trac #3152, git a0e73dd74658f2deb22fad2c7a1f56d122aa9021)

686.	[bug]		tomek
	b10-dhcp6 now sends back relayed traffic to proper port.
	(Trac #3177, git 6b33de4bea92eecb64b6c673bf1b8ae51f8edcf1)

685.	[func]		tomek
	libdhcpsrv: Allocation Engine is now able to handle IPv6 prefixes.
	This will be used in Prefix Delegation.
	(Trac #3171, git 7d1431b4c887f0c7ee1b26b9b82d3d3b8464b34f)

684.	[func]		muks, vorner
	API support to delete zone data has been added. With this,
	DomainTree and RdataSet which form the central zone data
	structures of b10-auth allow deletion of names and RR data
	respectively.
	(Trac #2750, git d3dbe8e1643358d4f88cdbb7a16a32fd384b85b1)
	(Trac #2751, git 7430591b4ae4c7052cab86ed17d0221db3b524a8)

683.	[bug]		stephen
	Modifications to fix problems running unit tests if they
	are statically linked.  This includes provision of an
	initialization function that must be called by user-written
	hooks libraries if they are loaded by a statically-linked
	image.
	(Trac #3113, git 3d19eee4dbfabc7cf7ae528351ee9e3a334cae92)

682.	[func]		naokikambe
	New statistics items added into b10-xfrin : ixfr_running,
	axfr_running, and soa_in_progress.  Their values can be
	obtained by invoking "Stats show Xfrin" via bindctl when
	b10-xfrin is running.
	(Trac #2274, git ca691626a2be16f08754177bb27983a9f4984702)

681.	[func]		tmark
	Added support for prefix delegation configuration to b10-dhcp6
	subnets.
	(Trac# 3151, git 79a22be33825bafa1a0cdfa24d5cb751ab1ae2d3)

680.	[func]		marcin
	perfdhcp: Added support for requesting IPv6 prefixes using IA_PD
	option being sent to the server.
	(Trac #3173, git 4cc844f7cc82c8bd749296a2709ef67af8d9ba87)

679.	[func]		tmark
	b10-dhcp-ddns: Finite state machine logic was refactored
	into its own class, StateModel.
	(Trac# 3156, git 6e9227b1b15448e834d1f60dd655e5633ff9745c)

678.	[func]		tmark
	MySQL backend used by b10-dhcp6 now uses lease type as a
	filtering parameter in all IPv6 lease queries.
	(Trac# 3147, git 65b6372b783cb1361fd56efe2b3247bfdbdc47ea)

677.	[func]		tomek
	libdhcpsrv: CfgMgr is now able to store IA, TA and PD pools in
	Subnet6 structures.
	(Trac #3150, git e6f0e89162bac0adae3ce3141437a282d5183162)

676.	[bug]		muks
	We now also allow the short name ("hmac-md5"), along with the long
	name ("hmac-md5.sig-alg.reg.int") that was allowed before for
	HMAC-MD5, so that it is more convenient to configure TSIG keys
	using it.
	(Trac #2762, git c543008573eba65567e9c189824322954c6dd43b)

675.	[func]		vorner
	If there's an exception not handled in a Python BIND10 component,
	it is now stored in a temporary file and properly logged, instead
	of dumping to stderr.
	(Trac #3095, git 18cf54ed89dee1dd1847053c5210f0ca220590c2)

674.	[func]		tomek
	Preparatory work for prefix delegation in LeaseMgr. getLease6()
	renamed to getLeases6(). It now can return more than one lease.
	(Trac #3146, git 05a05d810be754e7a4d8ca181550867febf6dcc6)

673.	[func]		tomek
	libdhcp: Added support for IA_PD and IAPREFIX options. New class
	for IAPREFIX (Option6_IAPrefix) has been added.
	(Trac #3145, git 3a844e85ecc3067ccd1c01841f4a61366cb278f4)

672.	[func]		tmark
	Added b10-dhcp-ddns transaction base class, NameChangeTransaction.
	This class provides the common structure and methods to implement
	the state models described in the DHCP_DDNS design, plus
	integration with DNSClient and its callback mechanism for
	asynchronous IO with the DNS servers.
	(Trac #3086, git 079b862c9eb21056fdf957e560b8fe7b218441b6)

671.	[func]		dclink, tomek
	The memfile backend now supports getLease4(hwaddr) and
	getLease4(client-id) methods. Thanks to David Carlier for
	contributing a patch.
	(Trac #2592, git a11683be53db2f9f8f9b71c1d1c163511e0319b3)

670.	[func]		marcin
	libdhcpsrv: Added support to MySQL lease database backend to
	store FQDN data for the lease.
	(Trac #3084, git 79b7d8ee017b57a81cec5099bc028e1494d7e2e9)

669.	[func]		tmark
	Added main process event loop to D2Process which is the primary
	application object in b10-dhcp-ddns. This allows DHCP-DDNS
	to queue requests received from clients for processing while
	listening for command control events.
	(Trac #3075 git e2f9d2e4c1b36f01eb5bfa2c4f8d55cf139c7e02)

668.	[func]		marcin
	libdhcpsrv: Implemented changes to lease allocation engine to
	propagate information about client's FQDN.
	(Trac #3083, git 37af28303d1cd61f675faea969cd1159df65bf9d)

667.	[func]		tomek
	Additional hooks (buffer4_receive, lease4_renew,
	lease4_release, buffer4_send) added to the DHCPv4 server.
	(Trac #2983, git fd47f18f898695b98623a63a0a1c68d2e4b37568)

666.	[func]		vorner
	The CmdCtl's command "print_settings" was removed. It served no real
	purpose and was just experimental leftover from early development.
	(Trac #3028, git 0d22246092ad4822d48f5a52af5f644f5ae2f5e2)

665.	[doc]		stephen
	Added the "Hook's Maintenance Guide" to the BIND 10 developer
	documentation.
	(Trac #3063, git 5d1ee7b7470fc644b798ac47db1811c829f5ac24)

664.	[bug]		tmark
	Corrects a bug in Hooks processing that was improperly
	creating a new callout handle on every call, rather
	than maintaining it throughout the context of the
	packet being processed.
	(Trac #3062, git 28684bcfe5e54ad0421d75d4445a04b75358ce77)

663.	[func]		marcin
	b10-dhcp6: Server processes the DHCPv6 Client FQDN Option
	sent by a client and generates the response. The DHCPv6 Client
	FQDN Option is represented by the new class in the libdhcp++.
	As a result of FQDN Option processing, the server generates
	NameChangeRequests which represent changes to DNS mappings for
	a particular lease (addition or removal of DNS mappings).
	Currently all generated NameChangeRequests are dropped. Sending
	them to b10-dhcp-ddns will be implemented with the future tickets.
	(Trac #3036, git 209f3964b9f12afbf36f3fa6b62964e03049ec6e)

662.	[func]		marcin
	libdhcp++: Implemented an Option4ClientFqdn class which represents
	DHCPv4 Client FQDN Option (code 81) defined in RFC4702. This class
	supports the domain name encoding in canonical FQDN format as well
	as in deprecated ASCII format.
	(Trac# 3082, git 1b434debfbf4a43070eb480fa0975a6eff6429d4)

661.	[func]		stephen
	Copy additional header files to the BIND 10 installation directory
	to allow the building of DHCP hooks libraries against an installed
	version of BIND 10.
	(Trac #3092, git e9beef0b435ba108af9e5979476bd2928808b342)

660.	[func]		fujiwara
	src/lib/cc: Integer size of C++ CC library is changed to int64_t.
	b10-auth: The size of statistics counters is changed to uint64_t.
	b10-auth sends lower 63 bit of counter values to b10-stats.
	(Trac #3015,  git e5b3471d579937f19e446f8a380464e0fc059567
	 and Trac #3016, git ffbcf9833ebd2f1952664cc0498608b988628d53)

659.	[func]		stephen
	Added capability to configure the hooks libraries for the
	b10-dhcp4 and b10-dhcp6 servers through the BIND 10
	configuration mechanism.
	(Trac #2981, git aff6b06b2490fe4fa6568e7575a9a9105cfd7fae)

658.	[func]*		vorner
	The resolver, being experimental, is no longer installed by default.
	If you really want to use it, even when it is known to be buggy, use
	the ./configure --enable-experimental-resolver option.
	(Trac #3064, git f5f07c976d2d42bdf80fea4433202ecf1f260648)

657.	[bug]		vorner
	Due to various problems with older versions of boost and
	shared memory, the server rejects to compile with combination
	of boost < 1.48 and shared memory enabled. Most users don't
	need shared memory, admins of large servers are asked to
	upgrade boost.
	(Trac #3025, git 598e458c7af7d5bb81131112396e4c5845060ecd)

656.	[func]		tomek
	Additional hooks (buffer6_receive, lease6_renew,
	lease6_release, buffer6_send) added to the DHCPv6 server.
	(Trac #2984, git 540dd0449121094a56f294c500c2ed811f6016b6)

655.	[func]		tmark
	Added D2UpdateMgr class to b10-dhcp-ddns. This class is
	the b10-dhcp-ddns task master, instantiating and supervising
	transactions that carry out the DNS updates needed to
	fulfill the requests (NameChangeRequests) received from
	b10-dhcp-ddns clients (e.g. DHCP servers).
	(Trac #3059 git d72675617d6b60e3eb6160305738771f015849ba)

654.	[bug]		stephen
	Always clear "skip" flag before calling any callouts on a hook.
	(Trac# 3050, git ff0b9b45869b1d9a4b99e785fbce421e184c2e93)

653.	[func]		tmark
	Added initial implementation of D2QueueMgr to
	b10-dhcp-ddns.  This class manages the receipt and
	queueing of requests received by b10-dhcp-ddns from
	its clients (e.g. DHCP servers)
	(Trac# 3052, git a970f6c5255e000c053a2dc47926cea7cec2761c)

652.	[doc]		stephen
	Added the "Hook Developer's Guide" to the BIND 10 developer
	documentation.
	(Trac# 2982, git 26a805c7e49a9ec85ee825f179cda41a2358f4c6)

651.	[bug]		muks
	A race condition when creating cmdctl certificates caused corruption
	of these certificates in rare cases. This has now been fixed.
	(Trac# 2962, git 09f557d871faef090ed444ebeee7f13e142184a0)

650.	[func]		muks
	The DomainTree rebalancing code has been updated to be more
	understandable. This ChangeLog entry is made just to make a note
	of this change. The change should not cause any observable
	difference whatsoever.
	(Trac# 2811, git 7c0bad1643af13dedf9356e9fb3a51264b7481de)

649.	[func]		muks
	The default b10-xfrout also_notify port has been changed from
	0 to 53.
	(Trac# 2925, git 8acbf043daf590a9f2ad003e715cd4ffb0b3f979)

648.	[func]		tmark
	Moved classes pertaining to sending and receiving
	NameChangeRequests from src/bin/d2 into their own library,
	libdhcp_ddns, in src/lib/dhcp_ddns.  This allows the
	classes to be shared between DHDCP-DDNS and its clients,
	such as the DHCP servers.
	(Trac# 3065, git 3d39bccaf3f0565152ef73ec3e2cd03e77572c56)

647.	[func]		tmark
	Added initial implementation of classes for sending
	and receiving NameChangeRequests between DHCP-DDNS
	and its clients such as DHCP. This includes both
	abstract classes and a derivation which traffics
	requests across UDP sockets.
	(Trac #3008, git b54530b4539cec4476986442e72c047dddba7b48)

646.	[func]		stephen
	Extended the hooks framework to add a "validate libraries" function.
	This will be used to check libraries specified during BIND 10
	configuration.
	(Trac #3054, git 0f845ed94f462dee85b67f056656b2a197878b04)

645.	[func]		tomek
	Added initial set of hooks (pkt4_receive, subnet4_select,
	lease4_select, pkt4_send) to the DHCPv4 server.
	(Trac #2994, git be65cfba939a6a7abd3c93931ce35c33d3e8247b)

644.	[func]		marcin
	b10-dhcp4, b10-dhcp6: Implemented selection of the interfaces
	that server listens on, using Configuration Manager. It is
	possible to specify interface names explicitly or use asterisk
	to specify that server should listen on all available interfaces.
	Sockets are reopened according to the new configuration as
	soon as it is committed.
	(Trac #1555, git f48a3bff3fbbd15584d788a264d5966154394f04)

643.	[bug]		muks
	When running some unittests as root that depended on insufficient
	file permissions, the tests used to fail because the root user
	could still access such files. Such tests are now skipped when
	they are run as the root user.
	(Trac #3056, git 92ebabdbcf6168666b03d7f7fbb31f899be39322)

642.	[func]		tomek
	Added initial set of hooks (pkt6_receive, subnet6_select,
	lease6_select, pkt6_send) to the DHCPv6 server.
	(Trac #2995, git d6de376f97313ba40fef989e4a437d184fdf70cc)

641.	[func]		stephen
	Added the hooks framework. This allows shared libraries of
	user-written functions to be loaded at run-time and the
	functions called during packet processing.
	(Trac #2980, git 82c997a72890a12af135ace5b9ee100e41c5534e)

640.	[func]		marcin
	b10-dhcp-ddns: Implemented DNSClient class which implements
	asynchronous DNS updates using UDP. The TCP and TSIG support
	will be	implemented at later time. Nevertheless, class API
	accommodates the use of TCP and TSIG.
	(Trac #2977, git 5a67a8982baa1fd6b796c063eeb13850c633702c)

639.	[bug]		muks
	Added workaround for build failure on Fedora 19 between GCC 4.8.x
	and boost versions less than 1.54. Fedora 19 currently ships
	boost-1.53.
	(Trac #3039, git 4ef6830ed357ceb859ebb3e5e821a064bd8797bb)

638.	[bug]*		naokikambe
	Per-zone statistics counters are distinguished by zone class,
	e.g. IN, CH, and HS. A class name is added onto a zone name in
	structure of per-zone statistics.
	(Trac #2884, git c0153581c3533ef045a92e68e0464aab00947cbb)

637.	[func]		tmark
	Added initial implementation of NameChangeRequest,
	which embodies DNS update requests sent to DHCP-DDNS
	by its clients.
	(trac3007 git f33bdd59c6a8c8ea883f11578b463277d01c2b70)

636.	[func]		tmark
	Added the initial implementation of configuration parsing for
	DHCP-DDNS.
	(Trac #2957, git c04fb71fa44c2a458aac57ae54eeb1711c017a49)

635.	[func]		marcin
	b10-dhcp-ddns: Implemented DNS Update message construction.
	(Trac #2796, git eac5e751473e238dee1ebf16491634a1fbea25e2)

634.	[bug]		muks
	When processing DDNS updates, we now check the zone more
	thoroughly with the received zone data updates to check if it is
	valid.  If the zone fails validation, we reply with SERVFAIL
	rcode. So, while previously we may have allowed more zone data
	cases without checking which resulted in invalid zones, such
	update requests are now rejected.
	(Trac #2759, git d8991bf8ed720a316f7506c1dd9db7de5c57ad4d)

633.	[func]		jinmei
	b10-memmgr: a new BIND 10 module that manages shared memory
	segments for DNS zone data.  At this point it's runnable but does
	nothing really meaningful for end users; it was added to the
	master branch for further development.
	(Trac #2854, git d05d7aa36d0f8f87b94dba114134b50ca37eabff)

632.	[bug]		marcin
	perfdhcp: Fixed a bug in whereby the application was sporadically
	crashing when timed out packets were garbage collected.
	(Trac #2979, git 6d42b333f446eccc9d0204bcc04df38fed0c31db)

631.	[bug]		muks
	Applied a patch by Tomas Hozza to fix a couple of compile errors
	on Fedora 19 development release.
	(Trac #3001, git 6e42b90971b377261c72d51c38bf4a8dc336664a)

630.	[bug]		muks
	If there is a problem loading the backend module for a type of
	data source, b10-auth would not serve any zones. This behaviour
	has been changed now so that it serves zones from all other usable
	data sources that were configured.
	(Trac #2947, git 9a3ddf1e2bfa2546bfcc7df6d9b11bfbdb5cf35f)

629.	[func]		stephen
	Added first part of the hooks framework.
	(Trac #2794, git d2b107586db7c2deaecba212c891d231d7e54a07)

628.	[func]		y-aharen
	b10-auth: A new statistics item 'qryrecursion' has been introduced.
	The counter is for the number of queries (OpCode=Query) with Recursion
	Desired (RD) bit on.
	(Trac #2796, git 3d291f42cdb186682983aa833a1a67cb9e6a8434)

627.	[func]		tmark
	Logger name for DHCP-DDNS has been changed from "d2_logger" to
	"dhcpddns".  In addition, its log messages now use two suffixes,
	DCTL_ for logs the emanate from the underlying base classes, and
	DHCP_DDNS_ for logs which emanate from DHCP-DDNS specific code
	(Trac #2978, git 5aec5fb20b0486574226f89bd877267cb9116921)

626.	[func]		tmark
	Created the initial implementation of DHCP-DDNS service
	controller class, D2Controller, and the abstract class from
	which it derives, DControllerBase. D2Controller manages the
	lifecycle and BIND10 integration of the DHCP-DDNS application
	process, D2Process. Also note, module name is now
	b10-dhcp-ddns.
	(Trac #2956, git a41cac582e46213c120b19928e4162535ba5fe76)

625.	[bug]*		jinmei
	b10-xfrin/b10-loadzone: b10-xfrin now refers to the unified
	"data_sources" module configuration instead of almost-deprecated
	the Auth/database_file configuration (Note: zonemgr still uses the
	latter, so a secondary server would still need it for the moment).
	Due to this change, b10-xfrin does not auto-generate an initial
	zone for the very first transfer anymore; b10-loadzone has been
	extended with a new -e option for the initial setup.
	(Trac #2946, git 8191aec04c5279c199909f00f0a0b2b8f7bede94)

624.	[bug]		jinmei
	logging: prevented multiple BIND 10 processes from generating
	multiple small log files when they dumped logs to files and try
	to roll over them simultaneously.  This fix relies on a feature of
	underling logging library (log4cplus) version 1.1.0 or higher,
	so the problem can still happen if BIND 10 is built with an older
	version of log4cplus. (But this is expected to happen rarely in
	any case unless a verbose debug level is specified).
	(Trac #1622, git 5da8f8131b1224c99603852e1574b2a1adace236)

623.	[func]		tmark
	Created the initial, bare-bones implementation of DHCP-DDNS
	service process class, D2Process, and the abstract class
	from which it derives, DProcessBase. D2Process will provide
	the DHCP-DDNS specific event loop and business logic.
	(Trac #2955, git dbe4772246039a1257b6492936fda2a8600cd245)

622.	[func]*		jinmei
	b10-xfrin now has tighter control on the choice of IXFR or AXFR
	through zones/request_ixfr configuration item.  It includes
	the new "IXFR only" behavior for some special cases.  b10-xfrin
	now also uses AXFR whenever necessary, so it is now safe to try
	IXFR by default and it's made the default.  The previous
	use_ixfr configuration item was deprecated and triggers startup
	failure if specified; configuration using use_ixfr should be
	updated.
	(Trac #2911, git 8118f8e4e9c0ad3e7b690bbce265a163e4f8767a)

621.	[func]		team
	libdns++: All Rdata classes now use the generic lexer in
	constructors from text. This means that the name fields in such
	RRs in a zone file can now be non-absolute (the origin name in that
	context will be used), e.g., when loaded by b10-loadzone. Note
	that the existing string constructors for these Rdata classes also
	use the generic lexer, and they now expect an absolute name (with
	the trailing '.') in the name fields.
	(Trac #2522, git ea97070cf6b41299351fc29af66fa39c6465d56a)
	(Trac #2521, git c6603decaadcd33ccf9aee4a7b22447acec4b7f6)
	(See also ChangeLog 594, 564, 545)

620.	[bug]		jinmei
	b10-auth now returns SERVFAIL to queries for a zone that is
	configured to be loaded in-memory but isn't due to load time
	errors (missing zone file or errors in the zone file, etc).
	Such zones were previously treated as non existent and would
	result in REFUSED or unintentional match against less specific
	zones.  The revised behavior is also compatible with BIND 9.
	(Trac #2905, git 56ee9810fdfb5f86bd6948e6bf26545ac714edd8)

619.	[bug]		jinmei
	b10-xfrout now uses blocking send for xfr response messages
	to prevent abrupt termination of the stream due to a slower
	client or narrower network bandwidth.
	(Trac #2934, git bde0e94518469557c8b455ccbecc079a38382afd)

618.	[func]*		marcin
	b10-dhcp4: Added the ability for the server to respond to a
	directly connected client which does not yet have an IP address.
	On Linux, the server will unicast the response to the client's
	hardware address and the 'yiaddr' (the client's new IP
	address). Sending a response to the unicast address prevents other
	(not interested) hosts from receiving the server response. This
	capability is not yet implemented on non-Linux Operating Systems
	where, in all cases, the server responds to the broadcast
	address. The logic conforms to section 4.1 of RFC 2131.
	(Trac #2902, git c2d40e3d425f1e51647be6a717c4a97d7ca3c29c)

617.	[bug]		marcin
	b10-dhcp4: Fixed a bug whereby the domain-name option was encoded
	as FQDN (using technique described in RFC1035) instead of a string.
	Also, created new class which represents an option carrying a single
	string value. This class is now used for all standard options of
	this kind.
	(Trac #2786, git 96b1a7eb31b16bf9b270ad3d82873c0bd86a3530)

616.	[doc]		stephen
	Added description to the DHCP "Database Back-Ends" section of the
	BIND 10 Developer's Guide about how to set up a MySQL database for
	testing the DHCP MySQL backend.
	(Trac #2653, git da3579feea036aa2b7d094b1c260a80a69d2f9aa)

615.	[bug]		jinmei
	b10-auth: Avoid referencing to a freed object when authoritative
	server addresses are reconfigured.  It caused a crash on a busy
	server during initial startup time, and the same crash could also
	happen if listen_on parameters are reconfigured at run time.
	(Trac #2946, git d5f2a0d0954acd8bc33aabb220fab31652394fcd)

614.	[func]		tmark
	b10-d2: Initial DHCP-DDNS (a.k.a. D2) module implemented.
	Currently it does nothing useful, except for providing the
	skeleton implementation to be expanded in the future.
	(Trac #2954, git 392c5ec5d15cd8c809bc9c6096b9f2bfe7b8c66a)

613.	[func]		jinmei
	datasrc: Error handling in loading zones into memory is now more
	consistent and convenient: data source configuration does not fail
	due to zones configured to be loaded into memory but not available
	in the data source, just like the case of missing zone file for
	the MasterFiles type of data source.  Also, zones that aren't
	loaded into memory due to errors can now be reloaded for b10-auth
	using the bindctl Auth loadzone command after fixing the error,
	without reconfiguring the entire data source.
	(Trac #2851, git a3d4fe8a32003534150ed076ea0bbf80e1fcc43c)

612.	[func]		tomek
	b10-dhcp6: Support for relayed DHCPv6 traffic has been added.
	(Trac #2898, git c3f6b67fa16a07f7f7ede24dd85feaa7c157e1cb)

611.	[func]		naokikambe
	Added Xfrin statistics items such as the number of successful
	transfers.  These are per-zone type counters.  Their values can be
	obtained with zone names by invoking "Stats show Xfrin" via bindctl
	while Xfrin is running.
	(Trac #2252, git e1a0ea8ef5c51b9b25afa111fbfe9347afbe5413)

bind10-1.1.0beta2 released on May 10, 2013

610.	[bug]		muks
	When the sqlite3 program is not available on the system (in
	PATH), we no longer attempt to run some tests which depend
	on it.
	(Trac #1909, git f85b274b85b57a094d33ca06dfbe12ae67bb47df)

609.	[bug]		jinmei
	Handled some rare error cases in DNS server classes correctly.
	This fix specifically solves occasional crash of b10-auth due to
	errors caused by TCP DNS clients.  Also, as a result of cleanups
	with the fix, b10-auth should now be a little bit faster in
	handling UDP queries: in some local experiments it ran about 5%
	faster.
	(Trac #2903, git 6d3e0f4b36a754248f8a03a29e2c36aef644cdcc)

608.	[bug]		jinmei
	b10-cmdctl: fixed a hangup problem on receiving the shutdown
	command from bindctl.  Note, however, that cmdctl is defined as
	a "needed" module by default, so shutting down cmdctl would cause
	shutdown of the entire BIND 10 system anyway, and is therefore
	still not very useful in practice.
	(Trac #2712, git fa392e8eb391a17d30550d4b290c975710651d98)

607.	[bug]		jinmei
	Worked around some unit test regressions on FreeBSD 9.1 due to
	a binary compatibility issue between standard and system
	libraries (http://www.freebsd.org/cgi/query-pr.cgi?pr=175453).
	While not all tests still pass, main BIND 10 programs should
	generally work correctly.  Still, there can be odd run time
	behavior such as abrupt crash instead of graceful shutdown
	when some fatal event happens, so it's generally discouraged to
	use BIND 10 on FreeBSD 9.1 RELEASE.  According to the above
	bug report for FreeBSD, it seems upgrading or downgrading the
	FreeBSD version will solve this problem.
	(Trac #2887, git 69dfb4544d9ded3c10cffbbfd573ae05fdeb771f)

606.	[bug]		jinmei
	b10-xfrout now correctly stops sending notify requests once it
	receives a valid response.  It previously handled it as if the
	requests are timed out and resent it a few times in a short
	period.
	(Trac #2879, git 4c45f29f28ae766a9f7dc3142859f1d0000284e1)

605.	[bug]		tmark
	Modified perfdhcp to calculate the times displayed for packet sent
	and received as time elapsed since perfdhcp process start time.
	Previously these were times since the start of the epoch.
	However the large numbers involved caused loss of precision
	in the calculation of the test statistics.
	(Trac #2785, git e9556924dcd1cf285dc358c47d65ed7c413e02cf)

604.	[func]		marcin
	libdhcp++: abstracted methods which open sockets and send/receive
	DHCP4 packets to a separate class. Other classes will be derived
	from it to implement OS-specific methods of DHCPv4 packets filtering.
	The primary purpose for this change is to add support for Direct
	DHCPv4 response to a client which doesn't have an address yet on
	different OSes.
	(Trac #991, git 33ffc9a750cd3fb34158ef676aab6b05df0302e2)

603.	[func]		tmark
	The directory in which the b10-dhcp4 and b10-dhcp6 server id files has
	been changed from the local state directory (set by the "configure"
	--localstatedir switch) to the "bind10" subdirectory of it. After an
	upgrade, server id files in the former location will be orphaned and
	should be manually removed.
	(Trac #2770, git a622140d411b3f07a68a1451e19df36118a80650)

602.	[bug]		tmark
	Perfdhcp will now exit gracefully if the command line argument for
	IP version (-4 or -6) does not match the command line argument
	given for the server. Prior to this perfdhcp would core when given
	an IP version of -6 but a valid IPv4 address for server.
	(Trac #2784, git 96b66c0c79dccf9a0206a45916b9b23fe9b94f74)

601.	[bug]*		jinmei, vorner
	The "delete record" interface of the database based data source
	was extended so that the parameter includes reversed name in
	addition to the actual name.  This may help the underlying
	accessor implementation if reversed names are more convenient
	for the delete operation.  This was the case for the SQLite3
	accessor implementation, and it now performs delete operations
	much faster.  At a higher level, this means IXFR and DDNS Updates
	to the sqlite3 database are no longer so slow on large zones as
	they were before.
	(Trac #2877, git 33bd949ac7288c61ed0a664b7329b50b36d180e5)

600.	[bug]		tmark
	Changed mysql_lease_mgr to set the SQL mode option to STRICT. This
	causes mysql it to treat invalid input data as an error. Rather than
	"successfully" inserting a too large value by truncating it, the
	insert will fail, and the lease manager will throw an exception.
	Also, attempts to create a HWAddr (hardware address) object with
	too long an array of data now throw an exception.
	(Trac #2387, git cac02e9290600407bd6f3071c6654c1216278616)

599.	[func]		tomek
	libdhcp++: Pkt6 class is now able to parse and build relayed DHCPv6
	messages.
	(Trac #2827, git 29c3f7f4e82d7e85f0f5fb692345fd55092796b4)

bind10-1.1.0beta1 released on April 4, 2013

598.	[func]*		jinmei
	The separate "static" data source is now deprecated as it can be
	served in the more generic "MasterFiles" type of data source.
	This means existing configuration may not work after an update.
	If "config show data_sources/classes/CH[0]" on bindctl contains a
	"static" type of data source, you'll need to update it as follows:
	> config set data_sources/classes/CH[0]/type MasterFiles
	> config set data_sources/classes/CH[0]/params {"BIND": =>
	  "<the value of current data_sources/classes/CH[0]/params>"}
	> config set data_sources/classes/CH[0]/cache-enable true
	> config commit
	(Same for CH[1], CH[2], IN[0], etc, if applicable, although it
	should be very unlikely in practice.  Also note: '=>' above
	indicates the next line is actually part of the command.  Do
	not type in this "arrow").
	(Part of Trac #2833, git 0363b4187fe3c1a148ad424af39e12846610d2d7)

597.	[func]		tmark
	b10-dhcp6: Added unit tests for handling requests when no
	IPv6 subnets are configured/defined. Testing these conditions
	was overlooked during implementation of Trac #2719.
	(Trac #2721, git ce7f53b2de60e2411483b4aa31c714763a36da64)

596.	[bug]		jinmei
	Added special handling for the case where b10-auth receives a
	NOTIFY message, but zonemgr isn't running. Previously this was
	logged as a communications problem at the ERROR level, resulting
	in increasing noise when zonemgr is intentionally stopped. Other
	than the log level there is no change in externally visible
	behavior.
	(Trac #2562, git 119eed9938b17cbad3a74c823aa9eddb7cd337c2)

595.	[bug]		tomek
	All DHCP components now gracefully refuse to handle too short
	DUIDs and client-id.
	(Trac #2723, git a043d8ecda6aff57922fe98a33c7c3f6155d5d64)

594.	[func]		muks, pselkirk
	libdns++: the NSEC, DS, DLV, and AFSDB Rdata classes now use the
	generic lexer in constructors from text.  This means that the name
	fields in such RRs in a zone file can now be non-absolute (the
	origin name in that context will be used), e.g., when loaded by
	b10-loadzone.
	(Trac #2386, git dc0f34afb1eccc574421a802557198e6cd2363fa)
	(Trac #2391, git 1450d8d486cba3bee8be46e8001d66898edd370c)

593.	[func]		jelte
	Address + port output and logs is now consistent according to our
	coding guidelines, e.g. <address>:<port> in the case of IPv4, and
	[<address>]:<port> in the case of IPv6, instead of <address>#<port>
	(Trac #1086, git bcefe1e95cdd61ee4a09b20522c3c56b315a1acc)

592.	[bug]		jinmei
	b10-auth and zonemgr now handle some uncommon NOTIFY messages more
	gracefully: auth immediately returns a NOTAUTH response if the
	server does not have authority for the zone (the behavior
	compatible with BIND 9) without bothering zonemgr; zonemgr now
	simply skips retransfer if the specified zone is not in its
	secondary zone list, instead of producing noisy error logs.
	(Trac #1938, git 89d7de8e2f809aef2184b450e7dee1bfec98ad14)

591.	[func]		vorner
	Ported the remaining tests from the old shell/perl based system to
	lettuce. Make target `systest' is now gone. Currently, the lettuce
	tests are in git only, not part of the release tarball.
	(Trac #2624, git df1c5d5232a2ab551cd98b77ae388ad568a683ad)

590.	[bug]		tmark
	Modified "include" statements in DHCP MySQL lease manager code to
	fix build problems if MySQL is installed in a non-standard location.
	(Trac #2825, git 4813e06cf4e0a9d9f453890557b639715e081eca)

589.	[bug]		jelte
	b10-cmdctl now automatically re-reads the user accounts file when
	it is updated.
	(Trac #2710, git 16e8be506f32de668699e6954f5de60ca9d14ddf)

588.	[bug]*		jreed
	b10-xfrout: Log message id XFROUT_QUERY_QUOTA_EXCCEEDED
	changed to XFROUT_QUERY_QUOTA_EXCEEDED.
	(git be41be890f1349ae4c870a887f7acd99ba1eaac5)

587.	[bug]		jelte
	When used from python, the dynamic datasource factory now
	explicitly loads the logging messages dictionary, so that correct
	logging messages does not depend on incidental earlier import
	statements. Also, the sqlite3-specific log messages have been moved
	from the general datasource library to the sqlite3 datasource
	(which also explicitly loads its messages).
	(Trac #2746, git 1c004d95a8b715500af448683e4a07e9b66ea926)

586.	[func]		marcin
	libdhcp++: Removed unnecessary calls to the function which
	validates option definitions used to create instances of options
	being decoded in the received packets. Eliminating these calls
	lowered the CPU utilization by the server by approximately 10%.
	Also, added the composite search indexes on the container used to
	store DHCP leases by Memfile backend. This resulted in the
	significant performance rise when using this backend to store
	leases.
	(Trac #2701, git b96a30b26a045cfaa8ad579b0a8bf84f5ed4e73f)

585.	[func]		jinmei, muks
	The zone data loader now accepts RRs in any order during load.
	Before it used to reject adding non-consecutive RRsets. It
	expected records for a single owner name and its type to be
	grouped together. These restrictions are now removed.  It now also
	suppresses any duplicate RRs in the zone file when loading them
	into memory.
	(Trac #2440, git 232307060189c47285121f696d4efb206f632432)
	(Trac #2441, git 0860ae366d73314446d4886a093f4e86e94863d4)

584.	[bug]		jinmei
	Fixed build failure with Boost 1.53 (and probably higher) in the
	internal utility library.  Note that with -Werror it may still
	fail, but it's due to a Boost bug that is reportedly fixed in their
	development trunk.  See https://svn.boost.org/trac/boost/ticket/8080
	Until the fix is available in a released Boost version you may need
	to specify the --without-werror configure option to build BIND 10.
	(Trac #2764, git ca1da8aa5de24358d7d4e7e9a4625347457118cf)

583.	[func]*		jelte
	b10-cmdctl-usermgr has been updated and its options and arguments
	have changed; it now defaults to the same accounts file as
	b10-cmdctl defaults to. It can now be used to remove users from the
	accounts file as well, and it now accepts command-line arguments to
	specify the username and password to add or remove, in which case
	it will not prompt for them.
	Note that using a password on the command line is not recommended,
	as this can be viewed by other users.
	(Trac #2713, git 9925af3b3f4daa47ba8c2eb66f556b01ed6f0502)

582.	[func]		naokikambe
	New statistics items related unixdomain sockets added into Xfrout :
	open, openfail, close, bindfail, acceptfail, accept, senderr, and
	recverr.  Their values can be obtained by invoking "Stats show Xfrout"
	via bindctl while Xfrout is running.
	(Trac #2225, git 6df60554683165adacc2d1c3d29aa42a0c9141a1)

581.	[func]*		y-aharen
	Added statistics items in b10-auth based on
	http://bind10.isc.org/wiki/StatisticsItems. Qtype counters are
	dropped as it requires further spec design discussion.
	(Trac #2154, Trac #2155,
	             git 61d7c3959eb991b22bc1c0ef8f4ecb96b65d9325)
	(Trac #2157, git e653adac032f871cbd66cd500c37407a56d14589)

bind10-1.0.0-rc released on February 14, 2013

580.	[func]*		muks
	There is no longer a default user account. The old default account
	with username 'root' has been removed. In a fresh installation of
	BIND 10, the administrator has to configure a user account using
	the b10-cmdctl-usermgr program.
	(Trac #2641, git 54e8f4061f92c2f9e5b8564240937515efa6d934)

579.	[bug]		jinmei
	libdatasrc/b10-auth: corrected some corner cases in query handling
	of in-memory data source that led to the following invalid/odd
	responses from b10-auth:
	- duplicate RRs in answer and additional for type ANY query
	- incorrect NSEC for no error, no data (NXRRSET) response that
	  matches a wildcard
	(Trac #2585, git abe78fae4ba3aca5eb01806dd4e05607b1241745)

578.	[bug]		jinmei
	b10-auth now returns closest encloser NSEC3 proof to queries for
	an empty non terminal derived from an Opt-Out NSEC3 RR, as clarified
	in errata 3441 for RFC5155.  Previously it regarded such case as
	broken zone and returned SERVFAIL.
	(Trac #2659, git 24c235cb1b379c6472772d340e21577c3460b742)

577.	[func]		muks
	Added an SQLite3 index on records(rname, rdtype). This decreases
	insert performance by ~28% and adds about ~20% to the file size,
	but increases zone iteration performance. As it introduces a new
	index, a database upgrade would be required.
	(Trac #1756, git 9b3c959af13111af1fa248c5010aa33ee7e307ee)

576.	[bug]		tmark, tomek
	b10-dhcp6: Fixed bug when the server aborts operation when
	receiving renew and there are no IPv6 subnets configured.
	(Trac #2719, git 3132b8b19495470bbfd0f2ba0fe7da443926034b)

575.	[bug]		marcin
	b10-dhcp6: Fixed the bug whereby the subnet for the incoming
	packet was selected using only its source address. The subnet
	is now selected using either source address or the name of the
	server's interface on which the packet has been received.
	(Trac #2704, git 1cbacf19a28bdae50bb9bd3767bca0147fde37ed)

574.	[func]		tmark
	b10-dhcp4, b10-dhcp6: Composite key indexes were added to the lease
	tables to reduce lease search time. The lease4 table now has two
	additional indexes: a) hwaddr/subnet_id and b) client_id/subnet_id.
	The lease6 now has the one additional index: iaid/subnet_id/duid.
	Adding these indexes significantly improves lease acquisition
	performance.
	(Trac #2699, #2703, git 54bbed5fcbe237c5a49b515ae4c55148723406ce)

573.	[bug]		stephen
	Fixed problem whereby the DHCP server crashed if it ran out of
	addresses.  Such a condition now causes a packet to be returned
	to the client refusing the allocation of an address.
	(Trac #2681, git 87ce14cdb121b37afb5b1931af51bed7f6323dd6)

572.	[bug]		marcin
	perfdhcp: Fixed bug where the command line switches used to
	run the perfdhcp where printed as ASCII codes.
	(Trac #2700, git b8d6b949eb7f4705e32fbdfd7694ca2e6a6a5cdc)

571.	[build]		jinmei
	The ./configure script can now handle output from python-config
	--ldflags that contains a space after -L switches.  This fixes
	failure reported on some Solaris environments.
	(Trac #2661, git e6f86f2f5eec8e6003c13d36804a767a840d96d6)

570.	[bug]		tmark, marcin, tomek
	b10-dhcp4: Address renewal now works properly for DHCPv4 clients
	that do not send client ID.
	(Trac #2702, git daf2abe68ce9c111334a15c14e440730f3a085e2)

569.	[bug]		tomek
	b10-dhcp4: Fix bug whereby a DHCP packet without a client ID
	could crash the MySQL lease database backend.
	(Trac #2697, git b5e2be95d21ed750ad7cf5e15de2058aa8bc45f4)

568.	[func]		muks
	Various message IDs have been renamed to remove the word 'ERROR'
	from them when they are not logged at ERROR severity level.
	(Trac #2672, git 660a0d164feaf055677f375977f7ed327ead893e)

567.	[doc]		marcin, stephen, tomek
	Update DHCP sections of the BIND 10 guide.
	(Trac #2657, git 1d0c2004865d1bf322bf78d13630d992e39179fd)

566.	[func]*		jinmei
	libdns++/Python isc.dns: In Python isc.dns, function style
	constants for RRType, RRClass, Rcode and Opcode were deprecated
	and replaced with straightforward object constants, e.g., from
	RRType.AAAA() to RRType.AAAA.  This is a backward incompatible
	change (see the Trac ticket for a conversion script if needed).
	Also, these constants are now more consistent between C++
	and Python, and RRType constants for all currently standardized
	types are now supported (even if Rdata for these are not yet
	available).
	(Trac #1866 and #2409, git e5005185351cf73d4a611407c2cfcd163f80e428)

565.	[func]*		jelte
	The main initializer script (formerly known as either 'bind10',
	'boss', or 'bob'), has been renamed to b10-init (and Init in
	configuration). Configuring which components are run is henceforth
	done through '/Init/components', and the sbin/bind10 script is now
	simply a shellscript that runs b10-init. Existing configuration is
	automatically updated. NOTE: once configuration with this update
	has been saved (by committing any new change with bindctl), you
	cannot run older versions of BIND 10 anymore with this configuration.
	(Trac #1901, git bae3798603affdb276f370c1ac6b33b011a5ed4f)

564.	[func]		muks
	libdns++: the CNAME, DNAME, MX, NS, PTR and SRV Rdata classes now
	use the generic lexer in constructors from text.  This means that
	the name fields in such RRs in a zone file can now be non-absolute
	(the origin name in that context will be used), e.g., when loaded
	by b10-loadzone. One additional change to the libdns++ API is that
	the existing string constructors for these Rdata classes also use
	the generic lexer, and they now expect an absolute name (with the
	trailing '.') in the name fields.
	(Trac #2390, git a01569277cda3f78b1171bbf79f15ecf502e81e2)
	(Trac #2656, git 5a0d055137287f81e23fbeedd35236fee274596d)

563.	[build]		jinmei
	Added --disable-rpath configure option to avoid embedding library
	paths to binaries.  Patch from Adam Tkac.
	(Trac #2667, git 1c50c5a6ee7e9675e3ab154f2c7f975ef519fca2)

562.	[func]*		vorner
	The b10-xfrin now performs basic sanity check on just received
	zone. It'll reject severely broken zones (such as missing NS
	records).
	(Trac #2439, git 44699b4b18162581cd1dd39be5fb76ca536012e6)

561.	[bug]		kambe, jelte
	b10-stats-httpd no longer dumps request information to the console,
	but uses the bind10 logging system. Additionally, the logging
	identifiers have been changed from STATHTTPD_* to STATSHTTPD_*
	(Trac #1897, git 93716b025a4755a8a2cbf250a9e4187741dbc9bb)

560.	[bug]		jinmei
	b10-auth now sets the TTL of SOA RR for negative responses to
	the minimum of the RR TTL and the minimum TTL of the SOA RDATA
	as specified in RFC2308; previously the RR TTL was always used.
	The ZoneFinder class was extended partly for implementing this
	and partly for allowing further optimization.
	(Trac #2309 and #2635, git ee17e979fcde48b59d91c74ac368244169065f3b)

559.	[bug]		jelte
	b10-cmdctl no longer aborts on basic file issues with its https
	certificate or private key file. It performs additional checks, and
	provides better error logs if these fail. Additionally, bindctl
	provides a better error report if it is unable to connect over
	https connection. This issue could occur if BIND 10 was installed
	with root privileges but then started as a normal user.
	(Trac #2595, git 09b1a2f927483b407d70e98f5982f424cc872149)

558.	[func]		marcin
	b10-dhcp4: server now adds configured options to its
	responses to a client when client requests them.
	A few basic options: Routers, Domain Name, Domain
	Name Servers and Subnet Mask are added regardless
	if client requested them or not.
	(Trac #2591, git aeec2dc1b9c511d17971ac63138576c37e7c5164)

557.	[doc]		stephen
	Update DHCP sections of the BIND 10 guide.
	(Trac #2642, git e5faeb5fa84b7218fde486347359504cf692510e)

556.	[bug]		marcin
	Fixed DHCP servers configuration whereby the servers did not
	receive a configuration stored in the database on their startup.
	Also, the configuration handler function now uses full configuration
	instead of partial to configure the server. This guarantees that
	dependencies between various configuration parameters are
	fulfilled.
	(Trac #2637, git 91aa998226f1f91a232f2be59a53c9568c4ece77)

555.	[func]		marcin
	The encapsulated option space name can be specified for
	a DHCP option. It comprises sub-options being sent within
	an option that encapsulates this option space.
	(Trac #2314, git 27e6119093723a1e46a239ec245a8b4b10677635)

554.	[func]		jinmei
	b10-loadzone: improved completion log message and intermediate
	reports: It now logs the precise number of loaded RRs on
	completion, and intermediate reports show additional information
	such as the estimated progress in percentage and estimated time
	to complete.
	(Trac #2574, git 5b8a824054313bdecb8988b46e55cb2e94cb2d6c)

553.	[func]		stephen
	Values of the parameters to access the DHCP server lease database
	can now be set through the BIND 10 configuration mechanism.
	(Trac #2559, git 6c6f405188cc02d2358e114c33daff58edabd52a)

552.	[bug]		shane
	Build on Raspberry PI.
	The main issue was use of char for reading from input streams,
	which is incorrect, as EOF is returned as an int -1, which would
	then get cast into a char -1.
	A number of other minor issues were also fixed.
	(Trac #2571, git 525333e187cc4bbbbde288105c9582c1024caa4a)

551.	[bug]		shane
	Kill msgq if we cannot connect to it on startup.
	When the boss process was unable to connect to the msgq, it would
	exit. However, it would leave the msgq process running. This has
	been fixed, and the msgq is now stopped in this case.
	(Trac #2608, git 016925ef2437e0396127e135c937d3a55539d224)

550.	[func]		tomek
	b10-dhcp4: The DHCPv4 server now generates a server identifier
	the first time it is run. The identifier is preserved in a file
	across server restarts.
	b10-dhcp6: The server identifier is now preserved in a file across
	server restarts.
	(Trac #2597, git fa342a994de5dbefe32996be7eebe58f6304cff7)

549.	[func]		tomek
	b10-dhcp6: It is now possible to specify that a configured subnet
	is reachable locally over specified interface (see "interface"
	parameter in Subnet6 configuration).
	(Trac #2596, git a70f6172194a976b514cd7d67ce097bbca3c2798)

548.	[func]		vorner
	The message queue daemon now appears on the bus. This has two
	effects, one is it obeys logging configuration and logs to the
	correct place like the rest of the modules. The other is it
	appears in bindctl as module (but it doesn't have any commands or
	configuration yet).
	(Trac #2582, git ced31d8c5a0f2ca930b976d3caecfc24fc04634e)

547.	[func]*		vorner
	The b10-loadzone now performs more thorough sanity check on the
	loaded data.  Some of the checks are now fatal and zone failing
	them will be rejected.
	(Trac #2436, git 48d999f1cb59f308f9f30ba2639521d2a5a85baa)

546.	[func]		marcin
	DHCP option definitions can be now created using the
	Configuration Manager. The option definition specifies
	the option code, name and the types of the data being
	carried by the option.  The Configuration Manager
	reports an error on attempt to override standard DHCP
	option definition.
	(Trac #2317, git 71e25eb81e58a695cf3bad465c4254b13a50696e)

545.	[func]		jinmei
	libdns++: the SOA Rdata class now uses the generic lexer in
	constructors from text.  This means that the MNAME and RNAME of an
	SOA RR in a zone file can now be non absolute (the origin name
	in that context will be used), e.g., when loaded by b10-loadzone.
	(Trac #2500, git 019ca218027a218921519f205139b96025df2bb5)

544.	[func]		tomek
	b10-dhcp4: Allocation engine support for IPv4 added. Currently
	supported operations are server selection (Discover/Offer),
	address assignment (Request/Ack), address renewal (Request/Ack),
	and address release (Release). Expired leases can be reused.
	Some options (e.g. Router Option) are still hardcoded, so the
	DHCPv4 server is not yet usable, although its address allocation
	is operational.
	(Trac #2320, git 60606cabb1c9584700b1f642bf2af21a35c64573)

543.	[func]*		jelte
	When calling getFullConfig() as a module, , the configuration is now
	returned as properly-structured JSON.  Previously, the structure had
	been flattened, with all data being labelled by fully-qualified
	element names.
	(Trac #2619, git bed3c88c25ea8f7e951317775e99ebce3340ca22)

542.	[func]		marcin
	Created OptionSpace and OptionSpace6 classes to represent DHCP
	option spaces. The option spaces are used to group instances
	and definitions of options having unique codes. A special type
	of option space is the so-called "vendor specific option space"
	which groups sub-options sent within Vendor Encapsulated Options.
	The new classes are not used yet but they will be used once
	the creation of option spaces by configuration manager is
	implemented.
	(Trac #2313, git 37a27e19be874725ea3d560065e5591a845daa89)

541.	[func]		marcin
	Added routines to search for configured DHCP options and their
	definitions using name of the option space they belong to.
	New routines are called internally from the DHCPv4 and DHCPv6
	servers code.
	(Trac #2315, git 741fe7bc96c70df35d9a79016b0aa1488e9b3ac8)

540.	[func]		marcin
	DHCP Option values can be now specified using a string of
	tokens separated with comma sign. Subsequent tokens are used
	to set values for corresponding data fields in a particular
	DHCP option. The format of the token matches the data type
	of the corresponding option field: e.g. "192.168.2.1" for IPv4
	address, "5" for integer value etc.
	(Trac #2545, git 792c129a0785c73dd28fd96a8f1439fe6534a3f1)

539.	[func]		stephen
	Add logging to the DHCP server library.
	(Trac #2524, git b55b8b6686cc80eed41793c53d1779f4de3e9e3c)

538.	[bug]		muks
	Added escaping of special characters (double-quotes, semicolon,
	backslash, etc.) in text-like RRType's toText() implementation.
	Without this change, some TXT and SPF RDATA were incorrectly
	stored in SQLite3 datasource as they were not escaped.
	(Trac #2535, git f516fc484544b7e08475947d6945bc87636d4115)

537.	[func]		tomek
	b10-dhcp6: Support for RELEASE message has been added. Clients
	are now able to release their non-temporary IPv6 addresses.
	(Trac #2326, git 0974318566abe08d0702ddd185156842c6642424)

536.	[build]		jinmei
	Detect a build issue on FreeBSD with g++ 4.2 and Boost installed via
	FreeBSD ports at ./configure time.  This seems to be a bug of
	FreeBSD	ports setup and has been reported to the maintainer:
	http://www.freebsd.org/cgi/query-pr.cgi?pr=174753
	Until it's fixed, you need to build BIND 10 for FreeBSD that has
	this problem with specifying --without-werror, with clang++
	(development version), or with manually extracted Boost header
	files (no compiled Boost library is necessary).
	(Trac #1991, git 6b045bcd1f9613e3835551cdebd2616ea8319a36)

535.	[bug]		jelte
	The log4cplus internal logging mechanism has been disabled, and no
	output from the log4cplus library itself should be printed to
	stderr anymore. This output can be enabled by using the
	compile-time option --enable-debug.
	(Trac #1081, git db55f102b30e76b72b134cbd77bd183cd01f95c0)

534.	[func]*		vorner
	The b10-msgq now uses the same logging format as the rest
	of the system. However, it still doesn't obey the common
	configuration, as due to technical issues it is not able
	to read it yet.
	(git 9e6e821c0a33aab0cd0e70e51059d9a2761f76bb)

bind10-1.0.0-beta released on December 20, 2012

533.	[build]*		jreed
	Changed the package name in configure.ac from bind10-devel
	to bind10. This means the default sub-directories for
	etc, include, libexec, share, share/doc, and var are changed.
	If upgrading from a previous version, you may need to move
	and update your configurations or change references for the
	old locations.
	(git bf53fbd4e92ae835280d49fbfdeeebd33e0ce3f2)

532.	[func]		marcin
	Implemented configuration of DHCPv4 option values using
	the configuration manager. In order to set values for the
	data fields carried by a particular option, the user
	specifies a string of hexadecimal digits that is converted
	to binary data and stored in the option buffer. A more
	user-friendly way of specifying option content is planned.
	(Trac #2544, git fed1aab5a0f813c41637807f8c0c5f8830d71942)

531.	[func]		tomek
	b10-dhcp6: Added support for expired leases. Leases for IPv6
	addresses that are past their valid lifetime may be recycled, i.e.
	relocated to other clients if needed.
	(Trac #2327, git 62a23854f619349d319d02c3a385d9bc55442d5e)

530.	[func]*		team
	b10-loadzone was fully overhauled.  It now uses C++-based zone
	parser and loader library, performing stricter checks, having
	more complete support for master file formats, producing more
	helpful logs, is more extendible for various types of data
	sources, and yet much faster than the old version.  In
	functionality the new version should be generally backwards
	compatible to the old version, but there are some
	incompatibilities: name fields of RDATA (in NS, SOA, etc) must
	be absolute for now; due to the stricter checks some input that was
	(incorrectly) accepted by the old version may now be rejected;
	command line options and arguments are not compatible.
	(Trac #2380, git 689b015753a9e219bc90af0a0b818ada26cc5968)

529.	[func]*		team
	The in-memory data source now uses a more complete master
	file parser to load textual zone files.  As of this change
	it supports multi-line RR representation and more complete
	support for escaped and quoted strings.  It also produces
	more helpful log messages when there is an error in the zone
	file.  It will be enhanced as more specific tasks in the
	#2368 meta ticket are completed.  The new parser is generally
	backward compatible to the previous one, but due to the
	tighter checks some input that has been accepted so far
	could now be rejected, so it's advisable to check if you
	use textual zone files directly loaded to memory.
	(Trac #2470, git c4cf36691115c15440b65cac16f1c7fcccc69521)

528.	[func]		marcin
	Implemented definitions for DHCPv4 option definitions identified
	by option codes: 1 to 63, 77, 81-82, 90-92, 118-119, 124-125.
	These definitions are now used by the DHCPv4 server to parse
	options received from a client.
	(Trac #2526, git 50a73567e8067fdbe4405b7ece5b08948ef87f98)

527.	[bug]		jelte
	Fixed a bug in the synchronous UDP server code where unexpected
	errors from ASIO or the system libraries could cause b10-auth to
	stop. In asynchronous mode these errors would be ignored
	completely. Both types have been updated to report the problem with
	an ERROR log message, drop the packet, and continue service.
	(Trac #2494, git db92f30af10e6688a7dc117b254cb821e54a6d95)

526.	[bug]		stephen
	Miscellaneous fixes to DHCP code including rationalisation of
	some methods in LeaseMgr and resolving some Doxygen/cppcheck
	issues.
	(Trac #2546, git 0140368ed066c722e5d11d7f9cf1c01462cf7e13)

525.	[func]		tomek
	b10-dhcp4: DHCPv4 server is now able to parse configuration. It
	is possible to specify IPv4 subnets with dynamic pools within
	them. Although configuration is accepted, it is not used yet. This
	will be implemented shortly.
	(Trac #2270, git de29c07129d41c96ee0d5eebdd30a1ea7fb9ac8a)

524.	[func]		tomek
	b10-dhcp6 is now able to handle RENEW messages. Leases are
	renewed and REPLY responses are sent back to clients.
	(Trac #2325, git 7f6c9d057cc0a7a10f41ce7da9c8565b9ee85246)

523.	[bug]		muks
	Fixed a problem in inmem NSEC3 lookup (for, instance when using a
	zone with no non-apex names) which caused exceptions when the zone
	origin was not added as an explicit NSEC3 record.
	(Trac #2503, git 6fe86386be0e7598633fe35999112c1a6e3b0370)

522.	[func]*		jelte
	Configuration of TSIG keys for b10-xfrin has changed; instead of
	specifying the full TSIG key (<name>:<base64>:<algo>) it now expects
	just the name, and uses the global TSIG Key Ring like all the other
	components (configuration list /tsig_keys/keys).
	Note: this is not automatically updated, so if you use TSIG in
	xfrin, you need to update your configuration.
	(Trac #1351, git e65b7b36f60f14b7abe083da411e6934cdfbae7a)

521.	[func]		marcin
	Implemented definitions for DHCPv6 standard options identified
	by codes up to 48. These definitions are now used by the DHCPv6
	server to create instances of options being sent to a client.
	(Trac #2491, git 0a4faa07777189ed9c25211987a1a9b574015a95)

520.	[func]		jelte
	The system no longer prints initial log messages to stdout
	regardless of what logging configuration is present, but it
	temporarily stores any log messages until the configuration is
	processed. If there is no specific configuration, or if the
	configuration cannot be accessed, it will still fall back to stdout.
	Note that there are still a few instances where output is printed,
	these shall be addressed separately.
	Note also that, currently, in case it falls back to stdout (such as
	when it cannot connect to b10-cfgmgr), all log messages are always
	printed (including debug messages), regardless of whether -v was
	used. This shall also be addressed in a future change.
	(Trac #2445, git 74a0abe5a6d10b28e4a3e360e87b129c232dea68)

519.	[bug]		muks
	Fixed a problem in inmem NSEC lookup which caused returning an
	incorrect NSEC record or (in rare cases) assert failures
	when a non-existent domain was queried, which was a sub-domain of
	a domain that existed.
	(Trac #2504, git 835553eb309d100b062051f7ef18422d2e8e3ae4)

518.	[func]		stephen
	Extend DHCP MySQL backend to handle IPv4 addresses.
	(Trac #2404, git ce7db48d3ff5d5aad12b1da5e67ae60073cb2607)

517.	[func]		stephen
	Added IOAddress::toBytes() to get byte representation of address.
	Also added convenience methods for V4/V6 address determination.
	(Trac #2396, git c23f87e8ac3ea781b38d688f8f7b58539f85e35a)

516.	[bug]		marcin
	Fixed 'make distcheck' failure when running perfdhcp unit tests.
	The unit tests used to read files from the folder specified
	with the path relative to current folder, thus when the test was
	run from a different folder the files could not be found.
	(Trac #2479, git 4e8325e1b309f1d388a3055ec1e1df98c377f383)

515.	[bug]		jinmei
	The in-memory data source now accepts an RRSIG provided without
	a covered RRset in loading.  A subsequent query for its owner name
	of the covered type would generally result in NXRRSET; if the
	covered RRset is of type NSEC3, the corresponding NSEC3 processing
	would result in SERVFAIL.
	(Trac #2420, git 6744c100953f6def5500bcb4bfc330b9ffba0f5f)

514.	[bug]		jelte
	b10-msgq now handles socket errors more gracefully when sending data
	to clients. It no longer exits with 'broken pipe' errors, and is
	also better at resending data on temporary error codes from send().
	(Trac #2398, git 9f6b45ee210a253dca608848a58c824ff5e0d234)

513.	[func]		marcin
	Implemented the OptionCustom class for DHCPv4 and DHCPv6.
	This class represents an option which has a defined
	structure: a set of data fields of specific types and order.
	It is used to represent those options that can't be
	represented by any other specialized class.
	(Trac #2312, git 28d885b457dda970d9aecc5de018ec1120143a10)

512.	[func]		jelte
	Added a new tool b10-certgen, to check and update the self-signed
	SSL certificate used by b10-cmdctl. The original certificate
	provided has been removed, and a fresh one is generated upon first
	build. See the b10-certgen manpage for information on how to update
	existing installed certificates.
	(Trac #1044, git 510773dd9057ccf6caa8241e74a7a0b34ca971ab)

511.	[bug]		stephen
	Fixed a race condition in the DHCP tests whereby the test program
	spawned a subprocess and attempted to read (without waiting) from
	the interconnecting pipe before the subprocess had written
	anything.  The lack of output was being interpreted as a test
	failure.
	(Trac #2410, git f53e65cdceeb8e6da4723730e4ed0a17e4646579)

510.	[func]		marcin
	DHCP option instances can be created using a collection of strings.
	Each string represents a value of a particular data field within
	an option. The data field values, given as strings, are validated
	against the actual types of option fields specified in the options
	definitions.
	(Trac #2490, git 56cfd6612fcaeae9acec4a94e1e5f1a88142c44d)

509.	[func]		muks
	Log messages now include the pid of the process that logged the
	message.
	(Trac #1745, git fc8bbf3d438e8154e7c2bdd322145a7f7854dc6a)

508.	[bug]		stephen
	Split the DHCP library into two directories, each with its own
	Makefile.  This properly solves the problem whereby a "make"
	operation with multiple threads could fail because of the
	dependencies between two libraries in the same directory.
	(Trac #2475, git 834fa9e8f5097c6fd06845620f68547a97da8ff8)

bind10-devel-20121115 released on November 15, 2012

507.	[doc]		jelte
	Added a chapter about the use of the bindctl command tool to
	to the BIND 10 guide.
	(Trac #2305, git c4b0294b5bf4a9d32fb18ab62ca572f492788d72)

506.	[security]		jinmei
	Fixed a use-after-free case in handling DNAME record with the
	in-memory data source.  This could lead to a crash of b10-auth
	if it serves a zone containing a DNAME RR from the in-memory
	data source.  This bug was introduced at bind10-devel-20120927.
	(Trac #2471, git 2b1793ac78f972ddb1ae2fd092a7f539902223ff)

505.	[bug]		jelte
	Fixed a bug in b10-xfrin where a wrong call was made during the
	final check of a TSIG-signed transfer, incorrectly rejecting the
	transfer.
	(Trac #2464, git eac81c0cbebee72f6478bdb5cda915f5470d08e1)

504.	[bug]*		naokikambe
	Fixed an XML format viewed from b10-stats-httpd. Regarding
	per-zone counters as zones of Xfrout, a part of the item
	values wasn't an exact XML format. A zone name can be
	specified in URI as
	/bind10/statistics/xml/Xfrout/zones/example.org/xfrreqdone.
	XSD and XSL formats are also changed to constant ones due
	to these changes.
	(Trac #2298, git 512d2d46f3cb431bcdbf8d90af27bff8874ba075)

503.	[func]		Stephen
	Add initial version of a MySQL backend for the DHCP code.  This
	implements the basic IPv6 lease access functions - add lease, delete
	lease and update lease.  The backend is enabled by specifying
	--with-dhcp-mysql on the "configure" command line: without this
	switch, the MySQL code is not compiled, so leaving BIND 10 able to
	be built on systems without MySQL installed.
	(Trac #2342, git c7defffb89bd0f3fdd7ad2437c78950bcb86ad37)

502.	[func]		vorner
	TTLs can be specified with units as well as number of seconds now.
	This allows specifications like "1D3H".
	(Trac #2384, git 44c321c37e17347f33ced9d0868af0c891ff422b)

501.	[func]		tomek
	Added DHCPv6 allocation engine, now used in the processing of DHCPv6
	messages.
	(Trac #2414, git b3526430f02aa3dc3273612524d23137b8f1fe87)

500.	[bug]		jinmei
	Corrected the autoconf example in the examples directory so it can
	use the configured path to Boost to check availability of the BIND 10
	library.  Previously the sample configure script could fail if
	Boost is installed in an uncommon place.  Also, it now provides a
	helper m4 function and example usage for embedding the library
	path to executable (using linker options like -Wl,-R) to help
	minimize post-build hassles.
	(Trac #2356, git 36514ddc884c02a063e166d44319467ce6fb1d8f)

499.	[func]		team
	The b10-auth 'loadzone' command now uses the internal thread
	introduced in 495 to (re)load a zone in the background, so that
	query processing isn't blocked while loading a zone.
	(Trac #2213, git 686594e391c645279cc4a95e0e0020d1c01fba7e)

498.	[func]		marcin
	Implemented DHCPv6 option values configuration using configuration
	manager. In order to set values for data fields carried by the
	particular option, user specifies the string of hexadecimal digits
	that is in turn converted to binary data and stored into option
	buffer. More user friendly way of option content specification is
	planned.
	(Trac #2318, git e75c686cd9c14f4d6c2a242a0a0853314704fee9)

497.	[bug]		jinmei
	Fixed several issues in isc-sysinfo:
	- make sure it doesn't report a negative value for free memory
	  size (this happened on FreeBSD, but can possibly occur on other
	  BSD variants)
	- correctly identifies the SMP support in kernel on FreeBSD
	- print more human readable uptime as well as the time in seconds
	(Trac #2297, git 59a449f506948e2371ffa87dcd19059388bd1657)

496.	[func]		tomek
	DHCPv6 Allocation Engine implemented. It allows address allocation
	from the configured subnets/pools. It currently features a single
	allocator: IterativeAllocator, which assigns addresses iteratively.
	Other allocators (hashed, random) are planned.
	(Trac #2324, git 8aa188a10298e3a55b725db36502a99d2a8d638a)

495.	[func]		team
	b10-auth now handles reconfiguration of data sources in
	background using a separate thread.  This means even if the new
	configuration includes a large amount of data to be loaded into
	memory (very large zones and/or a very large number of zones),
	the reconfiguration doesn't block query handling.
	(Multiple Trac tickets up to #2211)

494.	[bug]		jinmei
	Fixed a problem that shutting down BIND 10 kept some of the
	processes alive.  It was two-fold: when the main bind10 process
	started as a root, started b10-sockcreator with the privilege, and
	then dropped the privilege, the bind10 process cannot kill the
	sockcreator via signal any more (when it has to), but it kept
	sending the signal and didn't stop.  Also, when running on Python
	3.1 (or older), the sockcreator had some additional file
	descriptor open, which prevented it from exiting even after the
	bind10 process terminated.  Now the bind10 process simply gives up
	killing a subprocess if it fails due to lack of permission, and it
	makes sure the socket creator is spawned without any unnecessary
	FDs open.
	(Trac #1858, git 405d85c8a0042ba807a3a123611ff383c4081ee1)

493.	[build]		jinmei
	Fixed build failure with newer versions of clang++.  These
	versions are stricter regarding "unused variable" and "unused
	(driver) arguments" warnings, and cause fatal build error
	with -Werror.  The affected versions of clang++ include Apple's
	customized version 4.1 included in Xcode 4.5.1.  So this fix
	will solve build errors for Mac OS X that uses newer versions of
	Xcode.
	(Trac #2340, git 55be177fc4f7537143ab6ef5a728bd44bdf9d783,
	3e2a372012e633d017a97029d13894e743199741 and commits before it
	with [2340] in the commit log)

492.	[func]		tomek
	libdhcpsrv: The DHCP Configuration Manager is now able to store
	information about IPv4 subnets and pools. It is still not possible
	to configure that information. Such capability will be implemented
	in a near future.
	(Trac #2237, git a78e560343b41f0f692c7903c938b2b2b24bf56b)

491.	[func]		tomek
	b10-dhcp6: Configuration for DHCPv6 has been implemented.
	Currently it is possible to configure IPv6 subnets and pools
	within those subnets, global and per subnet values of renew,
	rebind, preferred and valid lifetimes. Configured parameters
	are accepted, but are not used yet by the allocation engine yet.
	(Trac #2269, git 028bed9014b15facf1a29d3d4a822c9d14fc6411)

490.	[func]		tomek
	libdhcpsrv: An abstract API for lease database has been
	implemented. It offers a common interface to all concrete
	database backends.
	(Trac #2140, git df196f7609757253c4f2f918cd91012bb3af1163)

489.	[func]		muks
	The isc::dns::RRsetList class has been removed. It was now unused
	inside the BIND 10 codebase, and the interface was considered
	prone to misuse.
	(Trac #2266, git 532ac3d0054f6a11b91ee369964f3a84dabc6040)

488.	[build]		jinmei
	On configure, changed the search order for Python executable.
	It first tries more specific file names such as "python3.2" before
	more generic "python3".  This will prevent configure failure on
	Mac OS X that installs Python3 via recent versions of Homebrew.
	(Trac #2339, git 88db890d8d1c64de49be87f03c24a2021bcf63da)

487.	[bug]		jinmei
	The bind10 process now terminates a component (subprocess) by the
	"config remove Boss/components" bindctl command even if the
	process crashes immediately before the command is sent to bind10.
	Previously this led to an inconsistent state between the
	configuration and an internal component list of bind10, and bind10
	kept trying to restart the component.  A known specific case of
	this problem is that b10-ddns could keep failing (due to lack of
	dependency modules) and the administrator couldn't stop the
	restart via bindctl.
	(Trac #2244, git 7565788d06f216ab254008ffdfae16678bcd00e5)

486.	[bug]*		jinmei
	All public header files for libb10-dns++ are now installed.
	Template configure.ac and utility AC macros for external projects
	using the library are provided under the "examples" directory.
	The src/bin/host was moved as part of the examples (and not
	installed with other BIND 10 programs any more).
	(Trac #1870, git 4973e638d354d8b56dcadf71123ef23c15662021)

485.	[bug]		jelte
	Several bugs have been fixed in bindctl; tab-completion now works
	within configuration lists, the problem where sometimes the
	completion added a part twice has been solved, and it no longer
	suggests the confusing value 'argument' as a completion-hint for
	configuration items. Additionally, bindctl no longer crashes upon
	input like 'config remove Boss'.
	(Trac #2254, git 9047de5e8f973e12e536f7180738e6b515439448)

484.	[func]		tomek
	A new library (libb10-dhcpsrv) has been created. At present, it
	only holds the code for the DHCP Configuration Manager. Currently
	this object only supports basic configuration storage for the DHCPv6
	server, but that capability will be expanded.
	(Trac #2238, git 6f29861b92742da34be9ae76968e82222b5bfd7d)

bind10-devel-20120927 released on September 27, 2012

483.	[func]		marcin
	libdhcp++: Added new parameter to define sub-second timeout
	for DHCP packet reception. The total timeout is now specified
	by two parameters:  first specifies integral number of
	seconds, second (which defaults to 0) specifies fractional
	seconds with microsecond resolution.
	(Trac #2231, git 15560cac16e4c52129322e3cb1787e0f47cf7850)

482.	[func]		team
	Memory footprint of the in-memory data source has been
	substantially improved.  For example, b10-auth now requires much
	less memory than BIND 9 named for loading and serving the same
	zone in-memory.  This is a transparent change in terms of user
	operation; there's no need to update or change the configuration
	to enable this feature.
	Notes: multiple instances of b10-auth still make separate copies
	of the memory image.  Also, loading zones in memory still suspends
	query processing, so manual reloading or reloading after incoming
	transfer may cause service disruption for huge zones.
	(Multiple Trac tickets, Summarized in Trac #2101)

481.	[bug]		vorner
	The abbreviated form of IP addresses in ACLs is accepted
	(eg. "from": ["127.0.0.1", "::1"] now works).
	(Trac #2191, git 48b6e91386b46eed383126ad98dddfafc9f7e75e)

480.	[doc]		vorner
	Added documentation about global TSIG key ring to the Guide.
	(Trac #2189, git 52177bb31f5fb8e134aecb9fd039c368684ad2df)

479.	[func]		marcin
	Refactored perfdhcp tool to C++, added missing unit tests and removed
	the old code. The new code uses libdhcp++ (src/lib/dhcp) for DHCP
	packet management, network interface management and packet
	transmission.
	(Trac #1954, git 8d56105742f3043ed4b561f26241f3e4331f51dc)
	(Trac #1955, git 6f914bb2c388eb4dd3e5c55297f8988ab9529b3f)
	(Trac #1956, git 6f914bb2c388eb4dd3e5c55297f8988ab9529b3f)
	(Trac #1957, git 7fca81716ad3a755bf5744e88c3adeef15b04450)
	(Trac #1958, git 94e17184270cda58f55e6da62e845695117fede3)
	(Trac #1959, git a8cf043db8f44604c7773e047a9dc2861e58462a)
	(Trac #1960, git 6c192e5c0903f349b4d80cf2bb6cd964040ae7da)

478.	[func]		naokikambe
	New statistics items added into b10-xfrout: ixfr_running and
	axfr_running.  Their values can be obtained by invoking "Stats show
	Xfrout" via bindctl while b10-xfrout is running.
	(Trac #2222, git 91311bdbfea95f65c5e8bd8294ba08fac12405f1)

477.	[bug]		jelte
	Fixed a problem with b10-msgq on OSX when using a custom Python
	installation, that offers an unreliable select.poll() interface.
	(Trac #2190, git e0ffa11d49ab949ee5a4ffe7682b0e6906667baa)

476.	[bug]		vorner
	The Xfrin now accepts transfers with some TSIG signatures omitted, as
	allowed per RFC2845, section 4.4. This solves a compatibility
	issues with Knot and NSD.
	(Trac #1357, git 7ca65cb9ec528118f370142d7e7b792fcc31c9cf)

475.	[func]		naokikambe
	Added Xfrout statistics counters: notifyoutv4, notifyoutv6,
	xfrrej, and xfrreqdone. These are per-zone type counters.
	The value of these counters can be seen with zone name by
	invoking "Stats show Xfrout" via bindctl.
	(Trac #2158, git e68c127fed52e6034ab5309ddd506da03c37a08a)

474.	[func]		stephen
	DHCP servers now use the BIND 10 logging system for messages.
	(Trac #1545, git de69a92613b36bd3944cb061e1b7c611c3c85506)

473.	[bug]		jelte
	TCP connections now time out in b10-auth if no (or not all) query
	data is sent by the client. The timeout value defaults to 5000
	milliseconds, but is configurable in Auth/tcp_recv_timeout.
	(Trac #357, git cdf3f04442f8f131542bd1d4a2228a9d0bed12ff)

472.	[build]		jreed
	All generated documentation is removed from the git repository.
	The ./configure --enable-man option is removed. A new option
	-enable-generate-docs is added; it checks for required
	documentation building dependencies. Dummy documentation is
	built and installed if not used. Distributed tarballs will
	contain the generated documentation.
	(Trac #1687, git 2d4063b1a354f5048ca9dfb195e8e169650f43d0)

471.	[bug]		vorner
	Fixed a problem when b10-loadzone tried to tread semicolon
	in string data as start of comment, which caused invalid
	data being loaded.
	(Trac #2188, git 12efec3477feb62d7cbe36bdcfbfc7aa28a36f57)

470.	[func]		naokikambe
	The stats module now supports partial statistics updates. Each
	module can return only statistics data which have been updated since
	the last time it sent them to the stats module. The purpose of partial
	updates is to reduce the amount of statistics data sent through the
	message queue.
	(Trac #2179, git d659abdd9f3f369a29830831297f64484ac7b051)

469.	[bug]		jelte
	libdatasrc: the data source client list class now ignores zone
	content problems (such as out-of-zone data) in MasterFiles type
	zones, instead of aborting the entire configuration.  It only logs
	an error, and all other zones and datasources are still loaded. The
	error log message has been improved to include the zone origin and
	source file name.  As a result of this change, b10-auth no longer
	exits upon encountering such errors during startup.
	(Trac #2178, git a75ed413e8a1c8e3702beea4811a46a1bf519bbd)

468.	[func]*		naokikambe, fujiwara
	b10-stats polls the bind10 and b10-auth with new 'getstats' command
	to retrieve statistics data.  The "poll-interval" parameter in
	b10-stats is for configuring the polling interval.  All statistics
	data collected once are preserved while b10-stats is running.
	The "sendstats" command was removed from bind10 and b10-auth. The
	"statistics-interval" configuration item was removed from b10-auth.
	(Trac #2136, git dcb5ce50b4b4e50d28247d5f8b5cb8d90bda942a)
	(Trac #2137, git d53bb65a43f6027b15a6edc08c137951e3ce5e0e)
	(Trac #2138, git b34e3313460eebc9c272ca8c1beb27297c195150)

bind10-devel-20120816 released on August 16, 2012

467.	[bug]		jelte
	For configurations, allow named sets to contain lists of items.
	(Trac #2114, git 712637513505f7afb8434292ca2a98c3517dffd3)

466.	[func]		jelte
	Allow bindctl to add and remove items to and from lists
	and dicts for items of type "any". This is for easier
	configurations.
	(Trac #2184, git ad2d728d1496a9ff59d622077850eed0638b54eb)

465.	[doc]		vorner
	Improved documentation about ACLs in the Guide.
	(Trac #2066, git 76f733925b3f3560cfc2ee96d2a19905b623bfc3)

464.	[func]		jelte, muks
	libdns++: The LabelSequence class has been extended with some new
	methods.  These are mainly intended for internal development, but
	the class is public, so interested users may want to look into the
	extensions.
	(Trac #2052, git 57c61f2^..dbef0e2)
	(Trac #2053, git 1fc2b06b57a008ec602daa2dac79939b3cc6b65d)
	(Trac #2086, git 3fac7d5579c5f51b8e952b50db510b45bfa986f3)
	(Trac #2087, git 49ad6346f574d00cfbd1d12905915fd0dd6a0bac)
	(Trac #2148, git 285c2845ca96e7ef89f9158f1dea8cda147b6566)

463.	[func]		jinmei
	Python isc.dns: the Name, RRType and RRClass classes are now
	hashable.  So, for example, objects of these classes can be used
	as a dictionary key.
	(Trac #1883, git 93ec40dd0a1df963c676037cc60c066c748b3030)

462.	[build]		jreed
	BIND 10 now compiles against googletest-1.6.0 versions that are
	installed on the system as source code. For such versions, use the
	--with-gtest-source configure switch.
	(Trac #1999, git 6a26d459a40d7eed8ebcff01835377b3394a78de)

461.	[bug]		muks
	We now set g+w and g+s permissions (mode 02770) during
	installation for the BIND 10 local state directory
	($prefix/var/bind10-devel/) so that permissions to files
	and sub-directories created in that directory are inherited.
	(Trac #2171, git ab4d20907abdb3ce972172463dcc73405b3dee79)

460.	[bug]		muks
	SSHFP's algorithm and fingerprint type checks have been relaxed
	such that they will accept any values in [0,255]. This is so that
	future algorithm and fingerprint types are accommodated.
	(Trac #2124, git 49e6644811a7ad09e1326f20dd73ab43116dfd21)

459.	[func]		tomek
	b10-dhcp6: DHCPv6 server component is now integrated into
	BIND 10 framework. It can be started from BIND 10 (using bindctl)
	and can receive commands. The only supported command for now
	is 'Dhcp6 shutdown'.
	b10-dhcp4: Command line-switch '-s' to disable msgq was added.
	b10-dhcp6: Command line-switch '-s' to disable msgq was added.
	(Trac #1708, git e0d7c52a71414f4de1361b09d3c70431c96daa3f)

458.	[build]*		jinmei
	BIND 10 now relies on Boost offset_ptr, which caused some new
	portability issues.  Such issues are detected at ./configure time.
	If ./configure stops due to this, try the following workaround:
	- If it's about the use of mutable for a reference with clang++,
	  upgrade Boost version to 1.44 or higher, or try a different
	  compiler (e.g. g++ generally seems to be free from this issue)
	- If it's about the use of "variadic templates", specify
	  --without-werror so the warning won't be promoted to an error.
	  Specifying BOOST_NO_USER_CONFIG in CXXFLAGS may also work
	  (which would be the case if Boost is installed via pkgsrc)
	(Trac #2147, git 30061d1139aad8716e97d6b620c259752fd0a3cd)

457.	[build]*		muks
	BIND 10 library names now have a "b10-" prefix. This is to avoid
	clashes with other similarly named libraries on the system.
	(Trac #2071, git ac20a00c28069804edc0a36050995df52f601efb)

456.	[build]		muks
	BIND 10 now compiles against log4cplus-1.1.0 (RC releases)
	also.  Note: some older versions of log4cplus don't work any more;
	known oldest workable version is 1.0.4.  Thanks to John Lumby for
	sending a patch.
	(Trac #2169, git 7d7e5269d57451191c0aef1b127d292d3615fe2c)

455.	[func]*		vorner
	The server now uses newer API for data sources. This would be an
	internal change, however, the data sources are now configured
	differently. Please, migrate your configuration to the top-level
	"data_sources" module.  Also the bind10 -n and --no-cache
	and b10-auth -n options are removed.
	(Trac #1976, git 0d4685b3e7603585afde1b587cbfefdfaf6a1bb3)

454.	[bug]		jelte
	b10-cfgmgr now loads its configuration check plugins directly from
	the plugin search path, as opposed to importing them from the
	general python system module path list; this prevents naming
	conflicts with real python modules.
	(Trac #2119, git 2f68d7ac5c3c7cc88a3663191113eece32d46a3d)

453.	[bug]		jelte
	b10-auth no longer tries to send DDNS UPDATE messages to b10-ddns if
	b10-ddns is not running. Sending an UPDATE to BIND 10 that is not
	configured to run DDNS will now result in a response with rcode
	NOTIMP instead of SERVFAIL.
	(Trac #1986, git bd6b0a5ed3481f78fb4e5cb0b18c7b6e5920f9f8)

452.	[func]		muks, jelte
	isc-sysinfo: An initial implementation of the isc-sysinfo
	tool is now available for Linux, OpenBSD, FreeBSD, and Mac
	OS X. It gathers and outputs system information which can
	be used by future tech support staff. This includes a
	generic Python "sysinfo" module.
	(Trac #2062, #2121, #2122, #2172,
	git 144e80212746f8d55e6a59edcf689fec9f32ae95)

451.	[bug]		muks, jinmei
	libdatasrc: the database-based data source now correctly returns
	glue records on (not under) a zone cut, such as in the case where
	the NS name of an NS record is identical to its owner name. (Note:
	libdatasrc itself doesn't judge what kind of record type can be a
	"glue"; it's the caller's responsibility.)
	(Trac #1771, git 483f1075942965f0340291e7ff7dae7806df22af)

450.	[func]		tomek
	b10-dhcp4: DHCPv4 server component is now integrated into
	BIND 10 framework. It can be started from BIND 10 (using bindctl)
	and can receive commands. The only supported command for now
	is 'Dhcp4 shutdown'.
	(Trac #1651, git 7e16a5a50d3311e63d10a224ec6ebcab5f25f62c)

bind10-devel-20120621 released on June 21, 2012

449.	[bug]		muks
	b10-xfin: fixed a bug where xfrin sent the wrong notification
	message to zonemgr on successful zone transfer. This also
	solves other reported problems such as too frequent attempts
	of zone refreshing (see Trac #1786 and #1834).
	(Trac #2023, git b5fbf8a408a047a2552e89ef435a609f5df58d8c)

448.	[func]		team
	b10-ddns is now functional and handles dynamic update requests
	per RFC 2136.  See BIND 10 guide for configuration and operation
	details.
	(Multiple Trac tickets)

447.	[bug]		jinmei
	Fixed a bug in b10-xfrout where a helper thread could fall into
	an infinite loop if b10-auth stops while the thread is waiting for
	forwarded requests from b10-auth.
	(Trac #988 and #1833, git 95a03bbefb559615f3f6e529d408b749964d390a)

446.	[bug]		muks
	A number of warnings reported by Python about unclosed file and
	socket objects were fixed. Some related code was also made safer.
	(Trac #1828, git 464682a2180c672f1ed12d8a56fd0a5ab3eb96ed)

445.	[bug]*		jinmei
	The pre-install check for older SQLite3 DB now refers to the DB
	file with the prefix of DESTDIR.  This ensures that 'make install'
	with specific DESTDIR works regardless of the version of the DB
	file installed in the default path.
	(Trac #1982, git 380b3e8ec02ef45555c0113ee19329fe80539f71)

444.	[bug]		jinmei
	libdatasrc: fixed ZoneFinder for database-based data sources so
	that it handles type DS query correctly, i.e., treating it as
	authoritative data even on a delegation point.
	(Trac #1912, git 7130da883f823ce837c10cbf6e216a15e1996e5d)

443.	[func]*		muks
	The logger now uses a lockfile named `logger_lockfile' that is
	created in the local state directory to mutually separate
	individual logging operations from various processes. This is
	done so that log messages from different processes don't mix
	together in the middle of lines. The `logger_lockfile` is created
	with file permission mode 0660. BIND 10's local state directory
	should be writable and perhaps have g+s mode bit so that the
	`logger_lockfile` can be opened by a group of processes.
	(Trac #1704, git ad8d445dd0ba208107eb239405166c5c2070bd8b)

442.	[func]		tomek
	b10-dhcp4, b10-dhcp6: Both DHCP servers now accept -p parameter
	that can be used to specify listening port number. This capability
	is useful only for testing purposes.
	(Trac #1503, git e60af9fa16a6094d2204f27c40a648fae313bdae)

441.	[func]		tomek
	libdhcp++: Stub interface detection (support for interfaces.txt
	file) was removed.
	(Trac #1281, git 900fc8b420789a8c636bcf20fdaffc60bc1041e0)

bind10-devel-20120517 released on May 17, 2012

440.	[func]		muks
	bindctl: improved some error messages so they will be more
	helpful.  Those include the one when the zone name is unspecified
	or the name is invalid in the b10-auth configuration.
	(Trac #1627, git 1a4d0ae65b2c1012611f4c15c5e7a29d65339104)

439.	[func]		team
	The in-memory data source can now load zones from the
	sqlite3 data source, so that zones stored in the database
	(and updated for example by xfrin) can be served from memory.
	(Trac #1789, #1790, #1792, #1793, #1911,
	git 93f11d2a96ce4dba9308889bdb9be6be4a765b27)

438.	[bug]		naokikambe
	b10-stats-httpd now sends the system a notification that
	it is shutting down if it encounters a fatal error during
	startup.
	(Trac #1852, git a475ef271d4606f791e5ed88d9b8eb8ed8c90ce6)

437.	[build]		jinmei
	Building BIND 10 may fail on MacOS if Python has been
	installed via Homebrew unless --without-werror is specified.
	The configure script now includes a URL that explains this
	issue when it detects failure that is possibly because of
	this problem.
	(Trac #1907, git 0d03b06138e080cc0391fb912a5a5e75f0f97cec)

436.	[bug]		jelte
	The --config-file option now works correctly with relative paths if
	--data-path is not given.
	(Trac #1889, git ce7d1aef2ca88084e4dacef97132337dd3e50d6c)

435.	[func]		team
	The in-memory datasource now supports NSEC-signed zones.
	(Trac #1802-#1810, git 2f9aa4a553a05aa1d9eac06f1140d78f0c99408b)

434.	[func]		tomek
	libdhcp++: Linux interface detection refactored. The code is
	now cleaner. Tests better support certain versions of ifconfig.
	(Trac #1528, git 221f5649496821d19a40863e53e72685524b9ab2)

433.	[func]		tomek
	libdhcp++: Option6 and Pkt6 now follow the same design as
	options and packet for DHCPv4. General code refactoring after
	end of 2011 year release.
	(Trac #1540, git a40b6c665617125eeb8716b12d92d806f0342396)

432.	[bug]*		muks
	BIND 10 now installs its header files in a BIND 10 specific
	sub-directory in the install prefix.
	(Trac #1930, git fcf2f08db9ebc2198236bfa25cf73286821cba6b)

431.	[func]*		muks
	BIND 10 no longer starts b10-stats-httpd by default.
	(Trac #1885, git 5c8bbd7ab648b6b7c48e366e7510dedca5386f6c)

430.	[bug]		jelte
	When displaying configuration data, bindctl no longer treats
	optional list items as an error, but shows them as an empty list.
	(Trac #1520, git 0f18039bc751a8f498c1f832196e2ecc7b997b2a)

429.	[func]		jelte
	Added an 'execute' component to bindctl, which executes either a set
	of commands from a file or a built-in set of commands. Currently,
	only 'init_authoritative_server' is provided as a built-in set, but
	it is expected that more will be added later.
	(Trac #1843, git 551657702a4197ef302c567b5c0eaf2fded3e121)

428.	[bug]		marcin
	perfdhcp: bind to local address to allow reception of
	replies from IPv6 DHCP servers.
	(Trac #1908, git 597e059afaa4a89e767f8f10d2a4d78223af3940)

427.	[bug]		jinmei
	libdatasrc, b10-xfrin: the zone updater for database-based data
	sources now correctly distinguishes NSEC3-related RRs (NSEC3 and
	NSEC3-covering RRSIG) from others, and the SQLite3 implementation
	now manipulates them in the separate table for the NSEC3 namespace.
	As a result b10-xfrin now correctly updates NSEC3-signed zones by
	inbound zone transfers.
	(Trac #1781, #1788, #1891,
	git 672f129700dae33b701bb02069cf276238d66be3)

426.	[bug]		vorner
	The NSEC3 records are now included when transferring a
	signed zone out.
	(Trac #1782, git 36efa7d10ecc4efd39d2ce4dfffa0cbdeffa74b0)

425.	[func]*		muks
	Don't autostart b10-auth, b10-xfrin, b10-xfrout and b10-zonemgr in
	the default configuration.
	(Trac #1818, git 31de885ba0409f54d9a1615eff5a4b03ed420393)

424.	[bug]		jelte
	Fixed a bug in bindctl where in some cases, configuration settings
	in a named set could disappear, if a child element is modified.
	(Trac #1491, git 00a36e752802df3cc683023d256687bf222e256a)

423.	[bug]		jinmei
	The database based zone iterator now correctly resets mixed TTLs
	of the same RRset (when that happens) to the lowest one.  The
	previous implementation could miss lower ones if it appears in a
	later part of the RRset.
	(part of Trac #1791, git f1f0bc00441057e7050241415ee0367a09c35032)

422.	[bug]		jinmei
	The database based zone iterator now separates RRSIGs of the same
	name and type but for different covered types.
	(part of Trac #1791, git b4466188150a50872bc3c426242bc7bba4c5f38d)

421.	[build]		jinmei
	Made sure BIND 10 can be built with clang++ 3.1.  (It failed on
	MacOS 10.7 using Xcode 4.3, but it's more likely to be a matter of
	clang version.)
	(Trac #1773, git ceaa247d89ac7d97594572bc17f005144c5efb8d)

420.	[bug]*		jinmei, stephen
	Updated the DB schema used in the SQLite3 data source so it can
	use SQL indices more effectively.  The previous schema had several
	issues in this sense and could be very slow for some queries on a
	very large zone (especially for negative answers).  This change
	requires a major version up of the schema; use b10-dbutil to
	upgrade existing database files.  Note: 'make install' will fail
	unless old DB files installed in the standard location have been
	upgraded.
	(Trac #324, git 8644866497053f91ada4e99abe444d7876ed00ff)

419.	[bug]		jelte
	JSON handler has been improved; escaping now works correctly
	(including quotes in strings), and it now rejects more types of
	malformed input.
	(Trac #1626, git 3b09268518e4e90032218083bcfebf7821be7bd5)

418.	[bug]		vorner
	Fixed crash in bindctl when config unset was called.
	(Trac #1715, git 098da24dddad497810aa2787f54126488bb1095c)

417.	[bug]		jelte
	The notify-out code now looks up notify targets in their correct
	zones (and no longer just in the zone that the notify is about).
	(Trac #1535, git 66300a3c4769a48b765f70e2d0dbf8bbb714435b)

416.	[func]*		jelte
	The implementations of ZoneFinder::find() now throw an OutOfZone
	exception when the name argument is not in or below the zone this
	zonefinder contains.
	(Trac #1535, git 66300a3c4769a48b765f70e2d0dbf8bbb714435b)

bind10-devel-20120329 released on March 29, 2012

415.	[doc]		jinmei, jreed
	BIND 10 Guide updated to now describe the in-memory data source
	configurations for b10-auth.
	(Trac #1732, git 434d8db8dfcd23a87b8e798e5702e91f0bbbdcf6)

414.	[bug]		jinmei
	b10-auth now correctly handles delegation from an unsigned zone
	(defined in the in-memory data source) when the query has DNSSEC
	DO bit on.  It previously returned SERVFAIL.
	(Trac #1836, git 78bb8f4b9676d6345f3fdd1e5cc89039806a9aba)

413.	[func]		stephen, jelte
	Created a new tool b10-dbutil, that can check and upgrade database
	schemas, to be used when incompatible changes are introduced in the
	backend database schema. Currently it only supports sqlite3 databases.
	Note: there's no schema change that requires this utility as of
	the March 29th release.  While running it shouldn't break
	an existing database file, it should be even more advisable not to
	run it at the moment.
	(Trac #963, git 49ba2cf8ac63246f389ab5e8ea3b3d081dba9adf)

412.	[func]		jelte
	Added a command-line option '--clear-config' to bind10, which causes
	the system to create a backup of the existing configuration database
	file, and start out with a clean default configuration. This can be
	used if the configuration file is corrupted to the point where it
	cannot be read anymore, and BIND 10 refuses to start. The name of
	the backup file can be found in the logs (CFGMGR_RENAMED_CONFIG_FILE).
	(Trac #1443, git 52b36c921ee59ec69deefb6123cbdb1b91dc3bc7)

411.	[func]		muks
	Add a -i/--no-kill command-line argument to bind10, which stops
	it from sending SIGTERM and SIGKILL to other b10 processes when
	they're shutting down.
	(Trac #1819, git 774554f46b20ca5ec2ef6c6d5e608114f14e2102)

410.	[bug]		jinmei
	Python CC library now ensures write operations transmit all given
	data (unless an error happens).  Previously it didn't check the
	size of transmitted data, which could result in partial write on
	some systems (notably on OpenBSD) and subsequently cause system
	hang up or other broken state.  This fix specifically solves start
	up failure on OpenBSD.
	(Trac #1829, git 5e5a33213b60d89e146cd5e47d65f3f9833a9297)

409.	[bug]		jelte
	Fixed a parser bug in bindctl that could make bindctl crash. Also
	improved 'command help' output; argument order is now shown
	correctly, and parameter descriptions are shown as well.
	(Trac #1172, git bec26c6137c9b0a59a3a8ca0f55a17cfcb8a23de)

408.	[bug]		stephen, jinmei
	b10-auth now filters out duplicate RRsets when building a
	response message using the new query handling logic.  It's
	currently only used with the in-memory data source, but will
	also be used for others soon.
	(Trac #1688, git b77baca56ffb1b9016698c00ae0a1496d603d197)

407.	[build]		haikuo
	Remove "--enable-boost-threads" switch in configure command. This
	thread lock mechanism is useless for bind10 and causes performance
	hits.
	(Trac #1680, git 9c4d0cadf4adc802cc41a2610dc2c30b25aad728)

406.	[bug]		muks
	On platforms such as OpenBSD where pselect() is not available,
	make a wrapper around select() in perfdhcp.
	(Trac #1639, git 6ea0b1d62e7b8b6596209291aa6c8b34b8e73191)

405.	[bug]		jinmei
	Make sure disabling Boost threads if the default configuration is
	to disable it for the system.  This fixes a crash and hang up
	problem on OpenBSD, where the use of Boost thread could be
	different in different program files depending on the order of
	including various header files, and could introduce inconsistent
	states between a library and a program.  Explicitly forcing the
	original default throughout the BIND 10 build environment will
	prevent this from happening.
	(Trac #1727, git 23f9c3670b544c5f8105958ff148aeba050bc1b4)

404.	[bug]		naokikambe
	The statistic counters are now properly accumulated across multiple
	instances of b10-auth (if there are multiple instances), instead of
	providing result for random instance.
	(Trac #1751, git 3285353a660e881ec2b645e1bc10d94e5020f357)

403.	[build]*		jelte
	The configure option for botan (--with-botan=PATH) is replaced by
	--with-botan-config=PATH, which takes a full path to a botan-config
	script, instead of the botan 'install' directory. Also, if not
	provided, configure will try out config scripts and pkg-config
	options until it finds one that works.
	(Trac #1640, git 582bcd66dbd8d39f48aef952902f797260280637)

402.	[func]		jelte
	b10-xfrout now has a visible command to send out notifies for
	a given zone, callable from bindctl. Xfrout notify <zone> [class]
	(Trac #1321, git 0bb258f8610620191d75cfd5d2308b6fc558c280)

401.	[func]*		jinmei
	libdns++: updated the internal implementation of the
	MessageRenderer class.  This is mostly a transparent change, but
	the new version now doesn't allow changing compression mode in the
	middle of rendering (which shouldn't be an issue in practice).
	On the other hand, name compression performance was significantly
	improved: depending on the number of names, micro benchmark tests
	showed the new version is several times faster than the previous
	version .
	(Trac #1603, git 9a2a86f3f47b60ff017ce1a040941d0c145cfe16)

400.	[bug]		stephen
	Fix crash on Max OS X 10.7 by altering logging so as not to allocate
	heap storage in the static initialization of logging objects.
	(Trac #1698, git a8e53be7039ad50d8587c0972244029ff3533b6e)

399.	[func]		muks
	Add support for the SSHFP RR type (RFC 4255).
	(Trac #1136, git ea5ac57d508a17611cfae9d9ea1c238f59d52c51)

398.	[func]		jelte
	The b10-xfrin module now logs more information on successful
	incoming transfers. In the case of IXFR, it logs the number of
	changesets, and the total number of added and deleted resource
	records. For AXFR (or AXFR-style IXFR), it logs the number of
	resource records. In both cases, the number of overhead DNS
	messages, runtime, amount of wire data, and transfer speed are logged.
	(Trac #1280, git 2b01d944b6a137f95d47673ea8367315289c205d)

397.	[func]		muks
	The boss process now gives more helpful description when a
	sub-process exits due to a signal.
	(Trac #1673, git 1cd0d0e4fc9324bbe7f8593478e2396d06337b1e)

396.	[func]*		jinmei
	libdatasrc: change the return type of ZoneFinder::find() so it can
	contain more context of the search, which can be used for
	optimizing post find() processing.  A new method getAdditional()
	is added to it for finding additional RRsets based on the result
	of find().  External behavior shouldn't change.  The query
	handling code of b10-auth now uses the new interface.
	(Trac #1607, git 2e940ea65d5b9f371c26352afd9e66719c38a6b9)

395.	[bug]		jelte
	The log message compiler now errors (resulting in build failures) if
	duplicate log message identifiers are found in a single message file.
	Renamed one duplicate that was found (RESOLVER_SHUTDOWN, renamed to
	RESOLVER_SHUTDOWN_RECEIVED).
	(Trac #1093, git f537c7e12fb7b25801408f93132ed33410edae76)
	(Trac #1741, git b8960ab85c717fe70ad282e0052ac0858c5b57f7)

394.	[bug]		jelte
	b10-auth now catches any exceptions during response building; if any
	datasource either throws an exception or causes an exception to be
	thrown, the message processing code will now catch it, log a debug
	message, and return a SERVFAIL response.
	(Trac #1612, git b5740c6b3962a55e46325b3c8b14c9d64cf0d845)

393.	[func]		jelte
	Introduced a new class LabelSequence in libdns++, which provides
	lightweight accessor functionality to the Name class, for more
	efficient comparison of parts of names.
	(Trac #1602, git b33929ed5df7c8f482d095e96e667d4a03180c78)

392.	[func]*		jinmei
	libdns++: revised the (Abstract)MessageRenderer class so that it
	has a default internal buffer and the buffer can be temporarily
	switched.  The constructor interface was modified, and a new
	method setBuffer() was added.
	(Trac #1697, git 9cabc799f2bf9a3579dae7f1f5d5467c8bb1aa40)

391.	[bug]*		vorner
	The long time unused configuration options of Xfrout "log_name",
	"log_file", "log_severity", "log_version" and "log_max_bytes" were
	removed, as they had no effect (Xfrout uses the global logging
	framework).  However, if you have them set, you need to remove
	them from the configuration file or the configuration will be
	rejected.
	(Trac #1090, git ef1eba02e4cf550e48e7318702cff6d67c1ec82e)

bind10-devel-20120301 released on March 1, 2012

390.	[bug]		vorner
	The UDP IPv6 packets are now correctly fragmented for maximum
	guaranteed MTU, so they won't get lost because being too large
	for some hop.
	(Trac #1534, git ff013364643f9bfa736b2d23fec39ac35872d6ad)

389.	[func]*		vorner
	Xfrout now uses the global TSIG keyring, instead of its own. This
	means the keys need to be set only once (in tsig_keys/keys).
	However, the old configuration of Xfrout/tsig_keys need to be
	removed for Xfrout to work.
	(Trac #1643, git 5a7953933a49a0ddd4ee1feaddc908cd2285522d)

388.	[func]		jreed
	Use prefix "sockcreator-" for the private temporary directory
	used for b10-sockcreator communication.
	(git b98523c1260637cb33436964dc18e9763622a242)

387.	[build]		muks
	Accept a --without-werror configure switch so that some builders can
	disable the use of -Werror in CFLAGS when building.
	(Trac #1671, git 8684a411d7718a71ad9fb616f56b26436c4f03e5)

386.	[bug]		jelte
	Upon initial sqlite3 database creation, the 'diffs' table is now
	always created. This already happened most of the time, but there
	are a few cases where it was skipped, resulting in potential errors
	in xfrout later.
	(Trac #1717, git 30d7686cb6e2fa64866c983e0cfb7b8fabedc7a2)

385.	[bug]		jinmei
	libdns++: masterLoad() didn't accept comments placed at the end of
	an RR.  Due to this the in-memory data source cannot load a master
	file for a signed zone even if it's preprocessed with BIND 9's
	named-compilezone.
	Note: this fix is considered temporary and still only accepts some
	limited form of such comments.  The main purpose is to allow the
	in-memory data source to load any signed or unsigned zone files as
	long as they are at least normalized with named-compilezone.
	(Trac #1667, git 6f771b28eea25c693fe93a0e2379af924464a562)

384.	[func]		jinmei, jelte, vorner, haikuo, kevin
	b10-auth now supports NSEC3-signed zones in the in-memory data
	source.
	(Trac #1580, #1581, #1582, #1583, #1584, #1585, #1587, and
	other related changes to the in-memory data source)

383.	[build]		jinmei
	Fixed build failure on MacOS 10.7 (Lion) due to the use of
	IPV6_PKTINFO; the OS requires a special definition to make it
	visible to the compiler.
	(Trac #1633, git 19ba70c7cc3da462c70e8c4f74b321b8daad0100)

382.	[func]		jelte
	b10-auth now also experimentally supports statistics counters of
	the rcode responses it sends. The counters can be shown as
	rcode.<code name>, where code name is the lowercase textual
	representation of the rcode (e.g. "noerror", "formerr", etc.).
	Same note applies as for opcodes, see changelog entry 364.
	(Trac #1613, git e98da500d7b02e11347431a74f2efce5a7d622aa)

381.	[bug]		jinmei
	b10-auth: honor the DNSSEC DO bit in the new query handler.
	(Trac #1695, git 61f4da5053c6a79fbc162fb16f195cdf8f94df64)

380.	[bug]		jinmei
	libdns++: miscellaneous bug fixes for the NSECPARAM RDATA
	implementation, including incorrect handling for empty salt and
	incorrect comparison logic.
	(Trac #1638, git 966c129cc3c538841421f1e554167d33ef9bdf25)

379.	[bug]		jelte
	Configuration commands in bindctl now check for list indices if
	the 'identifier' argument points to a child element of a list
	item. Previously, it was possible to 'get' non-existent values
	by leaving out the index, e.g. "config show Auth/listen_on/port,
	which should be config show Auth/listen_on[<index>]/port, since
	Auth/listen_on is a list. The command without an index will now
	show an error. It is still possible to show/set the entire list
	("config show Auth/listen_on").
	(Trac #1649, git 003ca8597c8d0eb558b1819dbee203fda346ba77)

378.	[func]		vorner
	It is possible to start authoritative server or resolver in multiple
	instances, to use more than one core. Configuration is described in
	the guide.
	(Trac #1596, git 17f7af0d8a42a0a67a2aade5bc269533efeb840a)

377.	[bug]		jinmei
	libdns++: miscellaneous bug fixes for the NSEC and NSEC3 RDATA
	implementation, including a crash in NSEC3::toText() for some RR
	types, incorrect handling of empty NSEC3 salt, and incorrect
	comparison logic in NSEC3::compare().
	(Trac #1641, git 28ba8bd71ae4d100cb250fd8d99d80a17a6323a2)

376.	[bug]		jinmei, vorner
	The new query handling module of b10-auth did not handle type DS
	query correctly: It didn't look for it in the parent zone, and
	it incorrectly returned a DS from the child zone if it
	happened to exist there.  Both were corrected, and it now also
	handles the case of having authority for the child and a grand
	ancestor.
	(Trac #1570, git 2858b2098a10a8cc2d34bf87463ace0629d3670e)

375.	[func]		jelte
	Modules now inform the system when they are stopping. As a result,
	they are removed from the 'active modules' list in bindctl, which
	can then inform the user directly when it tries to send them a
	command or configuration update.  Previously this would result
	in a 'not responding' error instead of 'not running'.
	(Trac #640, git 17e78fa1bb1227340aa9815e91ed5c50d174425d)

374.	[func]*		stephen
	Alter RRsetPtr and ConstRRsetPtr to point to AbstractRRset (instead
	of RRset) to allow for specialised implementations of RRsets in
	data sources.
	(Trac #1604, git 3071211d2c537150a691120b0a5ce2b18d010239)

373.	[bug]		jinmei
	libdatasrc: the in-memory data source incorrectly rejected loading
	a zone containing a CNAME RR with RRSIG and/or NSEC.
	(Trac #1551, git 76f823d42af55ce3f30a0d741fc9297c211d8b38)

372.	[func]		vorner
	When the allocation of a socket fails for a different reason than the
	socket not being provided by the OS, the b10-auth and b10-resolver
	abort, as the system might be in inconsistent state after such error.
	(Trac #1543, git 49ac4659f15c443e483922bf9c4f2de982bae25d)

371.	[bug]		jelte
	The new query handling module of b10-auth (currently only used with
	the in-memory data source) now correctly includes the DS record (or
	the denial of its existence if NSEC is used) when returning a
	delegation from a signed zone.
	(Trac #1573, git bd7a3ac98177573263950303d4b2ea7400781d0f)

370.	[func]		jinmei
	libdns++: a new class NSEC3Hash was introduced as a utility for
	calculating NSEC3 hashes for various purposes.  Python binding was
	provided, too.  Also fixed a small bug in the NSEC3PARAM RDATA
	implementation that empty salt in text representation was
	rejected.
	(Trac #1575, git 2c421b58e810028b303d328e4e2f5b74ea124839)

369.	[func]		vorner
	The SocketRequestor provides more information about what error
	happened when it throws, by using subclasses of the original
	exception. This way a user not interested in the difference can
	still use the original exception, while it can be recognized if
	necessary.
	(Trac #1542, git 2080e0316a339fa3cadea00e10b1ec4bc322ada0)

368.	[func]*		jinmei
	libdatasrc: the interface of ZoneFinder() was changed: WILDCARD
	related result codes were deprecated and removed, and the
	corresponding information is now provided via a separate accessor
	method on FindResult.  Other separate FindResult methods will
	also tell the caller whether the zone is signed with NSEC or NSEC3
	(when necessary and applicable).
	(Trac #1611, git c175c9c06034b4118e0dfdbccd532c2ebd4ba7e8)

367.	[bug]		jinmei
	libdatasrc: in-memory data source could incorrectly reject to load
	zones containing RRSIG records.  For example, it didn't allow
	RRSIG that covers a CNAME RR.  This fix also makes sure find()
	will return RRsets with RRSIGs if they are signed.
	(Trac #1614, git e8241ea5a4adea1b42a60ee7f2c5cfb87301734c)

366.	[bug]		vorner
	Fixed problem where a directory named "io" conflicted with the python3
	standard module "io" and caused the installation to fail.  The
	offending directory has been renamed to "cio".
	(Trac #1561, git d81cf24b9e37773ba9a0d5061c779834ff7d62b9)

365.	[bug]		jinmei
	libdatasrc: in-memory datasource incorrectly returned delegation
	for DS lookups.
	(Trac #1571, git d22e90b5ef94880183cd652e112399b3efb9bd67)

364.	[func]		jinmei
	b10-auth experimentally supports statistics counters of incoming
	requests per opcode.  The counters can be (e.g.) shown as
	opcode.<code name> in the output of the bindctl "Stats show"
	command, where <code name> is lower-cased textual representation
	of opcodes ("query", "notify", etc).
	Note: This is an experimental attempt of supporting more
	statistics counters for b10-auth, and the interface and output may
	change in future versions.
	(Trac #1399, git 07206ec76e2834de35f2e1304a274865f8f8c1a5)

bind10-devel-20120119 released on January 19, 2012

363.	[func]		jelte
	Added dummy DDNS module b10-ddns. Currently it does not
	provide any functionality, but it is a skeleton implementation
	that will be expanded later.
	(Trac #1451, git b0d0bf39fbdc29a7879315f9b8e6d602ef3afb1b)

362.	[func]*		vorner
	Due to the socket creator changes, b10-auth and b10-resolver
	are no longer needed to start as root. They are started as
	the user they should be running, so they no longer have
	the -u flag for switching the user after initialization.
	Note: this change broke backward compatibility to boss component
	configuration.  If your b10-config.db contains "setuid" for
	Boss.components, you'll need to remove that entry by hand before
	starting BIND 10.
	(Trac #1508, #1509, #1510,
	git edc5b3c12eb45437361484c843794416ad86bb00)

361.	[func]		vorner, jelte, jinmei
	The socket creator is now used to provide sockets. It means you can
	reconfigure the ports and addresses at runtime even when the rest
	of the bind10 runs as non root user.
	(Trac #805, #1522, git 1830215f884e3b5efda52bd4dbb120bdca863a6a)

360.	[bug]		vorner
	Fixed problem where bindctl crashed when a duplicate non-string
	item was added  to a list.  This error is now properly reported.
	(Trac #1515, git a3cf5322a73e8a97b388c6f8025b92957e5d8986)

359.	[bug]		kevin
	Corrected SOA serial check in xfrout.  It now compares the SOA
	serial of an IXFR query with that of the server based serial
	number arithmetic, and replies with a single SOA record of the
	server's current version if the former is equal to or newer
	than the latter.
	(Trac #1462, git ceeb87f6d539c413ebdc66e4cf718e7eb8559c45)

358.	[bug]		jinmei
	b10-resolver ignored default configuration parameters if listen_on
	failed (this can easily happen especially for a test environment
	where the run time user doesn't have root privilege), and even if
	listen_on was updated later the resolver wouldn't work correctly
	unless it's fully restarted (for example, all queries would be
	rejected due to an empty ACL).
	(Trac #1424, git 2cba8cb83cde4f34842898a848c0b1182bc20597)

357.	[bug]		jinmei
	ZoneFinder::find() for database based data sources didn't
	correctly identify out-of-zone query name and could return a
	confusing result such as NXRRSET.  It now returns NXDOMAIN with an
	empty RRset.  Note: we should rather throw an exception in such a
	case, which should be revisited later (see Trac #1536).
	(Trac #1430, git b35797ba1a49c78246abc8f2387901f9690b328d)

356.	[doc]		tomek
	BIND 10 Guide updated. It now describes DHCPv4 and DHCPv6
	components, including their overview, usage, supported standard
	and limitations. libdhcp++ is also described.
	(Trac #1367, git 3758ab360efe1cdf616636b76f2e0fb41f2a62a0)

355.	[bug]		jinmei
	Python xfrin.diff module incorrectly combined RRSIGs of different
	type covered, possibly merging different TTLs.  As a result a
	secondary server could store different RRSIGs than those at the
	primary server if it gets these records via IXFR.
	(Trac #1502, git 57b06f8cb6681f591fa63f25a053eb6f422896ef)

354.	[func]		tomek
	dhcp4: Support for DISCOVER and OFFER implemented. b10-dhcp4 is
	now able to offer hardcoded leases to DHCPv4 clients.
	dhcp6: Code refactored to use the same approach as dhcp4.
	(Trac #1230, git aac05f566c49daad4d3de35550cfaff31c124513)

353.	[func]		tomek
	libdhcp++: Interface detection in Linux implemented. libdhcp++
	is now able (on Linux systems) to detect available network
	interfaces, its link-layer addresses, flags and configured
	IPv4 and IPv6 addresses. Interface detection on other
	systems is planned.
	(Trac #1237, git 8a040737426aece7cc92a795f2b712d7c3407513)

352.	[func]		tomek
	libdhcp++: Transmission and reception of DHCPv4 packets is now
	implemented. Low-level hacks are not implemented for transmission
	to hosts that don't have IPv4 address yet, so currently the code
	is usable for communication with relays only, not hosts on the
	same link.
	(Trac #1239, #1240, git f382050248b5b7ed1881b086d89be2d9dd8fe385)

351.	[func]		fdupont
	Alpha version of DHCP benchmarking tool added.  "perfdhcp" is able to
	test both IPv4 and IPv6 servers: it can time the four-packet exchange
	(DORA and SARR) as well as time the initial two-packet exchange (DO
	and SA).  More information can be obtained by invoking the utility
	(in tests/tools/perfdhcp) with the "-h" flag.
	(Trac #1450, git 85083a76107ba2236732b45524ce7018eefbaf90)

350.	[func]*		vorner
	The target parameter of ZoneFinder::find is no longer present, as the
	interface was awkward. To get all the RRsets of a single domain, use
	the new findAll method (the same applies to python version, the method
	is named find_all).
	(Trac #1483, #1484, git 0020456f8d118c9f3fd6fc585757c822b79a96f6)

349.	[bug]		dvv
	resolver: If an upstream server responds with FORMERR to an EDNS
	query, try querying it without EDNS.
	(Trac #1386, git 99ad0292af284a246fff20b3702fbd7902c45418)

348.	[bug]		stephen
	By default the logging output stream is now flushed after each write.
	This fixes a problem seen on some systems where the log output from
	different processes was jumbled up.  Flushing can be disabled by
	setting the appropriate option in the logging configuration.
	(Trac #1405, git 2f0aa20b44604b671e6bde78815db39381e563bf)

347.	[bug]		jelte
	Fixed a bug where adding Zonemgr/secondary_zones without explicitly
	setting the class value of the added zone resulted in a cryptic
	error in bindctl ("Error: class"). It will now correctly default to
	IN if not set. This also adds better checks on the name and class
	values, and better errors if they are bad.
	(Trac #1414, git 7b122af8489acf0f28f935a19eca2c5509a3677f)

346.	[build]*		jreed
	Renamed libdhcp to libdhcp++.
	(Trac #1446, git d394e64f4c44f16027b1e62b4ac34e054b49221d)

345.	[func]		tomek
	dhcp4: Dummy DHCPv4 component implemented. Currently it does
	nothing useful, except providing skeleton implementation that can
	be expanded in the future.
	(Trac #992, git d6e33479365c8f8f62ef2b9aa5548efe6b194601)

344.	[func]		y-aharen
	src/lib/statistics: Added statistics counter library for entire server
	items and per zone items. Also, modified b10-auth to use it. It is
	also intended to use in the other modules such as b10-resolver.
	(Trac #510, git afddaf4c5718c2a0cc31f2eee79c4e0cc625499f)

343.	[func]		jelte
	Added IXFR-out system tests, based on the first two test sets of
	http://bind10.isc.org/wiki/IxfrSystemTests.
	(Trac #1314, git 1655bed624866a766311a01214597db01b4c7cec)

342.	[bug]		stephen
	In the resolver, a FORMERR received from an upstream nameserver
	now results in a SERVFAIL being returned as a response to the original
	query.  Additional debug messages added to distinguish between
	different errors in packets received from upstream nameservers.
	(Trac #1383, git 9b2b249d23576c999a65d8c338e008cabe45f0c9)

341.	[func]		tomek
	libdhcp++: Support for handling both IPv4 and IPv6 added.
	Also added support for binding IPv4 sockets.
	(Trac #1238, git 86a4ce45115dab4d3978c36dd2dbe07edcac02ac)

340.	[build]		jelte
	Fixed several linker issues related to recent gcc versions, botan
	and gtest.
	(Trac #1442, git 91fb141bfb3aadfdf96f13e157a26636f6e9f9e3)

339.	[bug]		jinmei
	libxfr, used by b10-auth to share TCP sockets with b10-xfrout,
	incorrectly propagated ASIO specific exceptions to the application
	if the given file name was too long.  This could lead to
	unexpected shut down of b10-auth.
	(Trac #1387, git a5e9d9176e9c60ef20c0f5ef59eeb6838ed47ab2)

338.	[bug]		jinmei
	b10-xfrin didn't check SOA serials of SOA and IXFR responses,
	which resulted in unnecessary transfer or unexpected IXFR
	timeouts (these issues were not overlooked but deferred to be
	fixed until #1278 was completed).  Validation on responses to SOA
	queries were tightened, too.
	(Trac #1299, git 6ff03bb9d631023175df99248e8cc0cda586c30a)

337.	[func]		tomek
	libdhcp++: Support for DHCPv4 option that can store a single
	address or a list of IPv4 addresses added. Support for END option
	added.
	(Trac #1350, git cc20ff993da1ddb1c6e8a98370438b45a2be9e0a)

336.	[func]		jelte
	libdns++ (and its python wrapper) now includes a class Serial, for
	SOA SERIAL comparison and addition. Operations on instances of this
	class follow the specification from RFC 1982.
	Rdata::SOA::getSerial() now returns values of this type (and not
	uint32_t).
	(Trac #1278, git 2ae72d76c74f61a67590722c73ebbf631388acbd)

335.	[bug]*		jelte
	The DataSourceClientContainer class that dynamically loads
	datasource backend libraries no longer provides just a .so file name
	to its call to dlopen(), but passes it an absolute path. This means
	that it is no longer an system implementation detail that depends on
	[DY]LD_LIBRARY_PATH which file is chosen, should there be multiple
	options (for instance, when test-running a new build while a
	different version is installed).
	These loadable libraries are also no longer installed in the default
	library path, but in a subdirectory of the libexec directory of the
	target ($prefix/libexec/[version]/backends).
	This also removes the need to handle b10-xfin and b10-xfrout as
	'special' hardcoded components, and they are now started as regular
	components as dictated by the configuration of the boss process.
	(Trac #1292, git 83ce13c2d85068a1bec015361e4ef8c35590a5d0)

334.	[bug]		jinmei
	b10-xfrout could potentially create an overflow response message
	(exceeding the 64KB max) or could create unnecessarily small
	messages.  The former was actually unlikely to happen due to the
	effect of name compression, and the latter was marginal and at least
	shouldn't cause an interoperability problem, but these were still
	potential problems and were fixed.
	(Trac #1389, git 3fdce88046bdad392bd89ea656ec4ac3c858ca2f)

333.	[bug]		dvv
	Solaris needs "-z now" to force non-lazy binding and prevent
	g++ static initialization code from deadlocking.
	(Trac #1439, git c789138250b33b6b08262425a08a2a0469d90433)

332.	[bug]		vorner
	C++ exceptions in the isc.dns.Rdata wrapper are now converted
	to python ones instead of just aborting the interpreter.
	(Trac #1407, git 5b64e839be2906b8950f5b1e42a3fadd72fca033)

bind10-devel-20111128 released on November 28, 2011

331.	[bug]		shane
	Fixed a bug in data source library where a zone with more labels
	than an out-of-bailiwick name server would cause an exception to
	be raised.
	(Trac #1430, git 81f62344db074bc5eea3aaf3682122fdec6451ad)

330.	[bug]		jelte
	Fixed a bug in b10-auth where it would sometimes fail because it
	tried to check for queued msgq messages before the session was
	fully running.
	(git c35d0dde3e835fc5f0a78fcfcc8b76c74bc727ca)

329.	[doc]		vorner, jreed
	Document the bind10 run control configuration in guide and
	manual page.
	(Trac #1341, git c1171699a2b501321ab54207ad26e5da2b092d63)

328.	[func]		jelte
	b10-auth now passes IXFR requests on to b10-xfrout, and no longer
	responds to them with NOTIMPL.
	(Trac #1390, git ab3f90da16d31fc6833d869686e07729d9b8c135)

327.	[func]		jinmei
	b10-xfrout now supports IXFR.  (Right now there is no user
	configurable parameter about this feature; b10-xfrout will
	always respond to IXFR requests according to RFC1995).
	(Trac #1371 and #1372, git 80c131f5b0763753d199b0fb9b51f10990bcd92b)

326.	[build]*		jinmei
	Added a check script for the SQLite3 schema version.  It will be
	run at the beginning of 'make install', and if it detects an old
	version of schema, installation will stop.  You'll then need to
	upgrade the database file by following the error message.
	(Trac #1404, git a435f3ac50667bcb76dca44b7b5d152f45432b57)

325.	[func]		jinmei
	Python isc.datasrc: added interfaces for difference management:
	DataSourceClient.get_updater() now has the 'journaling' parameter
	to enable storing diffs to the data source, and a new class
	ZoneJournalReader was introduced to retrieve them, which can be
	created by the new DataSourceClient.get_journal_reader() method.
	(Trac #1333, git 3e19362bc1ba7dc67a87768e2b172c48b32417f5,
	git 39def1d39c9543fc485eceaa5d390062edb97676)

324.	[bug]		jinmei
	Fixed reference leak in the isc.log Python module.  Most of all
	BIND 10 Python programs had memory leak (even though the pace of
	leak may be slow) due to this bug.
	(Trac #1359, git 164d651a0e4c1059c71f56b52ea87ac72b7f6c77)

323.	[bug]		jinmei
	b10-xfrout incorrectly skipped adding TSIG RRs to some
	intermediate responses (when TSIG is to be used for the
	responses).  While RFC2845 optionally allows to skip intermediate
	TSIGs (as long as the digest for the skipped part was included
	in a later TSIG), the underlying TSIG API doesn't support this
	mode of signing.
	(Trac #1370, git 76fb414ea5257b639ba58ee336fae9a68998b30d)

322.	[func]		jinmei
	datasrc: Added C++ API for retrieving difference of two versions
	of a zone.  A new ZoneJournalReader class was introduced for this
	purpose, and a corresponding factory method was added to
	DataSourceClient.
	(Trac #1332, git c1138d13b2692fa3a4f2ae1454052c866d24e654)

321.	[func]*		jinmei
	b10-xfrin now installs IXFR differences into the underlying data
	source (if it supports journaling) so that the stored differences
	can be used for subsequent IXFR-out transactions.
	Note: this is a backward incompatibility change for older sqlite3
	database files.  They need to be upgraded to have a "diffs" table.
	(Trac #1376, git 1219d81b49e51adece77dc57b5902fa1c6be1407)

320.	[func]*		vorner
	The --brittle switch was removed from the bind10 executable.
	It didn't work after change #316 (Trac #213) and the same
	effect can be accomplished by declaring all components as core.
	(Trac #1340, git f9224368908dd7ba16875b0d36329cf1161193f0)

319.	[func]		naokikambe
	b10-stats-httpd was updated. In addition of the access to all
	statistics items of all modules, the specified item or the items
	of the specified module name can be accessed.  For example, the
	URI requested by using the feature is showed as
	"/bind10/statistics/xml/Auth" or
	"/bind10/statistics/xml/Auth/queries.tcp". The list of all possible
	module names and all possible item names can be showed in the
	root document, whose URI is "/bind10/statistics/xml".  This change
	is not only for the XML documents but also is for the XSD and
	XSL documents.
	(Trac #917, git b34bf286c064d44746ec0b79e38a6177d01e6956)

318.	[func]		stephen
	Add C++ API for accessing zone difference information in
	database-based data sources.
	(Trac #1330, git 78770f52c7f1e7268d99e8bfa8c61e889813bb33)

317.	[func]		vorner
	datasrc: the getUpdater method of DataSourceClient supports an
	optional 'journaling' parameter to indicate the generated updater
	to store diffs.  The database based derived class implements this
	extension.
	(Trac #1331, git 713160c9bed3d991a00b2ea5e7e3e7714d79625d)

316.	[func]*		vorner
	The configuration of what parts of the system run is more
	flexible now.  Everything that should run must have an
	entry in Boss/components.
	(Trac #213, git 08e1873a3593b4fa06754654d22d99771aa388a6)

315.	[func]		tomek
	libdhcp: Support for DHCPv4 packet manipulation is now implemented.
	All fixed fields are now supported. Generic support for DHCPv4
	options is available (both parsing and assembly). There is no code
	that uses this new functionality yet, so it is not usable directly
	at this time. This code will be used by upcoming b10-dhcp4 daemon.
	(Trac #1228, git 31d5a4f66b18cca838ca1182b9f13034066427a7)

314.	[bug]		jelte
	b10-xfrin would previously initiate incoming transfers upon
	receiving NOTIFY messages from any address (if the zone was
	known to b10-xfrin, and using the configured address). It now
	only starts a transfer if the source address from the NOTIFY
	packet matches the configured master address and port. This was
	really already fixed in release bind10-devel-20111014, but there
	were some deferred cleanups to add.
	(Trac #1298, git 1177bfe30e17a76bea6b6447e14ae9be9e1ca8c2)

313.	[func]		jinmei
	datasrc: Added C++ API for adding zone differences to database
	based data sources.  It's intended to be used for the support for
	IXFR-in and dynamic update (so they can subsequently be retrieved
	for IXFR-out).  The addRecordDiff method of the DatabaseAccessor
	defines the interface, and a concrete implementation for SQLite3
	was provided.
	(Trac #1329, git 1aa233fab1d74dc776899df61181806679d14013)

312.	[func]		jelte
	Added an initial framework for doing system tests using the
	cucumber-based BDD tool Lettuce. A number of general steps are
	included,  for instance running bind10 with specific
	configurations, sending queries, and inspecting query answers. A
	few very basic tests are included as well.
	(Trac #1290, git 6b75c128bcdcefd85c18ccb6def59e9acedd4437)

311.	[bug]		jelte
	Fixed a bug in bindctl where tab-completion for names that
	contain a hyphen resulted in unexpected behaviour, such as
	appending the already-typed part again.
	(Trac #1345, git f80ab7879cc29f875c40dde6b44e3796ac98d6da)

310.	[bug]		jelte
	Fixed a bug where bindctl could not set a value that is optional
	and has no default, resulting in the error that the setting
	itself was unknown. bindctl now correctly sees the setting and
	is able to set it.
	(Trac #1344, git 0e776c32330aee466073771600390ce74b959b38)

309.	[bug]		jelte
	Fixed a bug in bindctl where the removal of elements from a set
	with default values was not stored, unless the set had been
	modified in another way already.
	(Trac #1343, git 25c802dd1c30580b94345e83eeb6a168ab329a33)

308.	[build]		jelte
	The configure script will now use pkg-config for finding
	information about the Botan library. If pkg-config is unavailable,
	or unaware of Botan, it will fall back to botan-config. It will
	also use botan-config when a specific botan library directory is
	given using the '--with-botan=' flag
	(Trac #1194, git dc491833cf75ac1481ba1475795b0f266545013d)

307.	[func]		vorner
	When zone transfer in fails with IXFR, it is retried with AXFR
	automatically.
	(Trac #1279, git cd3588c9020d0310f949bfd053c4d3a4bd84ef88)

306.	[bug]		stephen
	Boss process now waits for the configuration manager to initialize
	itself before continuing with startup.  This fixes a race condition
	whereby the Boss could start the configuration manager and then
	immediately start components that depended on that component being
	fully initialized.
	(Trac #1271, git 607cbae949553adac7e2a684fa25bda804658f61)

305.	[bug]		jinmei
	Python isc.dns, isc.datasrc, xfrin, xfrout: fixed reference leak
	in Message.get_question(), Message.get_section(),
	RRset.get_rdata(), and DataSourceClient.get_updater().
	The leak caused severe memory leak in b10-xfrin, and (although no
	one reported it) should have caused less visible leak in
	b10-xfrout.  b10-xfrin had its own leak, which was also fixed.
	(Trac #1028, git a72886e643864bb6f86ab47b115a55e0c7f7fcad)

304.	[bug]		jelte
	The run_bind10.sh test script now no longer runs processes from
	an installed version of BIND 10, but will correctly use the
	build tree paths.
	(Trac #1246, git 1d43b46ab58077daaaf5cae3c6aa3e0eb76eb5d8)

303.	[bug]		jinmei
	Changed the installation path for the UNIX domain file used
	for the communication between b10-auth and b10-xfrout to a
	"@PACKAGE@" subdirectory (e.g. from /usr/local/var to
	/usr/local/var/bind10-devel).  This should be transparent change
	because this file is automatically created and cleaned up, but
	if the old file somehow remains, it can now be safely removed.
	(Trac #869, git 96e22f4284307b1d5f15e03837559711bb4f580c)

302.	[bug]		jelte
	msgq no longer crashes if the remote end is closed while msgq
	tries to send data. It will now simply drop the message and close
	the connection itself.
	(Trac #1180, git 6e68b97b050e40e073f736d84b62b3e193dd870a)

301.	[func]		stephen
	Add system test for IXFR over TCP.
	(Trac #1213, git 68ee3818bcbecebf3e6789e81ea79d551a4ff3e8)

300.	[func]*		tomek
	libdhcp: DHCP packet library was implemented. Currently it handles
	packet reception, option parsing, option generation and output
	packet building. Generic and specialized classes for several
	DHCPv6 options (IA_NA, IAADDR, address-list) are available. A
	simple code was added that leverages libdhcp. It is a skeleton
	DHCPv6 server. It receives incoming SOLICIT and REQUEST messages
	and responds with proper ADVERTISE and REPLY. Note that since
	LeaseManager is not implemented, server assigns the same
	hardcoded lease for every client. This change removes existing
	DHCPv6 echo server as it was only a proof of concept code.
	(Trac #1186, git 67ea6de047d4dbd63c25fe7f03f5d5cc2452ad7d)

299.	[build]		jreed
	Do not install the libfake_session, libtestutils, or libbench
	libraries. They are used by tests within the source tree.
	Convert all test-related makefiles to build test code at
	regular make time to better work with test-driven development.
	This reverts some of #1901. (The tests are ran using "make
	check".)
	(Trac #1286, git cee641fd3d12341d6bfce5a6fbd913e3aebc1e8e)

bind10-devel-20111014 released on October 14, 2011

298.	[doc]		jreed
	Shorten README. Include plain text format of the Guide.
	(git d1897d3, git 337198f)

297.	[func]		dvv
	Implement the SPF rrtype according to RFC4408.
	(Trac #1140, git 146934075349f94ee27f23bf9ff01711b94e369e)

296.	[build]		jreed
	Do not install the unittest libraries. At this time, they
	are not useful without source tree (and they may or may
	not have googletest support). Also, convert several makefiles
	to build tests at "check" time and not build time.
	(Trac #1091, git 2adf4a90ad79754d52126e7988769580d20501c3)

295.	[bug]		jinmei
	__init__.py for isc.dns was installed in the wrong directory,
	which would now make xfrin fail to start.  It was also bad
	in that it replaced any existing __init__.py in th public
	site-packages directory.  After applying this fix You may want to
	check if the wrong init file is in the wrong place, in which
	case it should be removed.
	(Trac #1285, git af3b17472694f58b3d6a56d0baf64601b0f6a6a1)

294.	[func]		jelte, jinmei, vorner
	b10-xfrin now supports incoming IXFR.  See BIND 10 Guide for
	how to configure it and operational notes.
	(Trac #1212, multiple git merges)

293.	[func]*		tomek
	b10-dhcp6: Implemented DHCPv6 echo server. It joins DHCPv6
	multicast groups and listens to incoming DHCPv6 client messages.
	Received messages are then echoed back to clients. This
	functionality is limited, but it can be used to test out client
	resiliency to unexpected messages. Note that network interface
	detection routines are not implemented yet, so interface name
	and its address must be specified in interfaces.txt.
	(Trac #878, git 3b1a604abf5709bfda7271fa94213f7d823de69d)

292.	[func]		dvv
	Implement the DLV rrtype according to RFC4431.
	(Trac #1144, git d267c0511a07c41cd92e3b0b9ee9bf693743a7cf)

291.	[func]		naokikambe
	Statistics items are specified by each module's spec file.
	Stats module can read these through the config manager. Stats
	module and stats httpd report statistics data and statistics
	schema by each module via both bindctl and HTTP/XML.
	(Trac #928, #929, #930, #1175,
	git 054699635affd9c9ecbe7a108d880829f3ba229e)

290.	[func]		jinmei
	libdns++/pydnspp: added an option parameter to the "from wire"
	methods of the Message class.  One option is defined,
	PRESERVE_ORDER, which specifies the parser to handle each RR
	separately, preserving the order, and constructs RRsets in the
	message sections so that each RRset contains only one RR.
	(Trac #1258, git c874cb056e2a5e656165f3c160e1b34ccfe8b302)

289.	[func]*		jinmei
	b10-xfrout: ACLs for xfrout can now be configured per zone basis.
	A per zone ACL is part of a more general zone configuration.  A
	quick example for configuring an ACL for zone "example.com" that
	rejects any transfer request for that zone is as follows:
	> config add Xfrout/zone_config
	> config set Xfrout/zone_config[0]/origin "example.com"
	> config add Xfrout/zone_config[0]/transfer_acl
	> config set Xfrout/zone_config[0]/transfer_acl[0] {"action": "REJECT"}
	The previous global ACL (query_acl) was renamed to transfer_acl,
	which now works as the default ACL.  Note: backward compatibility
	is not provided, so an existing configuration using query_acl
	needs to be updated by hand.
	Note: the per zone configuration framework is a temporary
	workaround.  It will eventually be redesigned as a system wide
	configuration.
	(Trac #1165, git 698176eccd5d55759fe9448b2c249717c932ac31)

288.	[bug]		stephen
	Fixed problem whereby the order in which component files appeared in
	rdataclass.cc was system dependent, leading to problems on some
	systems where data types were used before the header file in which
	they were declared was included.
	(Trac #1202, git 4a605525cda67bea8c43ca8b3eae6e6749797450)

287.	[bug]*		jinmei
	Python script files for log messages (xxx_messages.py) should have
	been installed under the "isc" package.  This fix itself should
	be a transparent change without affecting existing configurations
	or other operational practices, but you may want to clean up the
	python files from the common directly (such as "site-packages").
	(Trac #1101, git 0eb576518f81c3758c7dbaa2522bd8302b1836b3)

286.	[func]		ocean
	libdns++: Implement the HINFO rrtype support according to RFC1034,
	and RFC1035.
	(Trac #1112, git 12d62d54d33fbb1572a1aa3089b0d547d02924aa)

285.	[bug]		jelte
	sqlite3 data source: fixed a race condition on initial startup,
	when the database has not been initialized yet, and multiple
	processes are trying to do so, resulting in one of them failing.
	(Trac #326, git 5de6f9658f745e05361242042afd518b444d7466)

284.	[bug]		jerry
	b10-zonemgr: zonemgr will not terminate on empty zones, it will
	log a warning and try to do zone transfer for them.
	(Trac #1153, git 0a39659638fc68f60b95b102968d7d0ad75443ea)

283.	[bug]		zhanglikun
	Make stats and boss processes wait for answer messages from each
	other in block mode to avoid orphan answer messages, add an internal
	command "getstats" to boss process for getting statistics data from
	boss.
	(Trac #519, git 67d8e93028e014f644868fede3570abb28e5fb43)

282.	[func]		ocean
	libdns++: Implement the NAPTR rrtype according to RFC2915,
	RFC2168 and RFC3403.
	(Trac #1130, git 01d8d0f13289ecdf9996d6d5d26ac0d43e30549c)

bind10-devel-20110819 released on August 19, 2011

281.	[func]		jelte
	Added a new type for configuration data: "named set". This allows for
	similar configuration as the current "list" type, but with strings
	instead of indices as identifiers. The intended use is for instance
	/foo/zones/example.org/bar instead of /foo/zones[2]/bar. Currently
	this new type is not in use yet.
	(Trac #926, git 06aeefc4787c82db7f5443651f099c5af47bd4d6)

280.	[func]		jerry
	libdns++: Implement the MINFO rrtype according to RFC1035.
	(Trac #1113, git 7a9a19d6431df02d48a7bc9de44f08d9450d3a37)

279.	[func]		jerry
	libdns++: Implement the AFSDB rrtype according to RFC1183.
	(Trac #1114, git ce052cd92cd128ea3db5a8f154bd151956c2920c)

278.	[doc]		jelte
	Add logging configuration documentation to the guide.
	(Trac #1011, git 2cc500af0929c1f268aeb6f8480bc428af70f4c4)

277.	[func]		jerry
	libdns++: Implement the SRV rrtype according to RFC2782.
	(Trac #1128, git 5fd94aa027828c50e63ae1073d9d6708e0a9c223)

276.	[func]		stephen
	Although the top-level loggers are named after the program (e.g.
	b10-auth, b10-resolver), allow the logger configuration to omit the
	"b10-" prefix and use just the module name.
	(Trac #1003, git a01cd4ac5a68a1749593600c0f338620511cae2d)

275.	[func]		jinmei
	Added support for TSIG key matching in ACLs.  The xfrout ACL can
	now refer to TSIG key names using the "key" attribute.  For
	example, the following specifies an ACL that allows zone transfer
	if and only if the request is signed with a TSIG of a key name
	"key.example":
	> config set Xfrout/query_acl[0] {"action": "ACCEPT", \
	                                  "key": "key.example"}
	(Trac #1104, git 9b2e89cabb6191db86f88ee717f7abc4171fa979)

274.	[bug]		naokikambe
	add unittests for functions xml_handler, xsd_handler and xsl_handler
	respectively to make sure their behaviors are correct, regardless of
	whether type which xml.etree.ElementTree.tostring() after Python3.2
	returns is str or byte.
	(Trac #1021, git 486bf91e0ecc5fbecfe637e1e75ebe373d42509b)

273.	[func]		vorner
	It is possible to specify ACL for the xfrout module. It is in the ACL
	configuration key and has the usual ACL syntax. It currently supports
	only the source address. Default ACL accepts everything.
	(Trac #772, git 50070c824270d5da1db0b716db73b726d458e9f7)

272.	[func]		jinmei
	libdns++/pydnspp: TSIG signing now handles truncated DNS messages
	(i.e. with TC bit on) with TSIG correctly.
	(Trac #910, 8e00f359e81c3cb03c5075710ead0f87f87e3220)

271.	[func]		stephen
	Default logging for unit tests changed to severity DEBUG (level 99)
	with the output routed to /dev/null.  This can be altered by setting
	the B10_LOGGER_XXX environment variables.
	(Trac #1024, git 72a0beb8dfe85b303f546d09986461886fe7a3d8)

270.	[func]		jinmei
	Added python bindings for ACLs using the DNS request as the
	context.  They are accessible via the isc.acl.dns module.
	(Trac #983, git c24553e21fe01121a42e2136d0a1230d75812b27)

269.	[bug]		y-aharen
	Modified IntervalTimerTest not to rely on the accuracy of the timer.
	This fix addresses occasional failure of build tests.
	(Trac #1016, git 090c4c5abac33b2b28d7bdcf3039005a014f9c5b)

268.	[func]		stephen
	Add environment variable to allow redirection of logging output during
	unit tests.
	(Trac #1071, git 05164f9d61006869233b498d248486b4307ea8b6)

bind10-devel-20110705 released on July 05, 2011

267.	[func]		tomek
	Added a dummy module for DHCP6. This module does not actually
	do anything at this point, and BIND 10 has no option for
	starting it yet. It is included as a base for further
	development.
	(Trac #990, git 4a590df96a1b1d373e87f1f56edaceccb95f267d)

266.	[func]		Multiple developers
        Convert various error messages, debugging and other output
        to the new logging interface, including for b10-resolver,
        the resolver library, the CC library, b10-auth, b10-cfgmgr,
        b10-xfrin, and b10-xfrout. This includes a lot of new
        documentation describing the new log messages.
        (Trac #738, #739, #742, #746, #759, #761, #762)

265.	[func]*		jinmei
	b10-resolver: Introduced ACL on incoming queries.  By default the
	resolver accepts queries from ::1 and 127.0.0.1 and rejects all
	others.  The ACL can be configured with bindctl via the
	"Resolver/query_acl" parameter.  For example, to accept queries
	from 192.0.2.0/24 (in addition to the default list), do this:
	> config add Resolver/query_acl
	> config set Resolver/query_acl[2]/action "ACCEPT"
	> config set Resolver/query_acl[2]/from "192.0.2.0/24"
	> config commit
	(Trac #999, git e0744372924442ec75809d3964e917680c57a2ce,
	also based on other ACL related work done by stephen and vorner)

264.	[bug]		jerry
	b10-xfrout: fixed a busy loop in its notify-out subthread.  Due to
	the loop, the thread previously woke up every 0.5 seconds throughout
	most of the lifetime of b10-xfrout, wasting the corresponding CPU
	time.
	(Trac #1001, git fb993ba8c52dca4a3a261e319ed095e5af8db15a)

263.	[func]		jelte
	Logging configuration can now also accept a * as a first-level
	name (e.g. '*', or '*.cache'), indicating that every module
	should use that configuration, unless overridden by an explicit
	logging configuration for that module
	(Trac #1004, git 0fad7d4a8557741f953eda9fed1d351a3d9dc5ef)

262.	[func]		stephen
	Add some initial documentation about the logging framework.
	Provide BIND 10 Messages Manual in HTML and DocBook? XML formats.
	This provides all the log message descriptions in a single document.
	A developer tool, tools/system_messages.py (available in git repo),
	was written to generate this.
	(Trac #1012, git 502100d7b9cd9d2300e78826a3bddd024ef38a74)

261.	[func]		stephen
	Add new-style logging messages to b10-auth.
	(Trac #738, git c021505a1a0d6ecb15a8fd1592b94baff6d115f4)

260.	[func]		stephen
	Remove comma between message identification and the message
	text in the new-style logging messages.
	(Trac #1031, git 1c7930a7ba19706d388e4f8dcf2a55a886b74cd2)

259.	[bug]		stephen
	Logging now correctly initialized in b10-auth.  Also, fixed
	bug whereby querying for "version.bind txt ch" would cause
	b10-auth to crash if BIND 10 was started with the "-v" switch.
	(Trac #1022, #1023, git 926a65fa08617be677a93e9e388df0f229b01067)

258.	[build]		jelte
	Now builds and runs with Python 3.2
	(Trac #710, git dae1d2e24f993e1eef9ab429326652f40a006dfb)

257.	[bug]		y-aharen
	Fixed a bug an instance of IntervalTimerImpl may be destructed
	while deadline_timer is holding the handler. This fix addresses
	occasional failure of IntervalTimerTest.destructIntervalTimer.
	(Trac #957, git e59c215e14b5718f62699ec32514453b983ff603)

256.	[bug]		jerry
	src/bin/xfrin: update xfrin to check TSIG before other part of
	incoming message.
	(Trac #955, git 261450e93af0b0406178e9ef121f81e721e0855c)

255.	[func]		zhang likun
	src/lib/cache:  remove empty code in lib/cache and the corresponding
	suppression rule in	src/cppcheck-suppress.lst.
	(Trac #639, git 4f714bac4547d0a025afd314c309ca5cb603e212)

254.	[bug]		jinmei
	b10-xfrout: failed to send notifies over IPv6 correctly.
	(Trac #964, git 3255c92714737bb461fb67012376788530f16e40)

253.	[func]		jelte
	Add configuration options for logging through the virtual module
	Logging.
	(Trac #736, git 9fa2a95177265905408c51d13c96e752b14a0824)

252.	[func]		stephen
	Add syslog as destination for logging.
	(Trac #976, git 31a30f5485859fd3df2839fc309d836e3206546e)

251.	[bug]*		jinmei
	Make sure bindctl private files are non readable to anyone except
	the owner or users in the same group.  Note that if BIND 10 is run
	with changing the user, this change means that the file owner or
	group will have to be adjusted.  Also note that this change is
	only effective for a fresh install; if these files already exist,
	their permissions must be adjusted by hand (if necessary).
	(Trac #870, git 461fc3cb6ebabc9f3fa5213749956467a14ebfd4)

250.	[bug]		ocean
	src/lib/util/encode, in some conditions, the DecodeNormalizer's
	iterator may reach the end() and when later being dereferenced
	it will cause crash on some platform.
	(Trac #838, git 83e33ec80c0c6485d8b116b13045b3488071770f)

249.	[func]		jerry
	xfrout: add support for TSIG verification.
	(Trac #816, git 3b2040e2af2f8139c1c319a2cbc429035d93f217)

248.	[func]		stephen
	Add file and stderr as destinations for logging.
	(Trac #555, git 38b3546867425bd64dbc5920111a843a3330646b)

247.	[func]		jelte
	Upstream queries from the resolver now set EDNS0 buffer size.
	(Trac #834, git 48e10c2530fe52c9bde6197db07674a851aa0f5d)

246.	[func]		stephen
	Implement logging using log4cplus (http://log4cplus.sourceforge.net)
	(Trac #899, git 31d3f525dc01638aecae460cb4bc2040c9e4df10)

245.	[func]		vorner
	Authoritative server can now sign the answers using TSIG
	(configured in tsig_keys/keys, list of strings like
	"name:<base64-secret>:sha1-hmac"). It doesn't use them for
	ACL yet, only verifies them and signs if the request is signed.
	(Trac #875, git fe5e7003544e4e8f18efa7b466a65f336d8c8e4d)

244.	[func]		stephen
	In unit tests, allow the choice of whether unhandled exceptions are
	caught in the unit test program (and details printed) or allowed to
	propagate to the default exception handler.  See the bind10-dev thread
	https://lists.isc.org/pipermail/bind10-dev/2011-January/001867.html
	for more details.
	(Trac #542, git 1aa773d84cd6431aa1483eb34a7f4204949a610f)

243.	[func]*		feng
	Add optional hmac algorithm SHA224/384/512.
	(Trac #782, git 77d792c9d7c1a3f95d3e6a8b721ac79002cd7db1)

bind10-devel-20110519 released on May 19, 2011

242.	[func]		jinmei
	xfrin: added support for TSIG verify.  This change completes TSIG
	support in b10-xfrin.
	(Trac #914, git 78502c021478d97672232015b7df06a7d52e531b)

241.	[func]		jinmei
	pydnspp: added python extension for the TSIG API introduced in
	change 235.
	(Trac #905, git 081891b38f05f9a186814ab7d1cd5c572b8f777f)
	(Trac #915, git 0555ab65d0e43d03b2d40c95d833dd050eea6c23)

240.	[func]*		jelte
	Updated configuration options to Xfrin, so that you can specify
	a master address, port, and TSIG key per zone. Still only one per
	zone at this point, and TSIG keys are (currently) only specified
	by their full string representation. This replaces the
	Xfrin/master_addr, Xfrin/master_port, and short-lived
	Xfrin/tsig_key configurations with a Xfrin/zones list.
	(Trac #811, git 88504d121c5e08fff947b92e698a54d24d14c375)

239.	[bug]		jerry
	src/bin/xfrout: If a zone doesn't have notify slaves (only has
	one apex ns record - the primary master name server) will cause
	b10-xfrout uses 100% of CPU.
	(Trac #684, git d11b5e89203a5340d4e5ca51c4c02db17c33dc1f)

238.	[func]		zhang likun
	Implement the simplest forwarder, which pass everything through
	except QID, port number. The response will not be cached.
	(Trac #598_new, git 8e28187a582820857ef2dae9b13637a3881f13ba)

237.	[bug]		naokikambe
	Resolved that the stats module wasn't configurable in bindctl in
	spite of its having configuration items. The configuration part
	was removed from the original spec file "stats.spec" and was
	placed in a new spec file "stats-schema.spec". Because it means
	definitions of statistics items. The command part is still
	there. Thus stats module currently has no its own configuration,
	and the items in "stats-schema.spec" are neither visible nor
	configurable through bindctl. "stats-schema.spec" is shared with
	stats module and stats-httpd module, and maybe with other
	statistical modules in future. "stats.spec" has own configuration
	and commands of stats module, if it requires.
	(Trac #719, git a234b20dc6617392deb8a1e00eb0eed0ff353c0a)

236.	[func]		jelte
	C++ client side of configuration now uses BIND 10 logging system.
	It also has improved error handling when communicating with the
	rest of the system.
	(Trac #743, git 86632c12308c3ed099d75eb828f740c526dd7ec0)

235.	[func]		jinmei
	libdns++: added support for TSIG signing and verification.  It can
	be done using a newly introduced TSIGContext class.
	Note: we temporarily disabled support for truncated signature
	and modified some part of the code introduced in #226 accordingly.
	We plan to fix this pretty soon.
	(Trac #812, git ebe0c4b1e66d359227bdd1bd47395fee7b957f14)
	(Trac #871, git 7c54055c0e47c7a0e36fcfab4b47ff180c0ca8c8)
	(Trac #813, git ffa2f0672084c1f16e5784cdcdd55822f119feaa)
	(Trac #893, git 5aaa6c0f628ed7c2093ecdbac93a2c8cf6c94349)

234.	[func]		jerry
	src/bin/xfrin: update xfrin to use TSIG. Currently it only supports
	sending a signed TSIG request or SOA request.
	(Trac #815, git a892818fb13a1839c82104523cb6cb359c970e88)

233.	[func]		stephen
	Added new-style logging statements to the NSAS code.
	(Trac #745, git ceef68cd1223ae14d8412adbe18af2812ade8c2d)

232.	[func]		stephen
	To facilitate the writing of extended descriptions in
	message files, altered the message file format.  The message
	is now flagged with a "%" as the first non-blank character
	in the line and the lines in the extended description are
	no longer preceded by a "+".
	(Trac #900, git b395258c708b49a5da8d0cffcb48d83294354ba3)

231.	[func]*		vorner
	The logging interface changed slightly. We use
	logger.foo(MESSAGE_ID).arg(bar); instead of logger.foo(MESSAGE_ID,
	bar); internally. The message definitions use '%1,%2,...'
	instead of '%s,%d', which allows us to cope better with
	mismatched placeholders and allows reordering of them in
	case of translation.
	(Trac #901, git 4903410e45670b30d7283f5d69dc28c2069237d6)

230.	[bug]		naokikambe
	Removed too repeated verbose messages in two cases of:
	 - when auth sends statistics data to stats
	 - when stats receives statistics data from other modules
	(Trac #620, git 0ecb807011196eac01f281d40bc7c9d44565b364)

229.	[doc]		jreed
	Add manual page for b10-host.
	(git a437d4e26b81bb07181ff35a625c540703eee845)

228.	[func]*		jreed
	The host tool is renamed to b10-host. While the utility is
	a work in progress, it is expected to now be shipped with
	tarballs. Its initial goal was to be a host(1) clone,
	rewritten in C++ from scratch and using BIND 10's libdns++.
	It now supports the -a (any), -c class, -d (verbose) switches
	and has improved output.
	(Trac #872, git d846851699d5c76937533adf9ff9d948dfd593ca)

227.	[build]		jreed
	Add missing libdns++ rdata files for the distribution (this
	fixes distcheck error). Change three generated libdns++
	headers to "nodist" so they aren't included in the distribution
	(they were mistakenly included in last tarball).

226.	[func]*		jelte
	Introduced an API for cryptographic operations. Currently it only
	supports HMAC, intended for use with TSIG. The current
	implementation uses Botan as the backend library.
	This introduces a new dependency, on Botan.  Currently only Botan
	1.8.x works; older or newer versions don't.
	(Trac #781, git 9df42279a47eb617f586144dce8cce680598558a)

225.	[func]		naokikambe
	Added the HTTP/XML interface (b10-stats-httpd) to the
	statistics feature in BIND 10. b10-stats-httpd is a standalone
	HTTP server and it requests statistics data to the stats
	daemon (b10-stats) and sends it to HTTP clients in XML
	format. Items of the data collected via b10-stats-httpd
	are almost equivalent to ones which are collected via
	bindctl. Since it also can send XSL (Extensible Stylesheet
	Language) document and XSD (XML Schema definition) document,
	XML document is human-friendly to view through web browsers
	and its data types are strictly defined.
	(Trac #547, git 1cbd51919237a6e65983be46e4f5a63d1877b1d3)

224.	[bug]		jinmei
	b10-auth, src/lib/datasrc: inconsistency between the hot spot
	cache and actual data source could cause a crash while query
	processing.  The crash could happen, e.g., when an sqlite3 DB file
	is being updated after a zone transfer while b10-auth handles a
	query using the corresponding sqlite3 data source.
	(Trac #851, git 2463b96680bb3e9a76e50c38a4d7f1d38d810643)

223.	[bug]		feng
	If ip address or port isn't usable for name server, name
	server process won't exist and give end user chance to
	reconfigure them.
	(Trac #775, git 572ac2cf62e18f7eb69d670b890e2a3443bfd6e7)

222.	[bug]*		jerry
	src/lib/zonemgr: Fix a bug that xfrin not checking for new
	copy of zone on startup.  Imposes some random jitters to
	avoid many zones need to do refresh at the same time. This
	removed the Zonemgr/jitter_scope setting and introduced
	Zonemgr/refresh_jitter and Zonemgr/reload_jitter.
	(Trac #387, git 1241ddcffa16285d0a7bb01d6a8526e19fbb70cb)

221.	[func]*		jerry
	src/lib/util: Create C++ utility library.
	(Trac #749, git 084d1285d038d31067f8cdbb058d626acf03566d)

220.	[func]		stephen
	Added the 'badpacket' program for testing; it sends a set of
	(potentially) bad packets to a nameserver and prints the responses.
	(Trac #703, git 1b666838b6c0fe265522b30971e878d9f0d21fde)

219.	[func]		ocean
	src/lib: move some dns related code out of asiolink library to
	asiodns library
	(Trac #751, git 262ac6c6fc61224d54705ed4c700dadb606fcb1c)

218.	[func]		jinmei
	src/lib/dns: added support for RP RDATA.
	(Trac #806, git 4e47d5f6b692c63c907af6681a75024450884a88)

217.	[bug]		jerry
	src/lib/dns/python: Use a signed version of larger size of
	integer and perform more strict range checks with
	PyArg_ParseTuple() in case of overflows.
	(Trac #363, git ce281e646be9f0f273229d94ccd75bf7e08d17cf)

216.	[func]		vorner
	The BIND10_XFROUT_SOCKET_FILE environment variable can be
	used to specify which socket should be used for communication
	between b10-auth and b10-xfrout. Mostly for testing reasons.
	(Trac #615, git 28b01ad5bf72472c824a7b8fc4a8dc394e22e462)

215.	[func]		vorner
	A new process, b10-sockcreator, is added, which will create
	sockets for the rest of the system.  It is the only part
	which will need to keep the root privileges. However, only
	the process exists, nothing can talk to it yet.
	(Trac #366, git b509cbb77d31e388df68dfe52709d6edef93df3f)

214.	[func]*		vorner
	Zone manager no longer thinks it is secondary master for
	all zones in the database. They are listed in
	Zonemgr/secondary_zones configuration variable (in the form
	[{"name": "example.com", "class": "IN"}]).
	(Trac #670, git 7c1e4d5e1e28e556b1d10a8df8d9486971a3f052)

213.	[bug]		naokikambe
	Solved incorrect datetime of "bind10.boot_time" and also
	added a new command "sendstats" for Bob. This command is
	to send statistics data to the stats daemon immediately.
	The solved problem is that statistics data doesn't surely
	reach to the daemon because Bob sent statistics data to
	the daemon while it is starting. So the daemon invokes the
	command for Bob after it starts up. This command is also
	useful for resending statistics data via bindctl manually.
	(Trac #521, git 1c269cbdc76f5dc2baeb43387c4d7ccc6dc863d2)

212.	[bug]		naokikambe
	Fixed that the ModuleCCSession object may group_unsubscribe in the
	closed CC session in being deleted.
	(Trac #698, git 0355bddc92f6df66ef50b920edd6ec3b27920d61)

211.	[func]		shane
	Implement "--brittle" option, which causes the server to exit
	if any of BIND 10's processes dies.
	(Trac #788, git 88c0d241fe05e5ea91b10f046f307177cc2f5bc5)

210.	[bug]		jerry
	src/bin/auth: fixed a bug where type ANY queries don't provide
	additional glue records for ANSWER section.
	(Trac #699, git 510924ebc57def8085cc0e5413deda990b2abeee)

bind10-devel-20110322 released on March 22, 2011

209.	[func]		jelte
	Resolver now uses the NSAS when looking for a nameserver to
	query for any specific zone. This also includes keeping track of
	the RTT for that nameserver.
	(Trac #495, git 76022a7e9f3ff339f0f9f10049aa85e5784d72c5)

208.	[bug]*		jelte
	Resolver now answers REFUSED on queries that are not for class IN.
	This includes the various CH TXT queries, which will be added
	later.
	(git 012f9e78dc611c72ea213f9bd6743172e1a2ca20)

207.	[func]		jelte
	Resolver now starts listening on localhost:53 if no configuration
	is set.
	(Trac #471, git 1960b5becbba05570b9c7adf5129e64338659f07)

206.	[func]		shane
	Add the ability to list the running BIND 10 processes using the
	command channel. To try this, use "Boss show_processes".
	(Trac #648, git 451bbb67c2b5d544db2f7deca4315165245d2b3b)

205.	[bug]		jinmei
	b10-auth, src/lib/datasrc: fixed a bug where b10-auth could return
	an empty additional section for delegation even if some glue is
	crucial when it fails to find some other glue records in its data
	source.
	(Trac #646, git 6070acd1c5b2f7a61574eda4035b93b40aab3e2b)

204.	[bug]		jinmei
	b10-auth, src/lib/datasrc: class ANY queries were not handled
	correctly in the generic data source (mainly for sqlite3).  It
	could crash b10-auth in the worst case, and could result in
	incorrect responses in some other cases.
	(Trac #80, git c65637dd41c8d94399bd3e3cee965b694b633339)

203.	[bug]		zhang likun
	Fix resolver cache memory leak: when cache is destructed, rrset
	and message entries in it are not destructed properly.
	(Trac #643, git aba4c4067da0dc63c97c6356dc3137651755ffce)

202.	[func]		vorner
	It is possible to specify a different directory where we look for
	configuration files (by -p) and different configuration file to
	use (-c).  Also, it is possible to specify the port on which
	cmdctl should listen (--cmdctl-port).
	(Trac #615, git 5514dd78f2d61a222f3069fc94723ca33fb3200b)

201.	[bug]		jerry
	src/bin/bindctl: bindctl doesn't show traceback on shutdown.
	(Trac #588, git 662e99ef050d98e86614c4443326568a0b5be437)

200.	[bug]		Jelte
	Fixed a bug where incoming TCP connections were not closed.
	(Trac #589, git 1d88daaa24e8b1ab27f28be876f40a144241e93b)

199.	[func]		ocean
	Cache negative responses (NXDOMAIN/NODATA) from authoritative
	server for recursive resolver.
	(Trac #493, git f8fb852bc6aef292555063590c361f01cf29e5ca)

198.	[bug]		jinmei
	b10-auth, src/lib/datasrc: fixed a bug where hot spot cache failed
	to reuse cached SOA for negative responses.  Due to this bug
	b10-auth returned SERVFAIL when it was expected to return a
	negative response immediately after a specific SOA query for
	the zone.
	(Trac #626, git 721a53160c15e8218f6798309befe940b9597ba0)

197.	[bug]		zhang likun
	Remove expired message and rrset entries when looking up them
	in cache, touch or remove the rrset entry in cache properly
	when doing lookup or update.
	(Trac #661, git 9efbe64fe3ff22bb5fba46de409ae058f199c8a7)

196.	[bug]		jinmei
	b10-auth, src/lib/datasrc: the backend of the in-memory data
	source could not handle the root name.  As a result b10-auth could
	not work as a root server when using the in-memory data source.
	(Trac #683, git 420ec42bd913fb83da37b26b75faae49c7957c46)

195.	[func]		stephen
	Resolver will now re-try a query over TCP if a response to a UDP
	query has the TC bit set.
	(Trac #499, git 4c05048ba059b79efeab53498737abe94d37ee07)

194.	[bug]		vorner
	Solved a 100% CPU usage problem after switching addresses in b10-auth
	(and possibly, but unconfirmed, in b10-resolver). It was caused by
	repeated reads/accepts on closed socket (the bug was in the code for a
	long time, recent changes made it show).
	(Trac #657, git e0863720a874d75923ea66adcfbf5b2948efb10a)

193.	[func]*		jreed
	Listen on the IPv6 (::) and IPv4 (0.0.0.0) wildcard addresses
	for b10-auth. This returns to previous behavior prior to
	change #184. Document the listen_on configuration in manual.
	(Trac #649, git 65a77d8fde64d464c75917a1ab9b6b3f02640ca6)

192.	[func]*		jreed
	Listen on standard domain port 53 for b10-auth and
	b10-resolver.
	(Trac #617, #618, git 137a6934a14cf0c5b5c065e910b8b364beb0973f)

191.	[func]		jinmei
	Imported system test framework of BIND 9.  It can be run by
	'make systest' at the top source directory.  Notes: currently it
	doesn't work when built in a separate tree.  It also requires
	perl, an inherited dependency from the original framework.
	Also, mainly for the purpose of tests, a new option "--pid-file"
	was added to BoB, with which the boss process will dump its PID
	to the specified file.
	(Trac #606, git 6ac000df85625f5921e8895a1aafff5e4be3ba9c)

190.	[func]		jelte
	Resolver now sets random qids on outgoing queries using
	the boost::mt19937 prng.
	(Trac #583, git 5222b51a047d8f2352bc9f92fd022baf1681ed81)

189.	[bug]		jreed
	Do not install the log message compiler.
	(Trac #634, git eb6441aca464980d00e3ff827cbf4195c5a7afc5)

188.	[bug]		zhang likun
	Make the rrset trust level ranking algorithm used by
	isc::cache::MessageEntry::getRRsetTrustLevel() follow RFC2181
	section 5.4.1.
	(Trac #595 git 19197b5bc9f2955bd6a8ca48a2d04472ed696e81)

187.	[bug]		zhang likun
	Fix the assert error in class isc::cache::RRsetCache by adding the
	check for empty pointer and test case for it.
	(Trac #638, git 54e61304131965c4a1d88c9151f8697dcbb3ce12)

186.	[bug]		jelte
	b10-resolver could stop with an assertion failure on certain kinds
	of messages (there was a problem in error message creation). This
	fixes that.
	(Trac #607, git 25a5f4ec755bc09b54410fcdff22691283147f32)

185.	[bug]		vorner
	Tests use port from private range (53210), lowering chance of
	a conflict with something else (eg. running bind 10).
	(Trac #523, git 301da7d26d41e64d87c0cf72727f3347aa61fb40)

184.	[func]*		vorner
	Listening address and port configuration of b10-auth is the same as
	for b10-resolver now. That means, it is configured through bindctl
	at runtime, in the Auth/listen_on list, not through command line
	arguments.
	(Trac #575, #576, git f06ce638877acf6f8e1994962bf2dbfbab029edf)

183.	[bug]		jerry
	src/bin/xfrout: Enable parallel sessions between xfrout server and
	multi-Auth. The session needs to be created only on the first time
	or if an error occur.
	(Trac #419, git 1d60afb59e9606f312caef352ecb2fe488c4e751)

182.	[func]		jinmei
	Support cppcheck for static code check on C++ code.  If cppcheck
	is available, 'make cppcheck' on the top source directory will run
	the checker and should cleanly complete with an exit code of 0
	(at least with cppcheck 1.47).
	Note: the suppression list isn't included in the final
	distributions.  It should be created by hand or retrieved from
	the git repository.
	(Trac #613, git b973f67520682b63ef38b1451d309be9f4f4b218)

181.	[func]		feng
	Add stop interface into dns server, so we can stop each running
	server individually. With it, user can reconfigure her running server
	with different ip address or port.
	(Trac #388, git 6df94e2db856c1adc020f658cc77da5edc967555)

180.	[build]		jreed
	Fix custom DESTDIR for make install. Patch from Jan Engelhardt.
	(Trac #629, git 5ac67ede03892a5eacf42ce3ace1e4e376164c9f)

bind10-devel-20110224 released on February 24, 2011

179.	[func]		vorner
	It is possible to start and stop resolver and authoritative
	server without restart of the whole system. Change of the
	configuration (Boss/start_auth and Boss/start_resolver) is
	enough.
	(Trac #565, git 0ac0b4602fa30852b0d86cc3c0b4730deb1a58fe)

178.	[func]		jelte
	Resolver now makes (limited) use of the cache
	(Trac #491, git 8b41f77f0099ddc7ca7d34d39ad8c39bb1a8363c)

177.	[func]		stephen
	The upstream fetch code in asiolink is now protocol agnostic to
	allow for the addition of fallback to TCP if a fetch response
	indicates truncation.
	(Trac #554, git 9739cbce2eaffc7e80640db58a8513295cf684de)

176.	[func]		likun
	src/lib/cache: Rename one interface: from lookupClosestRRset()
	to lookupDeepestNS(), and remove one parameter of it.
	(Trac #492, git ecbfb7cf929d62a018dd4cdc7a841add3d5a35ae)

175.	[bug]		jerry
	src/bin/xfrout: Xfrout use the case-sensitive mode to compress
	names in an AXFR massage.
	(Trac #253, git 004e382616150f8a2362e94d3458b59bb2710182)

174.	[bug]*		jinmei
	src/lib/dns: revised dnssectime functions so that they don't rely
	on the time_t type (whose size varies on different systems, which
	can lead to subtle bugs like some form of "year 2038 problem").
	Also handled 32-bit wrap around issues more explicitly, with more
	detailed tests.  The function API has been changed, but the effect
	should be minimal because these functions are mostly private.
	(Trac #61, git 09ece8cdd41c0f025e8b897b4883885d88d4ba5d)

173.	[bug]		jerry
	python/isc/notify: A notify_out test fails without network
	connectivity, encapsulate the socket behavior using a mock
	socket class to fix it.
	(Trac #346, git 319debfb957641f311102739a15059f8453c54ce)

172.	[func]		jelte
	Improved the bindctl cli in various ways, mainly concerning
	list and map item addressing, the correct display of actual values,
	and internal help.
	(Trac #384, git e5fb3bc1ed5f3c0aec6eb40a16c63f3d0fc6a7b2)

171.	[func]		vorner
	b10-auth, src/lib/datasrc: in memory data source now works as a
	complete data source for authoritative DNS servers and b10-auth
	uses it.  It still misses major features, however, including
	DNSSEC support and zone transfer.
	(Last Trac #553, but many more,
	git 6f031a09a248e7684723c000f3e8cc981dcdb349)

170.	[bug]		jinmei
	Tightened validity checks in the NSEC3 constructors, both "from
	"text" and "from wire".  Specifically, wire data containing
	invalid type bitmaps or invalid lengths of salt or hash is now
	correctly rejected.
	(Trac #117, git 9c690982f24fef19c747a72f43c4298333a58f48)

169.	[func]		jelte
	Added a basic implementation for a resolver cache (though not
	used yet).
	(Trac #449, git 8aa3b2246ae095bbe7f855fd11656ae3bdb98986)

168.	[bug]		vorner
	Boss no longer has the -f argument, which was undocumented and
	stayed as a relict of previous versions, currently causing only
	strange behaviour.
	(Trac #572, git 17f237478961005707d649a661cc72a4a0d612d4)

167.	[bug]		naokikambe
	Fixed failure of termination of msgq_test.py with python3
	coverage (3.3.1).
	(Trac #573, git 0e6a18e12f61cc482e07078776234f32605312e5)

166.	[func]		jelte
	The resolver now sends back a SERVFAIL when there is a client
	timeout (timeout_client config setting), but it will not stop
	resolving (until there is a lookup timeout or a result).
	(Trac #497 and #489, git af0e5cd93bebb27cb5c4457f7759d12c8bf953a6)

165.	[func]		jelte
	The resolver now handles CNAMEs, it will follow them, and include
	them in the answer. The maximum length of CNAME chains that is
	supported is 16.
	(Trac #497, git af0e5cd93bebb27cb5c4457f7759d12c8bf953a6)

164.	[bug]		y-aharen
	IntervalTimer: Modified the interface to accept interval in
	milliseconds. It shortens the time of the tests of IntervalTimer.
	(Trac #452, git c9f6acc81e24c4b8f0eb351123dc7b43f64e0914)

163.	[func]		vorner
	The pimpl design pattern is used in UDPServer, with a shared
	pointer. This makes it smaller to copy (which is done a lot as a
	side effect of being coroutine) and speeds applications of this
	class (notably b10-auth) up by around 10%.
	(Trac #537, git 94cb95b1d508541201fc064302ba836164d3cbe6)

162.	[func]		stephen
	Added C++ logging, allowing logging at different severities.
	Code specifies the message to be logged via a symbol, and the
	logging code picks up the message from an in-built dictionary.
	The contents of the dictionary can be replaced at run-time by
	locale-specific messages.  A message compiler program is provided
	to create message header files and supply the default messages.
	(Trac #438, git 7b1606cea7af15dc71f5ec1d70d958b00aa98af7)

161.	[func]		stephen
	Added ResponseScrubber class to examine response from
	a server and to remove out-of-bailiwick RRsets.  Also
	does cross-section checks to ensure consistency.
	(Trac #496, git b9296ca023cc9e76cda48a7eeebb0119166592c5)

160.	[func]		jelte
	Updated the resolver to take 3 different timeout values;
	timeout_query for outstanding queries we sent while resolving
	timeout_client for sending an answer back to the client
	timeout_lookup for stopping the resolving
	(currently 2 and 3 have the same final effect)
	(Trac #489, git 578ea7f4ba94dc0d8a3d39231dad2be118e125a2)

159.	[func]		smann
	The resolver now has a configurable set of root servers to start
	resolving at (called root_addresses). By default these are not
	(yet) filled in. If empty, a hardcoded address for f-root will be
	used right now.
	(Trac #483, git a07e078b4feeb01949133fc88c9939254c38aa7c)

158.	[func]		jelte
	The Resolver module will now do (very limited) resolving, if not
	set to forwarding mode (i.e. if the configuration option
	forward_addresses is left empty). It only supports referrals that
	contain glue addresses at this point, and does no other processing
	of authoritative answers.
	(Trac #484, git 7b84de4c0e11f4a070e038ca4f093486e55622af)

157.	[bug]		vorner
	One frozen process no longer freezes the whole b10-msgq. It caused the
	whole system to stop working.
	(Trac #420, git 93697f58e4d912fa87bc7f9a591c1febc9e0d139)

156.	[func]		stephen
	Added ResponseClassifier class to examine response from
	a server and classify it into one of several categories.
	(Trac #487, git 18491370576e7438c7893f8551bbb8647001be9c)

bind10-devel-20110120 released on January 20, 2011

155.	[doc]		jreed
	Miscellaneous documentation improvements for man pages and
	the guide, including auth, resolver, stats, xfrout, and
	zonemgr.  (git c14c4741b754a1eb226d3bdc3a7abbc4c5d727c0)

154.	[bug]		jinmei
	b10-xfrin/b10-zonemgr: Fixed a bug where these programs didn't
	receive command responses from CC sessions.  Eventually the
	receive buffer became full, and many other components that rely
	on CC channels would stall (as noted in #420 and #513).  This is
	an urgent care fix due to the severity of the problem; we'll need
	to revisit it for cleaner fix later.
	(Trac #516, git 62c72fcdf4617e4841e901408f1e7961255b8194)

153.	[bug]		jelte
	b10-cfgmgr: Fixed a bug where configuration updates sometimes
	lost previous settings in the configuration manager.
	(Trac #427, git 2df894155657754151e0860e2ca9cdbed7317c70)

152.	[func]*		jinmei
	b10-auth: Added new configuration variable "statistics-interval"
	to allow the user to change the timer interval for periodic
	statistics updates.  The update can also be disabled by setting
	the value to 0.  Disabling statistics updates will also work as
	a temporary workaround of a known issue that b10-auth can block in
	sending statistics and stop responding to queries as a result.
	(Trac #513, git 285c5ee3d5582ed6df02d1aa00387f92a74e3695)

151.	[bug]		smann
	lib/log/dummylog.h:
	lib/log/dummylog.cc: Modify dlog so that it takes an optional
	2nd argument of type bool (true or false). This flag, if
	set, will cause the message to be printed whether or not
	-v is chosen.
        (Trac #432, git 880220478c3e8702d56d761b1e0b21b77d08ee5a)

150.	[bug]		jelte
	b10-cfgmgr: No longer save the configuration on exit. Configuration
	is already saved if it is changed successfully, so writing it on
	exit (and hence, when nothing has changed too) is unnecessary and
	may even cause problems.
	(Trac #435, git fd7baa38c08d54d5b5f84930c1684c436d2776dc)

149.	[bug]		jelte
	bindctl: Check if the user session has disappeared (either by a
	timeout or by a server restart), and reauthenticate if so. This
	fixes the 'cmdctl not running' problem.
        (Trac #431, git b929be82fec5f92e115d8985552f84b4fdd385b9)

148.	[func]		jelte
	bindctl: Command results are now pretty-printed (i.e. printed in
	a more readable form). Empty results are no longer printed at all
	(used to print '{}'), and the message
	'send the command to cmd-ctrl' has also been removed.
	(git 3954c628c13ec90722a2d8816f52a380e0065bae)

147.	[bug]		jinmei
	python/isc/config: Fixed a bug that importing custom configuration
	(in b10-config.db) of a remote module didn't work.
	(Trac #478, git ea4a481003d80caf2bff8d0187790efd526d72ca)

146.	[func]		jelte
	Command arguments were not validated internally against their
	specifications. This change fixes that (on the C++ side, Python
	side depends on an as yet planned addition). Note: this is only
	an added internal check, the cli already checks format.
	(Trac #473, git 5474eba181cb2fdd80e2b2200e072cd0a13a4e52)

145.	[func]*		jinmei
	b10-auth: added a new command 'loadzone' for (re)loading a
	specific zone.  The command syntax is generic but it is currently
	only feasible for class IN in memory data source.  To reload a
	zone "example.com" via bindctl, execute the command as follows:
	> Auth loadzone origin = example.com
	(Trac #467 git 4f7e1f46da1046de527ab129a88f6aad3dba7562
	from 1d7d3918661ba1c6a8b1e40d8fcbc5640a84df12)

144.	[build]		jinmei
	Introduced a workaround for clang++ build on FreeBSD (and probably
	some other OSes).  If building BIND 10 fails with clang++ due to
	a link error about "__dso_handle", try again from the configure
	script with CXX_LIBTOOL_LDFLAGS=-L/usr/lib (the path actually
	doesn't matter; the important part is the -L flag).  This
	workaround is not automatically enabled as it's difficult to
	detect the need for it dynamically, and must be enabled via the
	variable by hand.
	(Trac #474, git cfde436fbd7ddf3f49cbbd153999656e8ca2a298)

143.	[build]		jinmei
	Fixed build problems with clang++ in unit tests due to recent
	changes.  No behavior change. (Trac #448, svn r4133)

142.	[func]		jinmei
	b10-auth: updated query benchmark so that it can test in memory
	data source.  Also fixed a bug that the output buffer isn't
	cleared after query processing, resulting in misleading results
	or program crash.  This is a regression due to change #135.
	(Trac #465, svn r4103)

141.	[bug]		jinmei
	b10-auth: Fixed a bug that the authoritative server includes
	trailing garbage data in responses.  This is a regression due to
	change #135. (Trac #462, svn r4081)

140.	[func]		y-aharen
	src/bin/auth: Added a feature to count queries and send counter
	values to statistics periodically. To support it, added wrapping
	class of asio::deadline_timer to use as interval timer.
	The counters can be seen using the "Stats show" command from
	bindctl.  The result would look like:
	  ... "auth.queries.tcp": 1, "auth.queries.udp": 1 ...
	Using the "Auth sendstats" command you can make b10-auth send the
	counters to b10-stats immediately.
	(Trac #347, svn r4026)

139.	[build]		jreed
	Introduced configure option and make targets for generating
	Python code coverage report. This adds new make targets:
	report-python-coverage and clean-python-coverage. The C++
	code coverage targets were renamed to clean-cpp-coverage
	and report-cpp-coverage. (Trac #362, svn r4023)

138.	[func]*		jinmei
	b10-auth: added a configuration interface to support in memory
	data sources.  For example, the following command to bindctl
	will configure a memory data source containing the "example.com"
	zone with the zone file named "example.com.zone":
	> config set Auth/datasources/ [{"type": "memory", "zones": \
	 [{"origin": "example.com", "file": "example.com.zone"}]}]
	By default, the memory data source is disabled; it must be
	configured explicitly.  To disable it again, specify a null list
	for Auth/datasources:
	> config set Auth/datasources/ []
	Notes: it's currently for class IN only.  The zone files are not
	actually loaded into memory yet (which will soon be implemented).
	This is an experimental feature and the syntax may change in
	future versions.
	(Trac #446, svn r3998)

137.	[bug]		jreed
	Fix run_*.sh scripts that are used for development testing
	so they use a msgq socket file in the build tree.
	(Trac #226, svn r3989)

136.	[bug]		jelte
	bindctl (and the configuration manager in general) now no longer
	accepts 'unknown' data; i.e. data for modules that it does not know
	about, or configuration items that are not specified in the .spec
	files.
	(Trac #202, svn r3967)

135.	[func]		each
	Add b10-resolver. This is an example recursive server that
	currently does forwarding only and no caching.
	(Trac #327, svn r3903)

134.	[func]		vorner
	b10-resolver supports timeouts and retries in forwarder mode.
	(Trac #401, svn r3660)

133.	[func]		vorner
	New temporary logging function available in isc::log. It is used by
	b10-resolver.
	(Trac #393, r3602)

132.	[func]		vorner
	The b10-resolver is configured through config manager.
	It has "listen_on" and "forward_addresses" options.
	(Trac #389, r3448)

131.	[func]		jerry
	src/lib/datasrc: Introduced two template classes RBTree and RBNode
	to provide the generic map with domain name as key and anything as
	the value. Because of some unresolved design issue, the new classes
	are only intended to be used by memory zone and zone table.
	(Trac #397, svn r3890)

130.	[func]		jerry
	src/lib/datasrc: Introduced a new class MemoryDataSrc to provide
	the general interface for memory data source.  For the initial
	implementation, we don't make it a derived class of AbstractDataSrc
	because the interface is so different (we'll eventually
	consider this as part of the generalization work).
	(Trac #422, svn r3866)

129.	[func]		jinmei
	src/lib/dns: Added new functions masterLoad() for loading master
	zone files.  The initial implementation can only parse a limited
	form of master files, but BIND 9's named-compilezone can convert
	any valid zone file into the acceptable form.
	(Trac #423, svn r3857)

128.	[build]		vorner
	Test for query name = '.', type = DS to authoritative nameserver
	for root zone was added.
	(Trac #85, svn r3836)

127.	[bug]		stephen
	During normal operation process termination and resurrection messages
	are now output regardless of the state of the verbose flag.
	(Trac #229, svn r3828)

126.	[func]		ocean
	The Nameserver Address Store (NSAS) component has been added. It takes
	care of choosing an IP address of a nameserver when a zone needs to be
	contacted.
	(Trac #356, Trac #408, svn r3823)

bind10-devel-20101201 released on December 01, 2010

125.	[func]		jelte
	Added support for addressing individual list items in bindctl
	configuration commands; If you have an element that is a list, you
	can use foo[X]		integer
	(starting at 0)
	(Trac #405, svn r3739)

124.	[bug]		jreed
	Fix some wrong version reporting. Now also show the version
	for the component and BIND 10 suite. (Trac #302, svn r3696)

123.	[bug]		jelte
	src/bin/bindctl printed values had the form of python literals
	(e.g. 'True'), while the input requires valid JSON (e.g. 'true').
	Output changed to JSON format for consistency. (svn r3694)

122.	[func]		stephen
	src/bin/bind10: Added configuration options to Boss to determine
	whether to start the authoritative server, recursive server (or
	both). A dummy program has been provided for test purposes.
	(Trac #412, svn r3676)

121.	[func]		jinmei
	src/lib/dns: Added support for TSIG RDATA.  At this moment this is
	not much of real use, however, because no protocol support was
	added yet.  It will soon be added. (Trac #372, svn r3649)

120.	[func]		jinmei
	src/lib/dns: introduced two new classes, TSIGKey and TSIGKeyRing,
	to manage TSIG keys. (Trac #381, svn r3622)

119.	[bug]		jinmei
	The master file parser of the python datasrc module incorrectly
	regarded a domain name beginning with a decimal number as a TTL
	specification.  This confused b10-loadzone and had it reject to
	load a zone file that contains such a name.
	Note: this fix is incomplete and the loadzone would still be
	confused if the owner name is a syntactically indistinguishable
	from a TTL specification.  This is part of a more general issue
	and will be addressed in Trac #413. (Trac #411, svn r3599)

118.	[func]		jinmei
	src/lib/dns: changed the interface of
	AbstractRRset::getRdataIterator() so that the internal
	cursor would point to the first RDATA automatically.  This
	will be a more intuitive and less error prone behavior.
	This is a backward compatible change. (Trac #410, r3595)

117.	[func]		jinmei
	src/lib/datasrc: added new zone and zone table classes for the
	support of in memory data source.  This is an intermediate step to
	the bigger feature, and is not yet actually usable in practice.
	(Trac #399, svn r3590)

116.	[bug]		jerry
	src/bin/xfrout: Xfrout and Auth will communicate by long tcp
	connection, Auth needs to make a new connection only on the first
	time or if an error occurred.
	(Trac #299, svn r3482)

115.	[func]*		jinmei
	src/lib/dns: Changed DNS message flags and section names from
	separate classes to simpler enums, considering the balance between
	type safety and usability.  API has been changed accordingly.
	More documentation and tests were provided with these changes.
	(Trac #358, r3439)

114.	[build]		jinmei
	Supported clang++.  Note: Boost >= 1.44 is required.
	(Trac #365, svn r3383)

113.	[func]*		zhanglikun
	Folder name 'utils'(the folder in /src/lib/python/isc/) has been
	renamed	to 'util'. Programs that used 'import isc.utils.process'
	now need to use 'import isc.util.process'. The folder
	/src/lib/python/isc/Util is removed since it isn't used by any
	program. (Trac #364, r3382)

112.	[func]		zhang likun
	Add one mixin class to override the naive serve_forever() provided
	in python library socketserver. Instead of polling for shutdown
	every poll_interval seconds, one socketpair is used to wake up
	the waiting server. (Trac #352, svn r3366)

111.	[bug]*		Vaner
	Make sure process xfrin/xfrout/zonemgr/cmdctl can be stopped
	properly when user enter "ctrl+c" or 'Boss shutdown' command
	through bindctl.  The ZonemgrRefresh.run_timer and
	NotifyOut.dispatcher spawn a thread themselves.
	(Trac #335, svn r3273)

110.	[func]		Vaner
	Added isc.net.check module to check ip addresses and ports for
	correctness and isc.net.addr to hold IP address. The bind10, xfrin
	and cmdctl programs are modified to use it.
	(Trac #353, svn r3240)

109.	[func]		naokikambe
	Added the initial version of the stats module for the statistics
	feature of BIND 10, which supports the restricted features and
	items and reports via bindctl command. (Trac #191, r3218)
	Added the document of the stats module, which is about how stats
	module collects the data (Trac #170, [wiki:StatsModule])

108.	[func]		jerry
	src/bin/zonemgr: Provide customizable configurations for
	lowerbound_refresh, lowerbound_retry, max_transfer_timeout and
	jitter_scope. (Trac #340, r3205)

107.	[func]		likun
	Remove the parameter 'db_file' for command 'retransfer' of
	xfrin module. xfrin.spec will not be generated by script.
	(Trac #329, r3171)

106.	[bug]		likun
	When xfrin can't connect with one zone's master, it should tell
	the bad news to zonemgr, so that zonemgr can reset the timer for
	that zone. (Trac #329, r3170)

105.	[bug]		Vaner
	Python processes: they no longer take 100% CPU while idle
	due to a busy loop in reading command session in a nonblocking way.
	(Trac #349, svn r3153), (Trac #382, svn r3294)

104.	[bug]		jerry
	bin/zonemgr: zonemgr should be attempting to refresh expired zones.
	(Trac #336, r3139)

103.	[bug]		jerry
	lib/python/isc/log: Fixed an issue with python logging,
	python log shouldn't die with OSError. (Trac #267, r3137)

102.	[build]		jinmei
	Disable threads in ASIO to minimize build time dependency.
	(Trac #345, r3100)

101.	[func]		jinmei
	src/lib/dns: Completed Opcode and Rcode implementation with more
	tests and documentation.  API is mostly the same but the
	validation was a bit tightened. (Trac #351, svn r3056)

100.	[func]		Vaner
	Python processes: support naming of python processes so
	they're not all called python3.
	(Trac #322, svn r3052)

99.	[func]*		jinmei
	Introduced a separate EDNS class to encapsulate EDNS related
	information more cleanly.  The related APIs are changed a bit,
	although it won't affect most of higher level applications.
	(Trac #311, svn r3020)

98.	[build]		jinmei
	The ./configure script now tries to search some common include
	paths for boost header files to minimize the need for explicit
	configuration with --with-boost-include. (Trac #323, svn r3006)

97.	[func]		jinmei
	Added a micro benchmark test for query processing of b10-auth.
	(Trac #308, svn r2982)

96.	[bug]		jinmei
	Fixed two small issues with configure: Do not set CXXFLAGS so that
	it can be customized; Make sure --disable-static works.
	(Trac #325, r2976)

bind10-devel-20100917 released on September 17, 2010

95.	[doc, bug]	jreed
	Add b10-zonemgr manual page. Update other docs to introduce
	this secondary manager.
	bin/xfrout and bin/zonemgr: Fixed some stderr output.
	(Trac #341, svn r2951)
	(Trac #342, svn r2949)

94.	[bug]		jelte
	bin/xfrout:  Fixed a problem in xfrout where only 2 or 3 RRs
	were used per DNS message in the xfrout stream.
	(Trac #334, r2931)

93.	[bug]		jinmei
	lib/datasrc: A DS query could crash the library (and therefore,
	e.g. the authoritative server) if some RR of the same apex name
	is stored in the hot spot cache. (Trac #307, svn r2923)

92.	[func]*		jelte
	libdns_python (the python wrappers for libdns++) has been renamed
	to pydnspp (Python DNS++). Programs and libraries that used
	'import libdns_python' now need to use 'import pydnspp'.
	(Trac #314, r2902)

91.	[func]*		jinmei
	lib/cc: Use const pointers and const member functions for the API
	as much as possible for safer operations.  Basically this does not
	change the observable behavior, but some of the API were changed
	in a backward incompatible manner.  This change also involves more
	copies, but at this moment the overhead is deemed acceptable.
	(Trac #310, r2803)

90.	[build]		jinmei
	(Darwin/Mac OS X specific) Specify DYLD_LIBRARY_PATH for tests and
	experimental run under the source tree.  Without this loadable
	python modules refer to installation paths, which may confuse the
	operation due to version mismatch or even trigger run time errors
	due to missing libraries. (Trac #313, r2782)

89.	[build]		jinmei
	Generate b10-config.db for tests at build time so that the source
	tree does not have to be writable. (Trac #315, r2776)

88.	[func]		jelte
	Blocking reads on the msgq command channel now have a timeout
	(defaults to 4 seconds, modifiable as needed by modules).
	Because of this, modules will no longer block indefinitely
	if they are waiting for a message that is not sent for whatever
	reason. (Trac #296, r2761)

87.	[func]		zhanglikun
	lib/python/isc/notifyout: Add the feature of notify-out, when
	zone axfr/ixfr finishing, the server will notify its slaves.
	(Trac #289, svn r2737)

86.	[func]		jerry
	bin/zonemgr: Added zone manager module. The zone manager is one
	of the co-operating processes of BIND 10, which keeps track of
	timers and other information necessary for BIND 10 to act as a
	slave. (Trac #215, svn r2737)

85.	[build]*		jinmei
	Build programs using dynamic link by default.  A new configure
	option --enable-static-link is provided to force static link for
	executable programs.  Statically linked programs can be run on a
	debugger more easily and would be convenient for developers.
	(Trac #309, svn r2723)

bind10-devel-20100812 released on August 12, 2010

84.	[bug]		jinmei, jerry
	This is a quick fix patch for the issue: AXFR fails half the
	time because of connection problems. xfrout client will make
	a new connection every time. (Trac #299, svn r2697)

83.	[build]*		jreed
	The configure --with-boost-lib option is removed. It was not
	used since the build included ASIO. (svn r2684)

82.	[func]		jinmei
	bin/auth: Added -u option to change the effective process user
	of the authoritative server after invocation.  The same option to
	the boss process will be propagated to b10-auth, too.
	(Trac #268, svn r2675)

81.	[func]		jinmei
	Added a C++ framework for micro benchmark tests.  A supplemental
	library functions to build query data for the tests were also
	provided. (Trac #241, svn r2664)

80.	[bug]		jelte
	bindctl no longer accepts configuration changes for unknown or
	non-running modules (for the latter, this is until we have a
	way to verify those options, at which point it'll be allowed
	again).
	(Trac #99, r2657)

79.	[func]		feng, jinmei
	Refactored the ASIO link interfaces to move incoming XFR and
	NOTIFY processing to the auth server class.  Wrapper classes for
	ASIO specific concepts were also provided, so that other BIND 10
	modules can (eventually) use the interface without including the
	ASIO header file directly.  On top of these changes, AXFR and
	NOTIFY processing was massively improved in terms of message
	validation and protocol conformance.  Detailed tests were provided
	to confirm the behavior.
	Note: Right now, NOTIFY doesn't actually trigger subsequent zone
	transfer due to security reasons. (Trac #221, r2565)

78.	[bug]		jinmei
	lib/dns: Fixed miscellaneous bugs in the base32 (hex) and hex
	(base16) implementation, including incorrect padding handling,
	parser failure in decoding with a SunStudio build, missing
	validation on the length of encoded hex string.  Test cases were
	more detailed to identify these bugs and confirm the fix.  Also
	renamed the incorrect term of "base32" to "base32hex".  This
	changed the API, but they are not intended to be used outside
	libdns++, so we don't consider it a backward incompatible change.
	(Trac #256, r2549)

77.	[func]		zhanglikun
	Make error message be more friendly when running cmdctl and it's
	already running (listening on same port)(Trac #277, r2540)

76.	[bug]		jelte
	Fixed a bug in the handling of 'remote' config modules (i.e.
	modules that peek at the configuration of other modules), where
	they answered 'unknown command' to commands for those other
	modules. (Trac #278, r2506)

75.	[bug]		jinmei
	Fixed a bug in the sqlite3 data source where temporary strings
	could be referenced after destruction.  It caused various lookup
	failures with SunStudio build. (Trac #288, r2494)

74.	[func]*		jinmei
	Refactored the cc::Session class by introducing an abstract base
	class.  Test code can use their own derived mock class so that
	tests can be done without establishing a real CC session.  This
	change also modified some public APIs, mainly in the config
	module. (Trac #275, r2459)

73.	[bug]		jelte
	Fixed a bug where in bindctl, locally changed settings were
	reset when the list of running modules is updated. (Trac #285,
	r2452)

72.	[build]		jinmei
	Added -R when linking python wrapper modules to libpython when
	possible.  This helps build BIND 10 on platforms that install
	libpython whose path is unknown to run-time loader.  NetBSD is a
	known such platform. (Trac #148, r2427)

71.	[func]		each
	Add "-a" (address) option to bind10 to specify an address for
	the auth server to listen on.

70.	[func]		each
	Added a hot-spot cache to libdatasrc to speed up access to
	repeatedly-queried data and reduce the number of queries to
	the underlying database; this should substantially improve
	performance.  Also added a "-n" ("no cache") option to
	bind10 and b10-auth to disable the cache if needed.
	(Trac #192, svn r2383)

bind10-devel-20100701 released on July 1, 2010

69.	[func]*		jelte
	Added python wrappers for libdns++ (isc::dns), and libxfr. This
	removes the dependency on Boost.Python. The wrappers don't
	completely implement all functionality, but the high-level API
	is wrapped, and current modules use it now.
	(Trac #181, svn r2361)

68.	[func]		zhanglikun
	Add options -c (--certificate-chain) to bindctl. Override class
	HTTPSConnection to support server certificate validation.
	Add support to cmdctl.spec file, now there are three configurable
	items for cmdctl: 'key_file', 'cert_file' and 'accounts_file',
	all of them can be changed in runtime.
	(Trac #127, svn r2357)

67.	[func]		zhanglikun
	Make bindctl's command parser only do minimal check.
	Parameter value can be a sequence of non-space characters,
	or a string surrounded by quotation marks (these marks can
	be a part of the value string in escaped form). Make error
	message be more friendly. (If there is some error in
	parameter's value, the parameter name will be provided).
	Refactor function login_to_cmdctl() in class BindCmdInterpreter:
	avoid using Exception to catch all exceptions.
	(Trac #220, svn r2356)

66.	[bug]		each
	Check for duplicate RRsets before inserting data into a message
	section; this, among other things, will prevent multiple copies
	of the same CNAME from showing up when there's a loop. (Trac #69,
	svn r2350)

65.	[func]		shentingting
	Various loadzone improvements: allow optional comment for
	$TTL, allow optional origin and comment for $INCLUDE, allow
	optional comment for $ORIGIN, support BIND9 extension of
	time units for TTLs, and fix bug to not use class as part
	of label name when records don't have a label but do have
	a class.  Added verbose options to exactly what is happening
	with loadzone.  Added loadzone test suite of different file
	formats to load.
	(Trac #197, #199, #244, #161, #198, #174, #175, svn r2340)

64.	[func]		jerry
	Added python logging framework. It is for testing and
	experimenting with logging ideas. Currently, it supports
	three channels (file, syslog and stderr) and five levels
	(debug, info, warning, error and critical).
	(Trac #176, svn r2338)

63.	[func]		shane
	Added initial support for setuid(), using the "-u" flag. This will
	be replaced in the future, but for now provides a reasonable
	starting point.
	(Trac #180, svn r2330)

62.	[func]		jelte
	bin/xfrin: Use the database_file as configured in Auth to transfers
	bin/xfrout: Use the database_file as configured in Auth to transfers

61.	[bug]		jelte
	bin/auth: Enable b10-auth to be launched in source tree
	(i.e. use a zone database file relative to that)

60.	[build]		jinmei
	Supported SunStudio C++ compiler.  Note: gtest still doesn't work.
	(Trac #251, svn r2310)

59.	[bug]		jinmei
	lib/datasrc, bin/auth: The authoritative server could return a
	SERVFAIL with a partial answer if it finds a data source broken
	while looking for an answer.  This can happen, for example, if a
	zone that doesn't have an NS RR is configured and loaded as a
	sqlite3 data source. (Trac #249, r2286)

58.	[bug]		jinmei
	Worked around an interaction issue between ASIO and standard C++
	library headers.  Without this ASIO didn't work: sometimes the
	application crashes, sometimes it blocked in the ASIO module.
	(Trac #248, svn r2187, r2190)

57.	[func]		jinmei
	lib/datasrc: used a simpler version of Name::split (change 31) for
	better readability.  No behavior change. (Trac #200, svn r2159)

56.	[func]*		jinmei
	lib/dns: renamed the library name to libdns++ to avoid confusion
	with the same name of library of BIND 9.
	(Trac #190, svn r2153)

55.	[bug]		shane
	bin/xfrout: xfrout exception on Ctrl-C now no longer generates
	exception for 'Interrupted system call'
	(Trac #136, svn r2147)

54.	[bug]		zhanglikun
	bin/xfrout: Enable b10-xfrout can be launched in source
	code tree.
	(Trac #224, svn r2103)

53.	[bug]		zhanglikun
	bin/bindctl: Generate a unique session ID by using
	socket.gethostname() instead of socket.gethostbyname(),
	since the latter one could make bindctl	stall if its own
	host name can't be resolved.
	(Trac #228, svn r2096)

52.	[func]		zhanglikun
	bin/xfrout: When xfrout is launched, check whether the
	socket file is being used by one running xfrout process,
	if it is, exit from python.	If the file isn't a socket file
	or nobody is listening, it will be removed. If it can't
	be removed, exit from python.
	(Trac #151, svn r2091)

bind10-devel-20100602 released on June 2, 2010

51.	[build]		jelte
	lib/python: Add bind10_config.py module for paths and
	possibly other configure-time variables. Allow some components
	to find spec files in build tree when ran from source.
	(Trac #223)

50.	[bug]		zhanglikun
	bin/xfrin: a regression in xfrin: it can't communicate with
	a remote server. (Trac #218, svn r2038)

49.	[func]*		jelte
	Use unix domain sockets for msgq. For b10-msgq, the command
	line options --msgq-port and -m were removed. For bind10,
	the -msgq-port option was removed, and the -m command line
	option was changed to be a filename (instead of port number).
	(Trac #183, svn r2009)

48.	[func]		jelte
	bin/auth: Use asio's io_service for the msgq handling.
	(svn r2007)

47.	[func]		zhanglikun
	bin/cmdctl: Add value/type check for commands sent to
	cmdctl. (Trac #201, svn r1959)

46.	[func]		zhanglikun
	lib/cc: Fix real type data encoding/decoding. (Trac #193,
	svn r1959)

45.	[func]		zhanglikun
	bin/bind10: Pass verbose option to more modules. (Trac
	#205, svn r1957)

44.	[build]		jreed
	Install headers for libdns and libexception. (Trac #68,
	svn r1941)

43.	[func]		jelte
	lib/cc: Message queuing on cc channel. (Trac #58, svn r1870)

42.	[func]		jelte
	lib/python/isc/config:      Make temporary file with python
	tempfile module instead of manual with fixed name. (Trac
	#184, svn r1859)

41.	[func]		jelte
	Module descriptions in spec files. (Trac #90, svn r1856)

40.	[build]		jreed
	Report detected features and configure settings at end of
	configure output. (svn r1836)

39.	[func]*		each
	Renamed libauth to libdatasrc.

38.	[bug]		zhanglikun
	Send command 'shutdown' to Xfrin and Xfrout when boss receive SIGINT.
	Remove unused socket file when Xfrout process exits. Make sure Xfrout
	exit by itself when it receives SIGINT, instead of being killed by the
	signal SIGTERM or SIGKILL sent from boss.
	(Trac #135, #151, #134, svn r1797)

37.	[build]		jinmei
	Check for the availability of python-config. (Trac #159,
	svn r1794)

36.	[func]		shane
	bin/bind10:	Miscellaneous code cleanups and improvements.
	(Trac #40, svn r2012)

35.	[bug]		jinmei
	bin/bindctl: fixed a bug that it didn't accept IPv6 addresses as
	command arguments. (Trac #219, svn r2022)

34.	[bug]		jinmei
	bin/xfrin: fixed several small bugs with many additional unit
	tests.  Fixes include: IPv6 transport support, resource leak,
	and non IN class support. (Trac #185, svn r2000)

33.	[bug]		each
	bin/auth: output now prepended with "[b10-auth]" (Trac
	#109, svn r1985)

32.	[func]*		each
	bin/auth: removed custom query-processing code, changed
        boost::asio code to use plain asio instead, and added asio
        headers to the source tree.  This allows building without
        using an external boost library. (Trac #163, svn r1983)

31.	[func]		jinmei
	lib/dns: added a separate signature for Name::split() as a
	convenient wrapper for common usage. (Trac #49, svn r1903)

30.	[bug]		jinmei
	lib/dns: parameter validation of Name::split() was not sufficient,
	and invalid parameters could cause integer overflow and make the
	library crash. (Trac #177, svn r1806)

bind10-devel-20100421 released on April 21, 2010

29.	[build]		jreed
	Enable Python unit tests for "make check". (svn r1762)

28.	[bug]		jreed
	Fix msgq CC test so it can find its module. (svn r1751)

27.	[build]		jelte
	Add missing copyright license statements to various source
	files. (svn r1750)

26.	[func]		jelte
	Use PACKAGE_STRING (name + version) from config.h instead
	of hard-coded value in CH TXT version.bind replies (Trac
	#114, svn r1749)

25.	[func]*		jreed
	Renamed msgq to b10-msgq. (Trac #25, svn r1747, r1748)

24.	[func]		jinmei
	Support case-sensitive name compression in MessageRenderer.
	(Trac #142, svn r1704)

23.	[func]		jinmei
	Support a simple name with possible compression. (svn r1701)

22.	[func]		zhanglikun
	b10-xfrout for AXFR-out support added. (svn r1629, r1630)

21.	[bug]		zhanglikun
	Make log message more readable when xfrin failed. (svn
	r1697)

20.	[bug]		jinmei
	Keep stderr for child processes if -v is specified. (svn
	r1690, r1698)

19.	[bug]		jinmei
	Allow bind10 boss to pass environment variables from parent.
	(svn r1689)

18.	[bug]		jinmei
	Xfrin warn if bind10_dns load failed. (svn r1688)

17.	[bug]		jinmei
	Use sqlite3_ds.load() in xfrin module and catch Sqlite3DSError
	explicitly. (svn r1684)

16.	[func]*		zhanglikun
	Removed print_message and print_settings configuration
	commands from Xfrin. (Trac #136, svn r1682)

15.	[func]*		jinmei
	Changed zone loader/updater so trailing dot is not required.
	(svn r1681)

14.	[bug]		shane
	Change shutdown to actually SIGKILL properly. (svn r1675)

13.	[bug]		jinmei
	Don't ignore other RRs than SOA even if the second SOA is
	found. (svn r1674)

12.	[build]		jreed
	Fix tests and testdata so can be used from a read-only
	source directory.

11.	[build]		jreed
	Make sure python tests scripts are included in tarball.
	(svn r1648)

10.	[build]		jinmei
	Improve python detection for configure. (svn r1622)

9.	[build]		jinmei
	Automake the python binding of libdns. (svn r1617)

8.	[bug]		zhanglikun
	Fix log errors which may cause xfrin module to crash. (svn
	r1613)

7.	[func]		zhanglikun
	New API for inserting zone data to sqlite3 database for
	AXFR-in. (svn r1612, r1613)

6.	[bug]		jreed
	More code review, miscellaneous cleanups, style guidelines,
	and new and improved unit tests added.

5.	[doc]		jreed
	Manual page cleanups and improvements.

4.	[bug]		jinmei
	NSEC RDATA fixes for buffer overrun lookups, incorrect
	boundary checks, spec-non-conformant behaviors. (svn r1611)

3.	[bug]		jelte
	Remove a re-raise of an exception that should only have
	been included in an error answer on the cc channel. (svn
	r1601)

2.	[bug]		mgraff
	Removed unnecessary sleep() from ccsession.cc. (svn r1528)

1.	[build]*		jreed
	The configure --with-boostlib option changed to --with-boost-lib.

bind10-devel-20100319 released on March 19, 2010

For complete code revision history, see
	http://git.bind10.isc.org/cgi-bin/cgit.cgi/bind10
Specific git changesets can be accessed at:
	http://git.bind10.isc.org/cgi-bin/cgit.cgi/bind10/commit/?id=rrr
or after cloning the original git repository by executing:
	% git diff rrrr^ rrrr
Subversion changesets are not accessible any more.  The subversion
revision numbers will be replaced with corresponding git revisions.
Trac tickets can be accessed at: https://bind10.isc.org/ticket/nnn

LEGEND
[bug] general bug fix.  This is generally a backward compatible change,
	unless it's deemed to be impossible or very hard to keep
	compatibility to fix the bug.
[build] compilation and installation infrastructure change.
[doc] update to documentation. This shouldn't change run time behavior.
[func] new feature.  In some cases this may be a backward incompatible
	change, which would require a bump of major version.
[security] security hole fix. This is no different than a general bug
	fix except that it will be handled as confidential and will cause
	security patch releases.
*: Backward incompatible or operational change.<|MERGE_RESOLUTION|>--- conflicted
+++ resolved
@@ -1,6 +1,3 @@
-<<<<<<< HEAD
-1117.	[bug]		marcin
-=======
 1124.	[bug]		sar
 	Update the classification document to match the output from
 	the debug statements.
@@ -23,26 +20,17 @@
 	(Trac #3164, git 3332ad17523c6fcc1e735e4297169ebb2de95118)
 
 1120.	[bug]		marcin
->>>>>>> d2da227c
 	Performance improvement in libdhcp++: improved efficiency of the
 	DHCPv4 Message Type option creation.
 	(Trac #4495, git 41c43a2a9e34931fc3ebf58c459f10ad08575d19)
 
-<<<<<<< HEAD
-1116.	[bug]		marcin
-=======
 1119.	[bug]		marcin
->>>>>>> d2da227c
 	Performance improvement in hosts reservation: removed
 	inefficient conversion of the host identifier to text
 	when logging.
 	(Trac #4499, git 48c20790480d5ed7bfde0ef7b052dd4a9745607d)
 
-<<<<<<< HEAD
-1115.	[func]		tmark
-=======
 1118.	[func]		tmark
->>>>>>> d2da227c
 	The "query4" argument, containing the client packet received, has been
 	added to the DHCPv4 hook points: lease4_select and lease4_renew.  The
 	"query6" argument, containing the client packet received, has been
