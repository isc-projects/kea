// Copyright (C) 2012-2015 Internet Systems Consortium, Inc. ("ISC")
//
// Permission to use, copy, modify, and/or distribute this software for any
// purpose with or without fee is hereby granted, provided that the above
// copyright notice and this permission notice appear in all copies.
//
// THE SOFTWARE IS PROVIDED "AS IS" AND ISC DISCLAIMS ALL WARRANTIES WITH
// REGARD TO THIS SOFTWARE INCLUDING ALL IMPLIED WARRANTIES OF MERCHANTABILITY
// AND FITNESS.  IN NO EVENT SHALL ISC BE LIABLE FOR ANY SPECIAL, DIRECT,
// INDIRECT, OR CONSEQUENTIAL DAMAGES OR ANY DAMAGES WHATSOEVER RESULTING FROM
// LOSS OF USE, DATA OR PROFITS, WHETHER IN AN ACTION OF CONTRACT, NEGLIGENCE
// OR OTHER TORTIOUS ACTION, ARISING OUT OF OR IN CONNECTION WITH THE USE OR
// PERFORMANCE OF THIS SOFTWARE.

#ifndef MEMFILE_LEASE_MGR_H
#define MEMFILE_LEASE_MGR_H

#include <asiolink/interval_timer.h>
#include <dhcp/hwaddr.h>
#include <dhcpsrv/csv_lease_file4.h>
#include <dhcpsrv/csv_lease_file6.h>
#include <dhcpsrv/memfile_lease_storage.h>
#include <dhcpsrv/lease_mgr.h>

#include <boost/shared_ptr.hpp>

namespace isc {
namespace dhcp {

/// @brief Concrete implementation of a lease database backend using flat file.
///
/// This class implements a lease database backend using CSV files to store
/// DHCPv4 and DHCPv6 leases on disk. The format of the files is determined
/// by the @c CSVLeaseFile4 and @c CSVLeaseFile6 classes.
///
/// In order to obtain good performance, the backend stores leases
/// incrementally, i.e. updates to leases are appended at the end of the lease
/// file. To record the deletion of a lease, the lease record is appended to
/// the lease file with the valid lifetime set to 0. However, this may result
/// in a significant growth of the lease file size over time, because the lease
/// file will contain many entries for each lease. In order to mitigate this
/// problem, the backend implements the Lease File Cleanup mechanism which is
/// described on the Kea wiki: http://kea.isc.org/wiki/LFCDesign.
///
/// The backend installs an @c asiolink::IntervalTimer to periodically execute
/// the @c Memfile_LeaseMgr::lfcCallback. This callback function controls
/// the startup of the background process which removes redundant information
/// from the lease file(s). Note that the @c asiolink::IntervalTimer uses
/// @c asiolink::IOService to execute the callback. The @c LeaseMgr class
/// creates this object, which can be obtained by the caller using the
/// @c LeaseMgr::getIOService. The caller should later call an appropriate
/// method, @c asio::io_service::poll_one to execute the callback when
/// the timer is ready.
///
/// When the backend is starting up, it reads leases from the lease file (one
/// by one) and adds them to the in-memory container as follows:
/// - if the lease record being parsed identifies a lease which is not present
/// in the container, and the lease has valid lifetime greater than 0,
/// the lease is added to the container,
/// - if the lease record being parsed identifies a lease which is present in
/// the container, and the valid lifetime of the lease record being parsed is
/// greater than 0, the lease in the container is updated
/// - if the lease record being parsed has valid lifetime equal to 0, and the
/// corresponding lease exists in the container, the lease is removed from
/// the container.
///
/// After the container holding leases is initialized, each subsequent update,
/// removal or addition of the lease is appended to the lease file
/// synchronously.
///
/// Originally, the Memfile backend didn't write leases to disk. This was
/// particularly useful for testing server performance in non-disk bound
/// conditions. In order to preserve this capability, the new parameter
/// "persist=true|false" has been introduced in the database access string.
/// For example, database access string: "type=memfile persist=true"
/// enables writes of leases to a disk.
///
/// The lease file locations can be specified with the "name=[path]"
/// parameter in the database access string. The [path] is the
/// absolute path to the file (including file name). If this parameter
/// is not specified, the default location in the installation
/// directory is used: var/kea/kea-leases4.csv and
/// var/kea/kea-leases6.csv.
class Memfile_LeaseMgr : public LeaseMgr {
public:

    /// @defgroup versions Specified memfile backend version.
    ///
    /// @brief Defines major version of the memfile backend.
    ///
    /// Version history:
    /// 1.0 - initial version (released in Kea 0.9)
    /// 2.0 - hwaddr column added (to be released in Kea 0.9.1)
    ///
    /// @{
    static const int MAJOR_VERSION = 2;

    /// Defines minor version of the memfile backend.
    static const int MINOR_VERSION = 0;

    /// @}


    /// @brief Specifies universe (V4, V6)
    ///
    /// This enumeration is used by various functions in Memfile Lease Manager,
    /// to identify the lease type referred to. In particular, it is used by
    /// functions operating on the lease files to distinguish between lease
    /// files for DHCPv4 and DHCPv6.
    enum Universe {
        V4,
        V6
    };

    /// @brief The sole lease manager constructor
    ///
    /// dbconfig is a generic way of passing parameters. Parameters
    /// are passed in the "name=value" format, separated by spaces.
    /// Values may be enclosed in double quotes, if needed.
    ///
    /// @param parameters A data structure relating keywords and values
    ///        concerned with the database.
    Memfile_LeaseMgr(const ParameterMap& parameters);

    /// @brief Destructor (closes file)
    virtual ~Memfile_LeaseMgr();

    /// @brief Adds an IPv4 lease.
    ///
    /// @param lease lease to be added
    virtual bool addLease(const Lease4Ptr& lease);

    /// @brief Adds an IPv6 lease.
    ///
    /// @param lease lease to be added
    virtual bool addLease(const Lease6Ptr& lease);

    /// @brief Returns existing IPv4 lease for specified IPv4 address.
    ///
    /// This function returns a copy of the lease. The modification in the
    /// return lease does not affect the instance held in the lease storage.
    ///
    /// @param addr An address of the searched lease.
    ///
    /// @return a collection of leases
    virtual Lease4Ptr getLease4(const isc::asiolink::IOAddress& addr) const;

    /// @brief Returns existing IPv4 leases for specified hardware address.
    ///
    /// Although in the usual case there will be only one lease, for mobile
    /// clients or clients with multiple static/fixed/reserved leases there
    /// can be more than one. Thus return type is a container, not a single
    /// pointer.
    ///
    /// @param hwaddr hardware address of the client
    ///
    /// @return lease collection
    virtual Lease4Collection getLease4(const isc::dhcp::HWAddr& hwaddr) const;

    /// @brief Returns existing IPv4 lease for specified hardware address
    ///        and a subnet
    ///
    /// This function returns a copy of the lease. The modification in the
    /// return lease does not affect the instance held in the lease storage.
    ///
    /// There can be at most one lease for a given HW address in a single
    /// pool, so this method with either return a single lease or NULL.
    ///
    /// @param hwaddr hardware address of the client
    /// @param subnet_id identifier of the subnet that lease must belong to
    ///
    /// @return a pointer to the lease (or NULL if a lease is not found)
    virtual Lease4Ptr getLease4(const HWAddr& hwaddr,
                                SubnetID subnet_id) const;

    /// @brief Returns existing IPv4 lease for specified client-id
    ///
    /// @param client_id client identifier
    virtual Lease4Collection getLease4(const ClientId& client_id) const;

    /// @brief Returns IPv4 lease for specified client-id/hwaddr/subnet-id tuple
    ///
    /// There can be at most one lease for a given client-id/hwaddr tuple
    /// in a single pool, so this method with either return a single lease
    /// or NULL.
    ///
    /// @param clientid client identifier
    /// @param hwaddr hardware address of the client
    /// @param subnet_id identifier of the subnet that lease must belong to
    ///
    /// @return a pointer to the lease (or NULL if a lease is not found)
    virtual Lease4Ptr getLease4(const ClientId& clientid,
                                const HWAddr& hwaddr,
                                SubnetID subnet_id) const;

    /// @brief Returns existing IPv4 lease for specified client-id
    ///
    /// This function returns a copy of the lease. The modification in the
    /// return lease does not affect the instance held in the lease storage.
    ///
    /// There can be at most one lease for a given HW address in a single
    /// pool, so this method with either return a single lease or NULL.
    ///
    /// @param clientid client identifier
    /// @param subnet_id identifier of the subnet that lease must belong to
    ///
    /// @return a pointer to the lease (or NULL if a lease is not found)
    virtual Lease4Ptr getLease4(const ClientId& clientid,
                                SubnetID subnet_id) const;

    /// @brief Returns existing IPv6 lease for a given IPv6 address.
    ///
    /// This function returns a copy of the lease. The modification in the
    /// return lease does not affect the instance held in the lease storage.
    ///
    /// @param type specifies lease type: (NA, TA or PD)
    /// @param addr An address of the searched lease.
    ///
    /// @return smart pointer to the lease (or NULL if a lease is not found)
    virtual Lease6Ptr getLease6(Lease::Type type,
                                const isc::asiolink::IOAddress& addr) const;

    /// @brief Returns existing IPv6 lease for a given DUID + IA + lease type
    /// combination
    ///
    /// @param type specifies lease type: (NA, TA or PD)
    /// @param duid client DUID
    /// @param iaid IA identifier
    ///
    /// @return collection of IPv6 leases
    virtual Lease6Collection getLeases6(Lease::Type type,
                                        const DUID& duid, uint32_t iaid) const;

    /// @brief Returns existing IPv6 lease for a given DUID + IA + subnet-id +
    /// lease type combination.
    ///
    /// This function returns a copy of the lease. The modification in the
    /// return lease does not affect the instance held in the lease storage.
    ///
    /// @param type specifies lease type: (NA, TA or PD)
    /// @param duid client DUID
    /// @param iaid IA identifier
    /// @param subnet_id identifier of the subnet the lease must belong to
    ///
    /// @return lease collection (may be empty if no lease is found)
    virtual Lease6Collection getLeases6(Lease::Type type, const DUID& duid,
                                        uint32_t iaid,
                                        SubnetID subnet_id) const;

    /// @brief Updates IPv4 lease.
    ///
    /// @warning This function does not validate the pointer to the lease.
    /// It is caller's responsibility to pass the valid pointer.
    ///
    /// @param lease4 The lease to be updated.
    ///
    /// If no such lease is present, an exception will be thrown.
    virtual void updateLease4(const Lease4Ptr& lease4);

    /// @brief Updates IPv6 lease.
    ///
    /// @warning This function does not validate the pointer to the lease.
    /// It is caller's responsibility to pass the valid pointer.
    ///
    /// @param lease6 The lease to be updated.
    ///
    /// If no such lease is present, an exception will be thrown.
    virtual void updateLease6(const Lease6Ptr& lease6);

    /// @brief Deletes a lease.
    ///
    /// @param addr Address of the lease to be deleted. (This can be IPv4 or
    ///        IPv6.)
    ///
    /// @return true if deletion was successful, false if no such lease exists
    virtual bool deleteLease(const isc::asiolink::IOAddress& addr);

    /// @brief Return backend type
    ///
    /// Returns the type of the backend.
    ///
    /// @return Type of the backend.
    virtual std::string getType() const {
        return (std::string("memfile"));
    }

    /// @brief Returns backend name.
    ///
    /// For now, memfile can only store data in memory.
    ///
    /// @return Name of the backend.
    virtual std::string getName() const {
        return ("memory");
    }

    /// @brief Returns description of the backend.
    ///
    /// This description may be multiline text that describes the backend.
    ///
    /// @return Description of the backend.
    virtual std::string getDescription() const;

    /// @brief Returns backend version.
    ///
    /// @return Version number as a pair of unsigned integers.  "first" is the
    ///         major version number, "second" the minor number.
    virtual std::pair<uint32_t, uint32_t> getVersion() const {
        return (std::make_pair(MAJOR_VERSION, MINOR_VERSION));
    }

    /// @brief Commit Transactions
    ///
    /// Commits all pending database operations.  On databases that don't
    /// support transactions, this is a no-op.
    virtual void commit();

    /// @brief Rollback Transactions
    ///
    /// Rolls back all pending database operations.  On databases that don't
    /// support transactions, this is a no-op.
    virtual void rollback();

    /// @brief Returns the interval at which the @c IOService events should
    /// be released.
    ///
    /// The Memfile backend may install a timer to execute the Lease File
    /// Cleanup periodically. If this timer is installed, the method returns
    /// the LFC interval in milliseconds.
    ///
    /// @return A maximum interval (in seconds) at which the @c IOService
    /// should be executed. A value of 0 means that no timers are installed
    /// and that there is no requirement for the @c IOService to be
    /// executed at any specific interval.
    virtual uint32_t getIOServiceExecInterval() const;

    /// @brief Returns default path to the lease file.
    ///
    /// @param u Universe (V4 or V6).
    std::string getDefaultLeaseFilePath(Universe u) const;

    /// @brief Returns an absolute path to the lease file.
    ///
    /// @param u Universe (V4 or V6).
    ///
    /// @return Absolute path to the lease file or empty string if no lease
    /// file is used.
    std::string getLeaseFilePath(Universe u) const;

    /// @brief Specifies whether or not leases are written to disk.
    ///
    /// It is possible that leases for DHCPv4 are written to disk whereas leases
    /// for DHCPv6 are not; or vice versa. The argument of the method specifies
    /// the type of lease in that respect.
    ///
    /// @param u Universe (V4 or V6).
    ///
    /// @return true if leases are written to lease file; if false is
    /// returned, leases will be held in memory and will be lost upon
    /// server shut down.
    bool persistLeases(Universe u) const;

<<<<<<< HEAD
private:
=======
protected:

    /// @brief A callback function triggering Lease File Cleanup.
    ///
    /// This method is virtual so as it can be overriden and customized in
    /// the unit tests. In particular, the unit test which checks that the
    /// callback function has been executed would override this function
    /// to increase the execution counter each time it is executed.
    ///
    /// @todo Once the callback is implemented, there is a need to
    /// extend the documentation of this method. Currently, it simply
    /// logs that it has been called.
    virtual void lfcCallback();

private:

    /// @brief Load all DHCPv4 leases from the file.
    ///
    /// This method loads all DHCPv4 leases from a file to memory. It removes
    /// existing leases before reading a file.
    ///
    /// @throw isc::DbOperationError If failed to read a lease from the lease
    /// file.
    void load4();

    /// @brief Loads a single DHCPv4 lease from the file.
    ///
    /// This method reads a single lease record from the lease file. If the
    /// corresponding record doesn't exist in the in-memory container, the
    /// lease is added to the container (except for a lease which valid lifetime
    /// is 0). If the corresponding lease exists, the lease being read updates
    /// the existing lease. If the lease being read from the lease file has
    /// valid lifetime of 0 and the corresponding lease exists in the in-memory
    /// database, the existing lease is removed.
    ///
    /// @param lease Pointer to the lease read from the lease file.
    void loadLease4(Lease4Ptr& lease);

    /// @brief Load all DHCPv6 leases from the file.
    ///
    /// This method loads all DHCPv6 leases from a file to memory. It removes
    /// existing leases before reading a file.
    ///
    /// @throw isc::DbOperationError If failed to read a lease from the lease
    /// file.
    void load6();

    /// @brief Loads a single DHCPv6 lease from the file.
    ///
    /// This method reads a single lease record from the lease file. If the
    /// corresponding record doesn't exist in the in-memory container, the
    /// lease is added to the container (except for a lease which valid lifetime
    /// is 0). If the corresponding lease exists, the lease being read updates
    /// the existing lease. If the lease being read from the lease file has
    /// valid lifetime of 0 and the corresponding lease exists in the in-memory
    /// database, the existing lease is removed.
    ///
    /// @param lease Pointer to the lease read from the lease file.
    void loadLease6(Lease6Ptr& lease);
>>>>>>> a6a73058

    /// @brief Initialize the location of the lease file.
    ///
    /// This method uses the parameters passed as a map to the constructor to
    /// initialize the location of the lease file. If the lease file is not
    /// specified, the method will use the default location for the universe
    /// (v4 or v6) selected. If the location is specified in the map as empty
    /// or the "persist" parameter is set to "no" it will set the empty
    /// location, which implies that leases belonging to the specified universe
    /// will not be written to disk.
    ///
    /// @param u Universe (v4 or v6)
    ///
    /// @return The location of the lease file that should be assigned to the
    /// lease_file4_ or lease_file6_, depending on the universe specified as an
    /// argument to this function.
    std::string initLeaseFilePath(Universe u);

<<<<<<< HEAD
    /// @brief Load leases from the persistent storage.
    ///
    /// This method loads DHCPv4 or DHCPv6 leases from lease files in the
    /// following order:
    /// - If the <filename>.completed doesn't exist:
    ///   - leases from the <filename>.2
    ///   - leases from the <filename>.1
    ///   - leases from the <filename>
    /// - else
    ///   - leases from the <filename>.completed
    ///   - leases from the <filename>
    ///
    /// If any of the files doesn't exist the method proceeds to reading
    /// leases from the subsequent file. If the <filename> doesn't exist
    /// it is created.
    ///
    /// When the method successfully reads leases from the files, it leaves
    /// the file <filename> open and its internal pointer is set to the
    /// end of file. The server will append lease entries to this file as
    /// a result of processing new messages from the clients.
    ///
    /// The <filename>.2, <filename>.1 and <filename>.completed are the
    /// products of the lease file cleanups (LFC).
    /// See: http://kea.isc.org/wiki/LFCDesign for details.
    ///
    /// @param filename Name of the lease file.
    /// @param lease_file An object representing a lease file to which
    /// the server will store lease updates.
    /// @param storage A storage for leases read from the lease file.
    /// @tparam LeaseObjectType @c Lease4 or @c Lease6.
    /// @tparam LeaseFileType @c CSVLeaseFile4 or @c CSVLeaseFile6.
    /// @tparam StorageType @c Lease4Storage or @c Lease6Storage.
    ///
    /// @throw CSVFileError when parsing any of the lease files fails.
    template<typename LeaseObjectType, typename LeaseFileType,
             typename StorageType>
    void loadLeasesFromFiles(const std::string& filename,
                             boost::shared_ptr<LeaseFileType>& lease_file,
                             StorageType& storage);
=======
    /// @brief Initialize the timers used to perform repeating tasks.
    ///
    /// Currently only one timer is supported. This timer executes the
    /// Lease File Cleanup periodically.
    void initTimers();

    // This is a multi-index container, which holds elements that can
    // be accessed using different search indexes.
    typedef boost::multi_index_container<
        // It holds pointers to Lease6 objects.
        Lease6Ptr,
        boost::multi_index::indexed_by<
            // Specification of the first index starts here.
            // This index sorts leases by IPv6 addresses represented as
            // IOAddress objects.
            boost::multi_index::ordered_unique<
                boost::multi_index::member<Lease, isc::asiolink::IOAddress, &Lease::addr_>
            >,

            // Specification of the second index starts here.
            boost::multi_index::ordered_non_unique<
                // This is a composite index that will be used to search for
                // the lease using three attributes: DUID, IAID and lease type.
                boost::multi_index::composite_key<
                    Lease6,
                    // The DUID can be retrieved from the Lease6 object using
                    // a getDuidVector const function.
                    boost::multi_index::const_mem_fun<Lease6, const std::vector<uint8_t>&,
                                                      &Lease6::getDuidVector>,
                    // The two other ingredients of this index are IAID and
                    // lease type.
                    boost::multi_index::member<Lease6, uint32_t, &Lease6::iaid_>,
                    boost::multi_index::member<Lease6, Lease::Type, &Lease6::type_>
                >
            >
        >
     > Lease6Storage; // Specify the type name of this container.

    // This is a multi-index container, which holds elements that can
    // be accessed using different search indexes.
    typedef boost::multi_index_container<
        // It holds pointers to Lease4 objects.
        Lease4Ptr,
        // Specification of search indexes starts here.
        boost::multi_index::indexed_by<
            // Specification of the first index starts here.
            // This index sorts leases by IPv4 addresses represented as
            // IOAddress objects.
            boost::multi_index::ordered_unique<
                // The IPv4 address are held in addr_ members that belong to
                // Lease class.
                boost::multi_index::member<Lease, isc::asiolink::IOAddress, &Lease::addr_>
            >,

            // Specification of the second index starts here.
            boost::multi_index::ordered_unique<
                // This is a composite index that combines two attributes of the
                // Lease4 object: hardware address and subnet id.
                boost::multi_index::composite_key<
                    Lease4,
                    // The hardware address is held in the hwaddr_ member of the
                    // Lease4 object, which is a HWAddr object. Boost does not
                    // provide a key extractor for getting a member of a member,
                    // so we need a simple method for that.
                    boost::multi_index::const_mem_fun<Lease, const std::vector<uint8_t>&,
                                               &Lease::getHWAddrVector>,
                    // The subnet id is held in the subnet_id_ member of Lease4
                    // class. Note that the subnet_id_ is defined in the base
                    // class (Lease) so we have to point to this class rather
                    // than derived class: Lease4.
                    boost::multi_index::member<Lease, SubnetID, &Lease::subnet_id_>
                >
            >,

            // Specification of the third index starts here.
            boost::multi_index::ordered_non_unique<
                // This is a composite index that uses two values to search for a
                // lease: client id and subnet id.
                boost::multi_index::composite_key<
                    Lease4,
                    // The client id can be retrieved from the Lease4 object by
                    // calling getClientIdVector const function.
                    boost::multi_index::const_mem_fun<Lease4, const std::vector<uint8_t>&,
                                                      &Lease4::getClientIdVector>,
                    // The subnet id is accessed through the subnet_id_ member.
                    boost::multi_index::member<Lease, uint32_t, &Lease::subnet_id_>
                >
            >,

            // Specification of the fourth index starts here.
            boost::multi_index::ordered_non_unique<
                // This is a composite index that uses two values to search for a
                // lease: client id and subnet id.
                boost::multi_index::composite_key<
                    Lease4,
                    // The client id can be retrieved from the Lease4 object by
                    // calling getClientIdVector const function.
                    boost::multi_index::const_mem_fun<Lease4, const std::vector<uint8_t>&,
                                                      &Lease4::getClientIdVector>,
                    // The hardware address is held in the hwaddr_ object. We can
                    // access the raw data using lease->hwaddr_->hwaddr_, but Boost
                    // doesn't seem to provide a way to use member of a member for this,
                    // so we need a simple key extractor method (getRawHWAddr).
                    boost::multi_index::const_mem_fun<Lease, const std::vector<uint8_t>&,
                                            &Lease::getHWAddrVector>,
                    // The subnet id is accessed through the subnet_id_ member.
                    boost::multi_index::member<Lease, SubnetID, &Lease::subnet_id_>
                >
            >
        >
    > Lease4Storage; // Specify the type name for this container.
>>>>>>> a6a73058

    /// @brief stores IPv4 leases
    Lease4Storage storage4_;

    /// @brief stores IPv6 leases
    Lease6Storage storage6_;

    /// @brief Holds the pointer to the DHCPv4 lease file IO.
    boost::shared_ptr<CSVLeaseFile4> lease_file4_;

    /// @brief Holds the pointer to the DHCPv6 lease file IO.
    boost::shared_ptr<CSVLeaseFile6> lease_file6_;

    /// @brief A timer scheduled to perform Lease File Cleanup.
    asiolink::IntervalTimer lfc_timer_;

};

}; // end of isc::dhcp namespace
}; // end of isc namespace

#endif // MEMFILE_LEASE_MGR_H<|MERGE_RESOLUTION|>--- conflicted
+++ resolved
@@ -359,10 +359,7 @@
     /// server shut down.
     bool persistLeases(Universe u) const;
 
-<<<<<<< HEAD
 private:
-=======
-protected:
 
     /// @brief A callback function triggering Lease File Cleanup.
     ///
@@ -378,51 +375,11 @@
 
 private:
 
-    /// @brief Load all DHCPv4 leases from the file.
-    ///
-    /// This method loads all DHCPv4 leases from a file to memory. It removes
-    /// existing leases before reading a file.
-    ///
-    /// @throw isc::DbOperationError If failed to read a lease from the lease
-    /// file.
-    void load4();
-
-    /// @brief Loads a single DHCPv4 lease from the file.
-    ///
-    /// This method reads a single lease record from the lease file. If the
-    /// corresponding record doesn't exist in the in-memory container, the
-    /// lease is added to the container (except for a lease which valid lifetime
-    /// is 0). If the corresponding lease exists, the lease being read updates
-    /// the existing lease. If the lease being read from the lease file has
-    /// valid lifetime of 0 and the corresponding lease exists in the in-memory
-    /// database, the existing lease is removed.
-    ///
-    /// @param lease Pointer to the lease read from the lease file.
-    void loadLease4(Lease4Ptr& lease);
-
-    /// @brief Load all DHCPv6 leases from the file.
-    ///
-    /// This method loads all DHCPv6 leases from a file to memory. It removes
-    /// existing leases before reading a file.
-    ///
-    /// @throw isc::DbOperationError If failed to read a lease from the lease
-    /// file.
-    void load6();
-
-    /// @brief Loads a single DHCPv6 lease from the file.
-    ///
-    /// This method reads a single lease record from the lease file. If the
-    /// corresponding record doesn't exist in the in-memory container, the
-    /// lease is added to the container (except for a lease which valid lifetime
-    /// is 0). If the corresponding lease exists, the lease being read updates
-    /// the existing lease. If the lease being read from the lease file has
-    /// valid lifetime of 0 and the corresponding lease exists in the in-memory
-    /// database, the existing lease is removed.
-    ///
-    /// @param lease Pointer to the lease read from the lease file.
-    void loadLease6(Lease6Ptr& lease);
->>>>>>> a6a73058
-
+    /// @brief Initialize the timers used to perform repeating tasks.
+    ///
+    /// Currently only one timer is supported. This timer executes the
+    /// Lease File Cleanup periodically.
+    void initTimers();
     /// @brief Initialize the location of the lease file.
     ///
     /// This method uses the parameters passed as a map to the constructor to
@@ -440,7 +397,6 @@
     /// argument to this function.
     std::string initLeaseFilePath(Universe u);
 
-<<<<<<< HEAD
     /// @brief Load leases from the persistent storage.
     ///
     /// This method loads DHCPv4 or DHCPv6 leases from lease files in the
@@ -480,119 +436,6 @@
     void loadLeasesFromFiles(const std::string& filename,
                              boost::shared_ptr<LeaseFileType>& lease_file,
                              StorageType& storage);
-=======
-    /// @brief Initialize the timers used to perform repeating tasks.
-    ///
-    /// Currently only one timer is supported. This timer executes the
-    /// Lease File Cleanup periodically.
-    void initTimers();
-
-    // This is a multi-index container, which holds elements that can
-    // be accessed using different search indexes.
-    typedef boost::multi_index_container<
-        // It holds pointers to Lease6 objects.
-        Lease6Ptr,
-        boost::multi_index::indexed_by<
-            // Specification of the first index starts here.
-            // This index sorts leases by IPv6 addresses represented as
-            // IOAddress objects.
-            boost::multi_index::ordered_unique<
-                boost::multi_index::member<Lease, isc::asiolink::IOAddress, &Lease::addr_>
-            >,
-
-            // Specification of the second index starts here.
-            boost::multi_index::ordered_non_unique<
-                // This is a composite index that will be used to search for
-                // the lease using three attributes: DUID, IAID and lease type.
-                boost::multi_index::composite_key<
-                    Lease6,
-                    // The DUID can be retrieved from the Lease6 object using
-                    // a getDuidVector const function.
-                    boost::multi_index::const_mem_fun<Lease6, const std::vector<uint8_t>&,
-                                                      &Lease6::getDuidVector>,
-                    // The two other ingredients of this index are IAID and
-                    // lease type.
-                    boost::multi_index::member<Lease6, uint32_t, &Lease6::iaid_>,
-                    boost::multi_index::member<Lease6, Lease::Type, &Lease6::type_>
-                >
-            >
-        >
-     > Lease6Storage; // Specify the type name of this container.
-
-    // This is a multi-index container, which holds elements that can
-    // be accessed using different search indexes.
-    typedef boost::multi_index_container<
-        // It holds pointers to Lease4 objects.
-        Lease4Ptr,
-        // Specification of search indexes starts here.
-        boost::multi_index::indexed_by<
-            // Specification of the first index starts here.
-            // This index sorts leases by IPv4 addresses represented as
-            // IOAddress objects.
-            boost::multi_index::ordered_unique<
-                // The IPv4 address are held in addr_ members that belong to
-                // Lease class.
-                boost::multi_index::member<Lease, isc::asiolink::IOAddress, &Lease::addr_>
-            >,
-
-            // Specification of the second index starts here.
-            boost::multi_index::ordered_unique<
-                // This is a composite index that combines two attributes of the
-                // Lease4 object: hardware address and subnet id.
-                boost::multi_index::composite_key<
-                    Lease4,
-                    // The hardware address is held in the hwaddr_ member of the
-                    // Lease4 object, which is a HWAddr object. Boost does not
-                    // provide a key extractor for getting a member of a member,
-                    // so we need a simple method for that.
-                    boost::multi_index::const_mem_fun<Lease, const std::vector<uint8_t>&,
-                                               &Lease::getHWAddrVector>,
-                    // The subnet id is held in the subnet_id_ member of Lease4
-                    // class. Note that the subnet_id_ is defined in the base
-                    // class (Lease) so we have to point to this class rather
-                    // than derived class: Lease4.
-                    boost::multi_index::member<Lease, SubnetID, &Lease::subnet_id_>
-                >
-            >,
-
-            // Specification of the third index starts here.
-            boost::multi_index::ordered_non_unique<
-                // This is a composite index that uses two values to search for a
-                // lease: client id and subnet id.
-                boost::multi_index::composite_key<
-                    Lease4,
-                    // The client id can be retrieved from the Lease4 object by
-                    // calling getClientIdVector const function.
-                    boost::multi_index::const_mem_fun<Lease4, const std::vector<uint8_t>&,
-                                                      &Lease4::getClientIdVector>,
-                    // The subnet id is accessed through the subnet_id_ member.
-                    boost::multi_index::member<Lease, uint32_t, &Lease::subnet_id_>
-                >
-            >,
-
-            // Specification of the fourth index starts here.
-            boost::multi_index::ordered_non_unique<
-                // This is a composite index that uses two values to search for a
-                // lease: client id and subnet id.
-                boost::multi_index::composite_key<
-                    Lease4,
-                    // The client id can be retrieved from the Lease4 object by
-                    // calling getClientIdVector const function.
-                    boost::multi_index::const_mem_fun<Lease4, const std::vector<uint8_t>&,
-                                                      &Lease4::getClientIdVector>,
-                    // The hardware address is held in the hwaddr_ object. We can
-                    // access the raw data using lease->hwaddr_->hwaddr_, but Boost
-                    // doesn't seem to provide a way to use member of a member for this,
-                    // so we need a simple key extractor method (getRawHWAddr).
-                    boost::multi_index::const_mem_fun<Lease, const std::vector<uint8_t>&,
-                                            &Lease::getHWAddrVector>,
-                    // The subnet id is accessed through the subnet_id_ member.
-                    boost::multi_index::member<Lease, SubnetID, &Lease::subnet_id_>
-                >
-            >
-        >
-    > Lease4Storage; // Specify the type name for this container.
->>>>>>> a6a73058
 
     /// @brief stores IPv4 leases
     Lease4Storage storage4_;
