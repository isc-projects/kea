--- conflicted
+++ resolved
@@ -1810,15 +1810,9 @@
 
         <listitem>
           <simpara>
-<<<<<<< HEAD
             Duplication report (DECLINE), stateless configuration
             (INFORMATION-REQUEST) and client reconfiguration (RECONFIGURE) are
             not yet supported.
-=======
-            Duplication report (DECLINE),
-            stateless configuration (INFORMATION-REQUEST) and client
-            reconfiguration (RECONFIGURE) are not yet supported.
->>>>>>> 3945fc62
           </simpara>
         </listitem>
 
