// Copyright (C) 2010  Internet Systems Consortium, Inc. ("ISC")
//
// Permission to use, copy, modify, and/or distribute this software for any
// purpose with or without fee is hereby granted, provided that the above
// copyright notice and this permission notice appear in all copies.
//
// THE SOFTWARE IS PROVIDED "AS IS" AND ISC DISCLAIMS ALL WARRANTIES WITH
// REGARD TO THIS SOFTWARE INCLUDING ALL IMPLIED WARRANTIES OF MERCHANTABILITY
// AND FITNESS.  IN NO EVENT SHALL ISC BE LIABLE FOR ANY SPECIAL, DIRECT,
// INDIRECT, OR CONSEQUENTIAL DAMAGES OR ANY DAMAGES WHATSOEVER RESULTING FROM
// LOSS OF USE, DATA OR PROFITS, WHETHER IN AN ACTION OF CONTRACT, NEGLIGENCE
// OR OTHER TORTIOUS ACTION, ARISING OUT OF OR IN CONNECTION WITH THE USE OR
// PERFORMANCE OF THIS SOFTWARE.

// $Id$

#include <config.h>

#include <unistd.h>             // for some IPC/network system calls
#include <asio.hpp>
#include <boost/bind.hpp>

#include <dns/buffer.h>
#include <dns/message.h>
#include <dns/messagerenderer.h>

#include <xfr/xfrout_client.h>

#include <asio_link.h>

#include "spec_config.h"        // for XFROUT.  should not be here.
#include "auth_srv.h"

using namespace asio;
using ip::udp;
using ip::tcp;

using namespace std;
using namespace isc::dns;
using namespace isc::xfr;

namespace {
// As a short term workaround, we have XFROUT specific code.  We should soon
// refactor the code with some abstraction so that we can separate this level
// details from the (AS)IO module.

// This was contained in an ifdef USE_XFROUT, but we should really check
// live if we do xfrout
//TODO. The sample way for checking axfr query, the code should be merged to auth server class
bool
check_axfr_query(char* const msg_data, const uint16_t msg_len) {
    if (msg_len < 15) {
        return false;
    }

    const uint16_t query_type = *(uint16_t *)(msg_data + (msg_len - 4));
    if ( query_type == 0xFC00) {
        return true;
    }
    
    return false;
}

//TODO. Send the xfr query to xfrout module, the code should be merged to auth server class
//BIGGERTODO: stop using hardcoded install-path locations! 
void
dispatch_axfr_query(const int tcp_sock, char const axfr_query[],
                    const uint16_t query_len)
{
<<<<<<< HEAD
    string path(UNIX_SOCKET_FILE);
    if (getenv("B10_FROM_BUILD")) {
        path = string(getenv("B10_FROM_BUILD")) + "/auth_xfrout_conn";
    }
=======
    string path;
    if (getenv("B10_FROM_BUILD")) {
        path = string(getenv("B10_FROM_BUILD")) + "/auth_xfrout_conn";
    } else {
        path = UNIX_SOCKET_FILE;
    }
    
>>>>>>> 5bdef1f7
    XfroutClient xfr_client(path);
    try {
        xfr_client.connect();
        xfr_client.sendXfroutRequestInfo(tcp_sock, (uint8_t *)axfr_query,
                                         query_len);
        xfr_client.disconnect();
    }
    catch (const exception & err) {
        //if (verbose_mode)
        cerr << "error handle xfr query " << UNIX_SOCKET_FILE << ":" << err.what() << endl;
    }
}
}

namespace asio_link {
//
// Helper classes for asynchronous I/O using asio
//
class TCPClient {
public:
    TCPClient(AuthSrv* auth_server, io_service& io_service) :
        auth_server_(auth_server),
        socket_(io_service),
        response_buffer_(0),
        responselen_buffer_(TCP_MESSAGE_LENGTHSIZE),
        response_renderer_(response_buffer_),
        dns_message_(Message::PARSE)
    {}

    void start() {
        // Check for queued configuration commands
        if (auth_server_->configSession()->hasQueuedMsgs()) {
            auth_server_->configSession()->checkCommand();
        }
        async_read(socket_, asio::buffer(data_, TCP_MESSAGE_LENGTHSIZE),
                   boost::bind(&TCPClient::headerRead, this,
                               placeholders::error,
                               placeholders::bytes_transferred));
    }

    tcp::socket& getSocket() { return (socket_); }

    void headerRead(const asio::error_code& error,
                    size_t bytes_transferred)
    {
        if (!error) {
            InputBuffer dnsbuffer(data_, bytes_transferred);

            uint16_t msglen = dnsbuffer.readUint16();
            async_read(socket_, asio::buffer(data_, msglen),

                       boost::bind(&TCPClient::requestRead, this,
                                   placeholders::error,
                                   placeholders::bytes_transferred));
        } else {
            delete this;
        }
    }

    void requestRead(const asio::error_code& error,
                     size_t bytes_transferred)
    {
        if (!error) {
            InputBuffer dnsbuffer(data_, bytes_transferred);
            if (check_axfr_query(data_, bytes_transferred)) {
                dispatch_axfr_query(socket_.native(), data_, bytes_transferred); 
                // start to get new query ?
                start();
            } else {
                if (auth_server_->processMessage(dnsbuffer, dns_message_,
                                                response_renderer_, false)) {
                    responselen_buffer_.writeUint16(
                        response_buffer_.getLength());
                    async_write(socket_,
                                asio::buffer(
                                    responselen_buffer_.getData(),
                                    responselen_buffer_.getLength()),
                                boost::bind(&TCPClient::responseWrite, this,
                                            placeholders::error));
                } else {
                    delete this;
                }
            }
        } else {
            delete this;
        }
    }

    void responseWrite(const asio::error_code& error) {
        if (!error) {
                async_write(socket_,
                            asio::buffer(response_buffer_.getData(),
                                                response_buffer_.getLength()),
                        boost::bind(&TCPClient::handleWrite, this,
                                    placeholders::error));
        } else {
            delete this;
        }
    }

    void handleWrite(const asio::error_code& error) {
        if (!error) {
            start();            // handle next request, if any.
      } else {
            delete this;
      }
    }

private:
    AuthSrv* auth_server_;
    tcp::socket socket_;
    OutputBuffer response_buffer_;
    OutputBuffer responselen_buffer_;
    MessageRenderer response_renderer_;
    Message dns_message_;
    enum { MAX_LENGTH = 65535 };
    static const size_t TCP_MESSAGE_LENGTHSIZE = 2;
    char data_[MAX_LENGTH];
};

class TCPServer {
public:
    TCPServer(AuthSrv* auth_server, io_service& io_service,
              int af, short port) :
        auth_server_(auth_server), io_service_(io_service),
        acceptor_(io_service_), listening_(new TCPClient(auth_server_,
                                                         io_service_))
    {
        tcp::endpoint endpoint(af == AF_INET6 ? tcp::v6() : tcp::v4(), port);
        acceptor_.open(endpoint.protocol());
        // Set v6-only (we use a different instantiation for v4,
        // otherwise asio will bind to both v4 and v6
        if (af == AF_INET6) {
            acceptor_.set_option(ip::v6_only(true));
        }
        acceptor_.set_option(tcp::acceptor::reuse_address(true));
        acceptor_.bind(endpoint);
        acceptor_.listen();
        acceptor_.async_accept(listening_->getSocket(),
                               boost::bind(&TCPServer::handleAccept, this,
                                           listening_, placeholders::error));
    }

    ~TCPServer() { delete listening_; }

    void handleAccept(TCPClient* new_client,
                      const asio::error_code& error)
    {
        if (!error) {
            assert(new_client == listening_);
            new_client->start();
            listening_ = new TCPClient(auth_server_, io_service_);
            acceptor_.async_accept(listening_->getSocket(),
                                   boost::bind(&TCPServer::handleAccept,
                                               this, listening_,
                                               placeholders::error));
        } else {
            delete new_client;
        }
    }

private:
    AuthSrv* auth_server_;
    io_service& io_service_;
    tcp::acceptor acceptor_;
    TCPClient* listening_;
};

class UDPServer {
public:
    UDPServer(AuthSrv* auth_server, io_service& io_service,
              int af, short port) :
        auth_server_(auth_server),
        io_service_(io_service),
        socket_(io_service, af == AF_INET6 ? udp::v6() : udp::v4()),
        response_buffer_(0),
        response_renderer_(response_buffer_),
        dns_message_(Message::PARSE)
    {
        // Set v6-only (we use a different instantiation for v4,
        // otherwise asio will bind to both v4 and v6
        if (af == AF_INET6) {
            socket_.set_option(asio::ip::v6_only(true));
            socket_.bind(udp::endpoint(udp::v6(), port));
        } else {
            socket_.bind(udp::endpoint(udp::v4(), port));
        }
        startReceive();
    }

    void handleRequest(const asio::error_code& error,
                       size_t bytes_recvd)
    {
        // Check for queued configuration commands
        if (auth_server_->configSession()->hasQueuedMsgs()) {
            auth_server_->configSession()->checkCommand();
        }
        if (!error && bytes_recvd > 0) {
            InputBuffer request_buffer(data_, bytes_recvd);

            dns_message_.clear(Message::PARSE);
            response_renderer_.clear();
            if (auth_server_->processMessage(request_buffer, dns_message_,
                                            response_renderer_, true)) {
                socket_.async_send_to(
                    asio::buffer(response_buffer_.getData(),
                                        response_buffer_.getLength()),
                    sender_endpoint_,
                    boost::bind(&UDPServer::sendCompleted,
                                this,
                                placeholders::error,
                                placeholders::bytes_transferred));
            } else {
                startReceive();
            }
        } else {
            startReceive();
        }
    }

    void sendCompleted(const asio::error_code& error UNUSED_PARAM,
                       size_t bytes_sent UNUSED_PARAM)
    {
        // Even if error occurred there's nothing to do.  Simply handle
        // the next request.
        startReceive();
    }
private:
    void startReceive() {
        socket_.async_receive_from(
            asio::buffer(data_, MAX_LENGTH), sender_endpoint_,
            boost::bind(&UDPServer::handleRequest, this,
                        placeholders::error,
                        placeholders::bytes_transferred));
    }

private:
    AuthSrv* auth_server_;
    io_service& io_service_;
    udp::socket socket_;
    OutputBuffer response_buffer_;
    MessageRenderer response_renderer_;
    Message dns_message_;
    udp::endpoint sender_endpoint_;
    enum { MAX_LENGTH = 4096 };
    char data_[MAX_LENGTH];
};

// This is a helper structure just to make the construction of IOServiceImpl
// exception safe.  If the constructor of {UDP/TCP}Server throws an exception,
// the destructor of this class will automatically perform the necessary
// cleanup.
struct ServerSet {
    ServerSet() : udp4_server(NULL), udp6_server(NULL),
                  tcp4_server(NULL), tcp6_server(NULL)
    {}
    ~ServerSet() {
        delete udp4_server;
        delete udp6_server;
        delete tcp4_server;
        delete tcp6_server;
    }
    UDPServer* udp4_server;
    UDPServer* udp6_server;
    TCPServer* tcp4_server;
    TCPServer* tcp6_server;
};

class IOServiceImpl {
public:
    IOServiceImpl(AuthSrv* auth_server, const char* port,
                  const bool use_ipv4, const bool use_ipv6);
    ~IOServiceImpl();
    asio::io_service io_service_;
    AuthSrv* auth_server_;
    UDPServer* udp4_server_;
    UDPServer* udp6_server_;
    TCPServer* tcp4_server_;
    TCPServer* tcp6_server_;
};

IOServiceImpl::IOServiceImpl(AuthSrv* auth_server, const char* const port,
                             const bool use_ipv4, const bool use_ipv6) :
    auth_server_(auth_server), udp4_server_(NULL), udp6_server_(NULL),
    tcp4_server_(NULL), tcp6_server_(NULL)
{
    ServerSet servers;
    short portnum = atoi(port);

    if (use_ipv4) {
        servers.udp4_server = new UDPServer(auth_server, io_service_,
                                            AF_INET, portnum);
        servers.tcp4_server = new TCPServer(auth_server, io_service_,
                                            AF_INET, portnum);
    }
    if (use_ipv6) {
        servers.udp6_server = new UDPServer(auth_server, io_service_,
                                            AF_INET6, portnum);
        servers.tcp6_server = new TCPServer(auth_server, io_service_,
                                            AF_INET6, portnum);
    }

    // Now we don't have to worry about exception, and need to make sure that
    // the server objects won't be accidentally cleaned up.
    servers.udp4_server = NULL;
    servers.udp6_server = NULL;
    servers.tcp4_server = NULL;
    servers.tcp6_server = NULL;
}

IOServiceImpl::~IOServiceImpl() {
    delete udp4_server_;
    delete udp6_server_;
    delete tcp4_server_;
    delete tcp6_server_;
}

IOService::IOService(AuthSrv* auth_server, const char* const port,
                     const bool use_ipv4, const bool use_ipv6) {
    impl_ = new IOServiceImpl(auth_server, port, use_ipv4, use_ipv6);
}

IOService::~IOService() {
    delete impl_;
}

void
IOService::run() {
    impl_->io_service_.run();
}

void
IOService::stop() {
    impl_->io_service_.stop();
}

asio::io_service&
IOService::get_io_service() {
    return impl_->io_service_;
}
}<|MERGE_RESOLUTION|>--- conflicted
+++ resolved
@@ -67,12 +67,6 @@
 dispatch_axfr_query(const int tcp_sock, char const axfr_query[],
                     const uint16_t query_len)
 {
-<<<<<<< HEAD
-    string path(UNIX_SOCKET_FILE);
-    if (getenv("B10_FROM_BUILD")) {
-        path = string(getenv("B10_FROM_BUILD")) + "/auth_xfrout_conn";
-    }
-=======
     string path;
     if (getenv("B10_FROM_BUILD")) {
         path = string(getenv("B10_FROM_BUILD")) + "/auth_xfrout_conn";
@@ -80,7 +74,9 @@
         path = UNIX_SOCKET_FILE;
     }
     
->>>>>>> 5bdef1f7
+    if (getenv("B10_FROM_BUILD")) {
+        path = string(getenv("B10_FROM_BUILD")) + "/auth_xfrout_conn";
+    }
     XfroutClient xfr_client(path);
     try {
         xfr_client.connect();
