-- Copyright (C) 2018 Internet Systems Consortium, Inc. ("ISC")
-- Copyright (C) 2015-2018 Deutsche Telekom AG.

-- Author: Razvan Becheriu <razvan.becheriu@qualitance.com>

-- Licensed under the Apache License, Version 2.0 (the "License");
-- you may not use this file except in compliance with the License.
-- You may obtain a copy of the License at

--           http://www.apache.org/licenses/LICENSE-2.0

-- Unless required by applicable law or agreed to in writing, software
-- distributed under the License is distributed on an "AS IS" BASIS,
-- WITHOUT WARRANTIES OR CONDITIONS OF ANY KIND, either express or implied.
-- See the License for the specific language governing permissions and
-- limitations under the License.

-- This is the Kea schema specification for Cassandra CQL.

-- The schema is reasonably portable (with the exception of the engine
-- specification, which is Cassandra CQL-specific).  Minor changes might be needed for
-- other databases.

-- To create the schema, either type the command:

-- cqlsh -u <user> -p <password> -k <database> -f dhcpdb_create.cql

-- ... at the command prompt, or log in to the CQL database and at the "cqlsh>"
-- prompt, issue the command:

-- SOURCE dhcpdb_create.cql

-- This script is also called from kea-admin, see kea-admin lease-init cql

-- Over time, Kea database schema will evolve. Each version is marked with
-- major.minor version. This file is organized sequentially, i.e. database
-- is initialized to 1.0, then upgraded to 2.0 etc. This may be somewhat
-- sub-optimal, but it ensues consistency with upgrade scripts. (It is much
-- easier to maintain init and upgrade scripts if they look the same).
-- Since initialization is done only once, it's performance is not an issue.

-- This line starts database initialization to 1.0.

-- Holds the IPv4 leases.
-- -----------------------------------------------------
-- Table `lease4`
-- -----------------------------------------------------
CREATE TABLE IF NOT EXISTS lease4 (
    address int,
    hwaddr blob,
    client_id blob,
    valid_lifetime bigint,
    expire bigint,
    subnet_id int,
    fqdn_fwd boolean,
    fqdn_rev boolean,
    hostname varchar,
    state int,
    PRIMARY KEY ((address))
);

-- Create search indexes for lease4 table
CREATE INDEX IF NOT EXISTS lease4index1 ON lease4 (client_id);
CREATE INDEX IF NOT EXISTS lease4index2 ON lease4 (subnet_id);
CREATE INDEX IF NOT EXISTS lease4index3 ON lease4 (hwaddr);
CREATE INDEX IF NOT EXISTS lease4index4 ON lease4 (expire);
CREATE INDEX IF NOT EXISTS lease4index5 ON lease4 (state);

-- Holds the IPv6 leases.
-- N.B. The use of a VARCHAR for the address is temporary for development:
-- it will eventually be replaced by BINARY(16).
-- -----------------------------------------------------
-- Table `lease6`
-- -----------------------------------------------------
CREATE TABLE IF NOT EXISTS lease6 (
    address varchar,
    valid_lifetime bigint,
    expire bigint,
    subnet_id int,
    pref_lifetime bigint,
    duid blob,
    iaid int,
    lease_type int,
    prefix_len int,
    fqdn_fwd boolean,
    fqdn_rev boolean,
    hostname varchar,
    hwaddr blob,
    hwtype int,
    hwaddr_source int,
    state int,
    PRIMARY KEY ((address))
);

-- Create search indexes for lease6 table
CREATE INDEX IF NOT EXISTS lease6index1 ON lease6 (duid);
CREATE INDEX IF NOT EXISTS lease6index2 ON lease6 (iaid);
CREATE INDEX IF NOT EXISTS lease6index3 ON lease6 (lease_type);
CREATE INDEX IF NOT EXISTS lease6index4 ON lease6 (subnet_id);
CREATE INDEX IF NOT EXISTS lease6index5 ON lease6 (expire);
CREATE INDEX IF NOT EXISTS lease6index6 ON lease6 (state);

-- ... and a definition of lease6 types.  This table is a convenience for
-- users of the database - if they want to view the lease table and use the
-- type names, they can join this table with the lease6 table.
-- Make sure those values match Lease6::LeaseType enum (see src/bin/dhcpsrv/
-- lease_mgr.h)
-- -----------------------------------------------------
-- Table `lease6_types`
-- -----------------------------------------------------
CREATE TABLE IF NOT EXISTS lease6_types (
    lease_type int,                             -- Lease type code.
    name varchar,                               -- Name of the lease type
    PRIMARY KEY ((lease_type))
);
INSERT INTO lease6_types (lease_type, name) VALUES (0, 'IA_NA');   -- Non-temporary v6 addresses
INSERT INTO lease6_types (lease_type, name) VALUES (1, 'IA_TA');   -- Temporary v6 addresses
INSERT INTO lease6_types (lease_type, name) VALUES (2, 'IA_PD');   -- Prefix delegations

-- Kea keeps track of the hardware/MAC address source, i.e. how the address
-- was obtained. Depending on the technique and your network topology, it may
-- be more or less trustworthy. This table is a convenience for
-- users of the database - if they want to view the lease table and use the
-- type names, they can join this table with the lease6 table. For details,
-- see constants defined in src/lib/dhcp/dhcp/pkt.h for detailed explanation.
-- -----------------------------------------------------
-- Table `lease_hwaddr_source`
-- -----------------------------------------------------
CREATE TABLE IF NOT EXISTS lease_hwaddr_source (
    hwaddr_source int,
    name varchar,
    PRIMARY KEY ((hwaddr_source))
);

INSERT INTO lease_hwaddr_source (hwaddr_source, name) VALUES (0, 'HWADDR_SOURCE_UNKNOWN');

-- Hardware address obtained from raw sockets
INSERT INTO lease_hwaddr_source (hwaddr_source, name) VALUES (1, 'HWADDR_SOURCE_RAW');

-- Hardware address converted from IPv6 link-local address with EUI-64
INSERT INTO lease_hwaddr_source (hwaddr_source, name) VALUES (2, 'HWADDR_SOURCE_IPV6_LINK_LOCAL');

-- Hardware address extracted from client-id (duid)
INSERT INTO lease_hwaddr_source (hwaddr_source, name) VALUES (4, 'HWADDR_SOURCE_DUID');

-- Hardware address extracted from client address relay option (RFC6939)
INSERT INTO lease_hwaddr_source (hwaddr_source, name) VALUES (8, 'HWADDR_SOURCE_CLIENT_ADDR_RELAY_OPTION');

-- Hardware address extracted from remote-id option (RFC4649)
INSERT INTO lease_hwaddr_source (hwaddr_source, name) VALUES (16, 'HWADDR_SOURCE_REMOTE_ID');

-- Hardware address extracted from subscriber-id option (RFC4580)
INSERT INTO lease_hwaddr_source (hwaddr_source, name) VALUES (32, 'HWADDR_SOURCE_SUBSCRIBER_ID');

-- Hardware address extracted from docsis options
INSERT INTO lease_hwaddr_source (hwaddr_source, name) VALUES (64, 'HWADDR_SOURCE_DOCSIS_CMTS');

INSERT INTO lease_hwaddr_source (hwaddr_source, name) VALUES (128, 'HWADDR_SOURCE_DOCSIS_MODEM');

-- Create table holding mapping of the lease states to their names.
-- This is not used in queries from the DHCP server but rather in
-- direct queries from the lease database management tools.
-- -----------------------------------------------------
-- Table `lease_state`
-- -----------------------------------------------------
CREATE TABLE IF NOT EXISTS lease_state (
    state int,
    name varchar,
    PRIMARY KEY ((state))
);

-- Insert currently defined state names.
INSERT INTO lease_state (state, name) VALUES (0, 'default');
INSERT INTO lease_state (state, name) VALUES (1, 'declined');
INSERT INTO lease_state (state, name) VALUES (2, 'expired-reclaimed');

-- Finally, the version of the schema.  We start at 1.0 during development.
-- This table is only modified during schema upgrades.  For historical reasons
-- (related to the names of the columns in the BIND 10 DNS database file), the
-- first column is called "version" and not "major".
-- -----------------------------------------------------
-- Table `schema_version`
-- -----------------------------------------------------
CREATE TABLE IF NOT EXISTS schema_version (
    version int,
    minor int,
    PRIMARY KEY ((version))
);

INSERT INTO schema_version (version, minor) VALUES (1, 0);

-- This line concludes database initialization to version 1.0.

-- This line starts database upgrade to version 2.0

-- -----------------------------------------------------
-- Table `host_reservations`
-- -----------------------------------------------------
CREATE TABLE IF NOT EXISTS host_reservations (
    id bigint,
    host_identifier blob,
    host_identifier_type int,
    host_ipv4_subnet_id int,
    host_ipv6_subnet_id int,
    host_ipv4_address int,
    host_ipv4_next_server int,
    host_ipv4_server_hostname text,
    host_ipv4_boot_file_name text,
    hostname text,
    user_context text,
    host_ipv4_client_classes text,
    host_ipv6_client_classes text,
    -- reservation
    reserved_ipv6_prefix_address text,
    reserved_ipv6_prefix_length int,
    reserved_ipv6_prefix_address_type int,
    iaid int,
    -- option
    option_universe int,
    option_code int,
    option_value blob,
    option_formatted_value text,
    option_space text,
    option_is_persistent boolean,
    option_client_class text,
    option_subnet_id int,
    option_user_context text,
    option_scope_id int,
    PRIMARY KEY ((id))
);

CREATE INDEX IF NOT EXISTS host_reservationsindex1 ON host_reservations (host_identifier);
CREATE INDEX IF NOT EXISTS host_reservationsindex2 ON host_reservations (host_identifier_type);
CREATE INDEX IF NOT EXISTS host_reservationsindex3 ON host_reservations (host_ipv4_subnet_id);
CREATE INDEX IF NOT EXISTS host_reservationsindex4 ON host_reservations (host_ipv6_subnet_id);
CREATE INDEX IF NOT EXISTS host_reservationsindex5 ON host_reservations (host_ipv4_address);
CREATE INDEX IF NOT EXISTS host_reservationsindex6 ON host_reservations (reserved_ipv6_prefix_address);
CREATE INDEX IF NOT EXISTS host_reservationsindex7 ON host_reservations (reserved_ipv6_prefix_length);

-- -----------------------------------------------------
-- Table `host_identifier_type`
-- -----------------------------------------------------

CREATE TABLE IF NOT EXISTS host_identifier_type (
    type int,
    name varchar,
    PRIMARY KEY ((type))
);

-- Insert currently defined type names.
INSERT INTO host_identifier_type (type, name) VALUES (0, 'hw-address');
INSERT INTO host_identifier_type (type, name) VALUES (1, 'duid');
INSERT INTO host_identifier_type (type, name) VALUES (2, 'circuit-id');
INSERT INTO host_identifier_type (type, name) VALUES (3, 'client-id');
INSERT INTO host_identifier_type (type, name) VALUES (4, 'flex-id');

-- -----------------------------------------------------
-- Table `dhcp_option_scope`
-- -----------------------------------------------------

CREATE TABLE IF NOT EXISTS dhcp_option_scope (
  scope_id int,
  scope_name varchar,
  PRIMARY KEY ((scope_id))
);

INSERT INTO dhcp_option_scope (scope_id, scope_name) VALUES (0, 'global');
INSERT INTO dhcp_option_scope (scope_id, scope_name) VALUES (1, 'subnet');
INSERT INTO dhcp_option_scope (scope_id, scope_name) VALUES (2, 'client-class');
INSERT INTO dhcp_option_scope (scope_id, scope_name) VALUES (3, 'host');

DELETE FROM schema_version WHERE version=1;
INSERT INTO schema_version (version, minor) VALUES(2, 0);

-- This line concludes database upgrade to version 2.0

-- This line starts database upgrade to version 3.0
<<<<<<< HEAD
ALTER TABLE host_reservations ADD reserved_auth_key text;

DELETE FROM schema_version WHERE version=2;
INSERT INTO schema_version (version, minor) VALUES(3, 0);
=======

-- Add a column holding leases for user context.
ALTER TABLE lease4 ADD user_context text;
ALTER TABLE lease6 ADD user_context text;

-- -----------------------------------------------------
-- Table `logs` (logs table is used by forensic logging hook library)
-- -----------------------------------------------------
CREATE TABLE IF NOT EXISTS logs (
    timeuuid timeuuid,  -- creation timeuuid, use dateOf() to get timestamp
    address varchar,    -- address or prefix
    log text,           -- the log itself
    PRIMARY KEY ((timeuuid))
);

-- Create search index for logs table
CREATE INDEX IF NOT EXISTS logsindex ON logs (address);

-- Cql requires primary keys in the WHERE here.
DELETE FROM schema_version WHERE version=2;
INSERT INTO schema_version (version, minor) VALUES(3, 0);

>>>>>>> 5f53de38
-- This line concludes database upgrade to version 3.0<|MERGE_RESOLUTION|>--- conflicted
+++ resolved
@@ -275,12 +275,6 @@
 -- This line concludes database upgrade to version 2.0
 
 -- This line starts database upgrade to version 3.0
-<<<<<<< HEAD
-ALTER TABLE host_reservations ADD reserved_auth_key text;
-
-DELETE FROM schema_version WHERE version=2;
-INSERT INTO schema_version (version, minor) VALUES(3, 0);
-=======
 
 -- Add a column holding leases for user context.
 ALTER TABLE lease4 ADD user_context text;
@@ -303,5 +297,4 @@
 DELETE FROM schema_version WHERE version=2;
 INSERT INTO schema_version (version, minor) VALUES(3, 0);
 
->>>>>>> 5f53de38
 -- This line concludes database upgrade to version 3.0