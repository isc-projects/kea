// Copyright (C) 2016-2018 Internet Systems Consortium, Inc. ("ISC")
//
// This Source Code Form is subject to the terms of the Mozilla Public
// License, v. 2.0. If a copy of the MPL was not distributed with this
// file, You can obtain one at http://mozilla.org/MPL/2.0/.

#include <config.h>

#include <asiolink/io_address.h>
#include <dhcpsrv/tests/test_utils.h>
#include <exceptions/exceptions.h>
#include <dhcpsrv/host.h>
#include <dhcpsrv/pgsql_connection.h>
#include <dhcpsrv/pgsql_host_data_source.h>
#include <dhcpsrv/testutils/generic_host_data_source_unittest.h>
#include <dhcpsrv/testutils/pgsql_schema.h>
#include <dhcpsrv/testutils/host_data_source_utils.h>
#include <dhcpsrv/host_mgr.h>
#include <dhcpsrv/host_data_source_factory.h>

#include <gtest/gtest.h>

#include <algorithm>
#include <iostream>
#include <sstream>
#include <string>
#include <utility>

using namespace isc;
using namespace isc::asiolink;
using namespace isc::dhcp;
using namespace isc::dhcp::test;
using namespace isc::data;
using namespace std;

namespace {

class PgSqlHostDataSourceTest : public GenericHostDataSourceTest {
public:
    /// @brief Clears the database and opens connection to it.
    void initializeTest() {
        // Ensure schema is the correct one.
        destroyPgSQLSchema();
        createPgSQLSchema();

        // Connect to the database
        try {
            HostMgr::create();
            HostMgr::addBackend(validPgSQLConnectionString());
        } catch (...) {
            std::cerr << "*** ERROR: unable to open database. The test\n"
                         "*** environment is broken and must be fixed before\n"
                         "*** the PostgreSQL tests will run correctly.\n"
                         "*** The reason for the problem is described in the\n"
                         "*** accompanying exception output.\n";
            throw;
        }

        hdsptr_ = HostMgr::instance().getHostDataSource();
    }

    /// @brief Destroys the HDS and the schema.
    void destroyTest() {
        try {
            hdsptr_->rollback();
        } catch (...) {
            // Rollback may fail if backend is in read only mode. That's ok.
        }
        HostMgr::delAllBackends();
        hdsptr_.reset();
        destroyPgSQLSchema();
    }

    /// @brief Constructor
    ///
    /// Deletes everything from the database and opens it.
    PgSqlHostDataSourceTest() {
        initializeTest();
    }

    /// @brief Destructor
    ///
    /// Rolls back all pending transactions.  The deletion of hdsptr_ will close
    /// the database.  Then reopen it and delete everything created by the test.
    virtual ~PgSqlHostDataSourceTest() {
        destroyTest();
    }

    /// @brief Reopen the database
    ///
    /// Closes the database and re-open it.  Anything committed should be
    /// visible.
    ///
    /// Parameter is ignored for PostgreSQL backend as the v4 and v6 leases share
    /// the same database.
    void reopen(Universe) {
        HostMgr::create();
        HostMgr::addBackend(validPgSQLConnectionString());
        hdsptr_ = HostMgr::instance().getHostDataSource();
    }

    /// @brief returns number of rows in a table
    ///
    /// Note: This method uses its own connection. It will not work if your test
    /// uses transactions.
    ///
    /// @param name of the table
    /// @return number of rows currently present in the table
    int countRowsInTable(const std::string& table) {
        string query = "SELECT * FROM " + table;

        PgSqlConnection::ParameterMap params;
        params["name"] = "keatest";
        params["user"] = "keatest";
        params["password"] = "keatest";

        PgSqlConnection conn(params);
        conn.openDatabase();

        PgSqlResult r(PQexec(conn, query.c_str()));
        if (PQresultStatus(r) != PGRES_TUPLES_OK) {
            isc_throw(DbOperationError, "Query failed:" << PQerrorMessage(conn));
        }

        int numrows = PQntuples(r);

        return (numrows);
    }

    /// @brief Returns number of IPv4 options currently stored in DB.
    virtual int countDBOptions4() {
        return (countRowsInTable("dhcp4_options"));
    }

    /// @brief Returns number of IPv6 options currently stored in DB.
    virtual int countDBOptions6() {
        return (countRowsInTable("dhcp6_options"));
    }

    /// @brief Returns number of IPv6 reservations currently stored in DB.
    virtual int countDBReservations6() {
        return (countRowsInTable("ipv6_reservations"));
    }

};

/// @brief Check that database can be opened
///
/// This test checks if the PgSqlHostDataSource can be instantiated.  This happens
/// only if the database can be opened.  Note that this is not part of the
/// PgSqlLeaseMgr test fixure set.  This test checks that the database can be
/// opened: the fixtures assume that and check basic operations.

TEST(PgSqlHostDataSource, OpenDatabase) {

    // Schema needs to be created for the test to work.
    destroyPgSQLSchema();
    createPgSQLSchema();

    // Check that host manager open the database opens correctly and tidy up.
    //  If it fails, print the error message.
    try {
        HostMgr::create();
        EXPECT_NO_THROW(HostMgr::addBackend(validPgSQLConnectionString()));
        HostMgr::delBackend("postgresql");
    } catch (const isc::Exception& ex) {
        FAIL() << "*** ERROR: unable to open database, reason:\n"
               << "    " << ex.what() << "\n"
               << "*** The test environment is broken and must be fixed\n"
               << "*** before the PostgreSQL tests will run correctly.\n";
    }

    // Check that host manager open the database opens correctly with a longer
    // timeout.  If it fails, print the error message.
    try {
        string connection_string = validPgSQLConnectionString() + string(" ") +
                                   string(VALID_TIMEOUT);
        EXPECT_NO_THROW(HostMgr::addBackend(connection_string));
        HostMgr::delBackend("postgresql");
    } catch (const isc::Exception& ex) {
        FAIL() << "*** ERROR: unable to open database, reason:\n"
               << "    " << ex.what() << "\n"
               << "*** The test environment is broken and must be fixed\n"
               << "*** before the PostgreSQL tests will run correctly.\n";
    }

    // Check that attempting to get an instance of the host manager when
    // none is set throws an exception.
    EXPECT_FALSE(HostMgr::instance().getHostDataSource());

    // Check that wrong specification of backend throws an exception.
    // (This is really a check on HostDataSourceFactory, but is convenient to
    // perform here.)
    EXPECT_THROW(HostMgr::addBackend(connectionString(
        NULL, VALID_NAME, VALID_HOST, INVALID_USER, VALID_PASSWORD)),
        InvalidParameter);
    EXPECT_THROW(HostMgr::addBackend(connectionString(
        INVALID_TYPE, VALID_NAME, VALID_HOST, VALID_USER, VALID_PASSWORD)),
        InvalidType);

    // Check that invalid login data causes an exception.
    EXPECT_THROW(HostMgr::addBackend(connectionString(
        PGSQL_VALID_TYPE, INVALID_NAME, VALID_HOST, VALID_USER, VALID_PASSWORD)),
        DbOpenError);
    EXPECT_THROW(HostMgr::addBackend(connectionString(
        PGSQL_VALID_TYPE, VALID_NAME, INVALID_HOST, VALID_USER, VALID_PASSWORD)),
        DbOpenError);
    EXPECT_THROW(HostMgr::addBackend(connectionString(
        PGSQL_VALID_TYPE, VALID_NAME, VALID_HOST, INVALID_USER, VALID_PASSWORD)),
        DbOpenError);
    EXPECT_THROW(HostMgr::addBackend(connectionString(
        PGSQL_VALID_TYPE, VALID_NAME, VALID_HOST, VALID_USER, INVALID_PASSWORD)),
        DbOpenError);
    EXPECT_THROW(HostMgr::addBackend(connectionString(
        PGSQL_VALID_TYPE, VALID_NAME, VALID_HOST, VALID_USER, VALID_PASSWORD, INVALID_TIMEOUT_1)),
        DbInvalidTimeout);
    EXPECT_THROW(HostMgr::addBackend(connectionString(
        PGSQL_VALID_TYPE, VALID_NAME, VALID_HOST, VALID_USER, VALID_PASSWORD, INVALID_TIMEOUT_2)),
        DbInvalidTimeout);

    // Check for missing parameters
    EXPECT_THROW(HostMgr::addBackend(connectionString(
        PGSQL_VALID_TYPE, NULL, VALID_HOST, INVALID_USER, VALID_PASSWORD)),
        NoDatabaseName);

    // Tidy up after the test
    destroyPgSQLSchema();
}

/// @brief Flag used to detect calls to db_lost_callback function
bool callback_called = false;

/// @brief Callback function used in open database testing
bool db_lost_callback(ReconnectCtlPtr /* db_conn_retry */) {
    return (callback_called = true);
}

/// @brief Make sure open failures do NOT invoke db lost callback
/// The db lost callback should only be invoked after succesfully
/// opening the DB and then subsequently losing it. Failing to
/// open should be handled directly by the application layer.
/// There is simply no good way to break the connection in a
/// unit test environment.  So testing the callback invocation
/// in a unit test is next to impossible. That has to be done
/// as a system test.
TEST(PgSqlHostDataSource, NoCallbackOnOpenFail) {
    // Schema needs to be created for the test to work.
    destroyPgSQLSchema();
    createPgSQLSchema();

    callback_called = false;
    DatabaseConnection::db_lost_callback = db_lost_callback;
    HostMgr::create();
    EXPECT_THROW(HostMgr::addBackend(connectionString(
        PGSQL_VALID_TYPE, VALID_NAME, INVALID_HOST, VALID_USER, VALID_PASSWORD)),
                 DbOpenError);

    EXPECT_FALSE(callback_called);
    destroyPgSQLSchema();
}

// This test verifies that database backend can operate in Read-Only mode.
TEST_F(PgSqlHostDataSourceTest, testReadOnlyDatabase) {
    testReadOnlyDatabase(PGSQL_VALID_TYPE);
}

// Test verifies if a host reservation can be added and later retrieved by IPv4
// address. Host uses hw address as identifier.
TEST_F(PgSqlHostDataSourceTest, basic4HWAddr) {
    testBasic4(Host::IDENT_HWADDR);
}

// Verifies that IPv4 host reservation with options can have a max value
// for  dhcp4_subnet id
TEST_F(PgSqlHostDataSourceTest, maxSubnetId4) {
    testMaxSubnetId4();
}

// Verifies that IPv6 host reservation with options can have a max value
// for  dhcp6_subnet id
TEST_F(PgSqlHostDataSourceTest, maxSubnetId6) {
    testMaxSubnetId6();
}

// Test verifies if a host reservation can be added and later retrieved by IPv4
// address. Host uses client-id (DUID) as identifier.
TEST_F(PgSqlHostDataSourceTest, basic4ClientId) {
    testBasic4(Host::IDENT_DUID);
}

// Test verifies that multiple hosts can be added and later retrieved by their
// reserved IPv4 address. This test uses HW addresses as identifiers.
TEST_F(PgSqlHostDataSourceTest, getByIPv4HWaddr) {
    testGetByIPv4(Host::IDENT_HWADDR);
}

// Test verifies that multiple hosts can be added and later retrieved by their
// reserved IPv4 address. This test uses client-id (DUID) as identifiers.
TEST_F(PgSqlHostDataSourceTest, getByIPv4ClientId) {
    testGetByIPv4(Host::IDENT_DUID);
}

// Test verifies if a host reservation can be added and later retrieved by
// hardware address.
TEST_F(PgSqlHostDataSourceTest, get4ByHWaddr) {
    testGet4ByIdentifier(Host::IDENT_HWADDR);
}

// Test verifies if a host reservation can be added and later retrieved by
// DUID.
TEST_F(PgSqlHostDataSourceTest, get4ByDUID) {
    testGet4ByIdentifier(Host::IDENT_DUID);
}

// Test verifies if a host reservation can be added and later retrieved by
// circuit id.
TEST_F(PgSqlHostDataSourceTest, get4ByCircuitId) {
    testGet4ByIdentifier(Host::IDENT_CIRCUIT_ID);
}

// Test verifies if a host reservation can be added and later retrieved by
// client-id.
TEST_F(PgSqlHostDataSourceTest, get4ByClientId) {
    testGet4ByIdentifier(Host::IDENT_CLIENT_ID);
}

// Test verifies if hardware address and client identifier are not confused.
TEST_F(PgSqlHostDataSourceTest, hwaddrNotClientId1) {
    testHWAddrNotClientId();
}

// Test verifies if hardware address and client identifier are not confused.
TEST_F(PgSqlHostDataSourceTest, hwaddrNotClientId2) {
    testClientIdNotHWAddr();
}

// Test verifies if a host with FQDN hostname can be stored and later retrieved.
TEST_F(PgSqlHostDataSourceTest, hostnameFQDN) {
    testHostname("foo.example.org", 1);
}

// Test verifies if 100 hosts with unique FQDN hostnames can be stored and later
// retrieved.
TEST_F(PgSqlHostDataSourceTest, hostnameFQDN100) {
    testHostname("foo.example.org", 100);
}

// Test verifies if a host without any hostname specified can be stored and later
// retrieved.
TEST_F(PgSqlHostDataSourceTest, noHostname) {
    testHostname("", 1);
}

// Test verifies if a host with user context can be stored and later retrieved.
TEST_F(PgSqlHostDataSourceTest, usercontext) {
    string comment = "{ \"comment\": \"a host reservation\" }";
    testUserContext(Element::fromJSON(comment));
}

// Test verifies if the hardware or client-id query can match hardware address.
TEST_F(PgSqlHostDataSourceTest, DISABLED_hwaddrOrClientId1) {
    /// @todo: The logic behind ::get4(subnet_id, hwaddr, duid) call needs to
    /// be discussed.
    ///
    /// @todo: Add host reservation with hardware address X, try to retrieve
    /// host for hardware address X or client identifier Y, verify that the
    /// reservation is returned.
}

// Test verifies if the hardware or client-id query can match client-id.
TEST_F(PgSqlHostDataSourceTest, DISABLED_hwaddrOrClientId2) {
    /// @todo: The logic behind ::get4(subnet_id, hwaddr, duid) call needs to
    /// be discussed.
    ///
    /// @todo: Add host reservation with client identifier Y, try to retrieve
    /// host for hardware address X or client identifier Y, verify that the
    /// reservation is returned.
}

// Test verifies that host with IPv6 address and DUID can be added and
// later retrieved by IPv6 address.
TEST_F(PgSqlHostDataSourceTest, get6AddrWithDuid) {
    testGetByIPv6(Host::IDENT_DUID, false);
}

// Test verifies that host with IPv6 address and HWAddr can be added and
// later retrieved by IPv6 address.
TEST_F(PgSqlHostDataSourceTest, get6AddrWithHWAddr) {
    testGetByIPv6(Host::IDENT_HWADDR, false);
}

// Test verifies that host with IPv6 prefix and DUID can be added and
// later retrieved by IPv6 prefix.
TEST_F(PgSqlHostDataSourceTest, get6PrefixWithDuid) {
    testGetByIPv6(Host::IDENT_DUID, true);
}

// Test verifies that host with IPv6 prefix and HWAddr can be added and
// later retrieved by IPv6 prefix.
TEST_F(PgSqlHostDataSourceTest, get6PrefixWithHWaddr) {
    testGetByIPv6(Host::IDENT_HWADDR, true);
}

// Test verifies that host with IPv6 prefix reservation can be retrieved
// by subnet id and prefix value.
TEST_F(PgSqlHostDataSourceTest, get6SubnetPrefix) {
    testGetBySubnetIPv6();
}

// Test verifies if a host reservation can be added and later retrieved by
// hardware address.
TEST_F(PgSqlHostDataSourceTest, get6ByHWaddr) {
    testGet6ByHWAddr();
}

// Test verifies if a host reservation can be added and later retrieved by
// client identifier.
TEST_F(PgSqlHostDataSourceTest, get6ByClientId) {
    testGet6ByClientId();
}

// Test verifies if a host reservation can be stored with both IPv6 address and
// prefix.
TEST_F(PgSqlHostDataSourceTest, addr6AndPrefix) {
    testAddr6AndPrefix();
}

// Tests if host with multiple IPv6 reservations can be added and then
// retrieved correctly. Test checks reservations comparing.
TEST_F(PgSqlHostDataSourceTest, multipleReservations){
    testMultipleReservations();
}

// Tests if compareIPv6Reservations() method treats same pool of reservations
// but added in different order as equal.
TEST_F(PgSqlHostDataSourceTest, multipleReservationsDifferentOrder){
    testMultipleReservationsDifferentOrder();
}

// Test that multiple client classes for IPv4 can be inserted and
// retrieved for a given host reservation.
TEST_F(PgSqlHostDataSourceTest, multipleClientClasses4) {
    testMultipleClientClasses4();
}

// Test that multiple client classes for IPv6 can be inserted and
// retrieved for a given host reservation.
TEST_F(PgSqlHostDataSourceTest, multipleClientClasses6) {
    testMultipleClientClasses6();
}

// Test that multiple client classes for both IPv4 and IPv6 can
// be inserted and retrieved for a given host reservation.
TEST_F(PgSqlHostDataSourceTest, multipleClientClassesBoth) {
    testMultipleClientClassesBoth();
}

// Test if the same host can have reservations in different subnets (with the
// same hardware address). The test logic is as follows:
// Insert 10 host reservations for a given physical host (the same
// hardware address), but for different subnets (different subnet-ids).
// Make sure that getAll() returns them all correctly.
TEST_F(PgSqlHostDataSourceTest, multipleSubnetsHWAddr) {
    testMultipleSubnets(10, Host::IDENT_HWADDR);
}

// Test if the same host can have reservations in different subnets (with the
// same client identifier). The test logic is as follows:
//
// Insert 10 host reservations for a given physical host (the same
// client-identifier), but for different subnets (different subnet-ids).
// Make sure that getAll() returns them correctly.
TEST_F(PgSqlHostDataSourceTest, multipleSubnetsClientId) {
    testMultipleSubnets(10, Host::IDENT_DUID);
}

// Test if host reservations made for different IPv6 subnets are handled correctly.
// The test logic is as follows:
//
// Insert 10 host reservations for different subnets. Make sure that
// get6(subnet-id, ...) calls return correct reservation.
TEST_F(PgSqlHostDataSourceTest, subnetId6) {
    testSubnetId6(10, Host::IDENT_HWADDR);
}

// Test if the duplicate host instances can't be inserted. The test logic is as
// follows: try to add multiple instances of the same host reservation and
// verify that the second and following attempts will throw exceptions.
// Hosts with same DUID.
TEST_F(PgSqlHostDataSourceTest, addDuplicate6WithDUID) {
    testAddDuplicate6WithSameDUID();
}

// Test if the duplicate host instances can't be inserted. The test logic is as
// follows: try to add multiple instances of the same host reservation and
// verify that the second and following attempts will throw exceptions.
// Hosts with same HWAddr.
TEST_F(PgSqlHostDataSourceTest, addDuplicate6WithHWAddr) {
    testAddDuplicate6WithSameHWAddr();
}

// Test if the duplicate IPv4 host instances can't be inserted. The test logic is as
// follows: try to add multiple instances of the same host reservation and
// verify that the second and following attempts will throw exceptions.
TEST_F(PgSqlHostDataSourceTest, addDuplicate4) {
    testAddDuplicate4();
}

// This test verifies that DHCPv4 options can be inserted in a binary format
/// and retrieved from the PostgreSQL host database.
TEST_F(PgSqlHostDataSourceTest, optionsReservations4) {
    string comment = "{ \"comment\": \"a host reservation\" }";
    testOptionsReservations4(false, Element::fromJSON(comment));
}

// This test verifies that DHCPv6 options can be inserted in a binary format
/// and retrieved from the PostgreSQL host database.
TEST_F(PgSqlHostDataSourceTest, optionsReservations6) {
    string comment = "{ \"comment\": \"a host reservation\" }";
    testOptionsReservations6(false, Element::fromJSON(comment));
}

// This test verifies that DHCPv4 and DHCPv6 options can be inserted in a
/// binary format and retrieved with a single query to the database.
TEST_F(PgSqlHostDataSourceTest, optionsReservations46) {
    testOptionsReservations46(false);
}

// This test verifies that DHCPv4 options can be inserted in a textual format
/// and retrieved from the PostgreSQL host database.
TEST_F(PgSqlHostDataSourceTest, formattedOptionsReservations4) {
    string comment = "{ \"comment\": \"a host reservation\" }";
    testOptionsReservations4(true, Element::fromJSON(comment));
}

// This test verifies that DHCPv6 options can be inserted in a textual format
/// and retrieved from the PostgreSQL host database.
TEST_F(PgSqlHostDataSourceTest, formattedOptionsReservations6) {
    string comment = "{ \"comment\": \"a host reservation\" }";
    testOptionsReservations6(true, Element::fromJSON(comment));
}

// This test verifies that DHCPv4 and DHCPv6 options can be inserted in a
// textual format and retrieved with a single query to the database.
TEST_F(PgSqlHostDataSourceTest, formattedOptionsReservations46) {
    testOptionsReservations46(true);
}

// This test checks transactional insertion of the host information
// into the database. The failure to insert host information at
// any stage should cause the whole transaction to be rolled back.
TEST_F(PgSqlHostDataSourceTest, testAddRollback) {
    // Make sure we have the pointer to the host data source.
    ASSERT_TRUE(hdsptr_);

    // To test the transaction rollback mechanism we need to cause the
    // insertion of host information to fail at some stage. The 'hosts'
    // table should be updated correctly but the failure should occur
    // when inserting reservations or options. The simplest way to
    // achieve that is to simply drop one of the tables. To do so, we
    // connect to the database and issue a DROP query.
    PgSqlConnection::ParameterMap params;
    params["name"] = "keatest";
    params["user"] = "keatest";
    params["password"] = "keatest";
    PgSqlConnection conn(params);
    ASSERT_NO_THROW(conn.openDatabase());

    PgSqlResult r(PQexec(conn, "DROP TABLE IF EXISTS ipv6_reservations"));
    ASSERT_TRUE (PQresultStatus(r) == PGRES_COMMAND_OK)
                 << " drop command failed :" << PQerrorMessage(conn);

    // Create a host with a reservation.
<<<<<<< HEAD
    HostPtr host = HostDataSourceUtils::initializeHost6("2001:db8:1::1", Host::IDENT_HWADDR, false, "randomKey");
=======
    HostPtr host = HostDataSourceUtils::initializeHost6("2001:db8:1::1",
                                        Host::IDENT_HWADDR, false, "randomKey");
>>>>>>> 903e9f39
    // Let's assign some DHCPv4 subnet to the host, because we will use the
    // DHCPv4 subnet to try to retrieve the host after failed insertion.
    host->setIPv4SubnetID(SubnetID(4));

    // There is no ipv6_reservations table, so the insertion should fail.
    ASSERT_THROW(hdsptr_->add(host), DbOperationError);

    // Even though we have created a DHCPv6 host, we can't use get6()
    // method to retrieve the host from the database, because the
    // query would expect that the ipv6_reservations table is present.
    // Therefore, the query would fail. Instead, we use the get4 method
    // which uses the same client identifier, but doesn't attempt to
    // retrieve the data from ipv6_reservations table. The query should
    // pass but return no host because the (insert) transaction is expected
    // to be rolled back.
    ConstHostPtr from_hds = hdsptr_->get4(host->getIPv4SubnetID(),
                                          host->getIdentifierType(),
                                          &host->getIdentifier()[0],
                                          host->getIdentifier().size());
    EXPECT_FALSE(from_hds);
}

// This test checks that siaddr, sname, file fields can be retrieved
/// from a database for a host.
TEST_F(PgSqlHostDataSourceTest, messageFields) {
    testMessageFields4();
}

// Check that delete(subnet-id, addr4) works.
TEST_F(PgSqlHostDataSourceTest, deleteByAddr4) {
    testDeleteByAddr4();
}

// Check that delete(subnet4-id, identifier-type, identifier) works.
TEST_F(PgSqlHostDataSourceTest, deleteById4) {
    testDeleteById4();
}

// Check that delete(subnet4-id, identifier-type, identifier) works,
// even when options are present.
TEST_F(PgSqlHostDataSourceTest, deleteById4Options) {
    testDeleteById4Options();
}

// Check that delete(subnet6-id, identifier-type, identifier) works.
TEST_F(PgSqlHostDataSourceTest, deleteById6) {
    testDeleteById6();
}

// Check that delete(subnet6-id, identifier-type, identifier) works,
// even when options are present.
TEST_F(PgSqlHostDataSourceTest, deleteById6Options) {
    testDeleteById6Options();
}

// Tests that multiple reservations without IPv4 addresses can be
// specified within a subnet.
TEST_F(PgSqlHostDataSourceTest, testMultipleHostsNoAddress4) {
    testMultipleHostsNoAddress4();
}

// Tests that multiple hosts can be specified within an IPv6 subnet.
TEST_F(PgSqlHostDataSourceTest, testMultipleHosts6) {
    testMultipleHosts6();
}

}  // namespace<|MERGE_RESOLUTION|>--- conflicted
+++ resolved
@@ -571,12 +571,8 @@
                  << " drop command failed :" << PQerrorMessage(conn);
 
     // Create a host with a reservation.
-<<<<<<< HEAD
-    HostPtr host = HostDataSourceUtils::initializeHost6("2001:db8:1::1", Host::IDENT_HWADDR, false, "randomKey");
-=======
     HostPtr host = HostDataSourceUtils::initializeHost6("2001:db8:1::1",
                                         Host::IDENT_HWADDR, false, "randomKey");
->>>>>>> 903e9f39
     // Let's assign some DHCPv4 subnet to the host, because we will use the
     // DHCPv4 subnet to try to retrieve the host after failed insertion.
     host->setIPv4SubnetID(SubnetID(4));
