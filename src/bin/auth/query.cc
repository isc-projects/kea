--- conflicted
+++ resolved
@@ -150,14 +150,9 @@
             case Zone::SUCCESS:
                 response_.setRcode(Rcode::NOERROR());
                 response_.addRRset(Message::SECTION_ANSWER,
-<<<<<<< HEAD
                     boost::const_pointer_cast<RRset>(db_result.rrset));
                 getAuthAdditional(*result.zone);
-=======
-                            boost::const_pointer_cast<RRset>(db_result.rrset));
                 getAdditional(*result.zone, *db_result.rrset);
-                // TODO : fill in authority and addtional sections.
->>>>>>> 87bc29c0
                 break;
             case Zone::DELEGATION:
                 response_.setHeaderFlag(Message::HEADERFLAG_AA, false);
