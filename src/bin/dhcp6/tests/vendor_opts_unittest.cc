// Copyright (C) 2019-2023 Internet Systems Consortium, Inc. ("ISC")
//
// This Source Code Form is subject to the terms of the Mozilla Public
// License, v. 2.0. If a copy of the MPL was not distributed with this
// file, You can obtain one at http://mozilla.org/MPL/2.0/.

// This file is dedicated to testing vendor options in DHCPv6. There
// are several related options:
//
// client-class (15) - this specifies (as a plain string) what kind of device
//                     this is.
// vendor-class (16) - contains an enterprise-id followed by zero or more of
//                     vendor-class data.
// vendor-option (17) - contains an enterprise-id followed by zero or more
//                      vendor suboptions.

#include <config.h>

#include <asiolink/io_address.h>
#include <dhcp/dhcp6.h>
#include <dhcp/option_vendor.h>
#include <dhcp/option_vendor_class.h>
#include <dhcp6/tests/dhcp6_test_utils.h>
#include <dhcp6/tests/dhcp6_client.h>
#include <dhcp6/json_config_parser.h>
#include <dhcp/tests/pkt_captures.h>
#include <dhcp/docsis3_option_defs.h>
#include <dhcp/tests/iface_mgr_test_config.h>
#include <dhcp/option_string.h>
#include <cc/command_interpreter.h>

#include <gtest/gtest.h>

#include <string>
#include <vector>

using namespace isc;
using namespace isc::config;
using namespace isc::dhcp;
using namespace isc::dhcp::test;
using namespace isc::asiolink;

namespace {

/// @brief Class dedicated to testing vendor options in DHCPv6
class VendorOptsTest : public Dhcpv6SrvTest {
public:
    /// @brief Called before each test
    void SetUp() override {
        iface_mgr_test_config_.reset(new IfaceMgrTestConfig(true));
        IfaceMgr::instance().openSockets6();
    }

    /// @brief Called after each test
    void TearDown() override {
        iface_mgr_test_config_.reset();
        IfaceMgr::instance().closeSockets();
    }

    /// @brief Checks if Option Request Option (ORO) in docsis (vendor-id=4491)
    /// vendor options is parsed correctly and the requested options are
    /// actually assigned. Also covers negative tests that options are not
    /// provided when a different vendor ID is given.
    ///
    /// @note  Kea only knows how to process VENDOR_ID_CABLE_LABS DOCSIS3_V4_ORO
    /// (suboption 1).
    ///
    /// @param configured_vendor_ids The vendor IDs that are configured in the
    /// server: 4491 or both 4491 and 3561.
    /// @param requested_vendor_ids Then vendor IDs that are present in ORO.
    /// @param requested_options The requested options in ORO.
    void testVendorOptionsORO(std::vector<uint32_t> configured_vendor_ids,
                              std::vector<uint32_t> requested_vendor_ids,
                              std::vector<uint32_t> requested_options) {
        std::vector<uint32_t> result_vendor_ids;
        ASSERT_TRUE(configured_vendor_ids.size());
        ASSERT_EQ(configured_vendor_ids[0], VENDOR_ID_CABLE_LABS);
        for (const auto& req : requested_vendor_ids) {
            if (req == VENDOR_ID_CABLE_LABS) {
                result_vendor_ids.push_back(req);
            }
        }
        // Create a config with custom options.
        string config = R"(
            {
                "interfaces-config": {
                    "interfaces": [ "*" ]
                },
                "option-data": [
                    {
                        "code": 33,
                        "data": "normal_erouter_v6.cm",
                        "name": "config-file",
                        "space": "vendor-4491"
                    },
                    {
                        "code": 12,
                        "data": "first",
                        "name": "payload",
                        "space": "vendor-4491"
        )";
        if (configured_vendor_ids.size() > 1) {
            config += R"(
                    },
                    {
                        "code": 33,
                        "data": "special_erouter_v6.cm",
                        "name": "custom",
                        "space": "vendor-3561",
                    },
                    {
                        "code": 12,
                        "data": "last",
                        "name": "special",
                        "space": "vendor-3561"
            )";
        }
        config += R"(
                    }
                ],
                "option-def": [
                    {
                        "code": 12,
                        "name": "payload",
                        "space": "vendor-4491",
                        "type": "string"
        )";
        if (configured_vendor_ids.size() > 1) {
            config += R"(
                    },
                    {
                        "code": 33,
                        "name": "custom",
                        "space": "vendor-3561",
                        "type": "string"
                    },
                    {
                        "code": 12,
                        "name": "special",
                        "space": "vendor-3561",
                        "type": "string"
            )";
        }
        config += R"(
                    }
                ],
                "preferred-lifetime": 3000,
                "rebind-timer": 2000,
                "renew-timer": 1000,
                "subnet6": [
                    {
                        "interface": "eth0",
                        "interface-id": "",
                        "pools": [
                            {
                                "pool": "2001:db8:1::/64"
                            }
                        ],
                        "preferred-lifetime": 3000,
                        "rebind-timer": 1000,
                        "renew-timer": 1000,
                        "subnet": "2001:db8:1::/48",
                        "valid-lifetime": 4000
                    }
                ],
                "valid-lifetime": 4000
            }
        )";

        // Configure a mocked server.
        ASSERT_NO_THROW(configure(config));

        // Create a SOLICIT.
        Pkt6Ptr sol = Pkt6Ptr(new Pkt6(DHCPV6_SOLICIT, 1234));
        sol->setRemoteAddr(IOAddress("fe80::abcd"));
        sol->setIface("eth0");
        sol->setIndex(ETH0_INDEX);
        sol->addOption(generateIA(D6O_IA_NA, 234, 1500, 3000));
        OptionPtr clientid = generateClientId();
        sol->addOption(clientid);

        // Pass it to the server and get an advertise.
        AllocEngine::ClientContext6 ctx;
        bool drop = !srv_.earlyGHRLookup(sol, ctx);
        ASSERT_FALSE(drop);
        srv_.initContext(sol, ctx, drop);
        ASSERT_FALSE(drop);
        Pkt6Ptr adv = srv_.processSolicit(ctx);

        // Check if we get a response at all.
        ASSERT_TRUE(adv);

        // We did not include any vendor opts in SOLICIT, so there should be none
        // in ADVERTISE.
        ASSERT_FALSE(adv->getOption(D6O_VENDOR_OPTS));

        // Let's add a vendor-option (vendor-id=4491) with a single sub-option.
        // That suboption has code 1 and is a docsis ORO option.
        boost::shared_ptr<OptionUint16Array> vendor_oro(new OptionUint16Array(Option::V6,
                                                                              DOCSIS3_V6_ORO));
<<<<<<< HEAD
        vendor_oro->addValue(DOCSIS3_V6_CONFIG_FILE); // Request option 33
        OptionPtr vendor(new OptionVendor(Option::V6, vendor_id));
        vendor->addOption(vendor_oro);
        sol->addOption(vendor);
=======
        for (auto const& option : requested_options) {
            vendor_oro->addValue(option);
        }

        for (auto const& vendor_id : requested_vendor_ids) {
            OptionVendorPtr vendor(new OptionVendor(Option::V6, vendor_id));
            vendor->addOption(vendor_oro);
            sol->addOption(vendor);
        }
>>>>>>> af6ff157

        // Need to process SOLICIT again after requesting new option.
        AllocEngine::ClientContext6 ctx2;
        drop = !srv_.earlyGHRLookup(sol, ctx2);
        ASSERT_FALSE(drop);
        srv_.initContext(sol, ctx2, drop);
        ASSERT_FALSE(drop);
        adv = srv_.processSolicit(ctx2);
        ASSERT_TRUE(adv);

        // Check if there is a vendor option in the response, if the Cable Labs
        // vendor ID was provided in the request. Otherwise, check that there is
        // no vendor and stop processing since the following checks are built on
        // top of the now-absent options.
        OptionCollection tmp = adv->getOptions(D6O_VENDOR_OPTS);
        ASSERT_EQ(tmp.size(), result_vendor_ids.size());
        if (!result_vendor_ids.size()) {
            return;
        }

        for (const auto& opt : tmp) {
            // The response should be an OptionVendor.
            OptionVendorPtr vendor_resp;

            for (auto const& vendor_id : result_vendor_ids) {
                vendor_resp = boost::dynamic_pointer_cast<OptionVendor>(opt.second);
                ASSERT_TRUE(vendor_resp);
                if (vendor_resp->getVendorId() == vendor_id) {
                    break;
                }
                vendor_resp.reset();
            }
            ASSERT_TRUE(vendor_resp);
            if (vendor_resp->getVendorId() == VENDOR_ID_CABLE_LABS) {
                for (auto const& option : requested_options) {
                    if (option == DOCSIS3_V6_CONFIG_FILE) {
                        // Option 33 should be present.
                        OptionPtr docsis33 = vendor_resp->getOption(DOCSIS3_V6_CONFIG_FILE);
                        ASSERT_TRUE(docsis33);

                        // Check that the provided content match the one in configuration.
                        OptionStringPtr config_file = boost::dynamic_pointer_cast<OptionString>(docsis33);
                        ASSERT_TRUE(config_file);
                        EXPECT_EQ("normal_erouter_v6.cm", config_file->getValue());
                    }

                    if (option == 12) {
                        // Option 12 should be present.
                        OptionPtr custom = vendor_resp->getOption(12);
                        ASSERT_TRUE(custom);

                        // It should be an OptionString.
                        OptionStringPtr tag = boost::dynamic_pointer_cast<OptionString>(custom);
                        ASSERT_TRUE(tag);

                        // Check that the provided value match the ones in configuration.
                        EXPECT_EQ(tag->getValue(), "first");
                    }
                }
            } else {
                // If explicitly sending OptionVendor and the vendor is not
                // requested, options should not be present. Kea only knows how
                // to process VENDOR_ID_CABLE_LABS DOCSIS3_V6_ORO (suboption 1).
                // Option 33 should not be present.
                OptionPtr docsis33 = vendor_resp->getOption(33);
                ASSERT_FALSE(docsis33);

                // Option 12 should not be present.
                OptionPtr custom = vendor_resp->getOption(12);
                ASSERT_FALSE(custom);
            }
        }
    }

    /// @brief Checks if Option Request Option (ORO) in docsis (vendor-id=4491)
    /// vendor options is parsed correctly and the configured options are
    /// actually assigned.
    ///
    /// @param configured_vendor_ids The vendor IDs that are configured in the
    /// server: 4491 or both 4491 and 3561.
    /// @param requested_vendor_ids Then vendor IDs that are present in ORO.
    /// @param requested_options The requested options in ORO.
    /// @param add_vendor_option The flag which indicates if the request should
    /// contain a OptionVendor option or should the server always send all the
    /// OptionVendor options and suboptions.
    void testVendorOptionsPersistent(std::vector<uint32_t> configured_vendor_ids,
                                     std::vector<uint32_t> requested_vendor_ids,
                                     std::vector<uint32_t> configured_options,
                                     bool add_vendor_option) {
        std::vector<uint32_t> result_vendor_ids;
        ASSERT_TRUE(configured_vendor_ids.size());
        ASSERT_EQ(configured_vendor_ids[0], VENDOR_ID_CABLE_LABS);
        if (add_vendor_option) {
            for (const auto& req : requested_vendor_ids) {
                if (std::find(configured_vendor_ids.begin(), configured_vendor_ids.end(), req) != configured_vendor_ids.end()) {
                    result_vendor_ids.push_back(req);
                }
            }
        } else {
            result_vendor_ids = configured_vendor_ids;
        }
        ASSERT_TRUE(configured_options.size());
        ASSERT_EQ(configured_options[0], DOCSIS3_V6_CONFIG_FILE);
        // Create a config with a custom options.
        string config = R"(
            {
                "interfaces-config": {
                    "interfaces": [ "*" ]
                },
                "preferred-lifetime": 3000,
                "rebind-timer": 2000,
                "renew-timer": 1000,
                "valid-lifetime": 4000,
                "option-data": [
                    {
                        "always-send": true,
                        "code": 33,
                        "data": "normal_erouter_v6.cm",
                        "name": "config-file",
                        "space": "vendor-4491"
            )";
        if (configured_options.size() > 1) {
            config += R"(
                    },
                    {
                        "always-send": true,
                        "code": 12,
                        "data": "first",
                        "name": "payload",
                        "space": "vendor-4491"
            )";
        }
        if (!add_vendor_option) {
            config += R"(
                    },
                    {
                        "always-send": true,
                        "name": "vendor-opts",
                        "data": "4491",
                        "space": "dhcp6"
            )";
        }
        if (configured_vendor_ids.size() > 1) {
            config += R"(
                    },
                    {
                        "always-send": true,
                        "code": 33,
                        "data": "special_erouter_v6.cm",
                        "name": "custom",
                        "space": "vendor-3561"
            )";
            if (configured_options.size() > 1) {
                config += R"(
                    },
                    {
                        "always-send": true,
                        "code": 12,
                        "data": "last",
                        "name": "special",
                        "space": "vendor-3561"
                )";
            }
            if (!add_vendor_option) {
                config += R"(
                    },
                    {
                        "always-send": true,
                        "name": "vendor-opts",
                        "data": "3561",
                        "space": "dhcp6"
                )";
            }
        }
        config += R"(
                    }
                ],
                "option-def": [
                    {
                        "code": 12,
                        "name": "payload",
                        "space": "vendor-4491",
                        "type": "string"
        )";
        if (configured_vendor_ids.size() > 1) {
            config += R"(
                    },
                    {
                        "code": 33,
                        "name": "custom",
                        "space": "vendor-3561",
                        "type": "string"
                    },
                    {
                        "code": 12,
                        "name": "special",
                        "space": "vendor-3561",
                        "type": "string"
            )";
        }
        config += R"(
                    }
                ],
                "subnet6": [
                    {
                        "interface": "eth0",
                        "pools": [
                            {
                                "pool": "2001:db8:1::/64"
                            }
                        ],
                        "subnet": "2001:db8:1::/48",
                        "interface-id": ""
                    }
                ]
            }
        )";

        ASSERT_NO_THROW(configure(config));

        Pkt6Ptr sol = Pkt6Ptr(new Pkt6(DHCPV6_SOLICIT, 1234));
        sol->setRemoteAddr(IOAddress("fe80::abcd"));
        sol->setIface("eth0");
        sol->setIndex(ETH0_INDEX);
        sol->addOption(generateIA(D6O_IA_NA, 234, 1500, 3000));
        OptionPtr clientid = generateClientId();
        sol->addOption(clientid);

        if (add_vendor_option) {
            for (auto const& vendor_id : requested_vendor_ids) {
                // Let's add a vendor-option (vendor-id=4491).
                OptionVendorPtr vendor(new OptionVendor(Option::V6, vendor_id));

                sol->addOption(vendor);
            }
        }

        // Pass it to the server and get an advertise
        AllocEngine::ClientContext6 ctx;
        bool drop = !srv_.earlyGHRLookup(sol, ctx);
        ASSERT_FALSE(drop);
        srv_.initContext(sol, ctx, drop);
        ASSERT_FALSE(drop);
        Pkt6Ptr adv = srv_.processSolicit(ctx);

        // check if we get response at all
        ASSERT_TRUE(adv);

        // Check if there is a vendor option response
        OptionCollection tmp = adv->getOptions(D6O_VENDOR_OPTS);
        ASSERT_EQ(tmp.size(), result_vendor_ids.size());

        for (const auto& opt : tmp) {
            // The response should be an OptionVendor.
            OptionVendorPtr vendor_resp;

            for (auto const& vendor_id : result_vendor_ids) {
                vendor_resp = boost::dynamic_pointer_cast<OptionVendor>(opt.second);
                ASSERT_TRUE(vendor_resp);
                if (vendor_resp->getVendorId() == vendor_id) {
                    break;
                }
            }
            ASSERT_TRUE(vendor_resp);

            for (auto const& option : configured_options) {
                if (add_vendor_option &&
                    std::find(requested_vendor_ids.begin(), requested_vendor_ids.end(),
                              vendor_resp->getVendorId()) == requested_vendor_ids.end()) {
                    // If explicitly sending OptionVendor and the vendor is not
                    // requested, options should not be present.
                    if (option == DOCSIS3_V6_CONFIG_FILE) {
                        // Option 33 should not be present.
                        OptionPtr docsis33 = vendor_resp->getOption(DOCSIS3_V6_CONFIG_FILE);
                        ASSERT_FALSE(docsis33);
                    }
                    if (option == 12) {
                        // Option 12 should not be present.
                        OptionPtr custom = vendor_resp->getOption(12);
                        ASSERT_FALSE(custom);
                    }
                } else {
                    if (option == DOCSIS3_V6_CONFIG_FILE) {
                        // Option 33 should be present.
                        OptionPtr docsis33 = vendor_resp->getOption(DOCSIS3_V6_CONFIG_FILE);
                        ASSERT_TRUE(docsis33);

                        OptionStringPtr config_file = boost::dynamic_pointer_cast<OptionString>(docsis33);
                        ASSERT_TRUE(config_file);
                        if (vendor_resp->getVendorId() == VENDOR_ID_CABLE_LABS) {
                            EXPECT_EQ("normal_erouter_v6.cm", config_file->getValue());
                        } else {
                            EXPECT_EQ("special_erouter_v6.cm", config_file->getValue());
                        }
                    }

                    if (option == 12) {
                        // Option 12 should be present.
                        OptionPtr custom = vendor_resp->getOption(12);
                        ASSERT_TRUE(custom);

                        // It should be an OptionString.
                        // The option is serialized as Option so it needs to be converted to
                        // OptionString.
                        auto const& buffer = custom->toBinary();
                        OptionStringPtr tag(new OptionString(Option::V6, 12, buffer.begin(), buffer.end()));
                        ASSERT_TRUE(tag);

                        // Check that the provided value match the ones in configuration.
                        if (vendor_resp->getVendorId() == VENDOR_ID_CABLE_LABS) {
                            EXPECT_EQ(tag->getValue(), "first");
                        } else {
                            EXPECT_EQ(tag->getValue(), "last");
                        }
                    }
                }
            }
        }
    }

    /// @brief Test what options a client can use to request vendor options.
    void testRequestingOfVendorOptions(vector<int8_t> const& client_options) {
        Dhcp6Client client;

        EXPECT_NO_THROW(configure(config_, *client.getServer()));

        bool should_yield_response(false);
        for (int8_t const i : client_options) {
            OptionPtr vendor_option;

            if (i == D6O_USER_CLASS) {
                // An option that should not trigger a response containing
                // vendor options.
                vendor_option = boost::make_shared<OptionString>(Option::V6,
                                                                 D6O_USER_CLASS,
                                                                 "hello");
            } else if (i == D6O_VENDOR_CLASS) {
                vendor_option =
                    boost::make_shared<OptionVendorClass>(Option::V6,
                                                          vendor_id_);
                should_yield_response = true;
            } else if (i == D6O_VENDOR_OPTS) {
                vendor_option.reset(new OptionVendor(Option::V6, vendor_id_));
                should_yield_response = true;
            } else {
                continue;
            }
            client.addExtraOption(vendor_option);
        }

        // Let's check whether the server is able to process this packet
        // and include the appropriate options.
        EXPECT_NO_THROW(client.doSolicit());
        ASSERT_TRUE(client.getContext().response_);

        // Check that there is a response if an option was properly requested.
        // Otherwise check that a response has not been provided and stop here.
        OptionPtr response(
            client.getContext().response_->getOption(D6O_VENDOR_OPTS));
        if (should_yield_response) {
            ASSERT_TRUE(response);
        } else {
            ASSERT_FALSE(response);
            return;
        }

        // Check that it includes vendor opts with the right vendor ID.
        OptionVendorPtr response_vendor_options(
            boost::dynamic_pointer_cast<OptionVendor>(response));
        ASSERT_TRUE(response_vendor_options);
        EXPECT_EQ(vendor_id_, response_vendor_options->getVendorId());

        // Check that it contains requested option with the appropriate content.
        OptionPtr suboption(response_vendor_options->getOption(option_));
        ASSERT_TRUE(suboption);
        vector<uint8_t> binary_suboption = suboption->toBinary(false);
        string text(binary_suboption.begin(), binary_suboption.end());
        EXPECT_EQ("2001:db8::1234:5678", text);
    }

private:
    /// @brief Configured option data
    string data_ = "2001:db8::1234:5678";

    /// @brief Configured option code
    int32_t option_ = 32;

    /// @brief Configured and requested vendor ID
    uint32_t vendor_id_ = 32768;

    /// @brief Server configuration
    string config_ = R"(
    {
      "option-data": [
        {
          "always-send": true,
          "code": )" + to_string(option_) + R"(,
          "data": ")" + data_ + R"(",
          "name": "tftp-address",
          "space": "vendor-)" + to_string(vendor_id_) + R"("
        }
      ],
      "option-def": [
        {
          "code": )" + to_string(option_) + R"(,
          "name": "tftp-address",
          "space": "vendor-)" + to_string(vendor_id_) + R"(",
          "type": "string"
        }
      ],
      "subnet6": [
        {
          "interface": "eth0",
          "pools": [
            {
              "pool": "2001:db8::/64"
            }
          ],
          "subnet": "2001:db8::/64"
        }
      ]
    }
    )";

    // @brief Test configuration for IfaceMgr.
    std::unique_ptr<IfaceMgrTestConfig> iface_mgr_test_config_;
};

TEST_F(VendorOptsTest, dontRequestVendorID) {
    testRequestingOfVendorOptions({});
}

TEST_F(VendorOptsTest, negativeTestRequestVendorIDWithOption15) {
    testRequestingOfVendorOptions({D6O_USER_CLASS});
}

TEST_F(VendorOptsTest, requestVendorIDWithOption16) {
    testRequestingOfVendorOptions({D6O_VENDOR_CLASS});
}

TEST_F(VendorOptsTest, requestVendorIDWithOption17) {
    testRequestingOfVendorOptions({D6O_VENDOR_OPTS});
}

TEST_F(VendorOptsTest, requestVendorIDWithOptions16And17) {
    testRequestingOfVendorOptions({D6O_VENDOR_CLASS, D6O_VENDOR_OPTS});
}

TEST_F(VendorOptsTest, requestVendorIDWithOptions17And16) {
    testRequestingOfVendorOptions({D6O_VENDOR_OPTS, D6O_VENDOR_CLASS});
}

// Checks if server is able to handle a relayed traffic from DOCSIS3.0 modems
TEST_F(VendorOptsTest, docsisVendorOptionsParse) {

    // Let's get a traffic capture from DOCSIS3.0 modem
    Pkt6Ptr sol = PktCaptures::captureDocsisRelayedSolicit();
    EXPECT_NO_THROW(sol->unpack());

    // Check if the packet contain
    OptionPtr opt = sol->getOption(D6O_VENDOR_OPTS);
    ASSERT_TRUE(opt);

    boost::shared_ptr<OptionVendor> vendor = boost::dynamic_pointer_cast<OptionVendor>(opt);
    ASSERT_TRUE(vendor);
    ASSERT_EQ(vendor->getVendorId(), VENDOR_ID_CABLE_LABS);

    EXPECT_TRUE(vendor->getOption(DOCSIS3_V6_ORO));
    EXPECT_TRUE(vendor->getOption(36));
    EXPECT_TRUE(vendor->getOption(35));
    EXPECT_TRUE(vendor->getOption(DOCSIS3_V6_DEVICE_TYPE));
    EXPECT_TRUE(vendor->getOption(3));
    EXPECT_TRUE(vendor->getOption(4));
    EXPECT_TRUE(vendor->getOption(5));
    EXPECT_TRUE(vendor->getOption(6));
    EXPECT_TRUE(vendor->getOption(7));
    EXPECT_TRUE(vendor->getOption(8));
    EXPECT_TRUE(vendor->getOption(9));
    EXPECT_TRUE(vendor->getOption(DOCSIS3_V6_VENDOR_NAME));
    EXPECT_TRUE(vendor->getOption(15));

    EXPECT_FALSE(vendor->getOption(20));
    EXPECT_FALSE(vendor->getOption(11));
    EXPECT_FALSE(vendor->getOption(17));
}

// Checks if server is able to parse incoming docsis option and extract suboption 1 (docsis ORO)
TEST_F(VendorOptsTest, docsisVendorORO) {

    NakedDhcpv6Srv srv(0);

    // Let's get a traffic capture from DOCSIS3.0 modem
    Pkt6Ptr sol = PktCaptures::captureDocsisRelayedSolicit();
    ASSERT_NO_THROW(sol->unpack());

    // Check if the packet contains vendor specific information option
    OptionPtr opt = sol->getOption(D6O_VENDOR_OPTS);
    ASSERT_TRUE(opt);

    boost::shared_ptr<OptionVendor> vendor = boost::dynamic_pointer_cast<OptionVendor>(opt);
    ASSERT_TRUE(vendor);
    ASSERT_EQ(vendor->getVendorId(), VENDOR_ID_CABLE_LABS);

    opt = vendor->getOption(DOCSIS3_V6_ORO);
    ASSERT_TRUE(opt);

    OptionUint16ArrayPtr oro = boost::dynamic_pointer_cast<OptionUint16Array>(opt);
    EXPECT_TRUE(oro);
}

// This test checks if Option Request Option (ORO) in docsis (vendor-id=4491)
// vendor options is parsed correctly and the requested options are actually assigned.
TEST_F(VendorOptsTest, vendorOptionsOROOneOption) {
    testVendorOptionsORO({VENDOR_ID_CABLE_LABS}, {VENDOR_ID_CABLE_LABS}, {DOCSIS3_V6_CONFIG_FILE});
}

// This test checks if Option Request Option (ORO) in docsis (vendor-id=4491)
// vendor options is parsed correctly and the requested options are actually assigned.
TEST_F(VendorOptsTest, vendorOptionsOROMultipleOptions) {
    testVendorOptionsORO({VENDOR_ID_CABLE_LABS}, {VENDOR_ID_CABLE_LABS}, {DOCSIS3_V6_CONFIG_FILE, 12});
}

// This test checks if Option Request Option (ORO) in docsis (vendor-id=4491)
// vendor options is parsed correctly and the requested options are actually assigned.
TEST_F(VendorOptsTest, vendorOptionsOROOneOptionMultipleVendorsMatchOne) {
    testVendorOptionsORO({VENDOR_ID_CABLE_LABS, 3561}, {VENDOR_ID_CABLE_LABS}, {DOCSIS3_V6_CONFIG_FILE});
}

// This test checks if Option Request Option (ORO) in docsis (vendor-id=4491)
// vendor options is parsed correctly and the requested options are actually assigned.
TEST_F(VendorOptsTest, vendorOptionsOROMultipleOptionsMultipleVendorsMatchOne) {
    testVendorOptionsORO({VENDOR_ID_CABLE_LABS, 3561}, {VENDOR_ID_CABLE_LABS}, {DOCSIS3_V6_CONFIG_FILE, 12});
}

// This test checks if Option Request Option (ORO) in docsis (vendor-id=4491)
// vendor options is parsed correctly and the requested options are actually assigned.
TEST_F(VendorOptsTest, vendorOptionsOROOneOptionMultipleVendorsMatchAll) {
    testVendorOptionsORO({VENDOR_ID_CABLE_LABS, 3561}, {VENDOR_ID_CABLE_LABS, 3561}, {DOCSIS3_V6_CONFIG_FILE});
}

// This test checks if Option Request Option (ORO) in docsis (vendor-id=4491)
// vendor options is parsed correctly and the requested options are actually assigned.
TEST_F(VendorOptsTest, vendorOptionsOROMultipleOptionsMultipleVendorsMatchAll) {
    testVendorOptionsORO({VENDOR_ID_CABLE_LABS, 3561}, {VENDOR_ID_CABLE_LABS, 3561}, {DOCSIS3_V6_CONFIG_FILE, 12});
}

// Same as vendorOptionsORO except a different vendor ID than Cable Labs is
// provided and vendor options are expected to not be present in the response.
TEST_F(VendorOptsTest, vendorOptionsOROOneOptionDifferentVendorID) {
    testVendorOptionsORO({VENDOR_ID_CABLE_LABS}, {32768}, {DOCSIS3_V6_CONFIG_FILE});
}

// Same as vendorOptionsORO except a different vendor ID than Cable Labs is
// provided and vendor options are expected to not be present in the response.
TEST_F(VendorOptsTest, vendorOptionsOROMultipleOptionsDifferentVendorID) {
    testVendorOptionsORO({VENDOR_ID_CABLE_LABS}, {32768}, {DOCSIS3_V6_CONFIG_FILE, 12});
}

// Same as vendorOptionsORO except a different vendor ID than Cable Labs is
// provided and vendor options are expected to not be present in the response.
TEST_F(VendorOptsTest, vendorOptionsOROOneOptionDifferentVendorIDMultipleVendorsMatchNone) {
    testVendorOptionsORO({VENDOR_ID_CABLE_LABS, 3561}, {32768, 16384}, {DOCSIS3_V6_CONFIG_FILE});
}

// Same as vendorOptionsORO except a different vendor ID than Cable Labs is
// provided and vendor options are expected to not be present in the response.
TEST_F(VendorOptsTest, vendorOptionsOROMultipleOptionDifferentVendorIDMultipleVendorsMatchNone) {
    testVendorOptionsORO({VENDOR_ID_CABLE_LABS, 3561}, {32768, 16384}, {DOCSIS3_V6_CONFIG_FILE, 12});
}

// This test checks if Option Request Option (ORO) in docsis (vendor-id=4491)
// vendor options is parsed correctly and persistent options are actually assigned.
TEST_F(VendorOptsTest, vendorPersistentOptionsOneOption) {
    testVendorOptionsPersistent({VENDOR_ID_CABLE_LABS}, {VENDOR_ID_CABLE_LABS}, {DOCSIS3_V6_CONFIG_FILE}, false);
}

// This test checks if Option Request Option (ORO) in docsis (vendor-id=4491)
// vendor options is parsed correctly and persistent options are actually assigned.
TEST_F(VendorOptsTest, vendorPersistentOptionsMultipleOption) {
    testVendorOptionsPersistent({VENDOR_ID_CABLE_LABS}, {VENDOR_ID_CABLE_LABS}, {DOCSIS3_V6_CONFIG_FILE, 12}, false);
}

// This test checks if Option Request Option (ORO) in docsis (vendor-id=4491)
// vendor options is parsed correctly and persistent options are actually assigned.
TEST_F(VendorOptsTest, vendorPersistentOptionsOneOptionMultipleVendorsMatchOne) {
    testVendorOptionsPersistent({VENDOR_ID_CABLE_LABS, 3561}, {VENDOR_ID_CABLE_LABS}, {DOCSIS3_V6_CONFIG_FILE}, false);
}

// This test checks if Option Request Option (ORO) in docsis (vendor-id=4491)
// vendor options is parsed correctly and persistent options are actually assigned.
TEST_F(VendorOptsTest, vendorPersistentOptionsMultipleOptionMultipleVendorsMatchOne) {
    testVendorOptionsPersistent({VENDOR_ID_CABLE_LABS, 3561}, {VENDOR_ID_CABLE_LABS}, {DOCSIS3_V6_CONFIG_FILE, 12}, false);
}

// This test checks if Option Request Option (ORO) in docsis (vendor-id=4491)
// vendor options is parsed correctly and persistent options are actually assigned.
TEST_F(VendorOptsTest, vendorPersistentOptionsOneOptionMultipleVendorsMatchAll) {
    testVendorOptionsPersistent({VENDOR_ID_CABLE_LABS, 3561}, {VENDOR_ID_CABLE_LABS, 3561}, {DOCSIS3_V6_CONFIG_FILE}, false);
}

// This test checks if Option Request Option (ORO) in docsis (vendor-id=4491)
// vendor options is parsed correctly and persistent options are actually assigned.
TEST_F(VendorOptsTest, vendorPersistentOptionsMultipleOptionMultipleVendorsMatchAll) {
    testVendorOptionsPersistent({VENDOR_ID_CABLE_LABS, 3561}, {VENDOR_ID_CABLE_LABS, 3561}, {DOCSIS3_V6_CONFIG_FILE, 12}, false);
}

// This test checks if Option Request Option (ORO) in docsis (vendor-id=4491)
// vendor options is parsed correctly and persistent options are actually assigned.
TEST_F(VendorOptsTest, vendorPersistentOptionsOneOptionAddVendorOption) {
    testVendorOptionsPersistent({VENDOR_ID_CABLE_LABS}, {VENDOR_ID_CABLE_LABS}, {DOCSIS3_V6_CONFIG_FILE}, true);
}

// This test checks if Option Request Option (ORO) in docsis (vendor-id=4491)
// vendor options is parsed correctly and persistent options are actually assigned.
TEST_F(VendorOptsTest, vendorPersistentOptionsMultipleOptionAddVendorOption) {
    testVendorOptionsPersistent({VENDOR_ID_CABLE_LABS}, {VENDOR_ID_CABLE_LABS}, {DOCSIS3_V6_CONFIG_FILE, 12}, true);
}

// This test checks if Option Request Option (ORO) in docsis (vendor-id=4491)
// vendor options is parsed correctly and persistent options are actually assigned.
TEST_F(VendorOptsTest, vendorPersistentOptionsOneOptionMultipleVendorsMatchOneAddVendorOption) {
    testVendorOptionsPersistent({VENDOR_ID_CABLE_LABS, 3561}, {VENDOR_ID_CABLE_LABS}, {DOCSIS3_V6_CONFIG_FILE}, true);
}

// This test checks if Option Request Option (ORO) in docsis (vendor-id=4491)
// vendor options is parsed correctly and persistent options are actually assigned.
TEST_F(VendorOptsTest, vendorPersistentOptionsMultipleOptionMultipleVendorsMatchOneAddVendorOption) {
    testVendorOptionsPersistent({VENDOR_ID_CABLE_LABS, 3561}, {VENDOR_ID_CABLE_LABS}, {DOCSIS3_V6_CONFIG_FILE, 12}, true);
}

// This test checks if Option Request Option (ORO) in docsis (vendor-id=4491)
// vendor options is parsed correctly and persistent options are actually assigned.
TEST_F(VendorOptsTest, vendorPersistentOptionsOneOptionMultipleVendorsMatchAllAddVendorOption) {
    testVendorOptionsPersistent({VENDOR_ID_CABLE_LABS, 3561}, {VENDOR_ID_CABLE_LABS, 3561}, {DOCSIS3_V6_CONFIG_FILE}, true);
}

// This test checks if Option Request Option (ORO) in docsis (vendor-id=4491)
// vendor options is parsed correctly and persistent options are actually assigned.
TEST_F(VendorOptsTest, vendorPersistentOptionsMultipleOptionMultipleVendorsMatchAllAddVendorOption) {
    testVendorOptionsPersistent({VENDOR_ID_CABLE_LABS, 3561}, {VENDOR_ID_CABLE_LABS, 3561}, {DOCSIS3_V6_CONFIG_FILE, 12}, true);
}

// Test checks whether it is possible to use option definitions defined in
// src/lib/dhcp/docsis3_option_defs.h.
TEST_F(VendorOptsTest, vendorOptionsDocsisDefinitions) {
    ConstElementPtr x;
    string config_prefix = "{ \"interfaces-config\": {"
        "  \"interfaces\": [ ]"
        "},"
        "\"preferred-lifetime\": 3000,"
        "\"rebind-timer\": 2000, "
        "\"renew-timer\": 1000, "
        "    \"option-data\": [ {"
        "          \"name\": \"config-file\","
        "          \"space\": \"vendor-4491\","
        "          \"code\": ";
    string config_postfix = ","
        "          \"data\": \"normal_erouter_v6.cm\","
        "          \"csv-format\": true"
        "        }],"
        "\"subnet6\": [ { "
        "    \"pools\": [ { \"pool\": \"2001:db8:1::/64\" } ],"
        "    \"subnet\": \"2001:db8:1::/48\", "
        "    \"renew-timer\": 1000, "
        "    \"rebind-timer\": 1000, "
        "    \"preferred-lifetime\": 3000,"
        "    \"valid-lifetime\": 4000,"
        "    \"interface-id\": \"\","
        "    \"interface\": \"\""
        " } ],"
        "\"valid-lifetime\": 4000 }";

    // There is docsis3 (vendor-id=4491) vendor option 33, which is a
    // config-file. Its format is a single string.
    string config_valid = config_prefix + "33" + config_postfix;

    // There is no option 99 defined in vendor-id=4491. As there is no
    // definition, the config should fail.
    string config_bogus = config_prefix + "99" + config_postfix;

    ConstElementPtr json_bogus;
    ASSERT_NO_THROW(json_bogus = parseDHCP6(config_bogus));
    ConstElementPtr json_valid;
    ASSERT_NO_THROW(json_valid = parseDHCP6(config_valid));

    NakedDhcpv6Srv srv(0);

    // This should fail (missing option definition)
    EXPECT_NO_THROW(x = configureDhcp6Server(srv, json_bogus));
    ASSERT_TRUE(x);
    comment_ = isc::config::parseAnswer(rcode_, x);
    ASSERT_EQ(1, rcode_);

    // This should work (option definition present)
    EXPECT_NO_THROW(x = configureDhcp6Server(srv, json_valid));
    ASSERT_TRUE(x);
    comment_ = isc::config::parseAnswer(rcode_, x);
    ASSERT_EQ(0, rcode_);
}

// This test checks that the server will handle a Solicit with the Vendor Class
// having a length of 4 (enterprise-id only).
TEST_F(VendorOptsTest, cableLabsShortVendorClass) {
    NakedDhcpv6Srv srv(0);

    // Create a simple Solicit with the 4-byte long vendor class option.
    Pkt6Ptr sol = PktCaptures::captureCableLabsShortVendorClass();

    // Simulate that we have received that traffic
    srv.fakeReceive(sol);

    // Server will now process to run its normal loop, but instead of calling
    // IfaceMgr::receive6(), it will read all packets from the list set by
    // fakeReceive()
    srv.run();

    // Get Advertise...
    ASSERT_FALSE(srv.fake_sent_.empty());
    Pkt6Ptr adv = srv.fake_sent_.front();
    ASSERT_TRUE(adv);

    // This is sent back to client, so port is 546
    EXPECT_EQ(DHCP6_CLIENT_PORT, adv->getRemotePort());
}

// Checks that it's possible to have a vendor opts (17) option in the response
// only. Once specific client (Genexis) sends only vendor-class info and
// expects the server to include vendor opts in the response.
TEST_F(VendorOptsTest, vendorOpsInResponseOnly) {
    Dhcp6Client client;

    // The config defines custom vendor (17) suboption 2 that conveys
    // a TFTP URL.  The client doesn't send vendor class (16) or
    // vendor opts (17) option, so normal vendor option processing is
    // impossible. However, since there's a class defined that matches
    // client's packets and that class inserts a vendor opts in the
    // response, Kea should be able to figure out the vendor-id and
    // then also insert the suboption 2 with the TFTP URL.
    string config =
        "{"
        "    \"interfaces-config\": {"
        "        \"interfaces\": [ ]"
        "    },"
        "    \"option-def\": ["
        "        {"
        "            \"name\": \"tftp\","
        "            \"code\": 2,"
        "            \"space\": \"vendor-25167\","
        "            \"type\": \"string\""
        "        }"
        "    ],"
        "    \"client-classes\": ["
        "    {"
        "        \"name\": \"cpe_genexis\","
        "        \"test\": \"substring(option[15].hex,0,7) == 'HMC1000'\","
        "        \"option-data\": ["
        "        {"
        "            \"name\": \"vendor-opts\","
        "            \"data\": \"25167\""
        "        },"
        "        {"
        "            \"name\": \"tftp\","
        "            \"space\": \"vendor-25167\","
        "            \"data\": \"tftp://192.0.2.1/genexis/HMC1000.v1.3.0-R.img\","
        "            \"always-send\": true"
        "        } ]"
        "    } ],"
        "\"subnet6\": [ { "
        "    \"pools\": [ { \"pool\": \"2001:db8::/64\" } ],"
        "    \"subnet\": \"2001:db8::/64\", "
        "    \"interface\": \"eth0\" "
        " } ]"
        "}";

    EXPECT_NO_THROW(configure(config, *client.getServer()));

    // A vendor-class identifier (this matches what Genexis hardware sends)
    OptionPtr vopt(new OptionString(Option::V6, D6O_USER_CLASS,
                                    "HMC1000.v1.3.0-R,Element-P1090,genexis.eu"));
    client.addExtraOption(vopt);
    client.requestOption(D6O_VENDOR_OPTS);

    // Let's check whether the server is not able to process this packet
    // and include vivso with appropriate sub-options
    EXPECT_NO_THROW(client.doSolicit());
    ASSERT_TRUE(client.getContext().response_);

    // Check whether there's a response.
    OptionPtr rsp = client.getContext().response_->getOption(D6O_VENDOR_OPTS);
    ASSERT_TRUE(rsp);

    // Check that it includes vendor opts with vendor-id = 25167
    OptionVendorPtr rsp_vopts = boost::dynamic_pointer_cast<OptionVendor>(rsp);
    ASSERT_TRUE(rsp_vopts);
    EXPECT_EQ(25167, rsp_vopts->getVendorId());

    // Now check that it contains suboption 2 with appropriate content.
    OptionPtr subopt2 = rsp_vopts->getOption(2);
    ASSERT_TRUE(subopt2);
    vector<uint8_t> subopt2bin = subopt2->toBinary(false);
    string txt(subopt2bin.begin(), subopt2bin.end());
    EXPECT_EQ("tftp://192.0.2.1/genexis/HMC1000.v1.3.0-R.img", txt);

    // Check the config was not altered by unwanted side effect
    // on the vendor option.

    // Get class config:
    ClientClassDefPtr cdef = CfgMgr::instance().getCurrentCfg()->
        getClientClassDictionary()->findClass("cpe_genexis");
    ASSERT_TRUE(cdef);
    OptionDescriptor cdesc = cdef->getCfgOption()->
        get(DHCP6_OPTION_SPACE, D6O_VENDOR_OPTS);
    ASSERT_TRUE(cdesc.option_);
    // If the config was altered these two EXPECT will fail.
    EXPECT_EQ(0, cdesc.option_->getOptions().size());
    EXPECT_FALSE(cdesc.option_->getOption(2));
}

// Checks if it's possible to have 2 vendor-class options and 2 vendor-opts
// options with different vendor IDs.
TEST_F(VendorOptsTest, twoVendors) {
    Dhcp6Client client;

    // The config defines 2 vendors with for each a vendor-class option,
    // a vendor-opts option and a custom vendor suboption, all having
    // the always send flag set to true.
    // The encoding for the option-class option is a bit hairy: first is
    // the vendor id (uint32) and the remaining is a binary which stands
    // for tuples so length (uint16) x value.
    string config =
        "{"
        "    \"interfaces-config\": {"
        "        \"interfaces\": [ ]"
        "    },"
        "    \"option-def\": ["
        "        {"
        "            \"name\": \"foo\","
        "            \"code\": 123,"
        "            \"space\": \"vendor-1234\","
        "            \"type\": \"string\""
        "        },"
        "        {"
        "            \"name\": \"bar\","
        "            \"code\": 456,"
        "            \"space\": \"vendor-5678\","
        "            \"type\": \"string\""
        "        }"
        "    ],"
        "    \"option-data\": ["
        "        {"
        "            \"name\": \"vendor-class\","
        "            \"always-send\": true,"
        "            \"data\": \"1234, 0003666f6f\""
        "        },"
        "        {"
        "            \"name\": \"vendor-class\","
        "            \"always-send\": true,"
        "            \"data\": \"5678, 0003626172\""
        "        },"
        "        {"
        "            \"name\": \"vendor-opts\","
        "            \"always-send\": true,"
        "            \"data\": \"1234\""
        "        },"
        "        {"
        "            \"name\": \"vendor-opts\","
        "            \"always-send\": true,"
        "            \"data\": \"5678\""
        "        },"
        "        {"
        "            \"name\": \"foo\","
        "            \"always-send\": true,"
        "            \"space\": \"vendor-1234\","
        "            \"data\": \"foo\""
        "        },"
        "        {"
        "            \"name\": \"bar\","
        "            \"always-send\": true,"
        "            \"space\": \"vendor-5678\","
        "            \"data\": \"bar\""
        "        }"
        "    ],"
        "\"subnet6\": [ { "
        "    \"pools\": [ { \"pool\": \"2001:db8::/64\" } ],"
        "    \"subnet\": \"2001:db8::/64\", "
        "    \"interface\": \"eth0\" "
        " } ]"
        "}";

    EXPECT_NO_THROW(configure(config, *client.getServer()));

    // Let's check whether the server is not able to process this packet.
    EXPECT_NO_THROW(client.doSolicit());
    ASSERT_TRUE(client.getContext().response_);

    // Check whether there are vendor-class options.
    const OptionCollection& classes =
        client.getContext().response_->getOptions(D6O_VENDOR_CLASS);
    ASSERT_EQ(2, classes.size());
    OptionVendorClassPtr opt_class1234;
    OptionVendorClassPtr opt_class5678;
    for (auto opt : classes) {
        ASSERT_EQ(D6O_VENDOR_CLASS, opt.first);
        OptionVendorClassPtr opt_class =
            boost::dynamic_pointer_cast<OptionVendorClass>(opt.second);
        ASSERT_TRUE(opt_class);
        uint32_t vendor_id = opt_class->getVendorId();
        if (vendor_id == 1234) {
            ASSERT_FALSE(opt_class1234);
            opt_class1234 = opt_class;
            continue;
        }
        ASSERT_EQ(5678, vendor_id);
        ASSERT_FALSE(opt_class5678);
        opt_class5678 = opt_class;
    }

    // Verify first vendor-class option.
    ASSERT_TRUE(opt_class1234);
    ASSERT_EQ(1, opt_class1234->getTuplesNum());
    EXPECT_EQ("foo", opt_class1234->getTuple(0).getText());

    // Verify second vendor-class option.
    ASSERT_TRUE(opt_class5678);
    ASSERT_EQ(1, opt_class5678->getTuplesNum());
    EXPECT_EQ("bar", opt_class5678->getTuple(0).getText());

    // Check whether there are vendor-opts options.
    const OptionCollection& options =
        client.getContext().response_->getOptions(D6O_VENDOR_OPTS);
    ASSERT_EQ(2, options.size());
    OptionVendorPtr opt_opts1234;
    OptionVendorPtr opt_opts5678;
    for (auto opt : options) {
        ASSERT_EQ(D6O_VENDOR_OPTS, opt.first);
        OptionVendorPtr opt_opts =
            boost::dynamic_pointer_cast<OptionVendor>(opt.second);
        ASSERT_TRUE(opt_opts);
        uint32_t vendor_id = opt_opts->getVendorId();
        if (vendor_id == 1234) {
            ASSERT_FALSE(opt_opts1234);
            opt_opts1234 = opt_opts;
            continue;
        }
        ASSERT_EQ(5678, vendor_id);
        ASSERT_FALSE(opt_opts5678);
        opt_opts5678 = opt_opts;
    }

    // Verify first vendor-opts option.
    ASSERT_TRUE(opt_opts1234);
    OptionCollection subs1234 = opt_opts1234->getOptions();
    ASSERT_EQ(1, subs1234.size());
    OptionPtr sub1234 = subs1234.begin()->second;
    ASSERT_TRUE(sub1234);
    EXPECT_EQ(123, sub1234->getType());
    OptionStringPtr opt_foo =
        boost::dynamic_pointer_cast<OptionString>(sub1234);
    ASSERT_TRUE(opt_foo);
    EXPECT_EQ("foo", opt_foo->getValue());

    // Verify second vendor-opts option.
    ASSERT_TRUE(opt_opts5678);
    OptionCollection subs5678 = opt_opts5678->getOptions();
    ASSERT_EQ(1, subs5678.size());
    OptionPtr sub5678 = subs5678.begin()->second;
    ASSERT_TRUE(sub5678);
    EXPECT_EQ(456, sub5678->getType());
    OptionStringPtr opt_bar =
        boost::dynamic_pointer_cast<OptionString>(sub5678);
    ASSERT_TRUE(opt_bar);
    EXPECT_EQ("bar", opt_bar->getValue());
}

// Checks if it's possible to have 3 vendor-opts options with
// different vendor IDs selected using the 3 ways (vendor-opts in
// response, vendor-opts in query and vendor-class in query).
TEST_F(VendorOptsTest, threeVendors) {
    Dhcp6Client client;

    // The config defines 2 vendors with for each a vendor-opts option
    // and a custom vendor suboption, and a suboption for DOCSIS.
    string config =
        "{"
        "    \"interfaces-config\": {"
        "        \"interfaces\": [ ]"
        "    },"
        "    \"option-def\": ["
        "        {"
        "            \"name\": \"foo\","
        "            \"code\": 123,"
        "            \"space\": \"vendor-1234\","
        "            \"type\": \"string\""
        "        },"
        "        {"
        "            \"name\": \"bar\","
        "            \"code\": 456,"
        "            \"space\": \"vendor-5678\","
        "            \"type\": \"string\""
        "        },"
        "        {"
        "            \"name\": \"config-file\","
        "            \"code\": 33,"
        "            \"space\": \"vendor-4491\","
        "            \"type\": \"string\""
        "        }"
        "    ],"
        "    \"option-data\": ["
        "        {"
        "            \"name\": \"vendor-opts\","
        "            \"always-send\": true,"
        "            \"data\": \"1234\""
        "        },"
        "        {"
        "            \"name\": \"vendor-opts\","
        "            \"data\": \"5678\""
        "        },"
        "        {"
        "            \"name\": \"foo\","
        "            \"always-send\": true,"
        "            \"space\": \"vendor-1234\","
        "            \"data\": \"foo\""
        "        },"
        "        {"
        "            \"name\": \"bar\","
        "            \"always-send\": true,"
        "            \"space\": \"vendor-5678\","
        "            \"data\": \"bar\""
        "        },"
        "        {"
        "            \"name\": \"config-file\","
        "            \"space\": \"vendor-4491\","
        "            \"data\": \"normal_erouter_v6.cm\""
        "        }"
        "    ],"
        "\"subnet6\": [ { "
        "    \"pools\": [ { \"pool\": \"2001:db8::/64\" } ],"
        "    \"subnet\": \"2001:db8::/64\", "
        "    \"interface\": \"eth0\" "
        " } ]"
        "}";

    EXPECT_NO_THROW(configure(config, *client.getServer()));

    // Add a vendor-class for vendor id 5678.
    OptionVendorClassPtr cclass(new OptionVendorClass(Option::V6, 5678));
    OpaqueDataTuple tuple(OpaqueDataTuple::LENGTH_2_BYTES);
    tuple = "bar";
    cclass->addTuple(tuple);
    client.addExtraOption(cclass);

    // Add a DOCSIS vendor-opts with an ORO.
    OptionUint16ArrayPtr oro(new OptionUint16Array(Option::V6, DOCSIS3_V6_ORO));
    oro->addValue(DOCSIS3_V6_CONFIG_FILE); // Request option 33.
    OptionVendorPtr vendor(new OptionVendor(Option::V6, VENDOR_ID_CABLE_LABS));
    vendor->addOption(oro);
    client.addExtraOption(vendor);

    // Let's check whether the server is not able to process this packet.
    EXPECT_NO_THROW(client.doSolicit());
    ASSERT_TRUE(client.getContext().response_);

    // Check whether there are vendor-opts options.
    const OptionCollection& options =
        client.getContext().response_->getOptions(D6O_VENDOR_OPTS);
    ASSERT_EQ(3, options.size());
    OptionVendorPtr opt_opts1234;
    OptionVendorPtr opt_docsis;
    OptionVendorPtr opt_opts5678;
    for (auto opt : options) {
        ASSERT_EQ(D6O_VENDOR_OPTS, opt.first);
        OptionVendorPtr opt_opts =
            boost::dynamic_pointer_cast<OptionVendor>(opt.second);
        ASSERT_TRUE(opt_opts);
        uint32_t vendor_id = opt_opts->getVendorId();
        if (vendor_id == 1234) {
            ASSERT_FALSE(opt_opts1234);
            opt_opts1234 = opt_opts;
            continue;
        }
        if (vendor_id == VENDOR_ID_CABLE_LABS) {
            ASSERT_FALSE(opt_docsis);
            opt_docsis = opt_opts;
            continue;
        }
        ASSERT_EQ(5678, vendor_id);
        ASSERT_FALSE(opt_opts5678);
        opt_opts5678 = opt_opts;
    }

    // Verify first vendor-opts option.
    ASSERT_TRUE(opt_opts1234);
    OptionCollection subs1234 = opt_opts1234->getOptions();
    ASSERT_EQ(1, subs1234.size());
    OptionPtr sub1234 = subs1234.begin()->second;
    ASSERT_TRUE(sub1234);
    EXPECT_EQ(123, sub1234->getType());
    OptionStringPtr opt_foo =
        boost::dynamic_pointer_cast<OptionString>(sub1234);
    ASSERT_TRUE(opt_foo);
    EXPECT_EQ("foo", opt_foo->getValue());

    // Verify DOCSIS vendor-opts option.
    ASSERT_TRUE(opt_docsis);
    OptionCollection subs_docsis = opt_docsis->getOptions();
    ASSERT_EQ(1, subs_docsis.size());
    OptionPtr cfile = subs_docsis.begin()->second;
    ASSERT_TRUE(cfile);
    EXPECT_EQ(33, cfile->getType());
    OptionStringPtr cfile_str = boost::dynamic_pointer_cast<OptionString>(cfile);
    ASSERT_TRUE(cfile_str);
    EXPECT_EQ("normal_erouter_v6.cm", cfile_str->getValue());

    // Verify last vendor-opts option.
    ASSERT_TRUE(opt_opts5678);
    OptionCollection subs5678 = opt_opts5678->getOptions();
    ASSERT_EQ(1, subs5678.size());
    OptionPtr sub5678 = subs5678.begin()->second;
    ASSERT_TRUE(sub5678);
    EXPECT_EQ(456, sub5678->getType());
    OptionStringPtr opt_bar =
        boost::dynamic_pointer_cast<OptionString>(sub5678);
    ASSERT_TRUE(opt_bar);
    EXPECT_EQ("bar", opt_bar->getValue());
}

}<|MERGE_RESOLUTION|>--- conflicted
+++ resolved
@@ -198,12 +198,6 @@
         // That suboption has code 1 and is a docsis ORO option.
         boost::shared_ptr<OptionUint16Array> vendor_oro(new OptionUint16Array(Option::V6,
                                                                               DOCSIS3_V6_ORO));
-<<<<<<< HEAD
-        vendor_oro->addValue(DOCSIS3_V6_CONFIG_FILE); // Request option 33
-        OptionPtr vendor(new OptionVendor(Option::V6, vendor_id));
-        vendor->addOption(vendor_oro);
-        sol->addOption(vendor);
-=======
         for (auto const& option : requested_options) {
             vendor_oro->addValue(option);
         }
@@ -213,7 +207,6 @@
             vendor->addOption(vendor_oro);
             sol->addOption(vendor);
         }
->>>>>>> af6ff157
 
         // Need to process SOLICIT again after requesting new option.
         AllocEngine::ClientContext6 ctx2;
