-- Copyright (C) 2018 Internet Systems Consortium, Inc. ("ISC")
-- Copyright (C) 2015-2017 Deutsche Telekom AG.

-- Author: Razvan Becheriu <razvan.becheriu@qualitance.com>

-- Licensed under the Apache License, Version 2.0 (the "License");
-- you may not use this file except in compliance with the License.
-- You may obtain a copy of the License at

--           http://www.apache.org/licenses/LICENSE-2.0

-- Unless required by applicable law or agreed to in writing, software
-- distributed under the License is distributed on an "AS IS" BASIS,
-- WITHOUT WARRANTIES OR CONDITIONS OF ANY KIND, either express or implied.
-- See the License for the specific language governing permissions and
-- limitations under the License.

DROP TABLE IF EXISTS lease4;
DROP TABLE IF EXISTS lease6;
DROP TABLE IF EXISTS lease6_types;
DROP TABLE IF EXISTS lease_hwaddr_source;
DROP TABLE IF EXISTS lease_state;
DROP TABLE IF EXISTS schema_version;
DROP TABLE IF EXISTS host_reservations;
DROP TABLE IF EXISTS dhcp4_options;
DROP TABLE IF EXISTS dhcp6_options;
DROP TABLE IF EXISTS host_identifier_type;
<<<<<<< HEAD
DROP TABLE IF EXISTS lease_state;
=======
DROP TABLE IF EXISTS dhcp_option_scope;
DROP TABLE IF EXISTS logs;
>>>>>>> a9e9e42d

DROP INDEX IF EXISTS lease4index1;
DROP INDEX IF EXISTS lease4index2;
DROP INDEX IF EXISTS lease4index3;
DROP INDEX IF EXISTS lease4index4;
DROP INDEX IF EXISTS lease4index5;

DROP INDEX IF EXISTS lease6index1;
DROP INDEX IF EXISTS lease6index2;
DROP INDEX IF EXISTS lease6index3;
DROP INDEX IF EXISTS lease6index4;
DROP INDEX IF EXISTS lease6index5;
<<<<<<< HEAD
DROP INDEX IF EXISTS lease6index6;
=======
DROP INDEX IF EXISTS lease6index6;

DROP INDEX IF EXISTS host_reservationsindex1;
DROP INDEX IF EXISTS host_reservationsindex2;
DROP INDEX IF EXISTS host_reservationsindex3;
DROP INDEX IF EXISTS host_reservationsindex4;
DROP INDEX IF EXISTS host_reservationsindex5;
DROP INDEX IF EXISTS host_reservationsindex6;
DROP INDEX IF EXISTS host_reservationsindex7;

DROP INDEX IF EXISTS logsindex;
>>>>>>> a9e9e42d
<|MERGE_RESOLUTION|>--- conflicted
+++ resolved
@@ -25,12 +25,8 @@
 DROP TABLE IF EXISTS dhcp4_options;
 DROP TABLE IF EXISTS dhcp6_options;
 DROP TABLE IF EXISTS host_identifier_type;
-<<<<<<< HEAD
-DROP TABLE IF EXISTS lease_state;
-=======
 DROP TABLE IF EXISTS dhcp_option_scope;
 DROP TABLE IF EXISTS logs;
->>>>>>> a9e9e42d
 
 DROP INDEX IF EXISTS lease4index1;
 DROP INDEX IF EXISTS lease4index2;
@@ -43,9 +39,6 @@
 DROP INDEX IF EXISTS lease6index3;
 DROP INDEX IF EXISTS lease6index4;
 DROP INDEX IF EXISTS lease6index5;
-<<<<<<< HEAD
-DROP INDEX IF EXISTS lease6index6;
-=======
 DROP INDEX IF EXISTS lease6index6;
 
 DROP INDEX IF EXISTS host_reservationsindex1;
@@ -56,5 +49,4 @@
 DROP INDEX IF EXISTS host_reservationsindex6;
 DROP INDEX IF EXISTS host_reservationsindex7;
 
-DROP INDEX IF EXISTS logsindex;
->>>>>>> a9e9e42d
+DROP INDEX IF EXISTS logsindex;