--- conflicted
+++ resolved
@@ -164,14 +164,11 @@
 <row><entry>Option Text</entry><entry>option[code].text</entry><entry>The value of the option with code "code" from the packet as text</entry></row>
 -->
 <row><entry>Option Hex</entry><entry>option[code].hex</entry><entry>The value of the option with code "code" from the packet as hex</entry></row>
-<<<<<<< HEAD
+<row><entry>Option Exist</entry><entry>option[code].exist</entry><entry>If the option with code "code" is present in the packet "true" else "false"</entry></row>
 <row><entry>DHCPv4 Relay Agent
 sub-option</entry><entry>relay[code].hex</entry><entry>The value of
 sub-option with code "code" from the Relay Agent Information option
 (option 82)</entry></row>
-=======
-<row><entry>Option Exist</entry><entry>option[code].exist</entry><entry>If the option with code "code" is present in the packet "true" else "false"</entry></row>
->>>>>>> 7d392253
           </tbody>
           </tgroup>
         </table>
@@ -193,7 +190,11 @@
       </para>
 
       <para>
-<<<<<<< HEAD
+      "option[code].exist" checks if an option with the given code is present
+      in the incoming packet. It can be used with empty options.
+      </para>
+
+      <para>
         "relay[code].hex" attempts to extract the value of the sub-option
         "code" from the option inserted as the Relay Agent Information
         (82) option. If the packet doesn't contain a RAI option, or the RAI
@@ -201,10 +202,6 @@
         an empty string. The string is presented as a byte string of the
         option payload without the type code or length fields. This
         expression is allowed in DHCPv4 only.
-=======
-      "option[code].exist" checks if an option with the given code is present
-      in the incoming packet. It can be used with empty options.
->>>>>>> 7d392253
       </para>
 
       <para>
