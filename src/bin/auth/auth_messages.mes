--- conflicted
+++ resolved
@@ -88,14 +88,11 @@
 failure case, the thread terminates the entire process immediately
 after logging this message.
 
-<<<<<<< HEAD
-=======
 % AUTH_DATASRC_CLIENTS_BUILDER_LOAD_ZONE loaded zone %1/%2
 This debug message is issued when the separate thread for maintaining data
 source clients successfully loaded the named zone of the named class as a
 result of the 'loadzone' command.
 
->>>>>>> 2ddfe320
 % AUTH_DATASRC_CLIENTS_BUILDER_RECONFIGURE_CONFIG_ERROR Error in data source configuration: %1
 The thread for maintaining data source clients has received a command to
 reconfigure, but the parameter data (the new configuration) contains an
