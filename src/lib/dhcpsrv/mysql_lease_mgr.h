--- conflicted
+++ resolved
@@ -309,17 +309,11 @@
     /// @return Lease collection (may be empty if no IPv6 lease found).
     virtual Lease6Collection getLeases6() const;
 
-<<<<<<< HEAD
-    /// @brief Returns all IPv6 leases.
-    ///
-    /// @return Lease collection (may be empty if no IPv6 lease found).
-=======
     /// @brief Returns all IPv6 leases for the DUID.
     ///
     /// @todo: implement an optimised of the query using index.
     /// @return Lease collection (may be empty if no IPv6 lease found)
     /// for the DUID.
->>>>>>> ee559726
     virtual Lease6Collection getLeases6(const DUID& duid) const;
     
     /// @brief Returns range of IPv6 leases using paging.
