--- conflicted
+++ resolved
@@ -656,15 +656,10 @@
     /// User context is arbitrary user data, to be used by hooks.
     isc::data::ConstElementPtr user_context_;
 
-<<<<<<< HEAD
     /// @brief Client class (a client has to belong to to use this pd-pool)
     ///
     /// If null, everyone is allowed.
     isc::data::ConstElementPtr client_class_;
-
-=======
-    isc::data::ConstElementPtr client_class_;
->>>>>>> 36c5b81b
 };
 
 /// @brief Parser for a list of prefix delegation pools.
