--- conflicted
+++ resolved
@@ -17,11 +17,8 @@
 #include <dhcpsrv/dhcpsrv_log.h>
 #include <dhcpsrv/lease_file_loader.h>
 #include <dhcpsrv/memfile_lease_mgr.h>
-<<<<<<< HEAD
 #include <dhcpsrv/timer_mgr.h>
-=======
 #include <dhcpsrv/database_connection.h>
->>>>>>> b2be3621
 #include <exceptions/exceptions.h>
 #include <util/pid_file.h>
 #include <util/process_spawn.h>
@@ -248,20 +245,13 @@
     return (process_->getExitStatus(pid_));
 }
 
-<<<<<<< HEAD
 // Explicit definition of class static constants.  Values are given in the
 // declaration so they're not needed here.
 const int Memfile_LeaseMgr::MAJOR_VERSION;
 const int Memfile_LeaseMgr::MINOR_VERSION;
 
-Memfile_LeaseMgr::Memfile_LeaseMgr(const ParameterMap& parameters)
-    : LeaseMgr(parameters), lfc_setup_()
-=======
-Memfile_LeaseMgr::Memfile_LeaseMgr(const DatabaseConnection::ParameterMap& parameters):
-        lfc_setup_(new LFCSetup(boost::bind(&Memfile_LeaseMgr::lfcCallback, this),
-                              *getIOService())),
-        conn_(parameters)
->>>>>>> b2be3621
+Memfile_LeaseMgr::Memfile_LeaseMgr(const DatabaseConnection::ParameterMap& parameters)
+    : LeaseMgr(), lfc_setup_(), conn_(parameters)
     {
     // Check the universe and use v4 file or v6 file.
     std::string universe = conn_.getParameter("universe");
@@ -851,13 +841,8 @@
 Memfile_LeaseMgr::initLeaseFilePath(Universe u) {
     std::string persist_val;
     try {
-<<<<<<< HEAD
-        persist_val = getParameter("persist");
+        persist_val = conn_.getParameter("persist");
     } catch (const Exception&) {
-=======
-        persist_val = conn_.getParameter("persist");
-    } catch (const Exception& ex) {
->>>>>>> b2be3621
         // If parameter persist hasn't been specified, we use a default value
         // 'yes'.
         persist_val = "true";
@@ -874,13 +859,8 @@
 
     std::string lease_file;
     try {
-<<<<<<< HEAD
-        lease_file = getParameter("name");
+        lease_file = conn_.getParameter("name");
     } catch (const Exception&) {
-=======
-        lease_file = conn_.getParameter("name");
-    } catch (const Exception& ex) {
->>>>>>> b2be3621
         lease_file = getDefaultLeaseFilePath(u);
     }
     return (lease_file);
@@ -965,13 +945,8 @@
 Memfile_LeaseMgr::lfcSetup() {
     std::string lfc_interval_str = "0";
     try {
-<<<<<<< HEAD
-        lfc_interval_str = getParameter("lfc-interval");
+        lfc_interval_str = conn_.getParameter("lfc-interval");
     } catch (const std::exception&) {
-=======
-        lfc_interval_str = conn_.getParameter("lfc-interval");
-    } catch (const std::exception& ex) {
->>>>>>> b2be3621
         // Ignore and default to 0.
     }
 
