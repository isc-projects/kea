# Copyright (C) 2012  Internet Systems Consortium.
#
# Permission to use, copy, modify, and distribute this software for any
# purpose with or without fee is hereby granted, provided that the above
# copyright notice and this permission notice appear in all copies.
#
# THE SOFTWARE IS PROVIDED "AS IS" AND INTERNET SYSTEMS CONSORTIUM
# DISCLAIMS ALL WARRANTIES WITH REGARD TO THIS SOFTWARE INCLUDING ALL
# IMPLIED WARRANTIES OF MERCHANTABILITY AND FITNESS. IN NO EVENT SHALL
# INTERNET SYSTEMS CONSORTIUM BE LIABLE FOR ANY SPECIAL, DIRECT,
# INDIRECT, OR CONSEQUENTIAL DAMAGES OR ANY DAMAGES WHATSOEVER RESULTING
# FROM LOSS OF USE, DATA OR PROFITS, WHETHER IN AN ACTION OF CONTRACT,
# NEGLIGENCE OR OTHER TORTIOUS ACTION, ARISING OUT OF OR IN CONNECTION
# WITH THE USE OR PERFORMANCE OF THIS SOFTWARE.

import os
import shutil
import isc.log
import unittest
from isc.dns import *
from isc.datasrc import DataSourceClient, ZoneFinder
from isc.ddns.session import *
from isc.ddns.zone_config import *

# Some common test parameters
TESTDATA_PATH = os.environ['TESTDATA_PATH'] + os.sep
READ_ZONE_DB_FILE = TESTDATA_PATH + "rwtest.sqlite3" # original, to be copied
TESTDATA_WRITE_PATH = os.environ['TESTDATA_WRITE_PATH'] + os.sep
WRITE_ZONE_DB_FILE = TESTDATA_WRITE_PATH + "rwtest.sqlite3.copied"
WRITE_ZONE_DB_CONFIG = "{ \"database_file\": \"" + WRITE_ZONE_DB_FILE + "\"}"

TEST_ZONE_NAME = Name('example.org')
UPDATE_RRTYPE = RRType.SOA
TEST_RRCLASS = RRClass.IN
TEST_ZONE_RECORD = Question(TEST_ZONE_NAME, TEST_RRCLASS, UPDATE_RRTYPE)
TEST_CLIENT6 = ('2001:db8::1', 53, 0, 0)
TEST_CLIENT4 = ('192.0.2.1', 53)
# TSIG key for tests when needed.  The key name is TEST_ZONE_NAME.
TEST_TSIG_KEY = TSIGKey("example.org:SFuWd/q99SzF8Yzd1QbB9g==")

def create_update_msg(zones=[TEST_ZONE_RECORD], prerequisites=[],
                      updates=[], tsig_key=None):
    msg = Message(Message.RENDER)
    msg.set_qid(5353)           # arbitrary chosen
    msg.set_opcode(Opcode.UPDATE)
    msg.set_rcode(Rcode.NOERROR)
    for z in zones:
        msg.add_question(z)
    for p in prerequisites:
        msg.add_rrset(SECTION_PREREQUISITE, p)
    for u in updates:
        msg.add_rrset(SECTION_UPDATE, u)

    renderer = MessageRenderer()
    if tsig_key is not None:
        msg.to_wire(renderer, TSIGContext(tsig_key))
    else:
        msg.to_wire(renderer)

    # re-read the created data in the parse mode
    msg.clear(Message.PARSE)
    msg.from_wire(renderer.get_data(), Message.PRESERVE_ORDER)

    return msg

def add_rdata(rrset, rdata):
    '''
    Helper function for easily adding Rdata fields to RRsets.
    This function assumes the given rdata is of type string or bytes,
    and corresponds to the given rrset
    '''
    rrset.add_rdata(isc.dns.Rdata(rrset.get_type(),
                                  rrset.get_class(),
                                  rdata))

def create_rrset(name, rrclass, rrtype, ttl, rdatas = []):
    '''
    Helper method to easily create RRsets, auto-converts
    name, rrclass, rrtype,  and ttl (if possibly through their
    respective constructors)
    rdatas is a list of rr data strings, or bytestrings, which
    should match the RRType of the rrset to create
    '''
    if type(name) != Name:
        name = Name(name)
    if type(rrclass) != RRClass:
        rrclass = RRClass(rrclass)
    if type(rrtype) != RRType:
        rrtype = RRType(rrtype)
    if type(ttl) != RRTTL:
        ttl = RRTTL(ttl)
    rrset = isc.dns.RRset(name, rrclass, rrtype, ttl)
    for rdata in rdatas:
        add_rdata(rrset, rdata)
    return rrset

class SessionModuleTests(unittest.TestCase):
    '''Tests for module-level functions in the session.py module'''

    def test_foreach_rr_in_rrset(self):
        rrset = create_rrset("www.example.org", TEST_RRCLASS,
                             RRType.A, 3600, [ "192.0.2.1" ])

        l = []
        for rr in foreach_rr(rrset):
            l.append(str(rr))
        self.assertEqual(["www.example.org. 3600 IN A 192.0.2.1\n"], l)

        add_rdata(rrset, "192.0.2.2")
        add_rdata(rrset, "192.0.2.3")

        # but through the generator, there should be several 1-line entries
        l = []
        for rr in foreach_rr(rrset):
            l.append(str(rr))
        self.assertEqual(["www.example.org. 3600 IN A 192.0.2.1\n",
                          "www.example.org. 3600 IN A 192.0.2.2\n",
                          "www.example.org. 3600 IN A 192.0.2.3\n",
                         ], l)

    def test_convert_rrset_class(self):
        # Converting an RRSET to a different class should work
        # if the rdata types can be converted
        rrset = create_rrset("www.example.org", RRClass.NONE, RRType.A,
                             3600, [ b'\xc0\x00\x02\x01', b'\xc0\x00\x02\x02'])

        rrset2 = convert_rrset_class(rrset, RRClass.IN)
        self.assertEqual("www.example.org. 3600 IN A 192.0.2.1\n" +
                         "www.example.org. 3600 IN A 192.0.2.2\n",
                         str(rrset2))

        rrset3 = convert_rrset_class(rrset2, RRClass.NONE)
        self.assertEqual("www.example.org. 3600 NONE A \\# 4 " +
                         "c0000201\nwww.example.org. 3600 NONE " +
                         "A \\# 4 c0000202\n",
                         str(rrset3))

        # depending on what type of bad data is given, a number
        # of different exceptions could be raised (TODO: i recall
        # there was a ticket about making a better hierarchy for
        # dns/parsing related exceptions)
        self.assertRaises(InvalidRdataLength, convert_rrset_class,
                          rrset, RRClass.CH)
        add_rdata(rrset, b'\xc0\x00')
        self.assertRaises(DNSMessageFORMERR, convert_rrset_class,
                          rrset, RRClass.IN)

    def test_collect_rrsets(self):
        '''
        Tests the 'rrset collector' method, which collects rrsets
        with the same name and type
        '''
        collected = []

        collect_rrsets(collected, create_rrset("a.example.org", RRClass.IN,
                                               RRType.A, 0, [ "192.0.2.1" ]))
        # Same name and class, different type
        collect_rrsets(collected, create_rrset("a.example.org", RRClass.IN,
                                               RRType.TXT, 0, [ "one" ]))
        collect_rrsets(collected, create_rrset("a.example.org", RRClass.IN,
                                               RRType.A, 0, [ "192.0.2.2" ]))
        collect_rrsets(collected, create_rrset("a.example.org", RRClass.IN,
                                               RRType.TXT, 0, [ "two" ]))
        # Same class and type as an existing one, different name
        collect_rrsets(collected, create_rrset("b.example.org", RRClass.IN,
                                               RRType.A, 0, [ "192.0.2.3" ]))
        # Same name and type as an existing one, different class
        collect_rrsets(collected, create_rrset("a.example.org", RRClass.CH,
                                               RRType.TXT, 0, [ "one" ]))
        collect_rrsets(collected, create_rrset("b.example.org", RRClass.IN,
                                               RRType.A, 0, [ "192.0.2.4" ]))
        collect_rrsets(collected, create_rrset("a.example.org", RRClass.CH,
                                               RRType.TXT, 0, [ "two" ]))

        strings = [ rrset.to_text() for rrset in collected ]
        # note + vs , in this list
        expected = ['a.example.org. 0 IN A 192.0.2.1\n' +
                    'a.example.org. 0 IN A 192.0.2.2\n',
                    'a.example.org. 0 IN TXT "one"\n' +
                    'a.example.org. 0 IN TXT "two"\n',
                    'b.example.org. 0 IN A 192.0.2.3\n' +
                    'b.example.org. 0 IN A 192.0.2.4\n',
                    'a.example.org. 0 CH TXT "one"\n' +
                    'a.example.org. 0 CH TXT "two"\n']

        self.assertEqual(expected, strings)

class SessionTestBase(unittest.TestCase):
    '''Base class for all sesion related tests.

    It just initializes common test parameters in its setUp() and defines
    some common utility method(s).

    '''
    def setUp(self):
        shutil.copyfile(READ_ZONE_DB_FILE, WRITE_ZONE_DB_FILE)
        self._datasrc_client = DataSourceClient("sqlite3",
                                                WRITE_ZONE_DB_CONFIG)
        self._update_msg = create_update_msg()
        self._acl_map = {(TEST_ZONE_NAME, TEST_RRCLASS):
                             REQUEST_LOADER.load([{"action": "ACCEPT"}])}
        self._session = UpdateSession(self._update_msg, TEST_CLIENT4,
                                      ZoneConfig(set(), TEST_RRCLASS,
                                                 self._datasrc_client,
                                                 self._acl_map))
        self._session._get_update_zone()
        self._session._create_diff()

    def tearDown(self):
        # With the Updater created in _get_update_zone, and tests
        # doing all kinds of crazy stuff, one might get database locked
        # errors if it doesn't clean up explicitely after each test
        self._session = None

    def check_response(self, msg, expected_rcode):
        '''Perform common checks on update resposne message.'''
        self.assertTrue(msg.get_header_flag(Message.HEADERFLAG_QR))
        # note: we convert opcode to text it'd be more helpful on failure.
        self.assertEqual(Opcode.UPDATE.to_text(), msg.get_opcode().to_text())
        self.assertEqual(expected_rcode.to_text(), msg.get_rcode().to_text())
        # All sections should be cleared
        self.assertEqual(0, msg.get_rr_count(SECTION_ZONE))
        self.assertEqual(0, msg.get_rr_count(SECTION_PREREQUISITE))
        self.assertEqual(0, msg.get_rr_count(SECTION_UPDATE))
        self.assertEqual(0, msg.get_rr_count(Message.SECTION_ADDITIONAL))

class TestDDNSSOA(unittest.TestCase):
    '''unittest for the DDNS_SOA'''
    def test_update_soa(self):
        '''unittest for update_soa function'''
        soa_update = DDNS_SOA()
        soa_rr = create_rrset("example.org", TEST_RRCLASS,
                              RRType.SOA, 3600, ["ns1.example.org. " +
                              "admin.example.org. " +
                              "1233 3600 1800 2419200 7200"])
        expected_soa_rr = create_rrset("example.org", TEST_RRCLASS,
                                       RRType.SOA, 3600, ["ns1.example.org. "
                                       + "admin.example.org. " +
                                       "1234 3600 1800 2419200 7200"])
        self.assertEqual(soa_update.update_soa(soa_rr).get_rdata()[0].to_text(),
                         expected_soa_rr.get_rdata()[0].to_text())
        max_serial = 2 ** 32 - 1
        soa_rdata = "%d %s"%(max_serial,"3600 1800 2419200 7200")
        soa_rr = create_rrset("example.org", TEST_RRCLASS, RRType.SOA, 3600,
                              ["ns1.example.org. " + "admin.example.org. " +
                              soa_rdata])
        expected_soa_rr = create_rrset("example.org", TEST_RRCLASS,
                                       RRType.SOA, 3600, ["ns1.example.org. "
                                       + "admin.example.org. " +
                                       "1 3600 1800 2419200 7200"])
        self.assertEqual(soa_update.update_soa(soa_rr).get_rdata()[0].to_text(),
                         expected_soa_rr.get_rdata()[0].to_text())

    def test_soa_update_check(self):
        '''unittest for soa_update_check function'''
        small_soa_rr = create_rrset("example.org", TEST_RRCLASS, RRType.SOA,
                                    3600, ["ns1.example.org. " +
                                    "admin.example.org. " +
                                    "1233 3600 1800 2419200 7200"])
        large_soa_rr = create_rrset("example.org", TEST_RRCLASS, RRType.SOA,
                                    3600, ["ns1.example.org. " +
                                    "admin.example.org. " +
                                    "1234 3600 1800 2419200 7200"])
        soa_update = DDNS_SOA()
        # The case of (i1 < i2 and i2 - i1 < 2^(SERIAL_BITS - 1)) in rfc 1982
        self.assertTrue(soa_update.soa_update_check(small_soa_rr,
                                                    large_soa_rr))
        self.assertFalse(soa_update.soa_update_check(large_soa_rr,
                                                     small_soa_rr))
        small_serial = 1235 + 2 ** 31
        soa_rdata = "%d %s"%(small_serial,"3600 1800 2419200 7200")
        small_soa_rr = create_rrset("example.org", TEST_RRCLASS, RRType.SOA,
                                    3600, ["ns1.example.org. " +
                                           "admin.example.org. " +
                                           soa_rdata])
        large_soa_rr = create_rrset("example.org", TEST_RRCLASS, RRType.SOA,
                                    3600, ["ns1.example.org. " +
                                    "admin.example.org. " +
                                    "1234 3600 1800 2419200 7200"])
        # The case of (i1 > i2 and i1 - i2 > 2^(SERIAL_BITS - 1)) in rfc 1982
        self.assertTrue(soa_update.soa_update_check(small_soa_rr,
                                                    large_soa_rr))
        self.assertFalse(soa_update.soa_update_check(large_soa_rr,
                                                     small_soa_rr))

class SessionTest(SessionTestBase):
    '''Basic session tests'''

    def test_handle(self):
        '''Basic update case'''
        result, zname, zclass = self._session.handle()
        self.assertEqual(UPDATE_SUCCESS, result)
        self.assertEqual(TEST_ZONE_NAME, zname)
        self.assertEqual(TEST_RRCLASS, zclass)

        # Just checking these are different from the success code.
        self.assertNotEqual(UPDATE_ERROR, result)
        self.assertNotEqual(UPDATE_DROP, result)

    def test_broken_request(self):
        # Zone section is empty
        msg = create_update_msg(zones=[])
        session = UpdateSession(msg, TEST_CLIENT6, None)
        result, zname, zclass = session.handle()
        self.assertEqual(UPDATE_ERROR, result)
        self.assertEqual(None, zname)
        self.assertEqual(None, zclass)
        self.check_response(session.get_message(), Rcode.FORMERR)

        # Zone section contains multiple records
        msg = create_update_msg(zones=[TEST_ZONE_RECORD, TEST_ZONE_RECORD])
        session = UpdateSession(msg, TEST_CLIENT4, None)
        self.assertEqual(UPDATE_ERROR, session.handle()[0])
        self.check_response(session.get_message(), Rcode.FORMERR)

        # Zone section's type is not SOA
        msg = create_update_msg(zones=[Question(TEST_ZONE_NAME, TEST_RRCLASS,
                                                RRType.A)])
        session = UpdateSession(msg, TEST_CLIENT4, None)
        self.assertEqual(UPDATE_ERROR, session.handle()[0])
        self.check_response(session.get_message(), Rcode.FORMERR)

    def test_update_secondary(self):
        # specified zone is configured as a secondary.  Since this
        # implementation doesn't support update forwarding, the result
        # should be NOTIMP.
        msg = create_update_msg(zones=[Question(TEST_ZONE_NAME, TEST_RRCLASS,
                                                RRType.SOA)])
        session = UpdateSession(msg, TEST_CLIENT4,
                                ZoneConfig({(TEST_ZONE_NAME, TEST_RRCLASS)},
                                           TEST_RRCLASS, self._datasrc_client))
        self.assertEqual(UPDATE_ERROR, session.handle()[0])
        self.check_response(session.get_message(), Rcode.NOTIMP)

    def check_notauth(self, zname, zclass=TEST_RRCLASS):
        '''Common test sequence for the 'notauth' test'''
        msg = create_update_msg(zones=[Question(zname, zclass, RRType.SOA)])
        session = UpdateSession(msg, TEST_CLIENT4,
                                ZoneConfig({(TEST_ZONE_NAME, TEST_RRCLASS)},
                                           TEST_RRCLASS, self._datasrc_client))
        self.assertEqual(UPDATE_ERROR, session.handle()[0])
        self.check_response(session.get_message(), Rcode.NOTAUTH)

    def test_update_notauth(self):
        '''Update attempt for non authoritative zones'''
        # zone name doesn't match
        self.check_notauth(Name('example.com'))
        # zone name is a subdomain of the actual authoritative zone
        # (match must be exact)
        self.check_notauth(Name('sub.example.org'))
        # zone class doesn't match
        self.check_notauth(Name('example.org'), RRClass.CH)

    def test_update_datasrc_error(self):
        # if the data source client raises an exception, it should result in
        # a SERVFAIL.
        class BadDataSourceClient:
            def find_zone(self, name):
                raise isc.datasrc.Error('faked exception')
        msg = create_update_msg(zones=[Question(TEST_ZONE_NAME, TEST_RRCLASS,
                                                RRType.SOA)])
        session = UpdateSession(msg, TEST_CLIENT4,
                                ZoneConfig({(TEST_ZONE_NAME, TEST_RRCLASS)},
                                           TEST_RRCLASS,
                                           BadDataSourceClient()))
        self.assertEqual(UPDATE_ERROR, session.handle()[0])
        self.check_response(session.get_message(), Rcode.SERVFAIL)

    def test_foreach_rr_in_rrset(self):
        rrset = create_rrset("www.example.org", TEST_RRCLASS,
                             RRType.A, 3600, [ "192.0.2.1" ])

        l = []
        for rr in foreach_rr(rrset):
            l.append(str(rr))
        self.assertEqual(["www.example.org. 3600 IN A 192.0.2.1\n"], l)

        add_rdata(rrset, "192.0.2.2")
        add_rdata(rrset, "192.0.2.3")

        # but through the generator, there should be several 1-line entries
        l = []
        for rr in foreach_rr(rrset):
            l.append(str(rr))
        self.assertEqual(["www.example.org. 3600 IN A 192.0.2.1\n",
                          "www.example.org. 3600 IN A 192.0.2.2\n",
                          "www.example.org. 3600 IN A 192.0.2.3\n",
                         ], l)

    def test_convert_rrset_class(self):
        # Converting an RRSET to a different class should work
        # if the rdata types can be converted
        rrset = create_rrset("www.example.org", RRClass.NONE, RRType.A,
                             3600, [ b'\xc0\x00\x02\x01', b'\xc0\x00\x02\x02'])

        rrset2 = convert_rrset_class(rrset, RRClass.IN)
        self.assertEqual("www.example.org. 3600 IN A 192.0.2.1\n" +
                         "www.example.org. 3600 IN A 192.0.2.2\n",
                         str(rrset2))

        rrset3 = convert_rrset_class(rrset2, RRClass.NONE)
        self.assertEqual("www.example.org. 3600 NONE A \\# 4 " +
                         "c0000201\nwww.example.org. 3600 NONE " +
                         "A \\# 4 c0000202\n",
                         str(rrset3))

        # depending on what type of bad data is given, a number
        # of different exceptions could be raised (TODO: i recall
        # there was a ticket about making a better hierarchy for
        # dns/parsing related exceptions)
        self.assertRaises(InvalidRdataLength, convert_rrset_class,
                          rrset, RRClass.CH)
        add_rdata(rrset, b'\xc0\x00')
        self.assertRaises(DNSMessageFORMERR, convert_rrset_class,
                          rrset, RRClass.IN)

    def test_collect_rrsets(self):
        '''
        Tests the 'rrset collector' method, which collects rrsets
        with the same name and type
        '''
        collected = []

        collect_rrsets(collected, create_rrset("a.example.org", RRClass.IN,
                                               RRType.A, 0, [ "192.0.2.1" ]))
        # Same name and class, different type
        collect_rrsets(collected, create_rrset("a.example.org", RRClass.IN,
                                               RRType.TXT, 0, [ "one" ]))
        collect_rrsets(collected, create_rrset("a.example.org", RRClass.IN,
                                               RRType.A, 0, [ "192.0.2.2" ]))
        collect_rrsets(collected, create_rrset("a.example.org", RRClass.IN,
                                               RRType.TXT, 0, [ "two" ]))
        # Same class and type as an existing one, different name
        collect_rrsets(collected, create_rrset("b.example.org", RRClass.IN,
                                               RRType.A, 0, [ "192.0.2.3" ]))
        # Same name and type as an existing one, different class
        collect_rrsets(collected, create_rrset("a.example.org", RRClass.CH,
                                               RRType.TXT, 0, [ "one" ]))
        collect_rrsets(collected, create_rrset("b.example.org", RRClass.IN,
                                               RRType.A, 0, [ "192.0.2.4" ]))
        collect_rrsets(collected, create_rrset("a.example.org", RRClass.CH,
                                               RRType.TXT, 0, [ "two" ]))

        strings = [ rrset.to_text() for rrset in collected ]
        # note + vs , in this list
        expected = ['a.example.org. 0 IN A 192.0.2.1\n' +
                    'a.example.org. 0 IN A 192.0.2.2\n',
                    'a.example.org. 0 IN TXT "one"\n' +
                    'a.example.org. 0 IN TXT "two"\n',
                    'b.example.org. 0 IN A 192.0.2.3\n' +
                    'b.example.org. 0 IN A 192.0.2.4\n',
                    'a.example.org. 0 CH TXT "one"\n' +
                    'a.example.org. 0 CH TXT "two"\n']

        self.assertEqual(expected, strings)

    def __prereq_helper(self, method, expected, rrset):
        '''Calls the given method with self._datasrc_client
           and the given rrset, and compares the return value.
           Function does not do much but makes the code look nicer'''
        self.assertEqual(expected, method(rrset))

    def __check_prerequisite_exists_combined(self, method, rrclass, expected):
        '''shared code for the checks for the very similar (but reversed
           in behaviour) methods __prereq_rrset_exists and
           __prereq_rrset_does_not_exist.
           For rrset_exists, rrclass should be ANY, for rrset_does_not_exist,
           it should be NONE.
        '''
        # Basic existence checks
        # www.example.org should have an A, but not an MX
        rrset = create_rrset("www.example.org", rrclass, RRType.A, 0)
        self.__prereq_helper(method, expected, rrset)
        rrset = create_rrset("www.example.org", rrclass, RRType.MX, 0)
        self.__prereq_helper(method, not expected, rrset)

        # example.org should have an MX, but not an A
        rrset = create_rrset("example.org", rrclass, RRType.MX, 0)
        self.__prereq_helper(method, expected, rrset)
        rrset = create_rrset("example.org", rrclass, RRType.A, 0)
        self.__prereq_helper(method, not expected, rrset)

        # Also check the case where the name does not even exist
        rrset = create_rrset("doesnotexist.example.org", rrclass, RRType.A, 0)
        self.__prereq_helper(method, not expected, rrset)

        # Wildcard expansion should not be applied, but literal matches
        # should work
        rrset = create_rrset("foo.wildcard.example.org", rrclass, RRType.A, 0)
        self.__prereq_helper(method, not expected, rrset)

        rrset = create_rrset("*.wildcard.example.org", rrclass, RRType.A, 0)
        self.__prereq_helper(method, expected, rrset)

        # Likewise, CNAME directly should match, but what it points to should
        # not
        rrset = create_rrset("cname.example.org", rrclass, RRType.A, 0)
        self.__prereq_helper(method, not expected, rrset)

        rrset = create_rrset("cname.example.org", rrclass, RRType.CNAME, 0)
        self.__prereq_helper(method, expected, rrset)

        # And also make sure a delegation (itself) is not treated as existing
        # data
        rrset = create_rrset("foo.sub.example.org", rrclass, RRType.A, 0)
        self.__prereq_helper(method, not expected, rrset)
        # But the delegation data itself should match
        rrset = create_rrset("sub.example.org", rrclass, RRType.NS, 0)
        self.__prereq_helper(method, expected, rrset)
        # As should glue
        rrset = create_rrset("ns.sub.example.org", rrclass, RRType.A, 0)
        self.__prereq_helper(method, expected, rrset)

    def test_check_prerequisite_exists(self):
        method = self._session._UpdateSession__prereq_rrset_exists
        self.__check_prerequisite_exists_combined(method,
                                                  RRClass.ANY,
                                                  True)

    def test_check_prerequisite_does_not_exist(self):
        method = self._session._UpdateSession__prereq_rrset_does_not_exist
        self.__check_prerequisite_exists_combined(method,
                                                  RRClass.NONE,
                                                  False)

    def test_check_prerequisite_exists_value(self):
        method = self._session._UpdateSession__prereq_rrset_exists_value

        rrset = create_rrset("www.example.org", RRClass.IN, RRType.A, 0)
        # empty one should not match
        self.__prereq_helper(method, False, rrset)

        # When the rdata is added, it should match
        add_rdata(rrset, "192.0.2.1")
        self.__prereq_helper(method, True, rrset)

        # But adding more should not
        add_rdata(rrset, "192.0.2.2")
        self.__prereq_helper(method, False, rrset)

        # Also test one with more than one RR
        rrset = create_rrset("example.org", RRClass.IN, RRType.NS, 0)
        self.__prereq_helper(method, False, rrset)
        add_rdata(rrset, "ns1.example.org.")
        self.__prereq_helper(method, False, rrset)
        add_rdata(rrset, "ns2.example.org.")
        self.__prereq_helper(method, False, rrset)
        add_rdata(rrset, "ns3.example.org.")
        self.__prereq_helper(method, True, rrset)
        add_rdata(rrset, "ns4.example.org.")
        self.__prereq_helper(method, False, rrset)

        # Repeat that, but try a different order of Rdata addition
        rrset = create_rrset("example.org", RRClass.IN, RRType.NS, 0)
        self.__prereq_helper(method, False, rrset)
        add_rdata(rrset, "ns3.example.org.")
        self.__prereq_helper(method, False, rrset)
        add_rdata(rrset, "ns2.example.org.")
        self.__prereq_helper(method, False, rrset)
        add_rdata(rrset, "ns1.example.org.")
        self.__prereq_helper(method, True, rrset)
        add_rdata(rrset, "ns4.example.org.")
        self.__prereq_helper(method, False, rrset)

        # and test one where the name does not even exist
        rrset = create_rrset("doesnotexist.example.org", RRClass.IN,
                             RRType.A, 0, [ "192.0.2.1" ])
        self.__prereq_helper(method, False, rrset)

    def __check_prerequisite_name_in_use_combined(self, method, rrclass,
                                                  expected):
        '''shared code for the checks for the very similar (but reversed
           in behaviour) methods __prereq_name_in_use and
           __prereq_name_not_in_use
        '''
        rrset = create_rrset("example.org", rrclass, RRType.ANY, 0)
        self.__prereq_helper(method, expected, rrset)

        rrset = create_rrset("www.example.org", rrclass, RRType.ANY, 0)
        self.__prereq_helper(method, expected, rrset)

        rrset = create_rrset("doesnotexist.example.org", rrclass,
                             RRType.ANY, 0)
        self.__prereq_helper(method, not expected, rrset)

        rrset = create_rrset("belowdelegation.sub.example.org", rrclass,
                             RRType.ANY, 0)
        self.__prereq_helper(method, not expected, rrset)

        rrset = create_rrset("foo.wildcard.example.org", rrclass,
                             RRType.ANY, 0)
        self.__prereq_helper(method, not expected, rrset)

        # empty nonterminal should not match
        rrset = create_rrset("nonterminal.example.org", rrclass,
                             RRType.ANY, 0)
        self.__prereq_helper(method, not expected, rrset)
        rrset = create_rrset("empty.nonterminal.example.org", rrclass,
                             RRType.ANY, 0)
        self.__prereq_helper(method, expected, rrset)

    def test_check_prerequisite_name_in_use(self):
        method = self._session._UpdateSession__prereq_name_in_use
        self.__check_prerequisite_name_in_use_combined(method,
                                                       RRClass.ANY,
                                                       True)

    def test_check_prerequisite_name_not_in_use(self):
        method = self._session._UpdateSession__prereq_name_not_in_use
        self.__check_prerequisite_name_in_use_combined(method,
                                                       RRClass.NONE,
                                                       False)

    def check_prerequisite_result(self, expected, prerequisites):
        '''Helper method for checking the result of a prerequisite check;
           creates an update session, and fills it with the list of rrsets
           from 'prerequisites'. Then checks if __check_prerequisites()
           returns the Rcode specified in 'expected'.'''
        msg = create_update_msg([TEST_ZONE_RECORD], prerequisites)
        zconfig = ZoneConfig(set(), TEST_RRCLASS, self._datasrc_client,
                             self._acl_map)
        session = UpdateSession(msg, TEST_CLIENT4, zconfig)
        session._get_update_zone()
        session._create_diff()
        # compare the to_text output of the rcodes (nicer error messages)
        # This call itself should also be done by handle(),
        # but just for better failures, it is first called on its own
        self.assertEqual(expected.to_text(),
            session._UpdateSession__check_prerequisites().to_text())
        # Now see if handle finds the same result
        (result, _, _) = session.handle()
        self.assertEqual(expected.to_text(),
                         session._UpdateSession__message.get_rcode().to_text())
        # And that the result looks right
        if expected == Rcode.NOERROR:
            self.assertEqual(UPDATE_SUCCESS, result)
        else:
            self.assertEqual(UPDATE_ERROR, result)

    def check_prescan_result(self, expected, updates, expected_soa = None):
        '''Helper method for checking the result of a prerequisite check;
           creates an update session, and fills it with the list of rrsets
           from 'updates'. Then checks if __do_prescan()
           returns the Rcode specified in 'expected'.'''
        msg = create_update_msg([TEST_ZONE_RECORD], [], updates)
        zconfig = ZoneConfig(set(), TEST_RRCLASS, self._datasrc_client,
                             self._acl_map)
        session = UpdateSession(msg, TEST_CLIENT4, zconfig)
        session._get_update_zone()
        session._create_diff()
        # compare the to_text output of the rcodes (nicer error messages)
        # This call itself should also be done by handle(),
        # but just for better failures, it is first called on its own
        self.assertEqual(expected.to_text(),
            session._UpdateSession__do_prescan().to_text())
        # If there is an expected soa, check it
        self.assertEqual(str(expected_soa),
                         str(session._UpdateSession__added_soa))

    def check_full_handle_result(self, expected, updates, prerequisites=[]):
        '''Helper method for checking the result of a full handle;
           creates an update session, and fills it with the list of rrsets
           from 'updates'. Then checks if __handle()
           results in a response with rcode 'expected'.'''
        msg = create_update_msg([TEST_ZONE_RECORD], prerequisites, updates)
        zconfig = ZoneConfig(set(), TEST_RRCLASS, self._datasrc_client,
                             self._acl_map)
        session = UpdateSession(msg, TEST_CLIENT4, zconfig)

        # Now see if handle finds the same result
        (result, _, _) = session.handle()
        self.assertEqual(expected.to_text(),
                         session._UpdateSession__message.get_rcode().to_text())
        # And that the result looks right
        if expected == Rcode.NOERROR:
            self.assertEqual(UPDATE_SUCCESS, result)
        else:
            self.assertEqual(UPDATE_ERROR, result)

    def test_check_prerequisites(self):
        # This test checks if the actual prerequisite-type-specific
        # methods are called.
        # It does test all types of prerequisites, but it does not test
        # every possible result for those types (those are tested above,
        # in the specific prerequisite type tests)

        # Let's first define a number of prereq's that should succeed
        rrset_exists_yes = create_rrset("example.org", RRClass.ANY,
                                        RRType.SOA, 0)

        rrset_exists_value_yes = create_rrset("www.example.org", RRClass.IN,
                                              RRType.A, 0, [ "192.0.2.1" ])

        rrset_does_not_exist_yes = create_rrset("foo.example.org",
                                                RRClass.NONE, RRType.SOA,
                                                0)

        name_in_use_yes = create_rrset("www.example.org", RRClass.ANY,
                                       RRType.ANY, 0)

        name_not_in_use_yes = create_rrset("foo.example.org", RRClass.NONE,
                                           RRType.ANY, 0)

<<<<<<< HEAD
        rrset_exists_value_1 = create_rrset("example.org", RRClass.IN(),
                                            RRType.NS(), 0,
                                            [ "ns1.example.org." ])
        rrset_exists_value_2 = create_rrset("example.org", RRClass.IN(),
                                            RRType.NS(), 0,
                                            [ "ns2.example.org." ])
        rrset_exists_value_3 = create_rrset("example.org", RRClass.IN(),
                                            RRType.NS(), 0,
                                            [ "ns3.example.org." ])
=======
        rrset_exists_value_1 = create_rrset("example.org", RRClass.IN,
                                            RRType.NS, 0,
                                            [ "ns1.example.org" ])
        rrset_exists_value_2 = create_rrset("example.org", RRClass.IN,
                                            RRType.NS, 0,
                                            [ "ns2.example.org" ])
        rrset_exists_value_3 = create_rrset("example.org", RRClass.IN,
                                            RRType.NS, 0,
                                            [ "ns3.example.org" ])
>>>>>>> 59d3979f

        # and a number that should not
        rrset_exists_no = create_rrset("foo.example.org", RRClass.ANY,
                                       RRType.SOA, 0)

        rrset_exists_value_no = create_rrset("www.example.org", RRClass.IN,
                                             RRType.A, 0, [ "192.0.2.2" ])

        rrset_does_not_exist_no = create_rrset("example.org", RRClass.NONE,
                                               RRType.SOA, 0)

        name_in_use_no = create_rrset("foo.example.org", RRClass.ANY,
                                      RRType.ANY, 0)

        name_not_in_use_no = create_rrset("www.example.org", RRClass.NONE,
                                          RRType.ANY, 0)
        # check 'no' result codes
        self.check_prerequisite_result(Rcode.NXRRSET,
                                       [ rrset_exists_no ])
        self.check_prerequisite_result(Rcode.NXRRSET,
                                       [ rrset_exists_value_no ])
        self.check_prerequisite_result(Rcode.YXRRSET,
                                       [ rrset_does_not_exist_no ])
        self.check_prerequisite_result(Rcode.NXDOMAIN,
                                       [ name_in_use_no ])
        self.check_prerequisite_result(Rcode.YXDOMAIN,
                                       [ name_not_in_use_no ])

        # the 'yes' codes should result in ok
        # individually
        self.check_prerequisite_result(Rcode.NOERROR,
                                       [ rrset_exists_yes ] )
        self.check_prerequisite_result(Rcode.NOERROR,
                                       [ rrset_exists_value_yes ])
        self.check_prerequisite_result(Rcode.NOERROR,
                                       [ rrset_does_not_exist_yes ])
        self.check_prerequisite_result(Rcode.NOERROR,
                                       [ name_in_use_yes ])
        self.check_prerequisite_result(Rcode.NOERROR,
                                       [ name_not_in_use_yes ])
        self.check_prerequisite_result(Rcode.NOERROR,
                                       [ rrset_exists_value_1,
                                         rrset_exists_value_2,
                                         rrset_exists_value_3])

        # and together
        self.check_prerequisite_result(Rcode.NOERROR,
                                       [ rrset_exists_yes,
                                         rrset_exists_value_yes,
                                         rrset_does_not_exist_yes,
                                         name_in_use_yes,
                                         name_not_in_use_yes,
                                         rrset_exists_value_1,
                                         rrset_exists_value_2,
                                         rrset_exists_value_3])

        # try out a permutation, note that one rrset is split up,
        # and the order of the RRs should not matter
        self.check_prerequisite_result(Rcode.NOERROR,
                                       [ rrset_exists_value_3,
                                         rrset_exists_yes,
                                         rrset_exists_value_2,
                                         name_in_use_yes,
                                         rrset_exists_value_1])

        # Should fail on the first error, even if most of the
        # prerequisites are ok
        self.check_prerequisite_result(Rcode.NXDOMAIN,
                                       [ rrset_exists_value_3,
                                         rrset_exists_yes,
                                         rrset_exists_value_2,
                                         name_in_use_yes,
                                         name_in_use_no,
                                         rrset_exists_value_1])

    def test_prerequisite_notzone(self):
        rrset = create_rrset("some.other.zone.", RRClass.ANY, RRType.SOA, 0)
        self.check_prerequisite_result(Rcode.NOTZONE, [ rrset ])

    def test_prerequisites_formerr(self):
        # test for form errors in the prerequisite section

        # Class ANY, non-zero TTL
        rrset = create_rrset("example.org", RRClass.ANY, RRType.SOA, 1)
        self.check_prerequisite_result(Rcode.FORMERR, [ rrset ])

        # Class ANY, but with rdata
        rrset = create_rrset("example.org", RRClass.ANY, RRType.A, 0,
                             [ b'\x00\x00\x00\x00' ])
        self.check_prerequisite_result(Rcode.FORMERR, [ rrset ])

        # Class NONE, non-zero TTL
        rrset = create_rrset("example.org", RRClass.NONE, RRType.SOA, 1)
        self.check_prerequisite_result(Rcode.FORMERR, [ rrset ])

        # Class NONE, but with rdata
        rrset = create_rrset("example.org", RRClass.NONE, RRType.A, 0,
                             [ b'\x00\x00\x00\x00' ])
        self.check_prerequisite_result(Rcode.FORMERR, [ rrset ])

        # Matching class and type, but non-zero TTL
        rrset = create_rrset("www.example.org", RRClass.IN, RRType.A, 1,
                             [ "192.0.2.1" ])
        self.check_prerequisite_result(Rcode.FORMERR, [ rrset ])

        # Completely different class
        rrset = create_rrset("example.org", RRClass.CH, RRType.TXT, 0,
                             [ "foo" ])
        self.check_prerequisite_result(Rcode.FORMERR, [ rrset ])

    def __prereq_helper(self, method, expected, rrset):
        '''Calls the given method with self._datasrc_client
           and the given rrset, and compares the return value.
           Function does not do much but makes the code look nicer'''
        self.assertEqual(expected, method(rrset))

    def __initialize_update_rrsets(self):
        '''Prepare a number of RRsets to be used in several update tests
           The rrsets are stored in self'''
        orig_a_rrset = create_rrset("www.example.org", TEST_RRCLASS,
                                    RRType.A, 3600, [ "192.0.2.1" ])
        self.orig_a_rrset = orig_a_rrset

        rrset_update_a = create_rrset("www.example.org", TEST_RRCLASS,
                                      RRType.A, 3600,
                                      [ "192.0.2.2", "192.0.2.3" ])
        self.rrset_update_a = rrset_update_a

        rrset_update_soa = create_rrset("example.org", TEST_RRCLASS,
                                        RRType.SOA, 3600,
                                        [ "ns1.example.org. " +
                                          "admin.example.org. " +
                                          "1233 3600 1800 2419200 7200" ])
        self.rrset_update_soa = rrset_update_soa

        rrset_update_soa_del = create_rrset("example.org", RRClass.NONE,
                                            RRType.SOA, 0,
                                            [ "ns1.example.org. " +
                                              "admin.example.org. " +
                                              "1233 3600 1800 2419200 7200" ])
        self.rrset_update_soa_del = rrset_update_soa_del

        rrset_update_soa2 = create_rrset("example.org", TEST_RRCLASS,
                                         RRType.SOA, 3600,
                                         [ "ns1.example.org. " +
                                           "admin.example.org. " +
                                           "4000 3600 1800 2419200 7200" ])
        self.rrset_update_soa2 = rrset_update_soa2

        rrset_update_del_name = create_rrset("www.example.org", RRClass.ANY,
                                             RRType.ANY, 0)
        self.rrset_update_del_name = rrset_update_del_name

        rrset_update_del_name_apex = create_rrset("example.org", RRClass.ANY,
                                                  RRType.ANY, 0)
        self.rrset_update_del_name_apex = rrset_update_del_name_apex

        rrset_update_del_rrset = create_rrset("www.example.org", RRClass.ANY,
                                              RRType.A, 0)
        self.rrset_update_del_rrset = rrset_update_del_rrset

        rrset_update_del_mx_apex = create_rrset("example.org", RRClass.ANY,
                                                RRType.MX, 0)
        self.rrset_update_del_mx_apex = rrset_update_del_mx_apex

        rrset_update_del_soa_apex = create_rrset("example.org", RRClass.ANY,
                                                 RRType.SOA, 0)
        self.rrset_update_del_soa_apex = rrset_update_del_soa_apex

        rrset_update_del_ns_apex = create_rrset("example.org", RRClass.ANY,
                                                RRType.NS, 0)
        self.rrset_update_del_ns_apex = rrset_update_del_ns_apex

        rrset_update_del_rrset_part = create_rrset("www.example.org",
                                                   RRClass.NONE, RRType.A,
                                                   0,
                                                   [ b'\xc0\x00\x02\x02',
                                                     b'\xc0\x00\x02\x03' ])
        self.rrset_update_del_rrset_part = rrset_update_del_rrset_part

        rrset_update_del_rrset_ns = create_rrset("example.org", RRClass.NONE,
                                        RRType.NS, 0,
                                        [ b'\x03ns1\x07example\x03org\x00',
                                          b'\x03ns2\x07example\x03org\x00',
                                          b'\x03ns3\x07example\x03org\x00' ])
        self.rrset_update_del_rrset_ns = rrset_update_del_rrset_ns

        rrset_update_del_rrset_mx = create_rrset("example.org", RRClass.NONE,
                                RRType.MX, 0,
                                [ b'\x00\x0a\x04mail\x07example\x03org\x00' ])
        self.rrset_update_del_rrset_mx = rrset_update_del_rrset_mx

    def test_acl_before_prereq(self):
        name_in_use_no = create_rrset("foo.example.org", RRClass.ANY,
                                      RRType.ANY, 0)

        # Test a prerequisite that would fail
        self.check_full_handle_result(Rcode.NXDOMAIN, [], [ name_in_use_no ])

        # Change ACL so that it would be denied
        self._acl_map = {(TEST_ZONE_NAME, TEST_RRCLASS):
                             REQUEST_LOADER.load([{"action": "REJECT"}])}

        # The prerequisite should now not be reached; it should fail on the
        # ACL
        self.check_full_handle_result(Rcode.REFUSED, [], [ name_in_use_no ])

    def test_prescan(self):
        '''Test whether the prescan succeeds on data that is ok, and whether
           if notices the SOA if present'''
        # prepare a set of correct update statements
        self.__initialize_update_rrsets()

        self.check_prescan_result(Rcode.NOERROR, [ self.rrset_update_a ])

        # check if soa is noticed
        self.check_prescan_result(Rcode.NOERROR, [ self.rrset_update_soa ],
                                  self.rrset_update_soa)

        # Other types of succesful prechecks
        self.check_prescan_result(Rcode.NOERROR, [ self.rrset_update_soa2 ],
                                  self.rrset_update_soa2)
        self.check_prescan_result(Rcode.NOERROR,
                                  [ self.rrset_update_del_name ])
        self.check_prescan_result(Rcode.NOERROR,
                                  [ self.rrset_update_del_name_apex ])
        self.check_prescan_result(Rcode.NOERROR,
                                  [ self.rrset_update_del_rrset ])
        self.check_prescan_result(Rcode.NOERROR,
                                  [ self.rrset_update_del_mx_apex ])
        self.check_prescan_result(Rcode.NOERROR,
                                  [ self.rrset_update_del_rrset_part ])

        # and check a few permutations of the above
        # all of them (with one of the soas)
        self.check_prescan_result(Rcode.NOERROR,
                                  [
                                    self.rrset_update_a,
                                    self.rrset_update_soa,
                                    self.rrset_update_del_name,
                                    self.rrset_update_del_name_apex,
                                    self.rrset_update_del_rrset,
                                    self.rrset_update_del_mx_apex,
                                    self.rrset_update_del_rrset_part
                                  ],
                                  self.rrset_update_soa)

        # Two soas. Should we reject or simply use the last?
        # (RFC is not really explicit on this, but between the lines I read
        # use the last)
        self.check_prescan_result(Rcode.NOERROR,
                                  [ self.rrset_update_soa,
                                    self.rrset_update_soa2 ],
                                    self.rrset_update_soa2)
        self.check_prescan_result(Rcode.NOERROR,
                                  [ self.rrset_update_soa2,
                                    self.rrset_update_soa ],
                                  self.rrset_update_soa)

        self.check_prescan_result(Rcode.NOERROR,
                                  [
                                    self.rrset_update_del_mx_apex,
                                    self.rrset_update_del_name,
                                    self.rrset_update_del_name_apex,
                                    self.rrset_update_del_rrset_part,
                                    self.rrset_update_a,
                                    self.rrset_update_del_rrset,
                                    self.rrset_update_soa
                                  ],
                                  self.rrset_update_soa)

    def test_prescan_failures(self):
        '''Test whether prescan fails on bad data'''
        # out of zone data
        rrset = create_rrset("different.zone", RRClass.ANY, RRType.TXT, 0)
        self.check_prescan_result(Rcode.NOTZONE, [ rrset ])

        # forbidden type, zone class
        rrset = create_rrset(TEST_ZONE_NAME, TEST_RRCLASS, RRType.ANY, 0,
                             [ b'\x00' ])
        self.check_prescan_result(Rcode.FORMERR, [ rrset ])

        # non-zero TTL, class ANY
        rrset = create_rrset(TEST_ZONE_NAME, RRClass.ANY, RRType.TXT, 1)
        self.check_prescan_result(Rcode.FORMERR, [ rrset ])

        # non-zero Rdata, class ANY
        rrset = create_rrset(TEST_ZONE_NAME, RRClass.ANY, RRType.TXT, 0,
                             [ "foo" ])
        self.check_prescan_result(Rcode.FORMERR, [ rrset ])

        # forbidden type, class ANY
        rrset = create_rrset(TEST_ZONE_NAME, RRClass.ANY, RRType.AXFR, 0,
                             [ b'\x00' ])
        self.check_prescan_result(Rcode.FORMERR, [ rrset ])

        # non-zero TTL, class NONE
        rrset = create_rrset(TEST_ZONE_NAME, RRClass.NONE, RRType.TXT, 1)
        self.check_prescan_result(Rcode.FORMERR, [ rrset ])

        # forbidden type, class NONE
        rrset = create_rrset(TEST_ZONE_NAME, RRClass.NONE, RRType.AXFR, 0,
                             [ b'\x00' ])
        self.check_prescan_result(Rcode.FORMERR, [ rrset ])

    def __check_inzone_data(self, expected_result, name, rrtype,
                            expected_rrset = None):
        '''Does a find on TEST_ZONE for the given rrset's name and type,
           then checks if the result matches the expected result.
           If so, and if expected_rrset is given, they are compared as
           well.'''
        _, finder = self._datasrc_client.find_zone(TEST_ZONE_NAME)
        result, found_rrset, _ = finder.find(name, rrtype,
                                             finder.NO_WILDCARD |
                                             finder.FIND_GLUE_OK)
        self.assertEqual(expected_result, result)
        # Sigh. Need rrsets.compare() again.
        # To be sure, compare name, class, type, and ttl
        if expected_rrset is not None:
            self.assertEqual(expected_rrset.get_name(), found_rrset.get_name())
            self.assertEqual(expected_rrset.get_class(), found_rrset.get_class())
            self.assertEqual(expected_rrset.get_type(), found_rrset.get_type())
            self.assertEqual(expected_rrset.get_ttl().to_text(),
                             found_rrset.get_ttl().to_text())
            expected_rdata =\
                [ rdata.to_text() for rdata in expected_rrset.get_rdata() ]
            found_rdata =\
                [ rdata.to_text() for rdata in found_rrset.get_rdata() ]
            expected_rdata.sort()
            found_rdata.sort()
            self.assertEqual(expected_rdata, found_rdata)

    def test_update_add_delete_rrset(self):
        '''
        Tests a sequence of related add and delete updates. Some other
        cases are tested by later tests.
        '''
        self.__initialize_update_rrsets()

        # initially, the www should only contain one rr
        # (set to self.orig_a_rrset)

        # during this test, we will extend it at some point
        extended_a_rrset = create_rrset("www.example.org", TEST_RRCLASS,
                                        RRType.A, 3600,
                                        [ "192.0.2.1",
                                          "192.0.2.2",
                                          "192.0.2.3" ])

        # Sanity check, make sure original data is really there before updates
        self.__check_inzone_data(isc.datasrc.ZoneFinder.SUCCESS,
                                 isc.dns.Name("www.example.org"),
                                 RRType.A,
                                 self.orig_a_rrset)

        # Add two rrs
        self.check_full_handle_result(Rcode.NOERROR, [ self.rrset_update_a ])

        self.__check_inzone_data(isc.datasrc.ZoneFinder.SUCCESS,
                                 isc.dns.Name("www.example.org"),
                                 RRType.A,
                                 extended_a_rrset)

        # Adding the same RRsets should not make a difference.
        self.check_full_handle_result(Rcode.NOERROR, [ self.rrset_update_a ])

        self.__check_inzone_data(isc.datasrc.ZoneFinder.SUCCESS,
                                 isc.dns.Name("www.example.org"),
                                 RRType.A,
                                 extended_a_rrset)

        # Now delete those two, and we should end up with the original RRset
        self.check_full_handle_result(Rcode.NOERROR,
                                      [ self.rrset_update_del_rrset_part ])
        self.__check_inzone_data(isc.datasrc.ZoneFinder.SUCCESS,
                                 isc.dns.Name("www.example.org"),
                                 RRType.A,
                                 self.orig_a_rrset)

        # 'Deleting' them again should make no difference
        self.check_full_handle_result(Rcode.NOERROR,
                                      [ self.rrset_update_del_rrset_part ])
        self.__check_inzone_data(isc.datasrc.ZoneFinder.SUCCESS,
                                 isc.dns.Name("www.example.org"),
                                 RRType.A,
                                 self.orig_a_rrset)

        # But deleting the entire rrset, independent of its contents, should
        # work
        self.check_full_handle_result(Rcode.NOERROR,
                                      [ self.rrset_update_del_rrset ])
        self.__check_inzone_data(isc.datasrc.ZoneFinder.NXDOMAIN,
                                 isc.dns.Name("www.example.org"),
                                 RRType.A)

        # Check that if we update the SOA, it is updated to our value
        self.check_full_handle_result(Rcode.NOERROR,
                                      [ self.rrset_update_soa2 ])
        self.__check_inzone_data(isc.datasrc.ZoneFinder.SUCCESS,
                                 isc.dns.Name("example.org"),
                                 RRType.SOA,
                                 self.rrset_update_soa2)

    def test_glue_deletions(self):
        self.__check_inzone_data(isc.datasrc.ZoneFinder.SUCCESS,
                                 isc.dns.Name("sub.example.org."),
                                 RRType.NS)
        self.__check_inzone_data(isc.datasrc.ZoneFinder.SUCCESS,
                                 isc.dns.Name("ns.sub.example.org."),
                                 RRType.A)

        # See that we can delete glue
        rrset_delete_glue = create_rrset("ns.sub.example.org.",
                                         RRClass.ANY,
                                         RRType.A,
                                         0)
        self.check_full_handle_result(Rcode.NOERROR,
                                      [ rrset_delete_glue ])
        self.__check_inzone_data(isc.datasrc.ZoneFinder.SUCCESS,
                                 isc.dns.Name("sub.example.org."),
                                 RRType.NS)
        self.__check_inzone_data(isc.datasrc.ZoneFinder.NXDOMAIN,
                                 isc.dns.Name("ns.sub.example.org."),
                                 RRType.A)

        # Check that we don't accidentally delete a delegation if we
        # try to delete non-existent glue
        rrset_delete_nonexistent_glue = create_rrset("foo.sub.example.org.",
                                                     RRClass.ANY,
                                                     RRType.A,
                                                     0)
        self.check_full_handle_result(Rcode.NOERROR,
                                      [ rrset_delete_nonexistent_glue ])
        self.__check_inzone_data(isc.datasrc.ZoneFinder.SUCCESS,
                                 isc.dns.Name("sub.example.org."),
                                 RRType.NS)

    def test_update_add_new_data(self):
        '''
        This tests adds data where none is present
        '''
        # Add data at a completely new name
        self.__check_inzone_data(isc.datasrc.ZoneFinder.NXDOMAIN,
                                 isc.dns.Name("new.example.org"),
                                 RRType.A)
        rrset = create_rrset("new.example.org", TEST_RRCLASS, RRType.A,
                             3600, [ "192.0.2.1", "192.0.2.2" ])
        self.check_full_handle_result(Rcode.NOERROR, [ rrset ])
        self.__check_inzone_data(isc.datasrc.ZoneFinder.SUCCESS,
                                 isc.dns.Name("new.example.org"),
                                 RRType.A,
                                 rrset)

        # Also try a name where data is present, but none of this
        # specific type
        self.__check_inzone_data(isc.datasrc.ZoneFinder.NXRRSET,
                                 isc.dns.Name("new.example.org"),
                                 RRType.TXT)
        rrset = create_rrset("new.example.org", TEST_RRCLASS, RRType.TXT,
                             3600, [ "foo" ])
        self.check_full_handle_result(Rcode.NOERROR, [ rrset ])
        self.__check_inzone_data(isc.datasrc.ZoneFinder.SUCCESS,
                                 isc.dns.Name("new.example.org"),
                                 RRType.TXT,
                                 rrset)

    def test_update_add_new_data_interspersed(self):
        '''
        This tests adds data where none is present, similar to
        test_update_add_new_data, but this time the second RRset
        is put into the record between the two RRs of the first
        RRset.
        '''
        # Add data at a completely new name
        self.__check_inzone_data(isc.datasrc.ZoneFinder.NXDOMAIN,
                                 isc.dns.Name("new_a.example.org"),
                                 RRType.A)
        self.__check_inzone_data(isc.datasrc.ZoneFinder.NXDOMAIN,
                                 isc.dns.Name("new_txt.example.org"),
                                 RRType.TXT)

        rrset1 = create_rrset("new_a.example.org", TEST_RRCLASS, RRType.A,
                              3600, [ "192.0.2.1" ])

        rrset2 = create_rrset("new_txt.example.org", TEST_RRCLASS, RRType.TXT,
                              3600, [ "foo" ])

        rrset3 = create_rrset("new_a.example.org", TEST_RRCLASS, RRType.A,
                              3600, [ "192.0.2.2" ])

        self.check_full_handle_result(Rcode.NOERROR,
                                      [ rrset1, rrset2, rrset3 ])

        # The update should have merged rrset1 and rrset3
        rrset_merged = create_rrset("new_a.example.org", TEST_RRCLASS,
                                    RRType.A, 3600,
                                    [ "192.0.2.1", "192.0.2.2" ])

        self.__check_inzone_data(isc.datasrc.ZoneFinder.SUCCESS,
                                 isc.dns.Name("new_a.example.org"),
                                 RRType.A,
                                 rrset_merged)

        self.__check_inzone_data(isc.datasrc.ZoneFinder.SUCCESS,
                                 isc.dns.Name("new_txt.example.org"),
                                 RRType.TXT,
                                 rrset2)

    def test_update_delete_name(self):
        '''
        Tests whether deletion of every RR for a name works
        '''
        self.__initialize_update_rrsets()

        # First check it is there
        self.__check_inzone_data(isc.datasrc.ZoneFinder.SUCCESS,
                                 isc.dns.Name("www.example.org"),
                                 RRType.A)

        # Delete the entire name
        self.check_full_handle_result(Rcode.NOERROR,
                                      [ self.rrset_update_del_name ])
        self.__check_inzone_data(isc.datasrc.ZoneFinder.NXDOMAIN,
                                 isc.dns.Name("www.example.org"),
                                 RRType.A)

        # Should still be gone after pointless second delete
        self.check_full_handle_result(Rcode.NOERROR,
                                      [ self.rrset_update_del_name ])
        self.__check_inzone_data(isc.datasrc.ZoneFinder.NXDOMAIN,
                                 isc.dns.Name("www.example.org"),
                                 RRType.A)

    def test_update_apex_special_cases(self):
        '''
        Tests a few special cases when deleting data from the apex
        '''
        self.__initialize_update_rrsets()

        # the original SOA
        orig_soa_rrset = create_rrset("example.org", TEST_RRCLASS,
                                      RRType.SOA, 3600,
                                      [ "ns1.example.org. " +
                                        "admin.example.org. " +
                                        "1234 3600 1800 2419200 7200" ])
        # At some point, the SOA SERIAL will be auto-incremented
        incremented_soa_rrset_01 = create_rrset("example.org", TEST_RRCLASS,
                RRType.SOA, 3600, ["ns1.example.org. " +
                                     "admin.example.org. " +
                                     "1235 3600 1800 2419200 7200" ])
        incremented_soa_rrset_02 = create_rrset("example.org", TEST_RRCLASS,
                RRType.SOA, 3600, ["ns1.example.org. " +
                                     "admin.example.org. " +
                                     "1236 3600 1800 2419200 7200" ])

        # We will delete some of the NS records
        orig_ns_rrset = create_rrset("example.org", TEST_RRCLASS,
                                      RRType.NS, 3600,
                                      [ "ns1.example.org.",
                                        "ns2.example.org.",
                                        "ns3.example.org." ])

        # Sanity check, make sure original data is really there before updates
        self.__check_inzone_data(isc.datasrc.ZoneFinder.SUCCESS,
                                 isc.dns.Name("example.org"),
                                 RRType.NS,
                                 orig_ns_rrset)
        # We will delete the MX record later in this test, so let's make
        # sure that it exists (we do not care about its value)
        self.__check_inzone_data(isc.datasrc.ZoneFinder.SUCCESS,
                                 isc.dns.Name("example.org"),
                                 RRType.MX)

        # Check that we cannot delete the SOA record by direct deletion
        # both by name+type and by full rrset
        self.check_full_handle_result(Rcode.NOERROR,
                                      [ self.rrset_update_del_soa_apex,
                                        self.rrset_update_soa_del ])
        self.__check_inzone_data(isc.datasrc.ZoneFinder.SUCCESS,
                                 isc.dns.Name("example.org"),
                                 RRType.SOA,
                                 incremented_soa_rrset_01)

        # If we delete everything at the apex, the SOA and NS rrsets should be
        # untouched (but serial will be incremented)
        self.check_full_handle_result(Rcode.NOERROR,
                                      [ self.rrset_update_del_name_apex ])
        self.__check_inzone_data(isc.datasrc.ZoneFinder.SUCCESS,
                                 isc.dns.Name("example.org"),
                                 RRType.SOA,
                                 incremented_soa_rrset_02)
        self.__check_inzone_data(isc.datasrc.ZoneFinder.SUCCESS,
                                 isc.dns.Name("example.org"),
                                 RRType.NS,
                                 orig_ns_rrset)
        # but the MX should be gone
        self.__check_inzone_data(isc.datasrc.ZoneFinder.NXRRSET,
                                 isc.dns.Name("example.org"),
                                 RRType.MX)

        # Deleting the NS rrset by name and type only, it should also be left
        # untouched
        self.check_full_handle_result(Rcode.NOERROR,
                                      [ self.rrset_update_del_ns_apex ])
        self.__check_inzone_data(isc.datasrc.ZoneFinder.SUCCESS,
                                 isc.dns.Name("example.org"),
                                 RRType.NS,
                                 orig_ns_rrset)

    def test_update_apex_special_case_ns_rrset(self):
        # If we delete the NS at the apex specifically, it should still
        # keep one record
        self.__initialize_update_rrsets()
        # When we are done, we should have a reduced NS rrset
        short_ns_rrset = create_rrset("example.org", TEST_RRCLASS,
                                      RRType.NS, 3600,
                                      [ "ns3.example.org." ])
        self.check_full_handle_result(Rcode.NOERROR,
                                      [ self.rrset_update_del_rrset_ns ])
        self.__check_inzone_data(isc.datasrc.ZoneFinder.SUCCESS,
                                 isc.dns.Name("example.org"),
                                 RRType.NS,
                                 short_ns_rrset)

    def test_update_apex_special_case_ns_rrset2(self):
        # If we add new NS records, then delete all existing ones, it
        # should not keep any
        self.__initialize_update_rrsets()
<<<<<<< HEAD
        new_ns = create_rrset("example.org", TEST_RRCLASS, RRType.NS(), 3600,
                              [ "newns1.example.org.", "newns2.example.org." ])
=======
        new_ns = create_rrset("example.org", TEST_RRCLASS, RRType.NS, 3600,
                              [ "newns1.example.org", "newns2.example.org" ])
>>>>>>> 59d3979f

        self.check_full_handle_result(Rcode.NOERROR,
                                      [ new_ns,
                                        self.rrset_update_del_rrset_ns ])
        self.__check_inzone_data(isc.datasrc.ZoneFinder.SUCCESS,
                                 isc.dns.Name("example.org"),
                                 RRType.NS,
                                 new_ns)

    def test_update_delete_normal_rrset_at_apex(self):
        '''
        Tests a number of 'normal rrset' deletes at the apex
        '''

        # MX should simply be deleted
        self.__initialize_update_rrsets()
        self.__check_inzone_data(isc.datasrc.ZoneFinder.SUCCESS,
                                 isc.dns.Name("example.org"),
                                 RRType.MX)
        self.check_full_handle_result(Rcode.NOERROR,
                                      [ self.rrset_update_del_rrset_mx ])
        self.__check_inzone_data(isc.datasrc.ZoneFinder.NXRRSET,
                                 isc.dns.Name("example.org"),
                                 RRType.MX)

    def test_update_add_then_delete_rrset(self):
        # If we add data, then delete the whole rrset, added data should
        # be gone as well
        self.__initialize_update_rrsets()
        self.__check_inzone_data(isc.datasrc.ZoneFinder.SUCCESS,
                                 isc.dns.Name("www.example.org"),
                                 RRType.A)
        self.check_full_handle_result(Rcode.NOERROR,
                                      [ self.rrset_update_a,
                                        self.rrset_update_del_rrset ])
        self.__check_inzone_data(isc.datasrc.ZoneFinder.NXDOMAIN,
                                 isc.dns.Name("www.example.org"),
                                 RRType.A)

    def test_update_add_then_delete_name(self):
        # If we add data, then delete the entire name, added data should
        # be gone as well
        self.__initialize_update_rrsets()
        self.__check_inzone_data(isc.datasrc.ZoneFinder.SUCCESS,
                                 isc.dns.Name("www.example.org"),
                                 RRType.A)
        self.check_full_handle_result(Rcode.NOERROR,
                                      [ self.rrset_update_a,
                                        self.rrset_update_del_name ])
        self.__check_inzone_data(isc.datasrc.ZoneFinder.NXDOMAIN,
                                 isc.dns.Name("www.example.org"),
                                 RRType.A)

    def test_update_delete_then_add_rrset(self):
        # If we delete an entire rrset, then add something there again,
        # the addition should be done
        self.__initialize_update_rrsets()
        self.__check_inzone_data(isc.datasrc.ZoneFinder.SUCCESS,
                                 isc.dns.Name("www.example.org"),
                                 RRType.A)
        self.check_full_handle_result(Rcode.NOERROR,
                                      [ self.rrset_update_del_rrset,
                                        self.rrset_update_a ])
        self.__check_inzone_data(isc.datasrc.ZoneFinder.SUCCESS,
                                 isc.dns.Name("www.example.org"),
                                 RRType.A,
                                 self.rrset_update_a)

    def test_update_delete_then_add_rrset(self):
        # If we delete an entire name, then add something there again,
        # the addition should be done
        self.__initialize_update_rrsets()
        self.__check_inzone_data(isc.datasrc.ZoneFinder.SUCCESS,
                                 isc.dns.Name("www.example.org"),
                                 RRType.A)
        self.check_full_handle_result(Rcode.NOERROR,
                                      [ self.rrset_update_del_name,
                                        self.rrset_update_a ])
        self.__check_inzone_data(isc.datasrc.ZoneFinder.SUCCESS,
                                 isc.dns.Name("www.example.org"),
                                 RRType.A,
                                 self.rrset_update_a)

    def test_update_cname_special_cases(self):
        self.__initialize_update_rrsets()

        # Sanity check
        orig_cname_rrset = create_rrset("cname.example.org", TEST_RRCLASS,
                                        RRType.CNAME, 3600,
                                        [ "www.example.org." ])
        self.__check_inzone_data(isc.datasrc.ZoneFinder.CNAME,
                                 isc.dns.Name("cname.example.org"),
                                 RRType.A,
                                 orig_cname_rrset)

        # If we try to add data where a cname is preset
        rrset = create_rrset("cname.example.org", TEST_RRCLASS, RRType.A,
                             3600, [ "192.0.2.1" ])

        self.check_full_handle_result(Rcode.NOERROR, [ rrset ])
        self.__check_inzone_data(isc.datasrc.ZoneFinder.CNAME,
                                 isc.dns.Name("cname.example.org"),
                                 RRType.A,
                                 orig_cname_rrset)

        # But updating the cname itself should work
        new_cname_rrset = create_rrset("cname.example.org", TEST_RRCLASS,
                                       RRType.CNAME, 3600,
                                       [ "mail.example.org." ])
        self.check_full_handle_result(Rcode.NOERROR, [ new_cname_rrset ])
        self.__check_inzone_data(isc.datasrc.ZoneFinder.CNAME,
                                 isc.dns.Name("cname.example.org"),
                                 RRType.A,
                                 new_cname_rrset)

        self.__initialize_update_rrsets()

        # Likewise, adding a cname where other data is
        # present should do nothing either
        self.__check_inzone_data(isc.datasrc.ZoneFinder.SUCCESS,
                                 isc.dns.Name("www.example.org"),
                                 RRType.A,
                                 self.orig_a_rrset)
        new_cname_rrset = create_rrset("www.example.org", TEST_RRCLASS,
                                       RRType.CNAME, 3600,
                                       [ "mail.example.org." ])
        self.check_full_handle_result(Rcode.NOERROR, [ new_cname_rrset ])
        self.__check_inzone_data(isc.datasrc.ZoneFinder.SUCCESS,
                                 isc.dns.Name("www.example.org"),
                                 RRType.A,
                                 self.orig_a_rrset)

    def test_update_bad_class(self):
        rrset = create_rrset("example.org.", RRClass.CH, RRType.TXT, 0,
                             [ "foo" ])
        self.check_full_handle_result(Rcode.FORMERR, [ rrset ])

    def test_uncaught_exception(self):
        def my_exc():
            raise Exception("foo")
        self._session._UpdateSession__update_soa = my_exc
        self.assertEqual(Rcode.SERVFAIL.to_text(),
                         self._session._UpdateSession__do_update().to_text())

class SessionACLTest(SessionTestBase):
    '''ACL related tests for update session.'''
    def test_update_acl_check(self):
        '''Test for various ACL checks.

        Note that accepted cases are covered in the basic tests.

        '''
        # create a separate session, with default (empty) ACL map.
        session = UpdateSession(self._update_msg,
                                TEST_CLIENT4, ZoneConfig(set(), TEST_RRCLASS,
                                                         self._datasrc_client))
        # then the request should be rejected.
        self.assertEqual((UPDATE_ERROR, None, None), session.handle())

        # recreate the request message, and test with an ACL that would result
        # in 'DROP'.  get_message() should return None.
        msg = create_update_msg()
        acl_map = {(TEST_ZONE_NAME, TEST_RRCLASS):
                       REQUEST_LOADER.load([{"action": "DROP", "from":
                                                 TEST_CLIENT4[0]}])}
        session = UpdateSession(msg, TEST_CLIENT4,
                                ZoneConfig([], TEST_RRCLASS,
                                           self._datasrc_client, acl_map))
        self.assertEqual((UPDATE_DROP, None, None), session.handle())
        self.assertEqual(None, session.get_message())

    def test_update_tsigacl_check(self):
        '''Test for various ACL checks using TSIG.'''
        # This ACL will accept requests from TEST_CLIENT4 (any port) *and*
        # has TSIG signed by TEST_ZONE_NAME; all others will be rejected.
        acl_map = {(TEST_ZONE_NAME, TEST_RRCLASS):
                       REQUEST_LOADER.load([{"action": "ACCEPT",
                                             "from": TEST_CLIENT4[0],
                                             "key": TEST_ZONE_NAME.to_text()}])}

        # If the message doesn't contain TSIG, it doesn't match the ACCEPT
        # ACL entry, and the request should be rejected.
        session = UpdateSession(self._update_msg,
                                TEST_CLIENT4, ZoneConfig(set(), TEST_RRCLASS,
                                                         self._datasrc_client,
                                                         acl_map))
        self.assertEqual((UPDATE_ERROR, None, None), session.handle())
        self.check_response(session.get_message(), Rcode.REFUSED)

        # If the message contains TSIG, it should match the ACCEPT
        # ACL entry, and the request should be granted.
        session = UpdateSession(create_update_msg(tsig_key=TEST_TSIG_KEY),
                                TEST_CLIENT4, ZoneConfig(set(), TEST_RRCLASS,
                                                         self._datasrc_client,
                                                         acl_map))
        self.assertEqual((UPDATE_SUCCESS, TEST_ZONE_NAME, TEST_RRCLASS),
                         session.handle())

if __name__ == "__main__":
    isc.log.init("bind10")
    isc.log.resetUnitTestRootLogger()
    unittest.main()<|MERGE_RESOLUTION|>--- conflicted
+++ resolved
@@ -701,27 +701,12 @@
         name_not_in_use_yes = create_rrset("foo.example.org", RRClass.NONE,
                                            RRType.ANY, 0)
 
-<<<<<<< HEAD
-        rrset_exists_value_1 = create_rrset("example.org", RRClass.IN(),
-                                            RRType.NS(), 0,
-                                            [ "ns1.example.org." ])
-        rrset_exists_value_2 = create_rrset("example.org", RRClass.IN(),
-                                            RRType.NS(), 0,
-                                            [ "ns2.example.org." ])
-        rrset_exists_value_3 = create_rrset("example.org", RRClass.IN(),
-                                            RRType.NS(), 0,
-                                            [ "ns3.example.org." ])
-=======
         rrset_exists_value_1 = create_rrset("example.org", RRClass.IN,
-                                            RRType.NS, 0,
-                                            [ "ns1.example.org" ])
+                                            RRType.NS, 0, ["ns1.example.org."])
         rrset_exists_value_2 = create_rrset("example.org", RRClass.IN,
-                                            RRType.NS, 0,
-                                            [ "ns2.example.org" ])
+                                            RRType.NS, 0, "ns2.example.org."])
         rrset_exists_value_3 = create_rrset("example.org", RRClass.IN,
-                                            RRType.NS, 0,
-                                            [ "ns3.example.org" ])
->>>>>>> 59d3979f
+                                            RRType.NS, 0, ["ns3.example.org."])
 
         # and a number that should not
         rrset_exists_no = create_rrset("foo.example.org", RRClass.ANY,
@@ -1350,13 +1335,8 @@
         # If we add new NS records, then delete all existing ones, it
         # should not keep any
         self.__initialize_update_rrsets()
-<<<<<<< HEAD
-        new_ns = create_rrset("example.org", TEST_RRCLASS, RRType.NS(), 3600,
+        new_ns = create_rrset("example.org", TEST_RRCLASS, RRType.NS, 3600,
                               [ "newns1.example.org.", "newns2.example.org." ])
-=======
-        new_ns = create_rrset("example.org", TEST_RRCLASS, RRType.NS, 3600,
-                              [ "newns1.example.org", "newns2.example.org" ])
->>>>>>> 59d3979f
 
         self.check_full_handle_result(Rcode.NOERROR,
                                       [ new_ns,
