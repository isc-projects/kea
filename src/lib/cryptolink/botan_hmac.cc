--- conflicted
+++ resolved
@@ -1,8 +1,4 @@
-<<<<<<< HEAD
-// Copyright (C) 2011-2016 Internet Systems Consortium, Inc. ("ISC")
-=======
 // Copyright (C) 2011-2017 Internet Systems Consortium, Inc. ("ISC")
->>>>>>> a6ee735d
 //
 // This Source Code Form is subject to the terms of the Mozilla Public
 // License, v. 2.0. If a copy of the MPL was not distributed with this
@@ -62,11 +58,7 @@
                       "Unknown hash algorithm: " <<
                       static_cast<int>(hash_algorithm));
         } catch (const Botan::Exception& exc) {
-<<<<<<< HEAD
-            isc_throw(LibraryError, exc.what());
-=======
-            isc_throw(LibraryError, "Botan error: " << exc.what());
->>>>>>> a6ee735d
+            isc_throw(LibraryError, "Botan error: " << exc.what());
         }
 
         hmac_.reset(new Botan::HMAC(hash));
@@ -102,11 +94,7 @@
         } catch (const Botan::Invalid_Key_Length& ikl) {
             isc_throw(BadKey, ikl.what());
         } catch (const Botan::Exception& exc) {
-<<<<<<< HEAD
-            isc_throw(LibraryError, exc.what());
-=======
-            isc_throw(LibraryError, "Botan error: " << exc.what());
->>>>>>> a6ee735d
+            isc_throw(LibraryError, "Botan error: " << exc.what());
         }
     }
 
@@ -141,11 +129,7 @@
         try {
             hmac_->update(static_cast<const Botan::byte*>(data), len);
         } catch (const Botan::Exception& exc) {
-<<<<<<< HEAD
-            isc_throw(LibraryError, exc.what());
-=======
-            isc_throw(LibraryError, "Botan error: " << exc.what());
->>>>>>> a6ee735d
+            isc_throw(LibraryError, "Botan error: " << exc.what());
         }
     }
 
@@ -161,11 +145,7 @@
             }
             result.writeData(&b_result[0], len);
         } catch (const Botan::Exception& exc) {
-<<<<<<< HEAD
-            isc_throw(LibraryError, exc.what());
-=======
-            isc_throw(LibraryError, "Botan error: " << exc.what());
->>>>>>> a6ee735d
+            isc_throw(LibraryError, "Botan error: " << exc.what());
         }
     }
 
@@ -181,11 +161,7 @@
             }
             std::memcpy(result, &b_result[0], output_size);
         } catch (const Botan::Exception& exc) {
-<<<<<<< HEAD
-            isc_throw(LibraryError, exc.what());
-=======
-            isc_throw(LibraryError, "Botan error: " << exc.what());
->>>>>>> a6ee735d
+            isc_throw(LibraryError, "Botan error: " << exc.what());
         }
     }
 
@@ -200,11 +176,7 @@
             }
             return (std::vector<uint8_t>(&b_result[0], &b_result[len]));
         } catch (const Botan::Exception& exc) {
-<<<<<<< HEAD
-            isc_throw(LibraryError, exc.what());
-=======
-            isc_throw(LibraryError, "Botan error: " << exc.what());
->>>>>>> a6ee735d
+            isc_throw(LibraryError, "Botan error: " << exc.what());
         }
     }
 
@@ -224,22 +196,14 @@
             if (len > size) {
                 len = size;
             }
-<<<<<<< HEAD
-            if (digest_.size() == 0) {
-=======
             if (digest_.empty()) {
->>>>>>> a6ee735d
                 digest_ = hmac_->final();
             }
             return (Botan::same_mem(&digest_[0],
                                     static_cast<const unsigned char*>(sig),
                                     len));
         } catch (const Botan::Exception& exc) {
-<<<<<<< HEAD
-            isc_throw(LibraryError, exc.what());
-=======
-            isc_throw(LibraryError, "Botan error: " << exc.what());
->>>>>>> a6ee735d
+            isc_throw(LibraryError, "Botan error: " << exc.what());
         }
     }
 
@@ -251,11 +215,7 @@
     boost::scoped_ptr<Botan::HMAC> hmac_;
 
     /// @brief The digest cache for multiple verify
-<<<<<<< HEAD
-    Botan::SecureVector<Botan::byte> digest_;
-=======
     Botan::secure_vector<Botan::byte> digest_;
->>>>>>> a6ee735d
 };
 
 HMAC::HMAC(const void* secret, size_t secret_length,
