--- conflicted
+++ resolved
@@ -174,18 +174,6 @@
     }
 
     // Check two elements are equal
-<<<<<<< HEAD
-    void elementsEqual(const ConstElementPtr& expected,
-                       const ConstElementPtr& actual) const
-    {
-        EXPECT_TRUE(expected->equals(*actual)) <<
-            "Elements differ, expected: " << expected->toWire() <<
-            ", got: " << actual->toWire();
-    }
-
-    // The same, but with one specified as string
-=======
->>>>>>> ced078bc
     void elementsEqual(const string& expected,
                        const ConstElementPtr& actual) const
     {
