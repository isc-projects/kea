// Copyright (C) 2011-2016 Internet Systems Consortium, Inc. ("ISC")
//
// This Source Code Form is subject to the terms of the Mozilla Public
// License, v. 2.0. If a copy of the MPL was not distributed with this
// file, You can obtain one at http://mozilla.org/MPL/2.0/.

<<<<<<< HEAD
#include <gtest/gtest.h>
=======
#include <config.h>
>>>>>>> 43dde239

#include <log/logger_support.h>
#include <util/unittests/run_all.h>

int
main(int argc, char* argv[]) {
    ::testing::InitGoogleTest(&argc, argv);
    isc::log::initLogger();
    return (isc::util::unittests::run_all());
}<|MERGE_RESOLUTION|>--- conflicted
+++ resolved
@@ -4,11 +4,8 @@
 // License, v. 2.0. If a copy of the MPL was not distributed with this
 // file, You can obtain one at http://mozilla.org/MPL/2.0/.
 
-<<<<<<< HEAD
+#include <config.h>
 #include <gtest/gtest.h>
-=======
-#include <config.h>
->>>>>>> 43dde239
 
 #include <log/logger_support.h>
 #include <util/unittests/run_all.h>
