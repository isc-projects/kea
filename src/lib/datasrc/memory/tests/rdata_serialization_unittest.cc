// Copyright (C) 2012  Internet Systems Consortium, Inc. ("ISC")
//
// Permission to use, copy, modify, and/or distribute this software for any
// purpose with or without fee is hereby granted, provided that the above
// copyright notice and this permission notice appear in all copies.
//
// THE SOFTWARE IS PROVIDED "AS IS" AND ISC DISCLAIMS ALL WARRANTIES WITH
// REGARD TO THIS SOFTWARE INCLUDING ALL IMPLIED WARRANTIES OF MERCHANTABILITY
// AND FITNESS.  IN NO EVENT SHALL ISC BE LIABLE FOR ANY SPECIAL, DIRECT,
// INDIRECT, OR CONSEQUENTIAL DAMAGES OR ANY DAMAGES WHATSOEVER RESULTING FROM
// LOSS OF USE, DATA OR PROFITS, WHETHER IN AN ACTION OF CONTRACT, NEGLIGENCE
// OR OTHER TORTIOUS ACTION, ARISING OUT OF OR IN CONNECTION WITH THE USE OR
// PERFORMANCE OF THIS SOFTWARE.

#include <exceptions/exceptions.h>

#include <util/buffer.h>

#include <dns/name.h>
#include <dns/labelsequence.h>
#include <dns/messagerenderer.h>
#include <dns/rdata.h>
#include <dns/rdataclass.h>
#include <dns/rrclass.h>
#include <dns/rrtype.h>

#include <datasrc/memory/rdata_serialization.h>

#include <util/unittests/wiredata.h>

#include <gtest/gtest.h>

#include <boost/bind.hpp>
#include <boost/foreach.hpp>

#include <cstring>
#include <set>
#include <string>
#include <vector>

using namespace isc::dns;
using namespace isc::dns::rdata;
using namespace isc::datasrc::memory;

using isc::util::unittests::matchWireData;
using std::string;
using std::vector;

// A trick to steal some private definitions of the implementation we use here

namespace isc {
namespace datasrc{
namespace memory {

#include "../rdata_serialization_priv.cc"

}
}
}

namespace {
// This defines a tuple of test data used in test_rdata_list below.
struct TestRdata {
    const char* const rrclass;  // RR class, textual form
    const char* const rrtype;   // RR type, textual form
    const char* const rdata;    // textual RDATA
    const size_t n_varlen_fields; // expected # of variable-len fields
};

// This test data consist of (almost) all supported types of RDATA (+ some
// unusual and corner cases).
const TestRdata test_rdata_list[] = {
    {"IN", "A", "192.0.2.1", 0},
    {"IN", "NS", "ns.example.com", 0},
    {"IN", "CNAME", "cname.example.com", 0},
    {"IN", "SOA", "ns.example.com root.example.com 0 0 0 0 0", 0},
    {"IN", "PTR", "reverse.example.com", 0},
    {"IN", "HINFO", "\"cpu-info\" \"OS-info\"", 1},
    {"IN", "MINFO", "root.example.com mbox.example.com", 0},
    {"IN", "MX", "10 mx.example.com", 0},
    {"IN", "TXT", "\"test1\" \"test 2\"", 1},
    {"IN", "RP", "root.example.com. rp-text.example.com", 0},
    {"IN", "AFSDB", "1 afsdb.example.com", 0},
    {"IN", "AAAA", "2001:db8::1", 0},
    {"IN", "SRV", "1 0 10 target.example.com", 0},
    {"IN", "NAPTR", "100 50 \"s\" \"http\" \"\" _http._tcp.example.com", 1},
    {"IN", "DNAME", "dname.example.com", 0},
    {"IN", "DS", "12892 5 2 5F0EB5C777586DE18DA6B5", 1},
    {"IN", "SSHFP", "1 1 dd465c09cfa51fb45020cc83316fff", 1},
    // We handle RRSIG separately, so it's excluded from the list
    {"IN", "NSEC", "next.example.com. A AAAA NSEC RRSIG", 1},
    {"IN", "DNSKEY", "256 3 5 FAKEFAKE", 1},
    {"IN", "DHCID", "FAKEFAKE", 1},
    {"IN", "NSEC3", "1 1 12 AABBCCDD FAKEFAKE A RRSIG", 1},
    {"IN", "NSEC3PARAM", "1 0 12 AABBCCDD", 1},
    {"IN", "SPF", "v=spf1 +mx a:colo.example.com/28 -all", 1},
    {"IN", "DLV", "12892 5 2 5F0EB5C777586DE18DA6B5", 1},
    {"IN", "TYPE65000", "\\# 3 010203", 1}, // some "custom" type
    {"IN", "TYPE65535", "\\# 0", 1},        // max RR type, 0-length RDATA
    {"CH", "A", "\\# 2 0102", 1}, // A RR for non-IN class; varlen data
    {"CH", "NS", "ns.example.com", 0}, // class CH, generic data
    {"CH", "TXT", "BIND10", 1},        // ditto
    {"HS", "A", "\\# 5 0102030405", 1}, // A RR for non-IN class; varlen data
    {NULL, NULL, NULL, 0}
};

// The following two functions will be used to generate wire format data
// from encoded representation of each RDATA.
void
renderNameField(MessageRenderer* renderer, bool additional_required,
                const LabelSequence& labels, RdataNameAttributes attributes)
{
    EXPECT_EQ(additional_required, (attributes & NAMEATTR_ADDITIONAL) != 0);
    renderer->writeName(labels, (attributes & NAMEATTR_COMPRESSIBLE) != 0);
}

void
renderDataField(MessageRenderer* renderer, const void* data, size_t data_len) {
    renderer->writeData(data, data_len);
}

class RdataSerializationTest : public ::testing::Test {
protected:
    RdataSerializationTest() : a_rdata_(createRdata(RRType::A(), RRClass::IN(),
                                                    "192.0.2.53")),
                         aaaa_rdata_(createRdata(RRType::AAAA(), RRClass::IN(),
                                                 "2001:db8::53")),
                         rrsig_rdata_(createRdata(
                                          RRType::RRSIG(), RRClass::IN(),
                                          "A 5 2 3600 20120814220826 "
                                          "20120715220826 12345 com. FAKE"))
    {}

    // A wraper for RdataEncoder::encode() with buffer overrun check.
    void encodeWrapper(size_t data_len);

    // Some commonly used RDATA
    const ConstRdataPtr a_rdata_;
    const ConstRdataPtr aaaa_rdata_;
    const ConstRdataPtr rrsig_rdata_;

    RdataEncoder encoder_;
    vector<uint8_t> encoded_data_;
    MessageRenderer expected_renderer_;
    MessageRenderer actual_renderer_;
    vector<ConstRdataPtr> rdata_list_;
};

// There are several ways to decode the data. For one, there are
// more interfaces uses for RdataReader, and we use our own decoder,
// to check the actual encoded data.
//
// These decoding ways are provided by the template parameter.
template<class DecoderStyle>
class RdataEncodeDecodeTest : public RdataSerializationTest {
public:
    // This helper test method encodes the given list of RDATAs
    // (in rdata_list), and then iterates over the data, rendering the fields
    // in the wire format.  It then compares the wire data with the one
    // generated by the normal libdns++ interface to see the encoding/decoding
    // works as intended.
    void checkEncode(RRClass rrclass, RRType rrtype,
                     const vector<ConstRdataPtr>& rdata_list,
                     size_t expected_varlen_fields,
                     const vector<ConstRdataPtr>& rrsig_list =
                     vector<ConstRdataPtr>());

    void addRdataCommon(const vector<ConstRdataPtr>& rrsigs);
    void addRdataMultiCommon(const vector<ConstRdataPtr>& rrsigs);
};

// Used across more classes and scopes. But it's just uninteresting
// constant.
const Name& dummyName2() {
    static const Name result("example.com");
    return (result);
}

bool
additionalRequired(const RRType& type) {
    // The set of RR types that require additional section processing.
    // We'll use it to determine what value should the renderNameField get
    // and, if the stored attributes are as expected.
    static std::set<RRType> need_additionals;
    if (need_additionals.empty()) {
        need_additionals.insert(RRType::NS());
        need_additionals.insert(RRType::MX());
        need_additionals.insert(RRType::SRV());
    }

    return (need_additionals.find(type) != need_additionals.end());
}

// A decoder that does not use RdataReader. Not recommended for use,
// but it allows the tests to check the internals of the data.
class ManualDecoderStyle {
public:
    static void foreachRdataField(RRClass rrclass, RRType rrtype,
                                  size_t rdata_count,
                                  const vector<uint8_t>& encoded_data,
                                  const vector<uint16_t>& varlen_list,
                                  RdataReader::NameAction name_callback,
                                  RdataReader::DataAction data_callback)
    {
        const RdataEncodeSpec& encode_spec = getRdataEncodeSpec(rrclass,
                                                                rrtype);

        size_t off = 0;
        size_t varlen_count = 0;
        size_t name_count = 0;
        for (size_t count = 0; count < rdata_count; ++count) {
            for (size_t i = 0; i < encode_spec.field_count; ++i) {
                const RdataFieldSpec& field_spec = encode_spec.fields[i];
                switch (field_spec.type) {
                    case RdataFieldSpec::FIXEDLEN_DATA:
                        if (data_callback) {
                            data_callback(&encoded_data.at(off),
                                          field_spec.fixeddata_len);
                        }
                        off += field_spec.fixeddata_len;
                        break;
                    case RdataFieldSpec::VARLEN_DATA:
                        {
                            const size_t varlen = varlen_list.at(varlen_count);
                            if (data_callback && varlen > 0) {
                                data_callback(&encoded_data.at(off), varlen);
                            }
                            off += varlen;
                            ++varlen_count;
                            break;
                        }
                    case RdataFieldSpec::DOMAIN_NAME:
                        {
                            ++name_count;
                            const LabelSequence labels(&encoded_data.at(off));
                            if (name_callback) {
                                name_callback(labels,
                                              field_spec.name_attributes);
                            }
                            off += labels.getSerializedLength();
                            break;
                        }
                }
            }
        }
        assert(name_count == encode_spec.name_count * rdata_count);
        assert(varlen_count == encode_spec.varlen_count * rdata_count);
    }

    static void foreachRRSig(const vector<uint8_t>& encoded_data,
                             const vector<uint16_t>& rrsiglen_list,
                             RdataReader::DataAction data_callback)
    {
        size_t rrsig_totallen = 0;
        for (vector<uint16_t>::const_iterator it = rrsiglen_list.begin();
             it != rrsiglen_list.end();
             ++it) {
            rrsig_totallen += *it;
        }
        assert(encoded_data.size() >= rrsig_totallen);

        const uint8_t* dp = &encoded_data[encoded_data.size() -
            rrsig_totallen];
        for (size_t i = 0; i < rrsiglen_list.size(); ++i) {
            data_callback(dp, rrsiglen_list[i]);
            dp += rrsiglen_list[i];
        }
    }

    static void decode(const isc::dns::RRClass& rrclass,
                       const isc::dns::RRType& rrtype,
                       size_t rdata_count,
                       size_t rrsig_count,
                       size_t expected_varlen_fields,
                       // Warning: this test actualy might change the
                       // encoded_data !
                       vector<uint8_t>& encoded_data, size_t,
                       MessageRenderer& renderer)
    {
        // If this type of RDATA is expected to contain variable-length fields,
        // we brute force the encoded data, exploiting our knowledge of actual
        // encoding, then adjust the encoded data excluding the list of length
        // fields.  This is ugly, but for tests only.
        vector<uint16_t> varlen_list;
        if (expected_varlen_fields > 0) {
            const size_t varlen_list_size =
                rdata_count * expected_varlen_fields * sizeof(uint16_t);
            ASSERT_LE(varlen_list_size, encoded_data.size());
            varlen_list.resize(rdata_count * expected_varlen_fields);
            std::memcpy(&varlen_list[0], &encoded_data[0], varlen_list_size);
            encoded_data.assign(encoded_data.begin() + varlen_list_size,
                                encoded_data.end());
        }

        // If RRSIGs are given, we need to extract the list of the RRSIG
        // lengths and adjust encoded_data_ further.
        vector<uint16_t> rrsiglen_list;
        if (rrsig_count > 0) {
            const size_t rrsig_len_size = rrsig_count * sizeof(uint16_t);
            ASSERT_LE(rrsig_len_size, encoded_data.size());
            rrsiglen_list.resize(rrsig_count * rrsig_len_size);
            std::memcpy(&rrsiglen_list[0], &encoded_data[0], rrsig_len_size);
            encoded_data.assign(encoded_data.begin() + rrsig_len_size,
                                encoded_data.end());
        }

        // Create wire-format data from the encoded data
        foreachRdataField(rrclass, rrtype, rdata_count, encoded_data,
                          varlen_list,
                          boost::bind(renderNameField, &renderer,
                                      additionalRequired(rrtype), _1, _2),
                          boost::bind(renderDataField, &renderer, _1, _2));

        // 2nd dummy name
        renderer.writeName(dummyName2());
        // Finally, dump any RRSIGs in wire format.
        foreachRRSig(encoded_data, rrsiglen_list,
                     boost::bind(renderDataField, &renderer, _1, _2));
    }
};

// Check using callbacks and calling next until the end.
class CallbackDecoder {
public:
    static void decode(const isc::dns::RRClass& rrclass,
                       const isc::dns::RRType& rrtype,
                       size_t rdata_count, size_t sig_count, size_t,
                       const vector<uint8_t>& encoded_data, size_t,
                       MessageRenderer& renderer)
    {
        RdataReader reader(rrclass, rrtype, &encoded_data[0], rdata_count,
<<<<<<< HEAD
                           sig_count);
        RdataReader::Result field;
        while ((field = reader.next())) {
            switch (field.type()) {
                case RdataReader::DATA:
                    renderer.writeData(field.data(), field.size());
                    break;
                case RdataReader::NAME:
                    renderer.writeName(field.label(), field.compressible());
                    break;
                default:
                    FAIL();
            }
        }

        renderer.writeName(dummy_name2);

        while ((field = reader.nextSig())) {
            switch (field.type()) {
                case RdataReader::DATA:
                    renderer.writeData(field.data(), field.size());
                    break;
                default: // There are also no NAME fields in RRSigs
                    FAIL();
            }
        }
=======
                           sig_count,
                           boost::bind(renderNameField, &renderer,
                                       additionalRequired(rrtype), _1, _2),
                           boost::bind(renderDataField, &renderer, _1, _2));
        while (reader.next() != RdataReader::RRSET_BOUNDARY) {}
        renderer.writeName(dummyName2());
        while (reader.nextSig() != RdataReader::RRSET_BOUNDARY) {}
>>>>>>> fb46e066
    }
};

// Check using callbacks and calling iterate.
class IterateDecoder {
public:
    static void decode(const isc::dns::RRClass& rrclass,
                       const isc::dns::RRType& rrtype,
                       size_t rdata_count, size_t sig_count, size_t,
                       const vector<uint8_t>& encoded_data, size_t,
                       MessageRenderer& renderer)
    {
<<<<<<< HEAD
        RdataReader reader(rrclass, rrtype, &encoded_data[0], rdata_count,
                           sig_count);
        // Use the reader first and rewind it
        reader.iterateSig();
=======
        RdataReader reader(rrclass, rrtype, &encoded_data[0],
                           rdata_count, sig_count,
                           boost::bind(renderNameField, &renderer,
                                       additionalRequired(rrtype), _1, _2),
                           boost::bind(renderDataField, &renderer, _1, _2));
>>>>>>> fb46e066
        reader.iterate();
        renderer.writeName(dummyName2());
        reader.iterateAllSigs();
    }
};

namespace {

// Render the data to renderer, if one is set, or put it inside
// a data buffer.
void
appendOrRenderData(vector<uint8_t>* where, MessageRenderer** renderer,
                   const void* data, size_t size)
{
    if (*renderer != NULL) {
        (*renderer)->writeData(data, size);
    } else {
        where->insert(where->end(), reinterpret_cast<const uint8_t*>(data),
                      reinterpret_cast<const uint8_t*>(data) + size);
    }
}

}

// Similar to IterateDecoder, but it first iterates a little and rewinds
// before actual rendering.
class RewindAndDecode {
private:
    static void writeName(MessageRenderer** renderer,
                          const LabelSequence& labels,
                          RdataNameAttributes attributes)
    {
        (*renderer)->writeName(labels,
                               (attributes & NAMEATTR_COMPRESSIBLE) != 0);
    }
public:
    static void decode(const isc::dns::RRClass& rrclass,
                       const isc::dns::RRType& rrtype,
                       size_t rdata_count, size_t sig_count, size_t,
                       const vector<uint8_t>& encoded_data, size_t,
                       MessageRenderer& renderer)
    {
<<<<<<< HEAD
        RdataReader reader(rrclass, rrtype, &encoded_data[0], rdata_count,
                           sig_count,
                           boost::bind(renderNameField, &renderer,
                                       additionalRequired(rrtype), _1, _2),
                           boost::bind(renderDataField, &renderer, _1, _2));
        while (reader.next()) { }
        renderer.writeName(dummy_name2);
        while (reader.nextSig()) { }
=======
        MessageRenderer dump; // A place to dump the extra data from before
                              // actual rendering.
        MessageRenderer* current = &dump;
        vector<uint8_t> placeholder; // boost::bind does not like NULL
        RdataReader reader(rrclass, rrtype, &encoded_data[0],
                           rdata_count, sig_count,
                           boost::bind(writeName, &current, _1, _2),
                           boost::bind(appendOrRenderData, &placeholder,
                                       &current, _1, _2));
        // Iterate a little and rewind
        reader.next();
        reader.nextSig();
        reader.rewind();
        // Do the actual rendering
        current = &renderer;
        reader.iterate();
        renderer.writeName(dummyName2());
        reader.iterateAllSigs();
>>>>>>> fb46e066
    }
};

// Decode using the iteration over one rdata each time.
// We also count there's the correct count of Rdatas.
class SingleIterateDecoder {
public:
    static void decode(const isc::dns::RRClass& rrclass,
                       const isc::dns::RRType& rrtype,
                       size_t rdata_count, size_t sig_count, size_t,
                       const vector<uint8_t>& encoded_data, size_t,
                       MessageRenderer& renderer)
    {
        RdataReader reader(rrclass, rrtype, &encoded_data[0],
                           rdata_count, sig_count,
                           boost::bind(renderNameField, &renderer,
                                       additionalRequired(rrtype), _1, _2),
                           boost::bind(renderDataField, &renderer, _1, _2));
        size_t actual_count = 0;
        while (reader.iterateRdata()) {
            ++actual_count;
        }
        EXPECT_EQ(rdata_count, actual_count);
        actual_count = 0;
        renderer.writeName(dummyName2());
        while (reader.iterateSingleSig()) {
            ++actual_count;
        }
        EXPECT_EQ(sig_count, actual_count);
    }
};

// This one does not adhere to the usual way the reader is used, trying
// to confuse it. It iterates part of the data manually and then reads
// the rest through iterate. It also reads the signatures in the middle
// of rendering.
template<bool start_data, bool start_sig>
class HybridDecoder {
public:
    static void decode(const isc::dns::RRClass& rrclass,
                       const isc::dns::RRType& rrtype,
                       size_t rdata_count, size_t sig_count, size_t,
                       const vector<uint8_t>& encoded_data,
                       size_t encoded_data_len,
                       MessageRenderer& renderer)
    {
        vector<uint8_t> data;
        MessageRenderer* current;
        RdataReader reader(rrclass, rrtype, &encoded_data[0],
                           rdata_count, sig_count,
                           boost::bind(renderNameField, &renderer,
                                       additionalRequired(rrtype), _1, _2),
                           boost::bind(appendOrRenderData, &data, &current, _1,
                                       _2));
        // The size matches
        EXPECT_EQ(encoded_data_len, reader.getSize());
        if (start_sig) {
            current = NULL;
            reader.nextSig();
        }
        // Render first part of data. If there's none, return empty Result and
        // do nothing.
        if (start_data) {
            current = &renderer;
            reader.next();
        }
        // Now, we let all sigs to be copied to data. We disable the
        // renderer for this.
        current = NULL;
        reader.iterateAllSigs();
        // Now return the renderer and render the rest of the data
        current = &renderer;
        reader.iterate();
        // Now, this should not break anything and should be valid, but should
        // return ends.
        EXPECT_EQ(RdataReader::RRSET_BOUNDARY, reader.next());
        EXPECT_EQ(RdataReader::RRSET_BOUNDARY, reader.nextSig());
        // Render the name and the sigs
        renderer.writeName(dummyName2());
        renderer.writeData(&data[0], data.size());
        // The size matches even after use
        EXPECT_EQ(encoded_data_len, reader.getSize());
    }
};

typedef ::testing::Types<ManualDecoderStyle,
                         CallbackDecoder, IterateDecoder, SingleIterateDecoder,
                         HybridDecoder<true, true>, HybridDecoder<true, false>,
                         HybridDecoder<false, true>,
                         HybridDecoder<false, false> >
    DecoderStyles;
// Each decoder style must contain a decode() method. Such method is expected
// to decode the passed data, first render the Rdata into the passed renderer,
// then write the dummyName2() there and write the RRSig data after that.
// It may do other checks too.
//
// There are some slight differences to how to do the decoding, that's why we
// have the typed test.
TYPED_TEST_CASE(RdataEncodeDecodeTest, DecoderStyles);

void
RdataSerializationTest::encodeWrapper(size_t data_len) {
    // make sure the data buffer is large enough for the canary
    encoded_data_.resize(data_len + 2);
    // set the canary data
    encoded_data_.at(data_len) = 0xde;
    encoded_data_.at(data_len + 1) = 0xad;
    // encode, then check the canary is intact
    encoder_.encode(&encoded_data_[0], data_len);
    EXPECT_EQ(0xde, encoded_data_.at(data_len));
    EXPECT_EQ(0xad, encoded_data_.at(data_len + 1));
    // shrink the data buffer to the originally expected size (some tests
    // expect that).  the actual encoded data should be intact.
    encoded_data_.resize(data_len);
}

template<class DecoderStyle>
void
RdataEncodeDecodeTest<DecoderStyle>::
checkEncode(RRClass rrclass, RRType rrtype,
            const vector<ConstRdataPtr>& rdata_list,
            size_t expected_varlen_fields,
            const vector<ConstRdataPtr>& rrsig_list)
{
    // These two names will be rendered before and after the test RDATA,
    // to check in case the RDATA contain a domain name whether it's
    // compressed or not correctly.  The names in the RDATA should basically
    // a subdomain of example.com, so it can be compressed due to dummyName2().
    // Likewise, dummyName2() should be able to be fully compressed due to
    // the name in the RDATA.
    const Name dummy_name("com");

    expected_renderer_.clear();
    actual_renderer_.clear();
    encoded_data_.clear();

    // Build expected wire-format data
    expected_renderer_.writeName(dummy_name);
    BOOST_FOREACH(const ConstRdataPtr& rdata, rdata_list) {
        rdata->toWire(expected_renderer_);
    }
    expected_renderer_.writeName(dummyName2());
    BOOST_FOREACH(const ConstRdataPtr& rdata, rrsig_list) {
        rdata->toWire(expected_renderer_);
    }

    // Then build wire format data using the encoded data.
    // 1st dummy name
    actual_renderer_.writeName(dummy_name);

    // Create encoded data
    encoder_.start(rrclass, rrtype);
    BOOST_FOREACH(const ConstRdataPtr& rdata, rdata_list) {
        encoder_.addRdata(*rdata);
    }
    BOOST_FOREACH(const ConstRdataPtr& rdata, rrsig_list) {
        encoder_.addSIGRdata(*rdata);
    }
    const size_t storage_len = encoder_.getStorageLength();
    encodeWrapper(storage_len);

    DecoderStyle::decode(rrclass, rrtype, rdata_list.size(), rrsig_list.size(),
                         expected_varlen_fields, encoded_data_, storage_len,
                         actual_renderer_);

    // Two sets of wire-format data should be identical.
    matchWireData(expected_renderer_.getData(), expected_renderer_.getLength(),
                  actual_renderer_.getData(), actual_renderer_.getLength());
}

template<class DecoderStyle>
void
RdataEncodeDecodeTest<DecoderStyle>::
addRdataCommon(const vector<ConstRdataPtr>& rrsigs) {
    // Basic check on the encoded data for (most of) all supported RR types,
    // in a comprehensive manner.
    for (size_t i = 0; test_rdata_list[i].rrclass != NULL; ++i) {
        SCOPED_TRACE(string(test_rdata_list[i].rrclass) + "/" +
                     test_rdata_list[i].rrtype);
        const RRClass rrclass(test_rdata_list[i].rrclass);
        const RRType rrtype(test_rdata_list[i].rrtype);
        const ConstRdataPtr rdata = createRdata(rrtype, rrclass,
                                                test_rdata_list[i].rdata);
        rdata_list_.clear();
        rdata_list_.push_back(rdata);
        checkEncode(rrclass, rrtype, rdata_list_,
                    test_rdata_list[i].n_varlen_fields, rrsigs);
    }
}

TYPED_TEST(RdataEncodeDecodeTest, addRdata) {
    vector<ConstRdataPtr> rrsigs;
    this->addRdataCommon(rrsigs); // basic tests without RRSIGs (empty vector)

    // Test with RRSIGs (covered type doesn't always match, but the encoder
    // doesn't check that)
    rrsigs.push_back(this->rrsig_rdata_);
    this->addRdataCommon(rrsigs);
}

template<class DecoderStyle>
void
RdataEncodeDecodeTest<DecoderStyle>::
addRdataMultiCommon(const vector<ConstRdataPtr>& rrsigs) {
    // Similar to addRdata(), but test with multiple RDATAs.
    // Four different cases are tested: a single fixed-len RDATA (A),
    // fixed-len data + domain name (MX), variable-len data only (TXT),
    // variable-len data + domain name (NAPTR).
    ConstRdataPtr a_rdata2 = createRdata(RRType::A(), RRClass::IN(),
                                         "192.0.2.54");
    rdata_list_.clear();
    rdata_list_.push_back(a_rdata_);
    rdata_list_.push_back(a_rdata2);
    checkEncode(RRClass::IN(), RRType::A(), rdata_list_, 0, rrsigs);

    ConstRdataPtr mx_rdata1 = createRdata(RRType::MX(), RRClass::IN(),
                                          "5 mx1.example.com");
    ConstRdataPtr mx_rdata2 = createRdata(RRType::MX(), RRClass::IN(),
                                          "10 mx2.example.com");
    rdata_list_.clear();
    rdata_list_.push_back(mx_rdata1);
    rdata_list_.push_back(mx_rdata2);
    checkEncode(RRClass::IN(), RRType::MX(), rdata_list_, 0, rrsigs);

    ConstRdataPtr txt_rdata1 = createRdata(RRType::TXT(), RRClass::IN(),
                                           "foo bar baz");
    ConstRdataPtr txt_rdata2 = createRdata(RRType::TXT(), RRClass::IN(),
                                          "another text data");
    rdata_list_.clear();
    rdata_list_.push_back(txt_rdata1);
    rdata_list_.push_back(txt_rdata2);
    checkEncode(RRClass::IN(), RRType::TXT(), rdata_list_, 1, rrsigs);

    ConstRdataPtr naptr_rdata1 =
        createRdata(RRType::NAPTR(), RRClass::IN(),
                    "100 50 \"s\" \"http\" \"\" _http._tcp.example.com");
    ConstRdataPtr naptr_rdata2 =
        createRdata(RRType::NAPTR(), RRClass::IN(),
                    "200 100 \"s\" \"http\" \"\" _http._tcp.example.com");
    rdata_list_.clear();
    rdata_list_.push_back(naptr_rdata1);
    rdata_list_.push_back(naptr_rdata2);
    checkEncode(RRClass::IN(), RRType::NAPTR(), rdata_list_, 1, rrsigs);
}

void ignoreName(const LabelSequence&, unsigned) {
}

void
checkLargeData(const in::DHCID* decoded, bool* called, const void* encoded,
               size_t length)
{
    EXPECT_FALSE(*called); // Called exactly once
    *called = true;

    // Reconstruct the Rdata and check it.
    isc::util::InputBuffer ib(encoded, length);
    const in::DHCID reconstructed(ib, ib.getLength());
    EXPECT_EQ(0, reconstructed.compare(*decoded));
}

TEST_F(RdataSerializationTest, encodeLargeRdata) {
    // There should be no reason for a large RDATA to fail in encoding,
    // but we check such a case explicitly.

    encoded_data_.resize(65535); // max unsigned 16-bit int
    isc::util::InputBuffer buffer(&encoded_data_[0], encoded_data_.size());
    const in::DHCID large_dhcid(buffer, encoded_data_.size());

    encoder_.start(RRClass::IN(), RRType::DHCID());
    encoder_.addRdata(large_dhcid);
    encodeWrapper(encoder_.getStorageLength());

    // The encoded data should be identical to the original one.
    bool called = false;
    RdataReader reader(RRClass::IN(), RRType::DHCID(), &encoded_data_[0], 1, 0,
                       ignoreName, boost::bind(checkLargeData, &large_dhcid,
                                               &called, _1, _2));
    reader.iterate();
    EXPECT_TRUE(called);
    called = false;
    reader.iterateAllSigs();
    EXPECT_FALSE(called);
}

TYPED_TEST(RdataEncodeDecodeTest, addRdataMulti) {
    vector<ConstRdataPtr> rrsigs;
    this->addRdataMultiCommon(rrsigs); // test without RRSIGs (empty vector)

    // Tests with two RRSIGs
    rrsigs.push_back(this->rrsig_rdata_);
    rrsigs.push_back(createRdata(RRType::RRSIG(), RRClass::IN(),
                                 "A 5 2 3600 20120814220826 "
                                 "20120715220826 54321 com. FAKE"));
    this->addRdataMultiCommon(rrsigs);
}

TEST_F(RdataSerializationTest, badAddRdata) {
    // Some operations must follow start().
    EXPECT_THROW(encoder_.addRdata(*a_rdata_), isc::InvalidOperation);
    EXPECT_THROW(encoder_.getStorageLength(), isc::InvalidOperation);
    // will allocate space of some arbitrary size (256 bytes)
    EXPECT_THROW(encodeWrapper(256), isc::InvalidOperation);

    // Bad buffer for encode
    encoder_.start(RRClass::IN(), RRType::A());
    encoder_.addRdata(*a_rdata_);
    const size_t buf_len = encoder_.getStorageLength();
    // NULL buffer for encode
    EXPECT_THROW(encoder_.encode(NULL, buf_len), isc::BadValue);
    // buffer length is too short (we don't use the wrraper because we don't
    // like to tweak the length arg to encode()).
    encoded_data_.resize(buf_len - 1);
    EXPECT_THROW(encoder_.encode(&encoded_data_[0], buf_len - 1),
                 isc::BadValue);

    // Type of RDATA and the specified RR type don't match.  addRdata() should
    // detect this inconsistency.
    encoder_.start(RRClass::IN(), RRType::AAAA());
    EXPECT_THROW(encoder_.addRdata(*a_rdata_), isc::BadValue);

    // Likewise.
    encoder_.start(RRClass::IN(), RRType::A());
    EXPECT_THROW(encoder_.addRdata(*aaaa_rdata_), isc::BadValue);

    // Likewise.  The encoder expects the first name completes the data, and
    // throws on the second due as an unexpected name field.
    const ConstRdataPtr rp_rdata =
        createRdata(RRType::RP(), RRClass::IN(), "a.example. b.example");
    encoder_.start(RRClass::IN(), RRType::NS());
    EXPECT_THROW(encoder_.addRdata(*rp_rdata), isc::BadValue);

    // Likewise.  The encoder considers the name data a variable length data
    // field, and throws on the first name.
    encoder_.start(RRClass::IN(), RRType::DHCID());
    EXPECT_THROW(encoder_.addRdata(*rp_rdata), isc::BadValue);

    // Likewise.  The text RDATA (2 bytes) will be treated as MX preference,
    // and the encoder will still expect to see a domain name.
    const ConstRdataPtr txt_rdata = createRdata(RRType::TXT(), RRClass::IN(),
                                                "a");
    encoder_.start(RRClass::IN(), RRType::MX());
    EXPECT_THROW(encoder_.addRdata(*txt_rdata), isc::BadValue);

    // Similar to the previous one, but in this case there's no data field
    // in the spec.
    encoder_.start(RRClass::IN(), RRType::NS());
    EXPECT_THROW(encoder_.addRdata(*txt_rdata), isc::BadValue);

    // Likewise.  Inconsistent name compression policy.
    const ConstRdataPtr ns_rdata =
        createRdata(RRType::NS(), RRClass::IN(), "ns.example");
    encoder_.start(RRClass::IN(), RRType::DNAME());
    EXPECT_THROW(encoder_.addRdata(*ns_rdata), isc::BadValue);

    // Same as the previous one, opposite inconsistency.
    const ConstRdataPtr dname_rdata =
        createRdata(RRType::DNAME(), RRClass::IN(), "dname.example");
    encoder_.start(RRClass::IN(), RRType::NS());
    EXPECT_THROW(encoder_.addRdata(*dname_rdata), isc::BadValue);

    // RDATA len exceeds the 16-bit range.  Technically not invalid, but
    // we don't support that (and it's practically useless anyway).
    encoded_data_.resize(65536); // use encoded_data_ for placeholder
    isc::util::InputBuffer buffer(&encoded_data_[0], encoded_data_.size());
    encoder_.start(RRClass::IN(), RRType::DHCID());
    EXPECT_THROW(encoder_.addRdata(in::DHCID(buffer, encoded_data_.size())),
                                   RdataEncodingError);

    // RRSIG cannot be used as the main RDATA type (can only be added as
    // a signature for some other type of RDATAs).
    EXPECT_THROW(encoder_.start(RRClass::IN(), RRType::RRSIG()),
                 isc::BadValue);
}

void
checkSigData(const ConstRdataPtr& decoded, bool* called, const void* encoded,
             size_t length)
{
    EXPECT_FALSE(*called); // Called exactly once
    *called = true;

    // Reconstruct the RRSig and check it.
    isc::util::InputBuffer ib(encoded, length);
    const generic::RRSIG reconstructed(ib, ib.getLength());
    EXPECT_EQ(0, reconstructed.compare(*decoded));
}

TEST_F(RdataSerializationTest, addSIGRdataOnly) {
    // Encoded data that only contain RRSIGs.  Mostly useless, but can happen
    // (in a partially broken zone) and it's accepted.
    encoder_.start(RRClass::IN(), RRType::A());
    encoder_.addSIGRdata(*rrsig_rdata_);
    encodeWrapper(encoder_.getStorageLength());
    ASSERT_LT(sizeof(uint16_t), encoder_.getStorageLength());

    bool called = false;
    RdataReader reader(RRClass::IN(), RRType::A(), &encoded_data_[0], 0, 1,
                       ignoreName, boost::bind(checkSigData, rrsig_rdata_,
                                               &called, _1, _2));
    reader.iterate();
    EXPECT_FALSE(called);
    reader.iterateAllSigs();
    EXPECT_TRUE(called);
}

TEST_F(RdataSerializationTest, badAddSIGRdata) {
    // try adding SIG before start
    EXPECT_THROW(encoder_.addSIGRdata(*rrsig_rdata_), isc::InvalidOperation);

    // Very big RRSIG.  This implementation rejects it.
    isc::util::OutputBuffer ob(0);
    rrsig_rdata_->toWire(ob);
    // append dummy trailing signature to make it too big
    vector<uint8_t> dummy_sig(65536 - ob.getLength());
    ob.writeData(&dummy_sig[0], dummy_sig.size());
    ASSERT_EQ(65536, ob.getLength());

    isc::util::InputBuffer ib(ob.getData(), ob.getLength());
    const generic::RRSIG big_sigrdata(ib, ob.getLength());
    encoder_.start(RRClass::IN(), RRType::A());
    EXPECT_THROW(encoder_.addSIGRdata(big_sigrdata), RdataEncodingError);
}
}<|MERGE_RESOLUTION|>--- conflicted
+++ resolved
@@ -329,34 +329,6 @@
                        MessageRenderer& renderer)
     {
         RdataReader reader(rrclass, rrtype, &encoded_data[0], rdata_count,
-<<<<<<< HEAD
-                           sig_count);
-        RdataReader::Result field;
-        while ((field = reader.next())) {
-            switch (field.type()) {
-                case RdataReader::DATA:
-                    renderer.writeData(field.data(), field.size());
-                    break;
-                case RdataReader::NAME:
-                    renderer.writeName(field.label(), field.compressible());
-                    break;
-                default:
-                    FAIL();
-            }
-        }
-
-        renderer.writeName(dummy_name2);
-
-        while ((field = reader.nextSig())) {
-            switch (field.type()) {
-                case RdataReader::DATA:
-                    renderer.writeData(field.data(), field.size());
-                    break;
-                default: // There are also no NAME fields in RRSigs
-                    FAIL();
-            }
-        }
-=======
                            sig_count,
                            boost::bind(renderNameField, &renderer,
                                        additionalRequired(rrtype), _1, _2),
@@ -364,7 +336,6 @@
         while (reader.next() != RdataReader::RRSET_BOUNDARY) {}
         renderer.writeName(dummyName2());
         while (reader.nextSig() != RdataReader::RRSET_BOUNDARY) {}
->>>>>>> fb46e066
     }
 };
 
@@ -377,18 +348,11 @@
                        const vector<uint8_t>& encoded_data, size_t,
                        MessageRenderer& renderer)
     {
-<<<<<<< HEAD
-        RdataReader reader(rrclass, rrtype, &encoded_data[0], rdata_count,
-                           sig_count);
-        // Use the reader first and rewind it
-        reader.iterateSig();
-=======
         RdataReader reader(rrclass, rrtype, &encoded_data[0],
                            rdata_count, sig_count,
                            boost::bind(renderNameField, &renderer,
                                        additionalRequired(rrtype), _1, _2),
                            boost::bind(renderDataField, &renderer, _1, _2));
->>>>>>> fb46e066
         reader.iterate();
         renderer.writeName(dummyName2());
         reader.iterateAllSigs();
@@ -431,16 +395,6 @@
                        const vector<uint8_t>& encoded_data, size_t,
                        MessageRenderer& renderer)
     {
-<<<<<<< HEAD
-        RdataReader reader(rrclass, rrtype, &encoded_data[0], rdata_count,
-                           sig_count,
-                           boost::bind(renderNameField, &renderer,
-                                       additionalRequired(rrtype), _1, _2),
-                           boost::bind(renderDataField, &renderer, _1, _2));
-        while (reader.next()) { }
-        renderer.writeName(dummy_name2);
-        while (reader.nextSig()) { }
-=======
         MessageRenderer dump; // A place to dump the extra data from before
                               // actual rendering.
         MessageRenderer* current = &dump;
@@ -459,7 +413,6 @@
         reader.iterate();
         renderer.writeName(dummyName2());
         reader.iterateAllSigs();
->>>>>>> fb46e066
     }
 };
 
