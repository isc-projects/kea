<<<<<<< HEAD
318.    [func]      stephen
	Add C++ API for accessing zone difference information in database-based
	data sources.
	(Trac #1330, git 78770f52c7f1e7268d99e8bfa8c61e889813bb33)

317.    [func]      vorner
	datasrc: the getUpdater method of DataSourceClient supports an optional
	'journaling' parameter to indicate the generated updater to store diffs.
	The database based derived class implements this extension.
	(Trac #1331, git 713160c9bed3d991a00b2ea5e7e3e7714d79625d)

316.	[func]*		vorner
	The configuration of what parts of the system run is more flexible now.
	Everything that should run must have an entry in Boss/components.
	(Trac #213, git 08e1873a3593b4fa06754654d22d99771aa388a6)

315.	[func]		tomek
	libdhcp: Support for DHCPv4 packet manipulation is now implemented.
	All fixed fields are now supported. Generic support for DHCPv4
	options is available (both parsing and assembly). There is no code
	that uses this new functionality yet, so it is not usable directly
	at this time. This code will be used by upcoming b10-dhcp4 daemon.
	(Trac #1228, git 31d5a4f66b18cca838ca1182b9f13034066427a7)

314.	[bug]		jelte
	b10-xfrin would previously initiate incoming transfers upon 
	receiving NOTIFY messages from any address (if the zone was 
	known to b10-xfrin, and using the configured address). It now 
	only starts a transfer if the source address from the NOTIFY 
	packet matches the configured master address and port. This was 
	really already fixed in release bind10-devel-20111014, but there 
	were some deferred cleanups to add.
	(Trac #1298, git 1177bfe30e17a76bea6b6447e14ae9be9e1ca8c2)

313.	[func]		jinmei
	datasrc: Added C++ API for adding zone differences to database
	based data sources.  It's intended to be used for the support for
	IXFR-in and dynamic update (so they can subsequently be retrieved
	for IXFR-out).  The addRecordDiff method of the DatabaseAccessor
	defines the interface, and a concrete implementation for SQLite3
	was provided.
	(Trac #1329, git 1aa233fab1d74dc776899df61181806679d14013)

312.	[func]		jelte
	Added an initial framework for doing system tests using the 
	cucumber-based BDD tool Lettuce. A number of general steps are
	included,  for instance running bind10 with specific
	configurations, sending queries, and inspecting query answers. A
	few very basic tests are included as well.
	(Trac #1290, git 6b75c128bcdcefd85c18ccb6def59e9acedd4437)

311.	[bug]		jelte
	Fixed a bug in bindctl where tab-completion for names that
	contain a hyphen resulted in unexpected behaviour, such as
	appending the already-typed part again.
	(Trac #1345, git f80ab7879cc29f875c40dde6b44e3796ac98d6da)

310.	[bug]		jelte
	Fixed a bug where bindctl could not set a value that is optional
	and has no default, resulting in the error that the setting
	itself was unknown. bindctl now correctly sees the setting and
	is able to set it.
	(Trac #1344, git 0e776c32330aee466073771600390ce74b959b38)

309.	[bug]		jelte
	Fixed a bug in bindctl where the removal of elements from a set
	with default values was not stored, unless the set had been
	modified in another way already.
	(Trac #1343, git 25c802dd1c30580b94345e83eeb6a168ab329a33)

308.	[build]		jelte
	The configure script will now use pkg-config for finding
	information about the Botan library. If pkg-config is unavailable,
	or unaware of Botan, it will fall back to botan-config. It will
	also use botan-config when a specific botan library directory is
	given using the '--with-botan=' flag
	(Trac #1194, git dc491833cf75ac1481ba1475795b0f266545013d)

307.	[func]		vorner
	When zone transfer in fails with IXFR, it is retried with AXFR
	automatically.
	(Trac #1279, git cd3588c9020d0310f949bfd053c4d3a4bd84ef88)

306.	[bug]		Stephen
	Boss process now waits for the configuration manager to initialize
	itself before continuing with startup.  This fixes a race condition
	whereby the Boss could start the configuration manager and then
	immediately start components that depended on that component being
	fully initialized.
	(Trac #1271, git 607cbae949553adac7e2a684fa25bda804658f61)
=======
xxx.	[func]		naokikambe
	b10-stats-httpd was updated. In addition of the access to all
	statistics items of all modules, the specified item or the items of the
	specified module name can be accessed. For example, the URI requested
	by using the feature is showed as "/bind10/statistics/xml/Auth" or
	"/bind10/statistics/xml/Auth/queries.tcp". The list of all possible
	module names and all possible item names can be showed in the root
	document, whose URI is "/bind10/statistics/xml". This change is not
	only for the XML documents but also is for the XSD and XSL documents.
	(Trac #917, git TBD)
>>>>>>> b79e0ef1

305.	[bug]		jinmei
	Python isc.dns, isc.datasrc, xfrin, xfrout: fixed reference leak
	in Message.get_question(), Message.get_section(),
	RRset.get_rdata(), and DataSourceClient.get_updater().
	The leak caused severe memory leak in b10-xfrin, and (although no
	one reported it) should have caused less visible leak in
	b10-xfrout.  b10-xfrin had its own leak, which was also fixed.
	(Trac #1028, git a72886e643864bb6f86ab47b115a55e0c7f7fcad)

304.	[bug]		jelte
	The run_bind10.sh test script now no longer runs processes from
	an installed version of BIND 10, but will correctly use the
	build tree paths.
	(Trac #1246, git 1d43b46ab58077daaaf5cae3c6aa3e0eb76eb5d8)

303.	[bug]		jinmei
	Changed the installation path for the UNIX domain file used
	for the communication between b10-auth and b10-xfrout to a
	"@PACKAGE@" subdirectory (e.g. from /usr/local/var to
	/usr/local/var/bind10-devel).  This should be transparent change
	because this file is automatically created and cleaned up, but
	if the old file somehow remains, it can now be safely removed.
	(Trac #869, git 96e22f4284307b1d5f15e03837559711bb4f580c)

302.	[bug]		jelte
	msgq no longer crashes if the remote end is closed while msgq
	tries to send data. It will now simply drop the message and close
	the connection itself.
	(Trac #1180, git 6e68b97b050e40e073f736d84b62b3e193dd870a)

301.	[func]		stephen
	Add system test for IXFR over TCP.
	(Trac #1213, git 68ee3818bcbecebf3e6789e81ea79d551a4ff3e8)

300.	[func]*		tomek
	libdhcp: DHCP packet library was implemented. Currently it handles
	packet reception, option parsing, option generation and output
	packet building. Generic and specialized classes for several
	DHCPv6 options (IA_NA, IAADDR, address-list) are available. A
	simple code was added that leverages libdhcp. It is a skeleton
	DHCPv6 server. It receives incoming SOLICIT and REQUEST messages
	and responds with proper ADVERTISE and REPLY. Note that since
	LeaseManager is not implemented, server assigns the same
	hardcoded lease for every client. This change removes existing
	DHCPv6 echo server as it was only a proof of concept code.
	(Trac #1186, git 67ea6de047d4dbd63c25fe7f03f5d5cc2452ad7d)

299.	[build]		jreed
	Do not install the libfake_session, libtestutils, or libbench
	libraries. They are used by tests within the source tree.
	Convert all test-related makefiles to build test code at
	regular make time to better work with test-driven development.
	This reverts some of #1901. (The tests are ran using "make
	check".)
	(Trac #1286, git cee641fd3d12341d6bfce5a6fbd913e3aebc1e8e)

bind10-devel-20111014 released on October 14, 2011

298.	[doc]		jreed
	Shorten README. Include plain text format of the Guide.
	(git d1897d3, git 337198f)

297.	[func]		dvv
	Implement the SPF rrtype according to RFC4408.
	(Trac #1140, git 146934075349f94ee27f23bf9ff01711b94e369e)

296.	[build]		jreed
	Do not install the unittest libraries. At this time, they
	are not useful without source tree (and they may or may
	not have googletest support). Also, convert several makefiles
	to build tests at "check" time and not build time.
	(Trac #1091, git 2adf4a90ad79754d52126e7988769580d20501c3)

295.	[bug]		jinmei
	__init__.py for isc.dns was installed in the wrong directory,
	which would now make xfrin fail to start.  It was also bad
	in that it replaced any existing __init__.py in th public
	site-packages directory.  After applying this fix You may want to
	check if the wrong init file is in the wrong place, in which
	case it should be removed.
	(Trac #1285, git af3b17472694f58b3d6a56d0baf64601b0f6a6a1)

294.	[func]		jelte, jinmei, vorner
	b10-xfrin now supports incoming IXFR.  See BIND 10 Guide for
	how to configure it and operational notes.
	(Trac #1212, multiple git merges)

293.	[func]*		tomek
	b10-dhcp6: Implemented DHCPv6 echo server. It joins DHCPv6
	multicast groups and listens to incoming DHCPv6 client messages.
	Received messages are then echoed back to clients. This
	functionality is limited, but it can be used to test out client
	resiliency to unexpected messages. Note that network interface
	detection routines are not implemented yet, so interface name
	and its address must be specified in interfaces.txt.
	(Trac #878, git 3b1a604abf5709bfda7271fa94213f7d823de69d)

292.	[func]		dvv
	Implement the DLV rrtype according to RFC4431.
	(Trac #1144, git d267c0511a07c41cd92e3b0b9ee9bf693743a7cf)

291.	[func]		naokikambe
	Statistics items are specified by each module's spec file.
	Stats module can read these through the config manager. Stats
	module and stats httpd report statistics data and statistics
	schema by each module via both bindctl and HTTP/XML.
	(Trac #928,#929,#930,#1175,
	git 054699635affd9c9ecbe7a108d880829f3ba229e)

290.	[func]		jinmei
	libdns++/pydnspp: added an option parameter to the "from wire"
	methods of the Message class.  One option is defined,
	PRESERVE_ORDER, which specifies the parser to handle each RR
	separately, preserving the order, and constructs RRsets in the
	message sections so that each RRset contains only one RR.
	(Trac #1258, git c874cb056e2a5e656165f3c160e1b34ccfe8b302)

289.	[func]*		jinmei
	b10-xfrout: ACLs for xfrout can now be configured per zone basis.
	A per zone ACL is part of a more general zone configuration.  A
	quick example for configuring an ACL for zone "example.com" that
	rejects any transfer request for that zone is as follows:
	> config add Xfrout/zone_config
	> config set Xfrout/zone_config[0]/origin "example.com"
	> config add Xfrout/zone_config[0]/transfer_acl
	> config set Xfrout/zone_config[0]/transfer_acl[0] {"action": "REJECT"}
	The previous global ACL (query_acl) was renamed to transfer_acl,
	which now works as the default ACL.  Note: backward compatibility
	is not provided, so an existing configuration using query_acl
	needs to be updated by hand.
	Note: the per zone configuration framework is a temporary
	workaround.  It will eventually be redesigned as a system wide
	configuration.
	(Trac #1165, git 698176eccd5d55759fe9448b2c249717c932ac31)

288.	[bug]		stephen
	Fixed problem whereby the order in which component files appeared in
	rdataclass.cc was system dependent, leading to problems on some
	systems where data types were used before the header file in which
	they were declared was included.
	(Trac #1202, git 4a605525cda67bea8c43ca8b3eae6e6749797450)

287.	[bug]*		jinmei
	Python script files for log messages (xxx_messages.py) should have
	been installed under the "isc" package.  This fix itself should
	be a transparent change without affecting existing configurations
	or other operational practices, but you may want to clean up the
	python files from the common directly (such as "site-packages").
	(Trac #1101, git 0eb576518f81c3758c7dbaa2522bd8302b1836b3)

286.	[func]		ocean
	libdns++: Implement the HINFO rrtype support according to RFC1034,
	and RFC1035.
	(Trac #1112, git 12d62d54d33fbb1572a1aa3089b0d547d02924aa)

285.	[bug]		jelte
	sqlite3 data source: fixed a race condition on initial startup,
	when the database has not been initialized yet, and multiple
	processes are trying to do so, resulting in one of them failing.
	(Trac #326, git 5de6f9658f745e05361242042afd518b444d7466)

284.	[bug]		jerry
	b10-zonemgr: zonemgr will not terminate on empty zones, it will
	log a warning and try to do zone transfer for them.
	(Trac #1153, git 0a39659638fc68f60b95b102968d7d0ad75443ea)

283.	[bug]		zhanglikun
	Make stats and boss processes wait for answer messages from each
	other in block mode to avoid orphan answer messages, add an internal
	command "getstats" to boss process for getting statistics data from
	boss.
	(Trac #519, git 67d8e93028e014f644868fede3570abb28e5fb43)

282.	[func]		ocean
	libdns++: Implement the NAPTR rrtype according to RFC2915,
	RFC2168 and RFC3403.
	(Trac #1130, git 01d8d0f13289ecdf9996d6d5d26ac0d43e30549c)

bind10-devel-20110819 released on August 19, 2011

281.	[func]		jelte
	Added a new type for configuration data: "named set". This allows for
	similar configuration as the current "list" type, but with strings
	instead of indices as identifiers. The intended use is for instance
	/foo/zones/example.org/bar instead of /foo/zones[2]/bar. Currently
	this new type is not in use yet.
	(Trac #926, git 06aeefc4787c82db7f5443651f099c5af47bd4d6)

280.	[func]		jerry
	libdns++: Implement the MINFO rrtype according to RFC1035.
	(Trac #1113, git 7a9a19d6431df02d48a7bc9de44f08d9450d3a37)

279.	[func]		jerry
	libdns++: Implement the AFSDB rrtype according to RFC1183.
	(Trac #1114, git ce052cd92cd128ea3db5a8f154bd151956c2920c)

278.	[doc]		jelte
	Add logging configuration documentation to the guide.
	(Trac #1011, git 2cc500af0929c1f268aeb6f8480bc428af70f4c4)

277.	[func]		jerry
	libdns++: Implement the SRV rrtype according to RFC2782.
	(Trac #1128, git 5fd94aa027828c50e63ae1073d9d6708e0a9c223)

276.	[func]		stephen
	Although the top-level loggers are named after the program (e.g.
	b10-auth, b10-resolver), allow the logger configuration to omit the
	"b10-" prefix and use just the module name.
	(Trac #1003, git a01cd4ac5a68a1749593600c0f338620511cae2d)

275.	[func]		jinmei
	Added support for TSIG key matching in ACLs.  The xfrout ACL can
	now refer to TSIG key names using the "key" attribute.  For
	example, the following specifies an ACL that allows zone transfer
	if and only if the request is signed with a TSIG of a key name
	"key.example":
	> config set Xfrout/query_acl[0] {"action": "ACCEPT", \
	                                  "key": "key.example"}
	(Trac #1104, git 9b2e89cabb6191db86f88ee717f7abc4171fa979)

274.	[bug]		naokikambe
	add unittests for functions xml_handler, xsd_handler and xsl_handler
	respectively to make sure their behaviors are correct, regardless of
	whether type which xml.etree.ElementTree.tostring() after Python3.2
	returns is str or byte.
	(Trac #1021, git 486bf91e0ecc5fbecfe637e1e75ebe373d42509b)

273.	[func]		vorner
	It is possible to specify ACL for the xfrout module. It is in the ACL
	configuration key and has the usual ACL syntax. It currently supports
	only the source address. Default ACL accepts everything.
	(Trac #772, git 50070c824270d5da1db0b716db73b726d458e9f7)

272.	[func]		jinmei
	libdns++/pydnspp: TSIG signing now handles truncated DNS messages
	(i.e. with TC bit on) with TSIG correctly.
	(Trac #910, 8e00f359e81c3cb03c5075710ead0f87f87e3220)

271.	[func]		stephen
	Default logging for unit tests changed to severity DEBUG (level 99)
	with the output routed to /dev/null.  This can be altered by setting
	the B10_LOGGER_XXX environment variables.
	(Trac #1024, git 72a0beb8dfe85b303f546d09986461886fe7a3d8)

270.	[func]		jinmei
	Added python bindings for ACLs using the DNS request as the
	context.  They are accessible via the isc.acl.dns module.
	(Trac #983, git c24553e21fe01121a42e2136d0a1230d75812b27)

269.	[bug]		y-aharen
	Modified IntervalTimerTest not to rely on the accuracy of the timer.
	This fix addresses occasional failure of build tests.
	(Trac #1016, git 090c4c5abac33b2b28d7bdcf3039005a014f9c5b)

268.	[func]		stephen
	Add environment variable to allow redirection of logging output during
	unit tests.
	(Trac #1071, git 05164f9d61006869233b498d248486b4307ea8b6)

bind10-devel-20110705 released on July 05, 2011

267.	[func]		tomek
	Added a dummy module for DHCP6. This module does not actually
	do anything at this point, and BIND 10 has no option for
	starting it yet. It is included as a base for further
	development.
	(Trac #990, git 4a590df96a1b1d373e87f1f56edaceccb95f267d)

266.	[func]		Multiple developers
        Convert various error messages, debugging and other output
        to the new logging interface, including for b10-resolver,
        the resolver library, the CC library, b10-auth, b10-cfgmgr,
        b10-xfrin, and b10-xfrout. This includes a lot of new
        documentation describing the new log messages.
        (Trac #738, #739, #742, #746, #759, #761, #762)

265.	[func]*		jinmei
	b10-resolver: Introduced ACL on incoming queries.  By default the
	resolver accepts queries from ::1 and 127.0.0.1 and rejects all
	others.  The ACL can be configured with bindctl via the
	"Resolver/query_acl" parameter.  For example, to accept queries
	from 192.0.2.0/24 (in addition to the default list), do this:
	> config add Resolver/query_acl
	> config set Resolver/query_acl[2]/action "ACCEPT"
	> config set Resolver/query_acl[2]/from "192.0.2.0/24"
	> config commit
	(Trac #999, git e0744372924442ec75809d3964e917680c57a2ce,
	also based on other ACL related work done by stephen and vorner)

264.	[bug]		jerry
	b10-xfrout: fixed a busy loop in its notify-out subthread.  Due to
	the loop, the thread previously woke up every 0.5 seconds throughout
	most of the lifetime of b10-xfrout, wasting the corresponding CPU
	time.
	(Trac #1001, git fb993ba8c52dca4a3a261e319ed095e5af8db15a)

263.	[func]		jelte
	Logging configuration can now also accept a * as a first-level
	name (e.g. '*', or '*.cache'), indicating that every module
	should use that configuration, unless overridden by an explicit
	logging configuration for that module
	(Trac #1004, git 0fad7d4a8557741f953eda9fed1d351a3d9dc5ef)

262.	[func]		stephen
	Add some initial documentation about the logging framework.
	Provide BIND 10 Messages Manual in HTML and DocBook? XML formats.
	This provides all the log message descriptions in a single document.
	A developer tool, tools/system_messages.py (available in git repo),
	was written to generate this.
	(Trac #1012, git 502100d7b9cd9d2300e78826a3bddd024ef38a74)

261.	[func]		stephen
	Add new-style logging messages to b10-auth.
	(Trac #738, git c021505a1a0d6ecb15a8fd1592b94baff6d115f4)

260.	[func]		stephen
	Remove comma between message identification and the message
	text in the new-style logging messages.
	(Trac #1031, git 1c7930a7ba19706d388e4f8dcf2a55a886b74cd2)

259.	[bug]		stephen
	Logging now correctly initialized in b10-auth.  Also, fixed
	bug whereby querying for "version.bind txt ch" would cause
	b10-auth to crash if BIND 10 was started with the "-v" switch.
	(Trac #1022,#1023, git 926a65fa08617be677a93e9e388df0f229b01067)

258.	[build]		jelte
	Now builds and runs with Python 3.2
	(Trac #710, git dae1d2e24f993e1eef9ab429326652f40a006dfb)

257.	[bug]		y-aharen
	Fixed a bug an instance of IntervalTimerImpl may be destructed 
	while deadline_timer is holding the handler. This fix addresses
	occasional failure of IntervalTimerTest.destructIntervalTimer.
	(Trac #957, git e59c215e14b5718f62699ec32514453b983ff603)

256.	[bug]		jerry
	src/bin/xfrin: update xfrin to check TSIG before other part of
	incoming message.
	(Trac #955, git 261450e93af0b0406178e9ef121f81e721e0855c)

255.	[func]		zhang likun
	src/lib/cache:  remove empty code in lib/cache and the corresponding
	suppression rule in	src/cppcheck-suppress.lst.
	(Trac #639, git 4f714bac4547d0a025afd314c309ca5cb603e212)

254.	[bug]		jinmei
	b10-xfrout: failed to send notifies over IPv6 correctly.
	(Trac #964, git 3255c92714737bb461fb67012376788530f16e40)

253.	[func]		jelte
	Add configuration options for logging through the virtual module
	Logging.
	(Trac #736, git 9fa2a95177265905408c51d13c96e752b14a0824)

252.	[func]		stephen
	Add syslog as destination for logging.
	(Trac #976, git 31a30f5485859fd3df2839fc309d836e3206546e)

251.	[bug]*		jinmei
	Make sure bindctl private files are non readable to anyone except
	the owner or users in the same group.  Note that if BIND 10 is run
	with changing the user, this change means that the file owner or
	group will have to be adjusted.  Also note that this change is
	only effective for a fresh install; if these files already exist,
	their permissions must be adjusted by hand (if necessary).
	(Trac #870, git 461fc3cb6ebabc9f3fa5213749956467a14ebfd4)

250.	[bug]		ocean
	src/lib/util/encode, in some conditions, the DecodeNormalizer's
	iterator may reach the end() and when later being dereferenced
	it will cause crash on some platform.
	(Trac #838, git 83e33ec80c0c6485d8b116b13045b3488071770f)

249.	[func]		jerry
	xfrout: add support for TSIG verification.
	(Trac #816, git 3b2040e2af2f8139c1c319a2cbc429035d93f217)

248.	[func]		stephen
	Add file and stderr as destinations for logging.
	(Trac #555, git 38b3546867425bd64dbc5920111a843a3330646b)

247.	[func]		jelte
	Upstream queries from the resolver now set EDNS0 buffer size.
	(Trac #834, git 48e10c2530fe52c9bde6197db07674a851aa0f5d)

246.	[func]		stephen
	Implement logging using log4cplus (http://log4cplus.sourceforge.net)
	(Trac #899, git 31d3f525dc01638aecae460cb4bc2040c9e4df10)

245.	[func]		vorner
	Authoritative server can now sign the answers using TSIG
	(configured in tsig_keys/keys, list of strings like
	"name:<base64-secret>:sha1-hmac"). It doesn't use them for
	ACL yet, only verifies them and signs if the request is signed.
	(Trac #875, git fe5e7003544e4e8f18efa7b466a65f336d8c8e4d)

244.	[func]		stephen
	In unit tests, allow the choice of whether unhandled exceptions are
	caught in the unit test program (and details printed) or allowed to
	propagate to the default exception handler.  See the bind10-dev thread
	https://lists.isc.org/pipermail/bind10-dev/2011-January/001867.html
	for more details.
	(Trac #542, git 1aa773d84cd6431aa1483eb34a7f4204949a610f)

243.	[func]*		feng
	Add optional hmac algorithm SHA224/384/512.
	(Trac #782, git 77d792c9d7c1a3f95d3e6a8b721ac79002cd7db1)

bind10-devel-20110519 released on May 19, 2011

242.	[func]		jinmei
	xfrin: added support for TSIG verify.  This change completes TSIG
	support in b10-xfrin.
	(Trac #914, git 78502c021478d97672232015b7df06a7d52e531b)

241.	[func]		jinmei
	pydnspp: added python extension for the TSIG API introduced in
	change 235.
	(Trac #905, git 081891b38f05f9a186814ab7d1cd5c572b8f777f)
	(Trac #915, git 0555ab65d0e43d03b2d40c95d833dd050eea6c23)

240.	[func]*		jelte
	Updated configuration options to Xfrin, so that you can specify
	a master address, port, and TSIG key per zone. Still only one per
	zone at this point, and TSIG keys are (currently) only specified
	by their full string representation. This replaces the
	Xfrin/master_addr, Xfrin/master_port, and short-lived
	Xfrin/tsig_key configurations with a Xfrin/zones list.
	(Trac #811, git 88504d121c5e08fff947b92e698a54d24d14c375)

239.	[bug]		jerry
	src/bin/xfrout: If a zone doesn't have notify slaves (only has
	one apex ns record - the primary master name server) will cause
	b10-xfrout uses 100% of CPU.
	(Trac #684, git d11b5e89203a5340d4e5ca51c4c02db17c33dc1f)

238.	[func]		zhang likun
	Implement the simplest forwarder, which pass everything through
	except QID, port number. The response will not be cached.
	(Trac #598_new, git 8e28187a582820857ef2dae9b13637a3881f13ba)

237.	[bug]		naokikambe
	Resolved that the stats module wasn't configurable in bindctl in
	spite of its having configuration items. The configuration part
	was removed from the original spec file "stats.spec" and was
	placed in a new spec file "stats-schema.spec". Because it means
	definitions of statistics items. The command part is still
	there. Thus stats module currently has no its own configuration,
	and the items in "stats-schema.spec" are neither visible nor
	configurable through bindctl. "stats-schema.spec" is shared with
	stats module and stats-httpd module, and maybe with other
	statistical modules in future. "stats.spec" has own configuration
	and commands of stats module, if it requires.
	(Trac #719, git a234b20dc6617392deb8a1e00eb0eed0ff353c0a)

236.	[func]		jelte
	C++ client side of configuration now uses BIND10 logging system.
	It also has improved error handling when communicating with the
	rest of the system.
	(Trac #743, git 86632c12308c3ed099d75eb828f740c526dd7ec0)

235.	[func]		jinmei
	libdns++: added support for TSIG signing and verification.  It can
	be done using a newly introduced TSIGContext class.
	Note: we temporarily disabled support for truncated signature
	and modified some part of the code introduced in #226 accordingly.
	We plan to fix this pretty soon.
	(Trac #812, git ebe0c4b1e66d359227bdd1bd47395fee7b957f14)
	(Trac #871, git 7c54055c0e47c7a0e36fcfab4b47ff180c0ca8c8)
	(Trac #813, git ffa2f0672084c1f16e5784cdcdd55822f119feaa)
	(Trac #893, git 5aaa6c0f628ed7c2093ecdbac93a2c8cf6c94349)

234.	[func]		jerry
	src/bin/xfrin: update xfrin to use TSIG. Currently it only supports
	sending a signed TSIG request or SOA request.
	(Trac #815, git a892818fb13a1839c82104523cb6cb359c970e88)

233.	[func]		stephen
	Added new-style logging statements to the NSAS code.
	(Trac #745, git ceef68cd1223ae14d8412adbe18af2812ade8c2d)

232.	[func]		stephen
	To facilitate the writing of extended descriptions in
	message files, altered the message file format.  The message
	is now flagged with a "%" as the first non-blank character
	in the line and the lines in the extended description are
	no longer preceded by a "+".
	(Trac #900, git b395258c708b49a5da8d0cffcb48d83294354ba3)

231.	[func]*		vorner
    The logging interface changed slightly. We use
	logger.foo(MESSAGE_ID).arg(bar); instead of logger.foo(MESSAGE_ID,
	bar); internally. The message definitions use '%1,%2,...'
	instead of '%s,%d', which allows us to cope better with
	mismatched placeholders and allows reordering of them in
	case of translation.
	(Trac #901, git 4903410e45670b30d7283f5d69dc28c2069237d6)

230.	[bug]		naokikambe
	Removed too repeated verbose messages in two cases of:
	 - when auth sends statistics data to stats
	 - when stats receives statistics data from other modules
	(Trac #620, git 0ecb807011196eac01f281d40bc7c9d44565b364)

229.	[doc]		jreed
	Add manual page for b10-host.
	(git a437d4e26b81bb07181ff35a625c540703eee845)

228.	[func]*		jreed
	The host tool is renamed to b10-host. While the utility is
	a work in progress, it is expected to now be shipped with
	tarballs. Its initial goal was to be a host(1) clone,
	rewritten in C++ from scratch and using BIND 10's libdns++.
	It now supports the -a (any), -c class, -d (verbose) switches
	and has improved output.
	(Trac #872, git d846851699d5c76937533adf9ff9d948dfd593ca)

227.	[build]		jreed
	Add missing libdns++ rdata files for the distribution (this
	fixes distcheck error). Change three generated libdns++
	headers to "nodist" so they aren't included in the distribution
	(they were mistakenly included in last tarball).

226.	[func]*		jelte
	Introduced an API for cryptographic operations. Currently it only
	supports HMAC, intended for use with TSIG. The current
	implementation uses Botan as the backend library.
	This introduces a new dependency, on Botan.  Currently only Botan
	1.8.x works; older or newer versions don't.
	(Trac #781, git 9df42279a47eb617f586144dce8cce680598558a)

225.	[func]		naokikambe
	Added the HTTP/XML interface (b10-stats-httpd) to the
	statistics feature in BIND 10. b10-stats-httpd is a standalone
	HTTP server and it requests statistics data to the stats
	daemon (b10-stats) and sends it to HTTP clients in XML
	format. Items of the data collected via b10-stats-httpd
	are almost equivalent to ones which are collected via
	bindctl. Since it also can send XSL (Extensible Stylesheet
	Language) document and XSD (XML Schema definition) document,
	XML document is human-friendly to view through web browsers
	and its data types are strictly defined.
	(Trac #547, git 1cbd51919237a6e65983be46e4f5a63d1877b1d3)

224.	[bug]		jinmei
	b10-auth, src/lib/datasrc: inconsistency between the hot spot
	cache and actual data source could cause a crash while query
	processing.  The crash could happen, e.g., when an sqlite3 DB file
	is being updated after a zone transfer while b10-auth handles a
	query using the corresponding sqlite3 data source.
	(Trac #851, git 2463b96680bb3e9a76e50c38a4d7f1d38d810643)

223.	[bug]		feng
	If ip address or port isn't usable for name server, name
	server process won't exist and give end user chance to
	reconfigure them.
	(Trac #775, git 572ac2cf62e18f7eb69d670b890e2a3443bfd6e7)

222.	[bug]*		jerry
	src/lib/zonemgr: Fix a bug that xfrin not checking for new
	copy of zone on startup.  Imposes some random jitters to
	avoid many zones need to do refresh at the same time. This
	removed the Zonemgr/jitter_scope setting and introduced
	Zonemgr/refresh_jitter and Zonemgr/reload_jitter.
	(Trac #387, git 1241ddcffa16285d0a7bb01d6a8526e19fbb70cb)

221.	[func]*		jerry
	src/lib/util: Create C++ utility library.
	(Trac #749, git 084d1285d038d31067f8cdbb058d626acf03566d)

220.	[func]		stephen
	Added the 'badpacket' program for testing; it sends a set of
	(potentially) bad packets to a nameserver and prints the responses.
	(Trac #703, git 1b666838b6c0fe265522b30971e878d9f0d21fde)

219.	[func]		ocean
	src/lib: move some dns related code out of asiolink library to
	asiodns library
	(Trac #751, git 262ac6c6fc61224d54705ed4c700dadb606fcb1c)

218.	[func]		jinmei
	src/lib/dns: added support for RP RDATA.
	(Trac #806, git 4e47d5f6b692c63c907af6681a75024450884a88)

217.	[bug]		jerry
	src/lib/dns/python: Use a signed version of larger size of
	integer and perform more strict range checks with
	PyArg_ParseTuple() in case of overflows.
	(Trac #363, git ce281e646be9f0f273229d94ccd75bf7e08d17cf)

216.	[func]		vorner
	The BIND10_XFROUT_SOCKET_FILE environment variable can be
	used to specify which socket should be used for communication
	between b10-auth and b10-xfrout. Mostly for testing reasons.
	(Trac #615, git 28b01ad5bf72472c824a7b8fc4a8dc394e22e462)

215.	[func]		vorner
	A new process, b10-sockcreator, is added, which will create
	sockets for the rest of the system.  It is the only part
	which will need to keep the root privileges. However, only
	the process exists, nothing can talk to it yet.
	(Trac #366, git b509cbb77d31e388df68dfe52709d6edef93df3f)

214.	[func]*		vorner
	Zone manager no longer thinks it is secondary master for
	all zones in the database. They are listed in
	Zonemgr/secondary_zones configuration variable (in the form
	[{"name": "example.com", "class": "IN"}]).
	(Trac #670, git 7c1e4d5e1e28e556b1d10a8df8d9486971a3f052)

213.	[bug]		naokikambe
	Solved incorrect datetime of "bind10.boot_time" and also
	added a new command "sendstats" for Bob. This command is
	to send statistics data to the stats daemon immediately.
	The solved problem is that statistics data doesn't surely
	reach to the daemon because Bob sent statistics data to
	the daemon while it is starting. So the daemon invokes the
	command for Bob after it starts up. This command is also
	useful for resending statistics data via bindctl manually.
	(Trac #521, git 1c269cbdc76f5dc2baeb43387c4d7ccc6dc863d2)

212.	[bug]		naokikambe
	Fixed that the ModuleCCSession object may group_unsubscribe in the
	closed CC session in being deleted.
	(Trac #698, git 0355bddc92f6df66ef50b920edd6ec3b27920d61)

211.	[func]		shane
	Implement "--brittle" option, which causes the server to exit
	if any of BIND 10's processes dies.
	(Trac #788, git 88c0d241fe05e5ea91b10f046f307177cc2f5bc5)

210.	[bug]		jerry
	src/bin/auth: fixed a bug where type ANY queries don't provide
	additional glue records for ANSWER section.
	(Trac #699, git 510924ebc57def8085cc0e5413deda990b2abeee)

bind10-devel-20110322 released on March 22, 2011

209.	[func]		jelte
	Resolver now uses the NSAS when looking for a nameserver to
	query for any specific zone. This also includes keeping track of
	the RTT for that nameserver.
	(Trac #495, git 76022a7e9f3ff339f0f9f10049aa85e5784d72c5)

208.	[bug]*		jelte
	Resolver now answers REFUSED on queries that are not for class IN.
	This includes the various CH TXT queries, which will be added
	later.
	(git 012f9e78dc611c72ea213f9bd6743172e1a2ca20)

207.	[func]		jelte
	Resolver now starts listening on localhost:53 if no configuration
	is set.
	(Trac #471, git 1960b5becbba05570b9c7adf5129e64338659f07)

206.	[func]		shane
	Add the ability to list the running BIND 10 processes using the
	command channel. To try this, use "Boss show_processes".
	(Trac #648, git 451bbb67c2b5d544db2f7deca4315165245d2b3b)

205.	[bug]		jinmei
	b10-auth, src/lib/datasrc: fixed a bug where b10-auth could return
	an empty additional section for delegation even if some glue is
	crucial when it fails to find some other glue records in its data
	source.
	(Trac #646, git 6070acd1c5b2f7a61574eda4035b93b40aab3e2b)

204.	[bug]		jinmei
	b10-auth, src/lib/datasrc: class ANY queries were not handled
	correctly in the generic data source (mainly for sqlite3).  It
	could crash b10-auth in the worst case, and could result in
	incorrect responses in some other cases.
	(Trac #80, git c65637dd41c8d94399bd3e3cee965b694b633339)

203.	[bug]		zhang likun
	Fix resolver cache memory leak: when cache is destructed, rrset
	and message entries in it are not destructed properly.
	(Trac #643, git aba4c4067da0dc63c97c6356dc3137651755ffce)

202.	[func]		vorner
	It is possible to specify a different directory where we look for
	configuration files (by -p) and different configuration file to
	use (-c).  Also, it is possible to specify the port on which
	cmdctl should listen (--cmdctl-port).
	(Trac #615, git 5514dd78f2d61a222f3069fc94723ca33fb3200b)

201.	[bug]		jerry
	src/bin/bindctl: bindctl doesn't show traceback on shutdown.
	(Trac #588, git 662e99ef050d98e86614c4443326568a0b5be437)

200.	[bug]		Jelte
	Fixed a bug where incoming TCP connections were not closed.
	(Trac #589, git 1d88daaa24e8b1ab27f28be876f40a144241e93b)

199.	[func]		ocean
	Cache negative responses (NXDOMAIN/NODATA) from authoritative
	server for recursive resolver.
	(Trac #493, git f8fb852bc6aef292555063590c361f01cf29e5ca)

198.	[bug]		jinmei
	b10-auth, src/lib/datasrc: fixed a bug where hot spot cache failed
	to reuse cached SOA for negative responses.  Due to this bug
	b10-auth returned SERVFAIL when it was expected to return a
	negative response immediately after a specific SOA query for
	the zone.
	(Trac #626, git 721a53160c15e8218f6798309befe940b9597ba0)

197.	[bug]		zhang likun
	Remove expired message and rrset entries when looking up them
	in cache, touch or remove the rrset entry in cache properly
	when doing lookup or update.
	(Trac #661, git 9efbe64fe3ff22bb5fba46de409ae058f199c8a7)

196.	[bug]		jinmei
	b10-auth, src/lib/datasrc: the backend of the in-memory data
	source could not handle the root name.  As a result b10-auth could
	not work as a root server when using the in-memory data source.
	(Trac #683, git 420ec42bd913fb83da37b26b75faae49c7957c46)

195.	[func]		stephen
	Resolver will now re-try a query over TCP if a response to a UDP
	query has the TC bit set.
	(Trac #499, git 4c05048ba059b79efeab53498737abe94d37ee07)

194.	[bug]		vorner
	Solved a 100% CPU usage problem after switching addresses in b10-auth
	(and possibly, but unconfirmed, in b10-resolver). It was caused by
	repeated reads/accepts on closed socket (the bug was in the code for a
	long time, recent changes made it show).
	(Trac #657, git e0863720a874d75923ea66adcfbf5b2948efb10a)

193.	[func]*		jreed
	Listen on the IPv6 (::) and IPv4 (0.0.0.0) wildcard addresses
	for b10-auth. This returns to previous behavior prior to
	change #184. Document the listen_on configuration in manual.
	(Trac #649, git 65a77d8fde64d464c75917a1ab9b6b3f02640ca6)

192.	[func]*		jreed
	Listen on standard domain port 53 for b10-auth and
	b10-resolver.
	(Trac #617, #618, git 137a6934a14cf0c5b5c065e910b8b364beb0973f)

191.	[func]		jinmei
	Imported system test framework of BIND 9.  It can be run by
	'make systest' at the top source directory.  Notes: currently it
	doesn't work when built in a separate tree.  It also requires
	perl, an inherited dependency from the original framework.
	Also, mainly for the purpose of tests, a new option "--pid-file"
	was added to BoB, with which the boss process will dump its PID
	to the specified file.
	(Trac #606, git 6ac000df85625f5921e8895a1aafff5e4be3ba9c)

190.	[func]		jelte
	Resolver now sets random qids on outgoing queries using
	the boost::mt19937 prng.
	(Trac #583, git 5222b51a047d8f2352bc9f92fd022baf1681ed81)

189.	[bug]		jreed
	Do not install the log message compiler.
	(Trac #634, git eb6441aca464980d00e3ff827cbf4195c5a7afc5)

188.	[bug]		zhang likun
	Make the rrset trust level ranking algorithm used by
	isc::cache::MessageEntry::getRRsetTrustLevel() follow RFC2181
	section 5.4.1.
	(Trac #595 git 19197b5bc9f2955bd6a8ca48a2d04472ed696e81)

187.	[bug]		zhang likun
	Fix the assert error in class isc::cache::RRsetCache by adding the
	check for empty pointer and test case for it.
	(Trac #638, git 54e61304131965c4a1d88c9151f8697dcbb3ce12)

186.	[bug]		jelte
	b10-resolver could stop with an assertion failure on certain kinds
	of messages (there was a problem in error message creation). This
	fixes that.
	(Trac #607, git 25a5f4ec755bc09b54410fcdff22691283147f32)

185.	[bug]		vorner
	Tests use port from private range (53210), lowering chance of
	a conflict with something else (eg. running bind 10).
	(Trac #523, git 301da7d26d41e64d87c0cf72727f3347aa61fb40)

184.	[func]*		vorner
	Listening address and port configuration of b10-auth is the same as
	for b10-resolver now. That means, it is configured through bindctl
	at runtime, in the Auth/listen_on list, not through command line
	arguments.
	(Trac #575, #576, git f06ce638877acf6f8e1994962bf2dbfbab029edf)

183.	[bug]		jerry
	src/bin/xfrout: Enable parallel sessions between xfrout server and
	muti-Auth. The session needs to be created only on the first time
	or if an error occur.
	(Trac #419, git 1d60afb59e9606f312caef352ecb2fe488c4e751)

182.	[func]		jinmei
	Support cppcheck for static code check on C++ code.  If cppcheck
	is available, 'make cppcheck' on the top source directory will run
	the checker and should cleanly complete with an exit code of 0
	(at least with cppcheck 1.47).
	Note: the suppression list isn't included in the final
	distributions.  It should be created by hand or retrieved from
	the git repository.
	(Trac #613, git b973f67520682b63ef38b1451d309be9f4f4b218)

181.	[func]		feng
	Add stop interface into dns server, so we can stop each running
	server individually. With it, user can reconfigure her running server
	with different ip address or port.
	(Trac #388, git 6df94e2db856c1adc020f658cc77da5edc967555)

180.	[build]		jreed
	Fix custom DESTDIR for make install. Patch from Jan Engelhardt.
	(Trac #629, git 5ac67ede03892a5eacf42ce3ace1e4e376164c9f)

bind10-devel-20110224 released on February 24, 2011

179.	[func]		vorner
	It is possible to start and stop resolver and authoritative
	server without restart of the whole system. Change of the
	configuration (Boss/start_auth and Boss/start_resolver) is
	enough.
	(Trac #565, git 0ac0b4602fa30852b0d86cc3c0b4730deb1a58fe)

178.	[func]		jelte
	Resolver now makes (limited) use of the cache
	(Trac #491, git 8b41f77f0099ddc7ca7d34d39ad8c39bb1a8363c)

177.	[func]		stephen
	The upstream fetch code in asiolink is now protocol agnostic to
	allow for the addition of fallback to TCP if a fetch response
	indicates truncation.
	(Trac #554, git 9739cbce2eaffc7e80640db58a8513295cf684de)

176.	[func]		likun
	src/lib/cache: Rename one interface: from lookupClosestRRset()
	to lookupDeepestNS(), and remove one parameter of it.
	(Trac #492, git ecbfb7cf929d62a018dd4cdc7a841add3d5a35ae)

175.	[bug]		jerry
	src/bin/xfrout: Xfrout use the case-sensitive mode to compress
	names in an AXFR massage.
	(Trac #253, git 004e382616150f8a2362e94d3458b59bb2710182)

174.	[bug]*		jinmei
	src/lib/dns: revised dnssectime functions so that they don't rely
	on the time_t type (whose size varies on different systems, which
	can lead to subtle bugs like some form of "year 2038 problem").
	Also handled 32-bit wrap around issues more explicitly, with more
	detailed tests.  The function API has been changed, but the effect
	should be minimal because these functions are mostly private.
	(Trac #61, git 09ece8cdd41c0f025e8b897b4883885d88d4ba5d)

173.	[bug]		jerry
	python/isc/notify: A notify_out test fails without network
	connectivity, encapsulate the socket behavior using a mock
	socket class to fix it.
	(Trac #346, git 319debfb957641f311102739a15059f8453c54ce)

172.	[func]		jelte
	Improved the bindctl cli in various ways, mainly concerning
	list and map item addressing, the correct display of actual values,
	and internal help.
	(Trac #384, git e5fb3bc1ed5f3c0aec6eb40a16c63f3d0fc6a7b2)

171.	[func]		vorner
	b10-auth, src/lib/datasrc: in memory data source now works as a
	complete data source for authoritative DNS servers and b10-auth
	uses it.  It still misses major features, however, including
	DNSSEC support and zone transfer.
	(Last Trac #553, but many more,
	git 6f031a09a248e7684723c000f3e8cc981dcdb349)

170.	[bug]		jinmei
	Tightened validity checks in the NSEC3 constructors, both "from
	"text" and "from wire".  Specifically, wire data containing
	invalid type bitmaps or invalid lengths of salt or hash is now
	correctly rejected.
	(Trac #117, git 9c690982f24fef19c747a72f43c4298333a58f48)

169.	[func]		jelte
	Added a basic implementation for a resolver cache (though not
	used yet).
	(Trac #449, git 8aa3b2246ae095bbe7f855fd11656ae3bdb98986)

168.	[bug]		vorner
	Boss no longer has the -f argument, which was undocumented and
	stayed as a relict of previous versions, currently causing only
	strange behaviour.
	(Trac #572, git 17f237478961005707d649a661cc72a4a0d612d4)

167.	[bug]		naokikambe
	Fixed failure of termination of msgq_test.py with python3
	coverage (3.3.1).
	(Trac #573, git 0e6a18e12f61cc482e07078776234f32605312e5)

166.	[func]		jelte
	The resolver now sends back a SERVFAIL when there is a client
	timeout (timeout_client config setting), but it will not stop
	resolving (until there is a lookup timeout or a result).
	(Trac #497 and #489, git af0e5cd93bebb27cb5c4457f7759d12c8bf953a6)

165.	[func]		jelte
	The resolver now handles CNAMEs, it will follow them, and include
	them in the answer. The maximum length of CNAME chains that is
	supported is 16.
	(Trac #497, git af0e5cd93bebb27cb5c4457f7759d12c8bf953a6)

164.	[bug]		y-aharen
	IntervalTimer: Modified the interface to accept interval in
	milliseconds. It shortens the time of the tests of IntervalTimer.
	(Trac #452, git c9f6acc81e24c4b8f0eb351123dc7b43f64e0914)

163.	[func]		vorner
	The pimpl design pattern is used in UDPServer, with a shared
	pointer. This makes it smaller to copy (which is done a lot as a
	sideeffect of being coroutine) and speeds applications of this
	class (notably b10-auth) up by around 10%.
	(Trac #537, git 94cb95b1d508541201fc064302ba836164d3cbe6)

162.	[func]		stephen
	Added C++ logging, allowing logging at different severities.
	Code specifies the message to be logged via a symbol, and the
	logging code picks up the message from an in-built dictionary.
	The contents of the dictionary can be replaced at run-time by
	locale-specific messages.  A message compiler program is provided
	to create message header files and supply the default messages.
	(Trac #438, git 7b1606cea7af15dc71f5ec1d70d958b00aa98af7)

161.	[func]		stephen
	Added ResponseScrubber class to examine response from
	a server and to remove out-of-bailiwick RRsets.  Also
	does cross-section checks to ensure consistency.
	(Trac #496, git b9296ca023cc9e76cda48a7eeebb0119166592c5)

160.	[func]		jelte
  	Updated the resolver to take 3 different timeout values;
	timeout_query for outstanding queries we sent while resolving
	timeout_client for sending an answer back to the client
	timeout_lookup for stopping the resolving
	(currently 2 and 3 have the same final effect)
	(Trac #489, git 578ea7f4ba94dc0d8a3d39231dad2be118e125a2)

159.	[func]		smann
	The resolver now has a configurable set of root servers to start
	resolving at (called root_addresses). By default these are not
	(yet) filled in. If empty, a hardcoded address for f-root will be
	used right now.
	(Trac #483, git a07e078b4feeb01949133fc88c9939254c38aa7c)

158.	[func]		jelte
	The Resolver module will now do (very limited) resolving, if not
	set to forwarding mode (i.e. if the configuration option
	forward_addresses is left empty). It only supports referrals that
	contain glue addresses at this point, and does no other processing
	of authoritative answers.
	(Trac #484, git 7b84de4c0e11f4a070e038ca4f093486e55622af)

157.	[bug]		vorner
	One frozen process no longer freezes the whole b10-msgq. It caused the
	whole system to stop working.
	(Trac #420, git 93697f58e4d912fa87bc7f9a591c1febc9e0d139)

156.	[func]		stephen
	Added ResponseClassifier class to examine response from
	a server and classify it into one of several categories.
	(Trac #487, git 18491370576e7438c7893f8551bbb8647001be9c)

bind10-devel-20110120 released on January 20, 2011

155.	[doc]		jreed
	Miscellaneous documentation improvements for man pages and
	the guide, including auth, resolver, stats, xfrout, and
	zonemgr.  (git c14c4741b754a1eb226d3bdc3a7abbc4c5d727c0)

154.	[bug]		jinmei
	b10-xfrin/b10-zonemgr: Fixed a bug where these programs didn't
	receive command responses from CC sessions.  Eventually the
	receive buffer became full, and many other components that rely
	on CC channels would stall (as noted in #420 and #513).  This is
	an urgent care fix due to the severity of the problem; we'll need
	to revisit it for cleaner fix later.
	(Trac #516, git 62c72fcdf4617e4841e901408f1e7961255b8194)

153.	[bug]		jelte
	b10-cfgmgr: Fixed a bug where configuration updates sometimes
	lost previous settings in the configuration manager.
	(Trac #427, git 2df894155657754151e0860e2ca9cdbed7317c70)

152.	[func]*		jinmei
	b10-auth: Added new configuration variable "statistics-interval"
	to allow the user to change the timer interval for periodic
	statistics updates.  The update can also be disabled by setting
	the value to 0.  Disabling statistics updates will also work as
	a temporary workaround of a known issue that b10-auth can block in
	sending statistics and stop responding to queries as a result.
	(Trac #513, git 285c5ee3d5582ed6df02d1aa00387f92a74e3695)

151.	[bug]		smann
	lib/log/dummylog.h: 
	lib/log/dummylog.cc: Modify dlog so that it takes an optional
	2nd argument of type bool (true or false). This flag, if
	set, will cause the message to be printed whether or not
	-v is chosen.
        (Trac #432, git 880220478c3e8702d56d761b1e0b21b77d08ee5a)

150.	[bug]		jelte
	b10-cfgmgr: No longer save the configuration on exit. Configuration
	is already saved if it is changed successfully, so writing it on
	exit (and hence, when nothing has changed too) is unnecessary and
	may even cause problems.
	(Trac #435, git fd7baa38c08d54d5b5f84930c1684c436d2776dc)

149.	[bug]		jelte
	bindctl: Check if the user session has disappeared (either by a
	timeout or by a server restart), and reauthenticate if so. This
	fixes the 'cmdctl not running' problem.
        (Trac #431, git b929be82fec5f92e115d8985552f84b4fdd385b9)

148.	[func]		jelte
	bindctl: Command results are now pretty-printed (i.e. printed in
	a more readable form). Empty results are no longer printed at all
	(used to print '{}'), and the message
	'send the command to cmd-ctrl' has also been removed.
	(git 3954c628c13ec90722a2d8816f52a380e0065bae)

147.	[bug]		jinmei
	python/isc/config: Fixed a bug that importing custom configuration
	(in b10-config.db) of a remote module didn't work.
	(Trac #478, git ea4a481003d80caf2bff8d0187790efd526d72ca)

146.	[func]		jelte
	Command arguments were not validated internally against their
	specifications. This change fixes that (on the C++ side, Python
	side depends on an as yet planned addition). Note: this is only
	an added internal check, the cli already checks format.
	(Trac #473, git 5474eba181cb2fdd80e2b2200e072cd0a13a4e52)

145.	[func]*		jinmei
	b10-auth: added a new command 'loadzone' for (re)loading a
	specific zone.  The command syntax is generic but it is currently
	only feasible for class IN in memory data source.  To reload a
	zone "example.com" via bindctl, execute the command as follows:
	> Auth loadzone origin = example.com
	(Trac #467 git 4f7e1f46da1046de527ab129a88f6aad3dba7562
	from 1d7d3918661ba1c6a8b1e40d8fcbc5640a84df12)

144.	[build]		jinmei
	Introduced a workaround for clang++ build on FreeBSD (and probably
	some other OSes).  If building BIND 10 fails with clang++ due to
	a link error about "__dso_handle", try again from the configure
	script with CXX_LIBTOOL_LDFLAGS=-L/usr/lib (the path actually
	doesn't matter; the important part is the -L flag).  This
	workaround is not automatically enabled as it's difficult to
	detect the need for it dynamically, and must be enabled via the
	variable by hand.
	(Trac #474, git cfde436fbd7ddf3f49cbbd153999656e8ca2a298)

143.	[build]		jinmei
	Fixed build problems with clang++ in unit tests due to recent
	changes.  No behavior change. (Trac #448, svn r4133)

142.	[func]		jinmei
	b10-auth: updated query benchmark so that it can test in memory
	data source.  Also fixed a bug that the output buffer isn't
	cleared after query processing, resulting in misleading results
	or program crash.  This is a regression due to change #135.
	(Trac #465, svn r4103)

141.	[bug]		jinmei
	b10-auth: Fixed a bug that the authoritative server includes
	trailing garbage data in responses.  This is a regression due to
	change #135. (Trac #462, svn r4081)

140.	[func]		y-aharen
	src/bin/auth: Added a feature to count queries and send counter
	values to statistics periodically. To support it, added wrapping
	class of asio::deadline_timer to use as interval timer.
	The counters can be seen using the "Stats show" command from
	bindctl.  The result would look like:
	  ... "auth.queries.tcp": 1, "auth.queries.udp": 1 ...
	Using the "Auth sendstats" command you can make b10-auth send the
	counters to b10-stats immediately.
	(Trac #347, svn r4026)

139.	[build]		jreed
	Introduced configure option and make targets for generating
	Python code coverage report. This adds new make targets:
	report-python-coverage and clean-python-coverage. The C++
	code coverage targets were renamed to clean-cpp-coverage
	and report-cpp-coverage. (Trac #362, svn r4023)

138.	[func]*		jinmei
	b10-auth: added a configuration interface to support in memory
	data sources.  For example, the following command to bindctl
	will configure a memory data source containing the "example.com"
	zone with the zone file named "example.com.zone":
	> config set Auth/datasources/ [{"type": "memory", "zones": \
	 [{"origin": "example.com", "file": "example.com.zone"}]}]
	By default, the memory data source is disabled; it must be
	configured explicitly.  To disable it again, specify a null list
	for Auth/datasources:
	> config set Auth/datasources/ []
	Notes: it's currently for class IN only.  The zone files are not
	actually loaded into memory yet (which will soon be implemented).
	This is an experimental feature and the syntax may change in
	future versions.
	(Trac #446, svn r3998)

137.	[bug]		jreed
	Fix run_*.sh scripts that are used for development testing
	so they use a msgq socket file in the build tree.
	(Trac #226, svn r3989)

136.	[bug]		jelte
  	bindctl (and the configuration manager in general) now no longer
	accepts 'unknown' data; i.e. data for modules that it does not know
	about, or configuration items that are not specified in the .spec
	files.
	(Trac #202, svn r3967)

135.	[func]		each
	Add b10-resolver. This is an example recursive server that
	currently does forwarding only and no caching.
	(Trac #327, svn r3903)

134.	[func]		vorner
	b10-resolver supports timeouts and retries in forwarder mode.
	(Trac #401, svn r3660)

133.	[func]		vorner
	New temporary logging function available in isc::log. It is used by
	b10-resolver.
	(Trac #393, r3602)

132.	[func]		vorner
	The b10-resolver is configured through config manager.
	It has "listen_on" and "forward_addresses" options.
	(Trac #389, r3448)

131.	[func]		jerry
	src/lib/datasrc: Introduced two template classes RBTree and RBNode
	to provide the generic map with domain name as key and anything as
	the value. Because of some unresolved design issue, the new classes
	are only intended to be used by memory zone and zone table.
	(Trac #397, svn r3890)

130.	[func]		jerry
	src/lib/datasrc: Introduced a new class MemoryDataSrc to provide
	the general interface for memory data source.  For the initial
	implementation, we don't make it a derived class of AbstractDataSrc
	because the interface is so different (we'll eventually
	consider this as part of the generalization work).
	(Trac #422, svn r3866)

129.	[func]		jinmei
	src/lib/dns: Added new functions masterLoad() for loading master
	zone files.  The initial implementation can only parse a limited
	form of master files, but BIND 9's named-compilezone can convert
	any valid zone file into the acceptable form.
	(Trac #423, svn r3857)

128.	[build]		vorner
	Test for query name = '.', type = DS to authoritative nameserver
	for root zone was added.
	(Trac #85, svn r3836)

127.	[bug]		stephen
	During normal operation process termination and resurrection messages
	are now output regardless of the state of the verbose flag.
	(Trac #229, svn r3828)

126.	[func]		ocean
	The Nameserver Address Store (NSAS) component has been added. It takes
	care of choosing an IP address of a nameserver when a zone needs to be
	contacted.
	(Trac #356, Trac #408, svn r3823)

bind10-devel-20101201 released on December 01, 2010

125.	[func]		jelte
	Added support for addressing individual list items in bindctl
	configuration commands; If you have an element that is a list, you
	can use foo[X]		integer
	(starting at 0)
	(Trac #405, svn r3739)

124.	[bug]		jreed
	Fix some wrong version reporting. Now also show the version
	for the component and BIND 10 suite. (Trac #302, svn r3696)

123.	[bug]		jelte
	src/bin/bindctl printed values had the form of python literals
	(e.g. 'True'), while the input requires valid JSON (e.g. 'true').
	Output changed to JSON format for consistency. (svn r3694)

122.	[func]		stephen
	src/bin/bind10: Added configuration options to Boss to determine
	whether to start the authoritative server, recursive server (or
	both). A dummy program has been provided for test purposes.
	(Trac #412, svn r3676)

121.	[func]		jinmei
	src/lib/dns: Added support for TSIG RDATA.  At this moment this is
	not much of real use, however, because no protocol support was
	added yet.  It will soon be added. (Trac #372, svn r3649)

120.	[func]		jinmei
	src/lib/dns: introduced two new classes, TSIGKey and TSIGKeyRing,
	to manage TSIG keys. (Trac #381, svn r3622)

119.	[bug]		jinmei
	The master file parser of the python datasrc module incorrectly
	regarded a domain name beginning with a decimal number as a TTL
	specification.  This confused b10-loadzone and had it reject to
	load a zone file that contains such a name.
	Note: this fix is incomplete and the loadzone would still be
	confused if the owner name is a syntactically indistinguishable
	from a TTL specification.  This is part of a more general issue
	and will be addressed in Trac #413. (Trac #411, svn r3599)

118.	[func]		jinmei
	src/lib/dns: changed the interface of
	AbstractRRset::getRdataIterator() so that the internal
	cursor would point to the first RDATA automatically.  This
	will be a more intuitive and less error prone behavior.
	This is a backward compatible change. (Trac #410, r3595)

117.	[func]		jinmei
	src/lib/datasrc: added new zone and zone table classes for the
	support of in memory data source.  This is an intermediate step to
	the bigger feature, and is not yet actually usable in practice.
	(Trac #399, svn r3590)

116.	[bug]		jerry
	src/bin/xfrout: Xfrout and Auth will communicate by long tcp
	connection, Auth needs to make a new connection only on the first
	time or if an error occurred.
	(Trac #299, svn r3482)

115.	[func]*		jinmei
	src/lib/dns: Changed DNS message flags and section names from
	separate classes to simpler enums, considering the balance between
	type safety and usability.  API has been changed accordingly.
	More documentation and tests were provided with these changes.
	(Trac #358, r3439)

114.	[build]		jinmei
	Supported clang++.  Note: Boost >= 1.44 is required.
	(Trac #365, svn r3383)

113.	[func]*		zhanglikun
	Folder name 'utils'(the folder in /src/lib/python/isc/) has been
	renamed	to 'util'. Programs that used 'import isc.utils.process'
	now need to use 'import isc.util.process'. The folder
	/src/lib/python/isc/Util is removed since it isn't used by any
	program. (Trac #364, r3382)

112.	[func]		zhang likun
	Add one mixin class to override the naive serve_forever() provided
	in python library socketserver. Instead of polling for shutdown
	every poll_interval seconds, one socketpair is used to wake up
	the waiting server. (Trac #352, svn r3366)

111.	[bug]*		Vaner
	Make sure process xfrin/xfrout/zonemgr/cmdctl can be stopped
	properly when user enter "ctrl+c" or 'Boss shutdown' command
	through bindctl.  The ZonemgrRefresh.run_timer and
	NotifyOut.dispatcher spawn a thread themselves.
	(Trac #335, svn r3273)

110.	[func]		Vaner
	Added isc.net.check module to check ip addresses and ports for
	correctness and isc.net.addr to hold IP address. The bind10, xfrin
	and cmdctl programs are modified to use it.
	(Trac #353, svn r3240)

109.	[func]		naokikambe
	Added the initial version of the stats module for the statistics
	feature of BIND 10, which supports the restricted features and
	items and reports via bindctl command. (Trac #191, r3218)
	Added the document of the stats module, which is about how stats
	module collects the data (Trac #170, [wiki:StatsModule])

108.	[func]		jerry
	src/bin/zonemgr: Provide customizable configurations for
	lowerbound_refresh, lowerbound_retry, max_transfer_timeout and
	jitter_scope. (Trac #340, r3205)

107.	[func]		likun
	Remove the parameter 'db_file' for command 'retransfer' of
	xfrin module. xfrin.spec will not be generated by script.
	(Trac #329, r3171)

106.	[bug]		likun
	When xfrin can't connect with one zone's master, it should tell
	the bad news to zonemgr, so that zonemgr can reset the timer for
	that zone. (Trac #329, r3170)

105.	[bug]		Vaner
	Python processes: they no longer take 100% CPU while idle
	due to a busy loop in reading command session in a nonblocking way.
	(Trac #349, svn r3153), (Trac #382, svn r3294)

104.	[bug]		jerry
	bin/zonemgr: zonemgr should be attempting to refresh expired zones.
	(Trac #336, r3139)
 
103.	[bug]		jerry
	lib/python/isc/log: Fixed an issue with python logging,
	python log shouldn't die with OSError. (Trac #267, r3137)
 
102.	[build]		jinmei
	Disable threads in ASIO to minimize build time dependency.
	(Trac #345, r3100)

101.	[func]		jinmei
	src/lib/dns: Completed Opcode and Rcode implementation with more
	tests and documentation.  API is mostly the same but the
	validation was a bit tightened. (Trac #351, svn r3056)

100.	[func]		Vaner
	Python processes: support naming of python processes so
	they're not all called python3.
	(Trac #322, svn r3052)

99.	[func]*		jinmei
	Introduced a separate EDNS class to encapsulate EDNS related
	information more cleanly.  The related APIs are changed a bit,
	although it won't affect most of higher level applications.
	(Trac #311, svn r3020)

98.	[build]		jinmei
	The ./configure script now tries to search some common include
	paths for boost header files to minimize the need for explicit
	configuration with --with-boost-include. (Trac #323, svn r3006)

97.	[func]		jinmei
	Added a micro benchmark test for query processing of b10-auth.
	(Trac #308, svn r2982)

96.	[bug]		jinmei
	Fixed two small issues with configure: Do not set CXXFLAGS so that
	it can be customized; Make sure --disable-static works.
	(Trac #325, r2976)

bind10-devel-20100917 released on September 17, 2010 

95.	[doc]		jreed
	Add b10-zonemgr manual page. Update other docs to introduce
	this secondary manager. (Trac #341, svn r2951)

95.	[bug]		jreed
	bin/xfrout and bin/zonemgr: Fixed some stderr output.
	(Trac #342, svn r2949)

94.	[bug]		jelte
  	bin/xfrout:  Fixed a problem in xfrout where only 2 or 3 RRs
	were used per DNS message in the xfrout stream.
	(Trac #334, r2931)

93.	[bug]		jinmei
	lib/datasrc: A DS query could crash the library (and therefore,
	e.g. the authoritative server) if some RR of the same apex name
	is stored in the hot spot cache. (Trac #307, svn r2923)

92.	[func]*		jelte
	libdns_python (the python wrappers for libdns++) has been renamed
	to pydnspp (Python DNS++). Programs and libraries that used
	'import libdns_python' now need to use 'import pydnspp'.
	(Trac #314, r2902)

91.	[func]*		jinmei
	lib/cc: Use const pointers and const member functions for the API
	as much as possible for safer operations.  Basically this does not
	change the observable behavior, but some of the API were changed
	in a backward incompatible manner.  This change also involves more
	copies, but at this moment the overhead is deemed acceptable.
	(Trac #310, r2803)

90.	[build]		jinmei
	(Darwin/Mac OS X specific) Specify DYLD_LIBRARY_PATH for tests and
	experimental run under the source tree.  Without this loadable
	python modules refer to installation paths, which may confuse the
	operation due to version mismatch or even trigger run time errors
	due to missing libraries. (Trac #313, r2782)

89.	[build]		jinmei
	Generate b10-config.db for tests at build time so that the source
	tree does not have to be writable. (Trac #315, r2776)

88.	[func]		jelte
	Blocking reads on the msgq command channel now have a timeout
	(defaults to 4 seconds, modifiable as needed by modules).
	Because of this, modules will no longer block indefinitely
	if they are waiting for a message that is not sent for whatever
	reason. (Trac #296, r2761)

87.	[func]		zhanglikun
	lib/python/isc/notifyout: Add the feature of notify-out, when 
	zone axfr/ixfr finishing, the server will notify its slaves.
	(Trac #289, svn r2737)

86.	[func]		jerry
	bin/zonemgr: Added zone manager module. The zone manager is one 
	of the co-operating processes of BIND10, which keeps track of 
	timers and other information necessary for BIND10 to act as a 
	slave. (Trac #215, svn r2737)

85.	[build]*		jinmei
	Build programs using dynamic link by default.  A new configure
	option --enable-static-link is provided to force static link for
	executable programs.  Statically linked programs can be run on a
	debugger more easily and would be convenient for developers.
	(Trac #309, svn r2723)

bind10-devel-20100812 released on August 12, 2010

84.	[bug]		jinmei, jerry
	This is a quick fix patch for the issue: AXFR fails half the 
	time because of connection problems. xfrout client will make
	a new connection every time. (Trac #299, svn r2697)

83.	[build]*		jreed
	The configure --with-boost-lib option is removed. It was not
	used since the build included ASIO. (svn r2684)

82.	[func]		jinmei
	bin/auth: Added -u option to change the effective process user
	of the authoritative server after invocation.  The same option to
	the boss process will be propagated to b10-auth, too.
	(Trac #268, svn r2675)

81.	[func]		jinmei
	Added a C++ framework for micro benchmark tests.  A supplemental
	library functions to build query data for the tests were also
	provided. (Trac #241, svn r2664)

80.	[bug]		jelte
	bindctl no longer accepts configuration changes for unknown or
	non-running modules (for the latter, this is until we have a
	way to verify those options, at which point it'll be allowed
	again).
	(Trac #99, r2657)

79.	[func]		feng, jinmei
	Refactored the ASIO link interfaces to move incoming XFR and
	NOTIFY processing to the auth server class.  Wrapper classes for
	ASIO specific concepts were also provided, so that other BIND 10
	modules can (eventually) use the interface without including the
	ASIO header file directly.  On top of these changes, AXFR and
	NOTIFY processing was massively improved in terms of message
	validation and protocol conformance.  Detailed tests were provided
	to confirm the behavior.
	Note: Right now, NOTIFY doesn't actually trigger subsequent zone
	transfer due to security reasons. (Trac #221, r2565)

78.	[bug]		jinmei
	lib/dns: Fixed miscellaneous bugs in the base32 (hex) and hex
	(base16) implementation, including incorrect padding handling,
	parser failure in decoding with a SunStudio build, missing
	validation on the length of encoded hex string.  Test cases were
	more detailed to identify these bugs and confirm the fix.  Also
	renamed the incorrect term of "base32" to "base32hex".  This
	changed the API, but they are not intended to be used outside
	libdns++, so we don't consider it a backward incompatible change.
	(Trac #256, r2549)

77.	[func]		zhanglikun
	Make error message be more friendly when running cmdctl and it's 
	already running (listening on same port)(Trac #277, r2540)

76.	[bug]		jelte
	Fixed a bug in the handling of 'remote' config modules (i.e.
	modules that peek at the configuration of other modules), where
	they answered 'unknown command' to commands for those other
	modules. (Trac #278, r2506)

75.	[bug]		jinmei
	Fixed a bug in the sqlite3 data source where temporary strings
	could be referenced after destruction.  It caused various lookup
	failures with SunStudio build. (Trac #288, r2494)

74.	[func]*		jinmei
	Refactored the cc::Session class by introducing an abstract base
	class.  Test code can use their own derived mock class so that
	tests can be done without establishing a real CC session.  This
	change also modified some public APIs, mainly in the config
	module. (Trac #275, r2459)

73.	[bug]		jelte
  	Fixed a bug where in bindctl, locally changed settings were
	reset when the list of running modules is updated. (Trac #285,
	r2452)

72.	[build]		jinmei
	Added -R when linking python wrapper modules to libpython when
	possible.  This helps build BIND 10 on platforms that install
	libpython whose path is unknown to run-time loader.  NetBSD is a
	known such platform. (Trac #148, r2427)

71.	[func]		each
  	Add "-a" (address) option to bind10 to specify an address for
	the auth server to listen on.

70.	[func]		each
  	Added a hot-spot cache to libdatasrc to speed up access to
	repeatedly-queried data and reduce the number of queries to
	the underlying database; this should substantially improve
	performance.  Also added a "-n" ("no cache") option to
	bind10 and b10-auth to disable the cache if needed.
	(Trac #192, svn r2383)

bind10-devel-20100701 released on July 1, 2010

69.	[func]*		jelte
	Added python wrappers for libdns++ (isc::dns), and libxfr. This
	removes the dependency on Boost.Python. The wrappers don't
	completely implement all functionality, but the high-level API
	is wrapped, and current modules use it now.
	(Trac #181, svn r2361)

68.	[func]		zhanglikun
	Add options -c (--certificate-chain) to bindctl. Override class
	HTTPSConnection to support server certificate validation.
	Add support to cmdctl.spec file, now there are three configurable 
	items for cmdctl: 'key_file', 'cert_file' and 'accounts_file', 
	all of them can be changed in runtime.
	(Trac #127, svn r2357)

67.	[func]		zhanglikun
	Make bindctl's command parser only do minimal check.
	Parameter value can be a sequence of non-space characters,
	or a string surrounded by quotation marks (these marks can
	be a part of the value string in escaped form). Make error
	message be more friendly. (If there is some error in
	parameter's value, the parameter name will be provided).
	Refactor function login_to_cmdctl() in class BindCmdInterpreter:
	avoid using Exception to catch all exceptions.
	(Trac #220, svn r2356)

66.	[bug]		each
	Check for duplicate RRsets before inserting data into a message
	section; this, among other things, will prevent multiple copies
	of the same CNAME from showing up when there's a loop. (Trac #69,
	svn r2350)
    
65.	[func]		shentingting
	Various loadzone improvements: allow optional comment for
	$TTL, allow optional origin and comment for $INCLUDE, allow
	optional comment for $ORIGIN, support BIND9 extension of
	time units for TTLs, and fix bug to not use class as part
	of label name when records don't have a label but do have
	a class.  Added verbose options to exactly what is happening
	with loadzone.  Added loadzone test suite of different file
	formats to load.
	(Trac #197, #199, #244, #161, #198, #174, #175, svn r2340)

64.	[func]		jerry
	Added python logging framework. It is for testing and
	experimenting with logging ideas. Currently, it supports
	three channels (file, syslog and stderr) and five levels
	(debug, info, warning, error and critical).
	(Trac #176, svn r2338)

63.	[func]		shane
	Added initial support for setuid(), using the "-u" flag. This will
	be replaced in the future, but for now provides a reasonable 
	starting point.
	(Trac #180, svn r2330)

62.	[func]		jelte
	bin/xfrin: Use the database_file as configured in Auth to transfers
	bin/xfrout: Use the database_file as configured in Auth to transfers

61.	[bug]		jelte
	bin/auth: Enable b10-auth to be launched in source tree
	(i.e. use a zone database file relative to that)

60.	[build]		jinmei
	Supported SunStudio C++ compiler.  Note: gtest still doesn't work.
	(Trac #251, svn r2310)

59.	[bug]		jinmei
	lib/datasrc,bin/auth: The authoritative server could return a
	SERVFAIL with a partial answer if it finds a data source broken
	while looking for an answer.  This can happen, for example, if a
	zone that doesn't have an NS RR is configured and loaded as a
	sqlite3 data source. (Trac #249, r2286)

58.	[bug]		jinmei
	Worked around an interaction issue between ASIO and standard C++
	library headers.  Without this ASIO didn't work: sometimes the
	application crashes, sometimes it blocked in the ASIO module.
	(Trac #248, svn r2187, r2190)

57.	[func]		jinmei
	lib/datasrc: used a simpler version of Name::split (change 31) for
	better readability.  No behavior change. (Trac #200, svn r2159)

56.	[func]*		jinmei
	lib/dns: renamed the library name to libdns++ to avoid confusion
	with the same name of library of BIND 9.
	(Trac #190, svn r2153)

55.	[bug]		shane
	bin/xfrout: xfrout exception on Ctrl-C now no longer generates
	exception for 'Interrupted system call'
	(Trac #136, svn r2147)

54.	[bug]		zhanglikun
	bin/xfrout: Enable b10-xfrout can be launched in source
	code tree.
	(Trac #224, svn r2103)

53.	[bug]		zhanglikun
	bin/bindctl: Generate a unique session ID by using 
	socket.gethostname() instead of socket.gethostbyname(), 
	since the latter one could make bindctl	stall if its own 
	host name can't be resolved.
	(Trac #228, svn r2096)

52.	[func]		zhanglikun
	bin/xfrout: When xfrout is launched, check whether the
	socket file is being used by one running xfrout process, 
	if it is, exit from python.	If the file isn't a socket file 
	or nobody is listening, it will be removed. If it can't 
	be removed, exit from python.
	(Trac #151, svn r2091)

bind10-devel-20100602 released on June 2, 2010

51.	[build]		jelte
	lib/python: Add bind10_config.py module for paths and
	possibly other configure-time variables. Allow some components
	to find spec files in build tree when ran from source.
	(Trac #223)

50.	[bug]		zhanglikun
	bin/xfrin: a regression in xfrin: it can't communicate with 
	a remote server. (Trac #218, svn r2038)

49.	[func]*		jelte
	Use unix domain sockets for msgq. For b10-msgq, the command
	line options --msgq-port and -m were removed. For bind10,
	the -msgq-port option was removed, and the -m command line
	option was changed to be a filename (instead of port number).
	(Trac #183, svn r2009)

48.	[func]		jelte
	bin/auth: Use asio's io_service for the msgq handling.
	(svn r2007)

47.	[func]		zhanglikun
	bin/cmdctl: Add value/type check for commands sent to
	cmdctl. (Trac #201, svn r1959)

46.	[func]		zhanglikun
	lib/cc: Fix real type data encoding/decoding. (Trac #193,
	svn r1959)

45.	[func]		zhanglikun
	bin/bind10: Pass verbose option to more modules. (Trac
	#205, svn r1957)

44.	[build]		jreed
	Install headers for libdns and libexception. (Trac #68,
	svn r1941)

43.	[func]		jelte
	lib/cc: Message queuing on cc channel. (Trac #58, svn r1870)

42.	[func]		jelte
	lib/python/isc/config:      Make temporary file with python
	tempfile module instead of manual with fixed name. (Trac
	#184, svn r1859)

41.	[func]		jelte
	Module descriptions in spec files. (Trac #90, svn r1856)

40.	[build]		jreed
	Report detected features and configure settings at end of
	configure output. (svn r1836)

39.	[func]*		each
	Renamed libauth to libdatasrc.

38.	[bug]		zhanglikun
	Send command 'shutdown' to Xfrin and Xfrout when boss receive SIGINT.
	Remove unused socket file when Xfrout process exits. Make sure Xfrout
	exit by itself when it receives SIGINT, instead of being killed by the
	signal SIGTERM or SIGKILL sent from boss.
	(Trac #135, #151, #134, svn r1797)

37.	[build]		jinmei
	Check for the availability of python-config. (Trac #159,
	svn r1794)

36.	[func]		shane
	bin/bind10:	Miscellaneous code cleanups and improvements.
	(Trac #40, svn r2012)

35.	[bug]		jinmei
	bin/bindctl: fixed a bug that it didn't accept IPv6 addresses as
	command arguments. (Trac #219, svn r2022)

34.	[bug]		jinmei
	bin/xfrin: fixed several small bugs with many additional unit
	tests.  Fixes include: IPv6 transport support, resource leak,
	and non IN class support. (Trac #185, svn r2000)

33.	[bug]		each
	bin/auth: output now prepended with "[b10-auth]" (Trac
	#109, svn r1985)

32.	[func]*		each
	bin/auth: removed custom query-processing code, changed
        boost::asio code to use plain asio instead, and added asio
        headers to the source tree.  This allows building without
        using an external boost library. (Trac #163, svn r1983)

31.	[func]		jinmei
	lib/dns: added a separate signature for Name::split() as a
	convenient wrapper for common usage. (Trac #49, svn r1903)

30.	[bug]		jinmei
	lib/dns: parameter validation of Name::split() was not sufficient,
	and invalid parameters could cause integer overflow and make the
	library crash. (Trac #177, svn r1806)

bind10-devel-20100421 released on April 21, 2010

29.	[build]		jreed
	Enable Python unit tests for "make check". (svn r1762)

28.	[bug]		jreed
	Fix msgq CC test so it can find its module. (svn r1751)

27.	[build]		jelte
	Add missing copyright license statements to various source
	files. (svn r1750)

26.	[func]		jelte
	Use PACKAGE_STRING (name + version) from config.h instead
	of hard-coded value in CH TXT version.bind replies (Trac
	#114, svn r1749)

25.	[func]*		jreed
	Renamed msgq to b10-msgq. (Trac #25, svn r1747, r1748)

24.	[func]		jinmei
	Support case-sensitive name compression in MessageRenderer.
	(Trac #142, svn r1704)

23.	[func]		jinmei
	Support a simple name with possible compression. (svn r1701)

22.	[func]		zhanglikun
	b10-xfrout for AXFR-out support added. (svn r1629, r1630)

21.	[bug]		zhanglikun
	Make log message more readable when xfrin failed. (svn
	r1697)

20.	[bug]		jinmei
	Keep stderr for child processes if -v is specified. (svn
	r1690, r1698)

19.	[bug]		jinmei
	Allow bind10 boss to pass environment variables from parent.
	(svn r1689)

18.	[bug]		jinmei
	Xfrin warn if bind10_dns load failed. (svn r1688)

17.	[bug]		jinmei
	Use sqlite3_ds.load() in xfrin module and catch Sqlite3DSError
	explicitly. (svn r1684)

16.	[func]*		zhanglikun
	Removed print_message and print_settings configuration
	commands from Xfrin. (Trac #136, svn r1682)

15.	[func]*		jinmei
	Changed zone loader/updater so trailing dot is not required.
	(svn r1681)

14.	[bug]		shane
	Change shutdown to actually SIGKILL properly. (svn r1675)

13.	[bug]		jinmei
	Don't ignore other RRs than SOA even if the second SOA is
	found. (svn r1674)

12.	[build]		jreed
	Fix tests and testdata so can be used from a read-only
	source directory.

11.	[build]		jreed
	Make sure python tests scripts are included in tarball.
	(svn r1648)

10.	[build]		jinmei
	Improve python detection for configure. (svn r1622)

9.	[build]		jinmei
	Automake the python binding of libdns. (svn r1617)

8.	[bug]		zhanglikun
	Fix log errors which may cause xfrin module to crash. (svn
	r1613)

7.	[func]		zhanglikun
	New API for inserting zone data to sqlite3 database for
	AXFR-in. (svn r1612, r1613)

6.	[bug]		jreed
	More code review, miscellaneous cleanups, style guidelines,
	and new and improved unit tests added.

5.	[doc]		jreed
	Manual page cleanups and improvements.

4.	[bug]		jinmei
	NSEC RDATA fixes for buffer overrun lookups, incorrect
	boundary checks, spec-non-conformant behaviors. (svn r1611)

3.	[bug]		jelte
	Remove a re-raise of an exception that should only have
	been included in an error answer on the cc channel. (svn
	r1601)

2.	[bug]		mgraff
	Removed unnecessary sleep() from ccsession.cc. (svn r1528)

1.	[build]*		jreed
	The configure --with-boostlib option changed to --with-boost-lib.

bind10-devel-20100319 released on March 19, 2010

For complete code revision history, see http://bind10.isc.org/browser
Specific git changesets can be accessed at:
	http://bind10.isc.org/changeset/?reponame=&old=rrrr^&new=rrrr
or after cloning the original git repository by executing:
	% git diff rrrr^ rrrr
Subversion changesets are not accessible any more.  The subversion
revision numbers will be replaced with corresponding git revisions.
Trac tickets can be accessed at: https://bind10.isc.org/ticket/nnn

LEGEND
[bug] general bug fix.  This is generally a backward compatible change,
	unless it's deemed to be impossible or very hard to keep
	compatibility to fix the bug.
[build] compilation and installation infrastructure change.
[doc] update to documentation. This shouldn't change run time behavior.
[func] new feature.  In some cases this may be a backward incompatible
	change, which would require a bump of major version.
[security] security hole fix. This is no different than a general bug
	fix except that it will be handled as confidential and will cause
	security patch releases.
*: Backward incompatible or operational change.<|MERGE_RESOLUTION|>--- conflicted
+++ resolved
@@ -1,95 +1,3 @@
-<<<<<<< HEAD
-318.    [func]      stephen
-	Add C++ API for accessing zone difference information in database-based
-	data sources.
-	(Trac #1330, git 78770f52c7f1e7268d99e8bfa8c61e889813bb33)
-
-317.    [func]      vorner
-	datasrc: the getUpdater method of DataSourceClient supports an optional
-	'journaling' parameter to indicate the generated updater to store diffs.
-	The database based derived class implements this extension.
-	(Trac #1331, git 713160c9bed3d991a00b2ea5e7e3e7714d79625d)
-
-316.	[func]*		vorner
-	The configuration of what parts of the system run is more flexible now.
-	Everything that should run must have an entry in Boss/components.
-	(Trac #213, git 08e1873a3593b4fa06754654d22d99771aa388a6)
-
-315.	[func]		tomek
-	libdhcp: Support for DHCPv4 packet manipulation is now implemented.
-	All fixed fields are now supported. Generic support for DHCPv4
-	options is available (both parsing and assembly). There is no code
-	that uses this new functionality yet, so it is not usable directly
-	at this time. This code will be used by upcoming b10-dhcp4 daemon.
-	(Trac #1228, git 31d5a4f66b18cca838ca1182b9f13034066427a7)
-
-314.	[bug]		jelte
-	b10-xfrin would previously initiate incoming transfers upon 
-	receiving NOTIFY messages from any address (if the zone was 
-	known to b10-xfrin, and using the configured address). It now 
-	only starts a transfer if the source address from the NOTIFY 
-	packet matches the configured master address and port. This was 
-	really already fixed in release bind10-devel-20111014, but there 
-	were some deferred cleanups to add.
-	(Trac #1298, git 1177bfe30e17a76bea6b6447e14ae9be9e1ca8c2)
-
-313.	[func]		jinmei
-	datasrc: Added C++ API for adding zone differences to database
-	based data sources.  It's intended to be used for the support for
-	IXFR-in and dynamic update (so they can subsequently be retrieved
-	for IXFR-out).  The addRecordDiff method of the DatabaseAccessor
-	defines the interface, and a concrete implementation for SQLite3
-	was provided.
-	(Trac #1329, git 1aa233fab1d74dc776899df61181806679d14013)
-
-312.	[func]		jelte
-	Added an initial framework for doing system tests using the 
-	cucumber-based BDD tool Lettuce. A number of general steps are
-	included,  for instance running bind10 with specific
-	configurations, sending queries, and inspecting query answers. A
-	few very basic tests are included as well.
-	(Trac #1290, git 6b75c128bcdcefd85c18ccb6def59e9acedd4437)
-
-311.	[bug]		jelte
-	Fixed a bug in bindctl where tab-completion for names that
-	contain a hyphen resulted in unexpected behaviour, such as
-	appending the already-typed part again.
-	(Trac #1345, git f80ab7879cc29f875c40dde6b44e3796ac98d6da)
-
-310.	[bug]		jelte
-	Fixed a bug where bindctl could not set a value that is optional
-	and has no default, resulting in the error that the setting
-	itself was unknown. bindctl now correctly sees the setting and
-	is able to set it.
-	(Trac #1344, git 0e776c32330aee466073771600390ce74b959b38)
-
-309.	[bug]		jelte
-	Fixed a bug in bindctl where the removal of elements from a set
-	with default values was not stored, unless the set had been
-	modified in another way already.
-	(Trac #1343, git 25c802dd1c30580b94345e83eeb6a168ab329a33)
-
-308.	[build]		jelte
-	The configure script will now use pkg-config for finding
-	information about the Botan library. If pkg-config is unavailable,
-	or unaware of Botan, it will fall back to botan-config. It will
-	also use botan-config when a specific botan library directory is
-	given using the '--with-botan=' flag
-	(Trac #1194, git dc491833cf75ac1481ba1475795b0f266545013d)
-
-307.	[func]		vorner
-	When zone transfer in fails with IXFR, it is retried with AXFR
-	automatically.
-	(Trac #1279, git cd3588c9020d0310f949bfd053c4d3a4bd84ef88)
-
-306.	[bug]		Stephen
-	Boss process now waits for the configuration manager to initialize
-	itself before continuing with startup.  This fixes a race condition
-	whereby the Boss could start the configuration manager and then
-	immediately start components that depended on that component being
-	fully initialized.
-	(Trac #1271, git 607cbae949553adac7e2a684fa25bda804658f61)
-=======
 xxx.	[func]		naokikambe
 	b10-stats-httpd was updated. In addition of the access to all
 	statistics items of all modules, the specified item or the items of the
@@ -100,7 +8,97 @@
 	document, whose URI is "/bind10/statistics/xml". This change is not
 	only for the XML documents but also is for the XSD and XSL documents.
 	(Trac #917, git TBD)
->>>>>>> b79e0ef1
+
+318.    [func]      stephen
+	Add C++ API for accessing zone difference information in database-based
+	data sources.
+	(Trac #1330, git 78770f52c7f1e7268d99e8bfa8c61e889813bb33)
+
+317.    [func]      vorner
+	datasrc: the getUpdater method of DataSourceClient supports an optional
+	'journaling' parameter to indicate the generated updater to store diffs.
+	The database based derived class implements this extension.
+	(Trac #1331, git 713160c9bed3d991a00b2ea5e7e3e7714d79625d)
+
+316.	[func]*		vorner
+	The configuration of what parts of the system run is more flexible now.
+	Everything that should run must have an entry in Boss/components.
+	(Trac #213, git 08e1873a3593b4fa06754654d22d99771aa388a6)
+
+315.	[func]		tomek
+	libdhcp: Support for DHCPv4 packet manipulation is now implemented.
+	All fixed fields are now supported. Generic support for DHCPv4
+	options is available (both parsing and assembly). There is no code
+	that uses this new functionality yet, so it is not usable directly
+	at this time. This code will be used by upcoming b10-dhcp4 daemon.
+	(Trac #1228, git 31d5a4f66b18cca838ca1182b9f13034066427a7)
+
+314.	[bug]		jelte
+	b10-xfrin would previously initiate incoming transfers upon 
+	receiving NOTIFY messages from any address (if the zone was 
+	known to b10-xfrin, and using the configured address). It now 
+	only starts a transfer if the source address from the NOTIFY 
+	packet matches the configured master address and port. This was 
+	really already fixed in release bind10-devel-20111014, but there 
+	were some deferred cleanups to add.
+	(Trac #1298, git 1177bfe30e17a76bea6b6447e14ae9be9e1ca8c2)
+
+313.	[func]		jinmei
+	datasrc: Added C++ API for adding zone differences to database
+	based data sources.  It's intended to be used for the support for
+	IXFR-in and dynamic update (so they can subsequently be retrieved
+	for IXFR-out).  The addRecordDiff method of the DatabaseAccessor
+	defines the interface, and a concrete implementation for SQLite3
+	was provided.
+	(Trac #1329, git 1aa233fab1d74dc776899df61181806679d14013)
+
+312.	[func]		jelte
+	Added an initial framework for doing system tests using the 
+	cucumber-based BDD tool Lettuce. A number of general steps are
+	included,  for instance running bind10 with specific
+	configurations, sending queries, and inspecting query answers. A
+	few very basic tests are included as well.
+	(Trac #1290, git 6b75c128bcdcefd85c18ccb6def59e9acedd4437)
+
+311.	[bug]		jelte
+	Fixed a bug in bindctl where tab-completion for names that
+	contain a hyphen resulted in unexpected behaviour, such as
+	appending the already-typed part again.
+	(Trac #1345, git f80ab7879cc29f875c40dde6b44e3796ac98d6da)
+
+310.	[bug]		jelte
+	Fixed a bug where bindctl could not set a value that is optional
+	and has no default, resulting in the error that the setting
+	itself was unknown. bindctl now correctly sees the setting and
+	is able to set it.
+	(Trac #1344, git 0e776c32330aee466073771600390ce74b959b38)
+
+309.	[bug]		jelte
+	Fixed a bug in bindctl where the removal of elements from a set
+	with default values was not stored, unless the set had been
+	modified in another way already.
+	(Trac #1343, git 25c802dd1c30580b94345e83eeb6a168ab329a33)
+
+308.	[build]		jelte
+	The configure script will now use pkg-config for finding
+	information about the Botan library. If pkg-config is unavailable,
+	or unaware of Botan, it will fall back to botan-config. It will
+	also use botan-config when a specific botan library directory is
+	given using the '--with-botan=' flag
+	(Trac #1194, git dc491833cf75ac1481ba1475795b0f266545013d)
+
+307.	[func]		vorner
+	When zone transfer in fails with IXFR, it is retried with AXFR
+	automatically.
+	(Trac #1279, git cd3588c9020d0310f949bfd053c4d3a4bd84ef88)
+
+306.	[bug]		Stephen
+	Boss process now waits for the configuration manager to initialize
+	itself before continuing with startup.  This fixes a race condition
+	whereby the Boss could start the configuration manager and then
+	immediately start components that depended on that component being
+	fully initialized.
+	(Trac #1271, git 607cbae949553adac7e2a684fa25bda804658f61)
 
 305.	[bug]		jinmei
 	Python isc.dns, isc.datasrc, xfrin, xfrout: fixed reference leak
