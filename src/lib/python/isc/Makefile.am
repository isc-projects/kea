<<<<<<< HEAD
SUBDIRS = datasrc cc config log notify util 
=======
SUBDIRS = datasrc cc config log net notify utils # Util
>>>>>>> ca6b85db

python_PYTHON = __init__.py

pythondir = $(pyexecdir)/isc<|MERGE_RESOLUTION|>--- conflicted
+++ resolved
@@ -1,8 +1,4 @@
-<<<<<<< HEAD
-SUBDIRS = datasrc cc config log notify util 
-=======
-SUBDIRS = datasrc cc config log net notify utils # Util
->>>>>>> ca6b85db
+SUBDIRS = datasrc cc config log net notify util 
 
 python_PYTHON = __init__.py
 
