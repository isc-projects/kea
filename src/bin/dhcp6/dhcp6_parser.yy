/* Copyright (C) 2016-2017 Internet Systems Consortium, Inc. ("ISC")

   This Source Code Form is subject to the terms of the Mozilla Public
   License, v. 2.0. If a copy of the MPL was not distributed with this
   file, You can obtain one at http://mozilla.org/MPL/2.0/. */

%skeleton "lalr1.cc" /* -*- C++ -*- */
%require "3.0.0"
%defines
%define parser_class_name {Dhcp6Parser}
%define api.prefix {parser6_}
%define api.token.constructor
%define api.value.type variant
%define api.namespace {isc::dhcp}
%define parse.assert
%code requires
{
#include <string>
#include <cc/data.h>
#include <dhcp/option.h>
#include <boost/lexical_cast.hpp>
#include <dhcp6/parser_context_decl.h>

using namespace isc::dhcp;
using namespace isc::data;
using namespace std;
}
// The parsing context.
%param { isc::dhcp::Parser6Context& ctx }
%locations
%define parse.trace
%define parse.error verbose
%code
{
#include <dhcp6/parser_context.h>
}


%define api.token.prefix {TOKEN_}
// Tokens in an order which makes sense and related to the intented use.
// Actual regexps for tokens are defined in dhcp6_lexer.ll.
%token
  END  0  "end of file"
  COMMA ","
  COLON ":"
  LSQUARE_BRACKET "["
  RSQUARE_BRACKET "]"
  LCURLY_BRACKET "{"
  RCURLY_BRACKET "}"
  NULL_TYPE "null"

  DHCP6 "Dhcp6"
  INTERFACES_CONFIG "interfaces-config"
  INTERFACES "interfaces"

  LEASE_DATABASE "lease-database"
  HOSTS_DATABASE "hosts-database"
  TYPE "type"
  MEMFILE "memfile"
  MYSQL "mysql"
  POSTGRESQL "postgresql"
  CQL "cql"
  USER "user"
  PASSWORD "password"
  HOST "host"
  PERSIST "persist"
  LFC_INTERVAL "lfc-interval"
  READONLY "readonly"
  CONNECT_TIMEOUT "connect-timeout"

  PREFERRED_LIFETIME "preferred-lifetime"
  VALID_LIFETIME "valid-lifetime"
  RENEW_TIMER "renew-timer"
  REBIND_TIMER "rebind-timer"
  DECLINE_PROBATION_PERIOD "decline-probation-period"
  SUBNET6 "subnet6"
  OPTION_DEF "option-def"
  OPTION_DATA "option-data"
  NAME "name"
  DATA "data"
  CODE "code"
  SPACE "space"
  CSV_FORMAT "csv-format"
  RECORD_TYPES "record-types"
  ENCAPSULATE "encapsulate"
  ARRAY "array"

  POOLS "pools"
  POOL "pool"
  PD_POOLS "pd-pools"
  PREFIX "prefix"
  PREFIX_LEN "prefix-len"
  EXCLUDED_PREFIX "excluded-prefix"
  EXCLUDED_PREFIX_LEN "excluded-prefix-len"
  DELEGATED_LEN "delegated-len"
  USER_CONTEXT "user-context"

  SUBNET "subnet"
  INTERFACE "interface"
  INTERFACE_ID "interface-id"
  ID "id"
  RAPID_COMMIT "rapid-commit"
  RESERVATION_MODE "reservation-mode"

  MAC_SOURCES "mac-sources"
  RELAY_SUPPLIED_OPTIONS "relay-supplied-options"
  HOST_RESERVATION_IDENTIFIERS "host-reservation-identifiers"

  CLIENT_CLASSES "client-classes"
  TEST "test"
  CLIENT_CLASS "client-class"

  RESERVATIONS "reservations"
  IP_ADDRESSES "ip-addresses"
  PREFIXES "prefixes"
  DUID "duid"
  HW_ADDRESS "hw-address"
  HOSTNAME "hostname"

  RELAY "relay"
  IP_ADDRESS "ip-address"

  HOOKS_LIBRARIES "hooks-libraries"
  LIBRARY "library"
  PARAMETERS "parameters"

  EXPIRED_LEASES_PROCESSING "expired-leases-processing"
  RECLAIM_TIMER_WAIT_TIME "reclaim-timer-wait-time"
  FLUSH_RECLAIMED_TIMER_WAIT_TIME "flush-reclaimed-timer-wait-time"
  HOLD_RECLAIMED_TIME "hold-reclaimed-time"
  MAX_RECLAIM_LEASES "max-reclaim-leases"
  MAX_RECLAIM_TIME "max-reclaim-time"
  UNWARNED_RECLAIM_CYCLES "unwarned-reclaim-cycles"

  SERVER_ID "server-id"
  LLT "LLT"
  EN "EN"
  LL "LL"
  IDENTIFIER "identifier"
  HTYPE "htype"
  TIME "time"
  ENTERPRISE_ID "enterprise-id"

  DHCP4O6_PORT "dhcp4o6-port"

  CONTROL_SOCKET "control-socket"
  SOCKET_TYPE "socket-type"
  SOCKET_NAME "socket-name"

  DHCP_DDNS "dhcp-ddns"
  ENABLE_UPDATES "enable-updates"
  QUALIFYING_SUFFIX "qualifying-suffix"
  SERVER_IP "server-ip"
  SERVER_PORT "server-port"
  SENDER_IP "sender-ip"
  SENDER_PORT "sender-port"
  MAX_QUEUE_SIZE "max-queue-size"
  NCR_PROTOCOL "ncr-protocol"
  NCR_FORMAT "ncr-format"
  ALWAYS_INCLUDE_FQDN "always-include-fqdn"
  ALLOW_CLIENT_UPDATE "allow-client-update"
  OVERRIDE_NO_UPDATE "override-no-update"
  OVERRIDE_CLIENT_UPDATE "override-client-update"
  REPLACE_CLIENT_NAME "replace-client-name"
  GENERATED_PREFIX "generated-prefix"
  UDP "UDP"
  TCP "TCP"
  JSON "JSON"
  WHEN_PRESENT "when-present"
  NEVER "never"
  ALWAYS "always"
  WHEN_NOT_PRESENT "when-not-present"

  LOGGING "Logging"
  LOGGERS "loggers"
  OUTPUT_OPTIONS "output_options"
  OUTPUT "output"
  DEBUGLEVEL "debuglevel"
  SEVERITY "severity"

  DHCP4 "Dhcp4"
  DHCPDDNS "DhcpDdns"

 // Not real tokens, just a way to signal what the parser is expected to
 // parse.
  TOPLEVEL_JSON
  TOPLEVEL_DHCP6
  SUB_DHCP6
  SUB_INTERFACES6
  SUB_SUBNET6
  SUB_POOL6
  SUB_PD_POOL
  SUB_RESERVATION
  SUB_OPTION_DEF
  SUB_OPTION_DATA
  SUB_HOOKS_LIBRARY
  SUB_DHCP_DDNS
;

%token <std::string> STRING "constant string"
%token <int64_t> INTEGER "integer"
%token <double> FLOAT "floating point"
%token <bool> BOOLEAN "boolean"

%type <ElementPtr> value
<<<<<<< HEAD
%type <ElementPtr> db_type
=======
%type <ElementPtr> map_value
>>>>>>> dad9ff71
%type <ElementPtr> duid_type
%type <ElementPtr> ncr_protocol_value
%type <ElementPtr> replace_client_name_value

%printer { yyoutput << $$; } <*>;

%%

// The whole grammar starts with a map, because the config file
// constists of Dhcp, Logger and DhcpDdns entries in one big { }.
// We made the same for subparsers at the exception of the JSON value.
%start start;

start: TOPLEVEL_JSON { ctx.ctx_ = ctx.NO_KEYWORD; } sub_json
     | TOPLEVEL_DHCP6 { ctx.ctx_ = ctx.CONFIG; } syntax_map
     | SUB_DHCP6 { ctx.ctx_ = ctx.DHCP6; } sub_dhcp6
     | SUB_INTERFACES6 { ctx.ctx_ = ctx.INTERFACES_CONFIG; } sub_interfaces6
     | SUB_SUBNET6 { ctx.ctx_ = ctx.SUBNET6; } sub_subnet6
     | SUB_POOL6 { ctx.ctx_ = ctx.POOLS; } sub_pool6
     | SUB_PD_POOL { ctx.ctx_ = ctx.PD_POOLS; } sub_pd_pool
     | SUB_RESERVATION { ctx.ctx_ = ctx.RESERVATIONS; } sub_reservation
     | SUB_OPTION_DEF { ctx.ctx_ = ctx.OPTION_DEF; } sub_option_def
     | SUB_OPTION_DATA { ctx.ctx_ = ctx.OPTION_DATA; } sub_option_data
     | SUB_HOOKS_LIBRARY { ctx.ctx_ = ctx.HOOKS_LIBRARIES; } sub_hooks_library
     | SUB_DHCP_DDNS { ctx.ctx_ = ctx.DHCP_DDNS; } sub_dhcp_ddns
     ;

// ---- generic JSON parser ---------------------------------

// Note that ctx_ is NO_KEYWORD here

// Values rule
value: INTEGER { $$ = ElementPtr(new IntElement($1, ctx.loc2pos(@1))); }
     | FLOAT { $$ = ElementPtr(new DoubleElement($1, ctx.loc2pos(@1))); }
     | BOOLEAN { $$ = ElementPtr(new BoolElement($1, ctx.loc2pos(@1))); }
     | STRING { $$ = ElementPtr(new StringElement($1, ctx.loc2pos(@1))); }
     | NULL_TYPE { $$ = ElementPtr(new NullElement(ctx.loc2pos(@1))); }
     | map2 { $$ = ctx.stack_.back(); ctx.stack_.pop_back(); }
     | list_generic { $$ = ctx.stack_.back(); ctx.stack_.pop_back(); }
     ;

sub_json: value {
    // Push back the JSON value on the stack
    ctx.stack_.push_back($1);
};

map2: LCURLY_BRACKET {
    // This code is executed when we're about to start parsing
    // the content of the map
    ElementPtr m(new MapElement(ctx.loc2pos(@1)));
    ctx.stack_.push_back(m);
} map_content RCURLY_BRACKET {
    // map parsing completed. If we ever want to do any wrap up
    // (maybe some sanity checking), this would be the best place
    // for it.
};

map_value: map2 { $$ = ctx.stack_.back(); ctx.stack_.pop_back(); };

// Assignments rule
map_content: %empty // empty map
           | not_empty_map
           ;

not_empty_map: STRING COLON value {
                  // map containing a single entry
                  ctx.stack_.back()->set($1, $3);
                  }
             | not_empty_map COMMA STRING COLON value {
                  // map consisting of a shorter map followed by
                  // comma and string:value
                  ctx.stack_.back()->set($3, $5);
                  }
             ;

list_generic: LSQUARE_BRACKET {
    ElementPtr l(new ListElement(ctx.loc2pos(@1)));
    ctx.stack_.push_back(l);
} list_content RSQUARE_BRACKET {
    // list parsing complete. Put any sanity checking here
};

list_content: %empty // Empty list
            | not_empty_list
            ;

not_empty_list: value {
                  // List consisting of a single element.
                  ctx.stack_.back()->add($1);
                  }
              | not_empty_list COMMA value {
                  // List ending with , and a value.
                  ctx.stack_.back()->add($3);
                  }
              ;

// This one is used in syntax parser and is restricted to strings.
list_strings: LSQUARE_BRACKET {
    // List parsing about to start
} list_strings_content RSQUARE_BRACKET {
    // list parsing complete. Put any sanity checking here
    //ctx.stack_.pop_back();
};

list_strings_content: %empty // Empty list
                    | not_empty_list_strings
                    ;

not_empty_list_strings: STRING {
                          ElementPtr s(new StringElement($1, ctx.loc2pos(@1)));
                          ctx.stack_.back()->add(s);
                          }
                      | not_empty_list_strings COMMA STRING {
                          ElementPtr s(new StringElement($3, ctx.loc2pos(@3)));
                          ctx.stack_.back()->add(s);
                          }
                      ;

// ---- generic JSON parser ends here ----------------------------------

// ---- syntax checking parser starts here -----------------------------

// Unknown keyword in a map
unknown_map_entry: STRING COLON {
    const std::string& where = ctx.contextName();
    const std::string& keyword = $1;
    error(@1,
          "got unexpected keyword \"" + keyword + "\" in " + where + " map.");
};


// This defines the top-level { } that holds Dhcp6, Dhcp4, DhcpDdns or Logging
// objects.
syntax_map: LCURLY_BRACKET {
    // This code is executed when we're about to start parsing
    // the content of the map
    ElementPtr m(new MapElement(ctx.loc2pos(@1)));
    ctx.stack_.push_back(m);
} global_objects RCURLY_BRACKET {
    // map parsing completed. If we ever want to do any wrap up
    // (maybe some sanity checking), this would be the best place
    // for it.
};

// This represents top-level entries: Dhcp6, Dhcp4, DhcpDdns, Logging
global_objects: global_object
              | global_objects COMMA global_object
              ;

// This represents a single top level entry, e.g. Dhcp6 or DhcpDdns.
global_object: dhcp6_object
             | logging_object
             | dhcp4_json_object
             | dhcpddns_json_object
             | unknown_map_entry
             ;

dhcp6_object: DHCP6 {
    // This code is executed when we're about to start parsing
    // the content of the map
    ElementPtr m(new MapElement(ctx.loc2pos(@1)));
    ctx.stack_.back()->set("Dhcp6", m);
    ctx.stack_.push_back(m);
    ctx.enter(ctx.DHCP6);
} COLON LCURLY_BRACKET global_params RCURLY_BRACKET {
    // map parsing completed. If we ever want to do any wrap up
    // (maybe some sanity checking), this would be the best place
    // for it.
    ctx.stack_.pop_back();
    ctx.leave();
};

// subparser: similar to the corresponding rule but without parent
// so the stack is empty at the rule entry.
sub_dhcp6: LCURLY_BRACKET {
    // Parse the Dhcp6 map
    ElementPtr m(new MapElement(ctx.loc2pos(@1)));
    ctx.stack_.push_back(m);
} global_params RCURLY_BRACKET {
    // parsing completed
};

global_params: global_param
             | global_params COMMA global_param
             ;

// These are the parameters that are allowed in the top-level for
// Dhcp6.
global_param: preferred_lifetime
            | valid_lifetime
            | renew_timer
            | rebind_timer
            | decline_probation_period
            | subnet6_list
            | interfaces_config
            | lease_database
            | hosts_database
            | mac_sources
            | relay_supplied_options
            | host_reservation_identifiers
            | client_classes
            | option_def_list
            | option_data_list
            | hooks_libraries
            | expired_leases_processing
            | server_id
            | dhcp4o6_port
            | control_socket
            | dhcp_ddns
            | unknown_map_entry
            ;

preferred_lifetime: PREFERRED_LIFETIME COLON INTEGER {
    ElementPtr prf(new IntElement($3, ctx.loc2pos(@3)));
    ctx.stack_.back()->set("preferred-lifetime", prf);
};

valid_lifetime: VALID_LIFETIME COLON INTEGER {
    ElementPtr prf(new IntElement($3, ctx.loc2pos(@3)));
    ctx.stack_.back()->set("valid-lifetime", prf);
};

renew_timer: RENEW_TIMER COLON INTEGER {
    ElementPtr prf(new IntElement($3, ctx.loc2pos(@3)));
    ctx.stack_.back()->set("renew-timer", prf);
};

rebind_timer: REBIND_TIMER COLON INTEGER {
    ElementPtr prf(new IntElement($3, ctx.loc2pos(@3)));
    ctx.stack_.back()->set("rebind-timer", prf);
};

decline_probation_period: DECLINE_PROBATION_PERIOD COLON INTEGER {
    ElementPtr dpp(new IntElement($3, ctx.loc2pos(@3)));
    ctx.stack_.back()->set("decline-probation-period", dpp);
};

interfaces_config: INTERFACES_CONFIG {
    ElementPtr i(new MapElement(ctx.loc2pos(@1)));
    ctx.stack_.back()->set("interfaces-config", i);
    ctx.stack_.push_back(i);
    ctx.enter(ctx.INTERFACES_CONFIG);
} COLON LCURLY_BRACKET interface_config_map RCURLY_BRACKET {
    ctx.stack_.pop_back();
    ctx.leave();
};

sub_interfaces6: LCURLY_BRACKET {
    // Parse the interfaces-config map
    ElementPtr m(new MapElement(ctx.loc2pos(@1)));
    ctx.stack_.push_back(m);
} interface_config_map RCURLY_BRACKET {
    // parsing completed
};

interface_config_map: INTERFACES {
    ElementPtr l(new ListElement(ctx.loc2pos(@1)));
    ctx.stack_.back()->set("interfaces", l);
    ctx.stack_.push_back(l);
    ctx.enter(ctx.NO_KEYWORD);
} COLON list_strings {
    ctx.stack_.pop_back();
    ctx.leave();
};

lease_database: LEASE_DATABASE {
    ElementPtr i(new MapElement(ctx.loc2pos(@1)));
    ctx.stack_.back()->set("lease-database", i);
    ctx.stack_.push_back(i);
    ctx.enter(ctx.LEASE_DATABASE);
} COLON LCURLY_BRACKET database_map_params RCURLY_BRACKET {
    ctx.stack_.pop_back();
    ctx.leave();
};

hosts_database: HOSTS_DATABASE {
    ElementPtr i(new MapElement(ctx.loc2pos(@1)));
    ctx.stack_.back()->set("hosts-database", i);
    ctx.stack_.push_back(i);
    ctx.enter(ctx.HOSTS_DATABASE);
} COLON LCURLY_BRACKET database_map_params RCURLY_BRACKET {
    ctx.stack_.pop_back();
    ctx.leave();
};

database_map_params: database_map_param
                   | database_map_params COMMA database_map_param
                   ;

database_map_param: database_type
                  | user
                  | password
                  | host
                  | name
                  | persist
                  | lfc_interval
                  | readonly
                  | connect_timeout
                  | unknown_map_entry
;

database_type: TYPE {
    ctx.enter(ctx.DATABASE_TYPE);
} COLON db_type {
    ctx.stack_.back()->set("type", $4);
    ctx.leave();
};

db_type: MEMFILE { $$ = ElementPtr(new StringElement("memfile", ctx.loc2pos(@1))); }
       | MYSQL { $$ = ElementPtr(new StringElement("mysql", ctx.loc2pos(@1))); }
       | POSTGRESQL { $$ = ElementPtr(new StringElement("postgresql", ctx.loc2pos(@1))); }
       | CQL { $$ = ElementPtr(new StringElement("cql", ctx.loc2pos(@1))); }
       ;

user: USER {
    ctx.enter(ctx.NO_KEYWORD);
} COLON STRING {
    ElementPtr user(new StringElement($4, ctx.loc2pos(@4)));
    ctx.stack_.back()->set("user", user);
    ctx.leave();
};

password: PASSWORD {
    ctx.enter(ctx.NO_KEYWORD);
} COLON STRING {
    ElementPtr pwd(new StringElement($4, ctx.loc2pos(@4)));
    ctx.stack_.back()->set("password", pwd);
    ctx.leave();
};

host: HOST {
    ctx.enter(ctx.NO_KEYWORD);
} COLON STRING {
    ElementPtr h(new StringElement($4, ctx.loc2pos(@4)));
    ctx.stack_.back()->set("host", h);
    ctx.leave();
};

name: NAME {
    ctx.enter(ctx.NO_KEYWORD);
} COLON STRING {
    ElementPtr name(new StringElement($4, ctx.loc2pos(@4)));
    ctx.stack_.back()->set("name", name);
    ctx.leave();
};

persist: PERSIST COLON BOOLEAN {
    ElementPtr n(new BoolElement($3, ctx.loc2pos(@3)));
    ctx.stack_.back()->set("persist", n);
};

lfc_interval: LFC_INTERVAL COLON INTEGER {
    ElementPtr n(new IntElement($3, ctx.loc2pos(@3)));
    ctx.stack_.back()->set("lfc-interval", n);
};

readonly: READONLY COLON BOOLEAN {
    ElementPtr n(new BoolElement($3, ctx.loc2pos(@3)));
    ctx.stack_.back()->set("readonly", n);
};

connect_timeout: CONNECT_TIMEOUT COLON INTEGER {
    ElementPtr n(new IntElement($3, ctx.loc2pos(@3)));
    ctx.stack_.back()->set("connect-timeout", n);
};

mac_sources: MAC_SOURCES {
    ElementPtr l(new ListElement(ctx.loc2pos(@1)));
    ctx.stack_.back()->set("mac-sources", l);
    ctx.stack_.push_back(l);
    ctx.enter(ctx.MAC_SOURCES);
} COLON LSQUARE_BRACKET mac_sources_list RSQUARE_BRACKET {
    ctx.stack_.pop_back();
    ctx.leave();
};

mac_sources_list: mac_sources_value
                | mac_sources_list COMMA mac_sources_value
;

mac_sources_value: duid_id
                 | string_id
                 ;

duid_id : DUID {
    ElementPtr duid(new StringElement("duid", ctx.loc2pos(@1)));
    ctx.stack_.back()->add(duid);
};

string_id : STRING {
    ElementPtr duid(new StringElement($1, ctx.loc2pos(@1)));
    ctx.stack_.back()->add(duid);
};

host_reservation_identifiers: HOST_RESERVATION_IDENTIFIERS {
    ElementPtr l(new ListElement(ctx.loc2pos(@1)));
    ctx.stack_.back()->set("host-reservation-identifiers", l);
    ctx.stack_.push_back(l);
    ctx.enter(ctx.HOST_RESERVATION_IDENTIFIERS);
} COLON LSQUARE_BRACKET host_reservation_identifiers_list RSQUARE_BRACKET {
    ctx.stack_.pop_back();
    ctx.leave();
};

host_reservation_identifiers_list: host_reservation_identifier
    | host_reservation_identifiers_list COMMA host_reservation_identifier
    ;

host_reservation_identifier: duid_id
                           | hw_address_id
                           ;

hw_address_id : HW_ADDRESS {
    ElementPtr hwaddr(new StringElement("hw-address", ctx.loc2pos(@1)));
    ctx.stack_.back()->add(hwaddr);
};

// list_content below accepts any value when options are by name (string)
// or by code (number)
relay_supplied_options: RELAY_SUPPLIED_OPTIONS {
    ElementPtr l(new ListElement(ctx.loc2pos(@1)));
    ctx.stack_.back()->set("relay-supplied-options", l);
    ctx.stack_.push_back(l);
    ctx.enter(ctx.NO_KEYWORD);
} COLON LSQUARE_BRACKET list_content RSQUARE_BRACKET {
    ctx.stack_.pop_back();
    ctx.leave();
};

hooks_libraries: HOOKS_LIBRARIES {
    ElementPtr l(new ListElement(ctx.loc2pos(@1)));
    ctx.stack_.back()->set("hooks-libraries", l);
    ctx.stack_.push_back(l);
    ctx.enter(ctx.HOOKS_LIBRARIES);
} COLON LSQUARE_BRACKET hooks_libraries_list RSQUARE_BRACKET {
    ctx.stack_.pop_back();
    ctx.leave();
};

hooks_libraries_list: %empty
                    | not_empty_hooks_libraries_list
                    ;

not_empty_hooks_libraries_list: hooks_library
    | not_empty_hooks_libraries_list COMMA hooks_library
    ;

hooks_library: LCURLY_BRACKET {
    ElementPtr m(new MapElement(ctx.loc2pos(@1)));
    ctx.stack_.back()->add(m);
    ctx.stack_.push_back(m);
} hooks_params RCURLY_BRACKET {
    ctx.stack_.pop_back();
};

sub_hooks_library: LCURLY_BRACKET {
    // Parse the hooks-libraries list entry map
    ElementPtr m(new MapElement(ctx.loc2pos(@1)));
    ctx.stack_.push_back(m);
} hooks_params RCURLY_BRACKET {
    // parsing completed
};

hooks_params: hooks_param
            | hooks_params COMMA hooks_param
            | unknown_map_entry
            ;

hooks_param: library
           | parameters
           ;

library: LIBRARY {
    ctx.enter(ctx.NO_KEYWORD);
} COLON STRING {
    ElementPtr lib(new StringElement($4, ctx.loc2pos(@4)));
    ctx.stack_.back()->set("library", lib);
    ctx.leave();
};

parameters: PARAMETERS {
    ctx.enter(ctx.NO_KEYWORD);
} COLON value {
    ctx.stack_.back()->set("parameters", $4);
    ctx.leave();
};

// --- expired-leases-processing ------------------------
expired_leases_processing: EXPIRED_LEASES_PROCESSING {
    ElementPtr m(new MapElement(ctx.loc2pos(@1)));
    ctx.stack_.back()->set("expired-leases-processing", m);
    ctx.stack_.push_back(m);
    ctx.enter(ctx.EXPIRED_LEASES_PROCESSING);
} COLON LCURLY_BRACKET expired_leases_params RCURLY_BRACKET {
    ctx.stack_.pop_back();
    ctx.leave();
};

expired_leases_params: expired_leases_param
                     | expired_leases_params COMMA expired_leases_param
                     ;

expired_leases_param: reclaim_timer_wait_time
                    | flush_reclaimed_timer_wait_time
                    | hold_reclaimed_time
                    | max_reclaim_leases
                    | max_reclaim_time
                    | unwarned_reclaim_cycles
                    ;

reclaim_timer_wait_time: RECLAIM_TIMER_WAIT_TIME COLON INTEGER {
    ElementPtr value(new IntElement($3, ctx.loc2pos(@3)));
    ctx.stack_.back()->set("reclaim-timer-wait-time", value);
};

flush_reclaimed_timer_wait_time: FLUSH_RECLAIMED_TIMER_WAIT_TIME COLON INTEGER {
    ElementPtr value(new IntElement($3, ctx.loc2pos(@3)));
    ctx.stack_.back()->set("flush-reclaimed-timer-wait-time", value);
};

hold_reclaimed_time: HOLD_RECLAIMED_TIME COLON INTEGER {
    ElementPtr value(new IntElement($3, ctx.loc2pos(@3)));
    ctx.stack_.back()->set("hold-reclaimed-time", value);
};

max_reclaim_leases: MAX_RECLAIM_LEASES COLON INTEGER {
    ElementPtr value(new IntElement($3, ctx.loc2pos(@3)));
    ctx.stack_.back()->set("max-reclaim-leases", value);
};

max_reclaim_time: MAX_RECLAIM_TIME COLON INTEGER {
    ElementPtr value(new IntElement($3, ctx.loc2pos(@3)));
    ctx.stack_.back()->set("max-reclaim-time", value);
};

unwarned_reclaim_cycles: UNWARNED_RECLAIM_CYCLES COLON INTEGER {
    ElementPtr value(new IntElement($3, ctx.loc2pos(@3)));
    ctx.stack_.back()->set("unwarned-reclaim-cycles", value);
};

// --- subnet6 ------------------------------------------
// This defines subnet6 as a list of maps.
// "subnet6": [ ... ]
subnet6_list: SUBNET6 {
    ElementPtr l(new ListElement(ctx.loc2pos(@1)));
    ctx.stack_.back()->set("subnet6", l);
    ctx.stack_.push_back(l);
    ctx.enter(ctx.SUBNET6);
} COLON LSQUARE_BRACKET subnet6_list_content RSQUARE_BRACKET {
    ctx.stack_.pop_back();
    ctx.leave();
};

// This defines the ... in "subnet6": [ ... ]
// It can either be empty (no subnets defined), have one subnet
// or have multiple subnets separate by comma.
subnet6_list_content: %empty
                    | not_empty_subnet6_list
                    ;

not_empty_subnet6_list: subnet6
                      | not_empty_subnet6_list COMMA subnet6
                      ;

// --- Subnet definitions -------------------------------

// This defines a single subnet, i.e. a single map with
// subnet6 array.
subnet6: LCURLY_BRACKET {
    ElementPtr m(new MapElement(ctx.loc2pos(@1)));
    ctx.stack_.back()->add(m);
    ctx.stack_.push_back(m);
} subnet6_params RCURLY_BRACKET {
    // Once we reached this place, the subnet parsing is now complete.
    // If we want to, we can implement default values here.
    // In particular we can do things like this:
    // if (!ctx.stack_.back()->get("interface")) {
    //     ctx.stack_.back()->set("interface", StringElement("loopback"));
    // }
    //
    // We can also stack up one level (Dhcp6) and copy over whatever
    // global parameters we want to:
    // if (!ctx.stack_.back()->get("renew-timer")) {
    //     ElementPtr renew = ctx_stack_[...].get("renew-timer");
    //     if (renew) {
    //         ctx.stack_.back()->set("renew-timer", renew);
    //     }
    // }
    ctx.stack_.pop_back();
};

sub_subnet6: LCURLY_BRACKET {
    // Parse the subnet6 list entry map
    ElementPtr m(new MapElement(ctx.loc2pos(@1)));
    ctx.stack_.push_back(m);
} subnet6_params RCURLY_BRACKET {
    // parsing completed
};

// This defines that subnet can have one or more parameters.
subnet6_params: subnet6_param
              | subnet6_params COMMA subnet6_param
              ;

// This defines a list of allowed parameters for each subnet.
subnet6_param: preferred_lifetime
             | valid_lifetime
             | renew_timer
             | rebind_timer
             | option_data_list
             | pools_list
             | pd_pools_list
             | subnet
             | interface
             | interface_id
             | id
             | rapid_commit
             | client_class
             | reservations
             | reservation_mode
             | relay
             | unknown_map_entry
             ;

subnet: SUBNET {
    ctx.enter(ctx.NO_KEYWORD);
} COLON STRING {
    ElementPtr subnet(new StringElement($4, ctx.loc2pos(@4)));
    ctx.stack_.back()->set("subnet", subnet);
    ctx.leave();
};

interface: INTERFACE {
    ctx.enter(ctx.NO_KEYWORD);
} COLON STRING {
    ElementPtr iface(new StringElement($4, ctx.loc2pos(@4)));
    ctx.stack_.back()->set("interface", iface);
    ctx.leave();
};

interface_id: INTERFACE_ID {
    ctx.enter(ctx.NO_KEYWORD);
} COLON STRING {
    ElementPtr iface(new StringElement($4, ctx.loc2pos(@4)));
    ctx.stack_.back()->set("interface-id", iface);
    ctx.leave();
};

client_class: CLIENT_CLASS {
    ctx.enter(ctx.CLIENT_CLASS);
} COLON STRING {
    ElementPtr cls(new StringElement($4, ctx.loc2pos(@4)));
    ctx.stack_.back()->set("client-class", cls);
    ctx.leave();
};

reservation_mode: RESERVATION_MODE {
    ctx.enter(ctx.NO_KEYWORD);
} COLON STRING {
    ElementPtr rm(new StringElement($4, ctx.loc2pos(@4)));
    ctx.stack_.back()->set("reservation-mode", rm);
    ctx.leave();
};

id: ID COLON INTEGER {
    ElementPtr id(new IntElement($3, ctx.loc2pos(@3)));
    ctx.stack_.back()->set("id", id);
};

rapid_commit: RAPID_COMMIT COLON BOOLEAN {
    ElementPtr rc(new BoolElement($3, ctx.loc2pos(@3)));
    ctx.stack_.back()->set("rapid-commit", rc);
};

// ---- option-def --------------------------

// This defines the "option-def": [ ... ] entry that may appear
// at a global option.
option_def_list: OPTION_DEF {
    ElementPtr l(new ListElement(ctx.loc2pos(@1)));
    ctx.stack_.back()->set("option-def", l);
    ctx.stack_.push_back(l);
    ctx.enter(ctx.OPTION_DEF);
} COLON LSQUARE_BRACKET option_def_list_content RSQUARE_BRACKET {
    ctx.stack_.pop_back();
    ctx.leave();
};

// This defines the content of option-def. It may be empty,
// have one entry or multiple entries separated by comma.
option_def_list_content: %empty
                       | not_empty_option_def_list
                       ;

not_empty_option_def_list: option_def_entry
                         | not_empty_option_def_list COMMA option_def_entry
                          ;

// This defines the content of a single entry { ... } within
// option-def list.
option_def_entry: LCURLY_BRACKET {
    ElementPtr m(new MapElement(ctx.loc2pos(@1)));
    ctx.stack_.back()->add(m);
    ctx.stack_.push_back(m);
} option_def_params RCURLY_BRACKET {
    ctx.stack_.pop_back();
};

// This defines the top level scope when the parser is told to parse a single
// option definition. It's almost exactly the same as option_def_entry, except
// that it does leave its value on stack.
sub_option_def: LCURLY_BRACKET {
    // Parse the option-def list entry map
    ElementPtr m(new MapElement(ctx.loc2pos(@1)));
    ctx.stack_.push_back(m);
} option_def_params RCURLY_BRACKET {
    // parsing completed
};

// This defines parameters specified inside the map that itself
// is an entry in option-def list.
option_def_params: %empty
                 | not_empty_option_def_params
                 ;

not_empty_option_def_params: option_def_param
                           | not_empty_option_def_params COMMA option_def_param
                           ;

option_def_param: option_def_name
                | option_def_code
                | option_def_type
                | option_def_record_types
                | option_def_space
                | option_def_encapsulate
                | option_def_array
                | unknown_map_entry
                ;

option_def_name: name;

code: CODE COLON INTEGER {
    ElementPtr code(new IntElement($3, ctx.loc2pos(@3)));
    ctx.stack_.back()->set("code", code);
};

option_def_code: code;

option_def_type: TYPE {
    ctx.enter(ctx.NO_KEYWORD);
} COLON STRING {
    ElementPtr prf(new StringElement($4, ctx.loc2pos(@4)));
    ctx.stack_.back()->set("type", prf);
    ctx.leave();
};

option_def_record_types: RECORD_TYPES {
    ctx.enter(ctx.NO_KEYWORD);
} COLON STRING {
    ElementPtr rtypes(new StringElement($4, ctx.loc2pos(@4)));
    ctx.stack_.back()->set("record-types", rtypes);
    ctx.leave();
};

space: SPACE {
    ctx.enter(ctx.NO_KEYWORD);
} COLON STRING {
    ElementPtr space(new StringElement($4, ctx.loc2pos(@4)));
    ctx.stack_.back()->set("space", space);
    ctx.leave();
};

option_def_space: space;

option_def_encapsulate: ENCAPSULATE {
    ctx.enter(ctx.NO_KEYWORD);
} COLON STRING {
    ElementPtr encap(new StringElement($4, ctx.loc2pos(@4)));
    ctx.stack_.back()->set("encapsulate", encap);
    ctx.leave();
};

option_def_array: ARRAY COLON BOOLEAN {
    ElementPtr array(new BoolElement($3, ctx.loc2pos(@3)));
    ctx.stack_.back()->set("array", array);
};

// ---- option-data --------------------------

// This defines the "option-data": [ ... ] entry that may appear
// in several places, but most notably in subnet6 entries.
option_data_list: OPTION_DATA {
    ElementPtr l(new ListElement(ctx.loc2pos(@1)));
    ctx.stack_.back()->set("option-data", l);
    ctx.stack_.push_back(l);
    ctx.enter(ctx.OPTION_DATA);
} COLON LSQUARE_BRACKET option_data_list_content RSQUARE_BRACKET {
    ctx.stack_.pop_back();
    ctx.leave();
};

// This defines the content of option-data. It may be empty,
// have one entry or multiple entries separated by comma.
option_data_list_content: %empty
                        | not_empty_option_data_list
                        ;

// This defines the content of option-data list. It can either
// be a single value or multiple entries separated by comma.
not_empty_option_data_list: option_data_entry
                          | not_empty_option_data_list COMMA option_data_entry
                          ;

// This defines th content of a single entry { ... } within
// option-data list.
option_data_entry: LCURLY_BRACKET {
    ElementPtr m(new MapElement(ctx.loc2pos(@1)));
    ctx.stack_.back()->add(m);
    ctx.stack_.push_back(m);
} option_data_params RCURLY_BRACKET {
    ctx.stack_.pop_back();
};

// This defines the top level scope when the parser is told to parse a single
// option data. It's almost exactly the same as option_data_entry, except
// that it does leave its value on stack.
sub_option_data: LCURLY_BRACKET {
    // Parse the option-data list entry map
    ElementPtr m(new MapElement(ctx.loc2pos(@1)));
    ctx.stack_.push_back(m);
} option_data_params RCURLY_BRACKET {
    // parsing completed
};

// This defines parameters specified inside the map that itself
// is an entry in option-data list. It can either be empty
// or have a non-empty list of parameters.
option_data_params: %empty
                  | not_empty_option_data_params
                  ;

// Those parameters can either be a single parameter or
// a list of parameters separated by comma.
not_empty_option_data_params: option_data_param
    | not_empty_option_data_params COMMA option_data_param
    ;

// Each single option-data parameter can be one of the following
// expressions.
option_data_param: option_data_name
                 | option_data_data
                 | option_data_code
                 | option_data_space
                 | option_data_csv_format
                 | unknown_map_entry
                 ;

option_data_name: name;

option_data_data: DATA {
    ctx.enter(ctx.NO_KEYWORD);
} COLON STRING {
    ElementPtr data(new StringElement($4, ctx.loc2pos(@4)));
    ctx.stack_.back()->set("data", data);
    ctx.leave();
};

option_data_code: code;

option_data_space: space;

option_data_csv_format: CSV_FORMAT COLON BOOLEAN {
    ElementPtr space(new BoolElement($3, ctx.loc2pos(@3)));
    ctx.stack_.back()->set("csv-format", space);
};

// ---- pools ------------------------------------

// This defines the "pools": [ ... ] entry that may appear in subnet6.
pools_list: POOLS {
    ElementPtr l(new ListElement(ctx.loc2pos(@1)));
    ctx.stack_.back()->set("pools", l);
    ctx.stack_.push_back(l);
    ctx.enter(ctx.POOLS);
} COLON LSQUARE_BRACKET pools_list_content RSQUARE_BRACKET {
    ctx.stack_.pop_back();
    ctx.leave();
};

// Pools may be empty, contain a single pool entry or multiple entries
// separate by commas.
pools_list_content: %empty
                  | not_empty_pools_list
                  ;

not_empty_pools_list: pool_list_entry
                    | not_empty_pools_list COMMA pool_list_entry
                    ;

pool_list_entry: LCURLY_BRACKET {
    ElementPtr m(new MapElement(ctx.loc2pos(@1)));
    ctx.stack_.back()->add(m);
    ctx.stack_.push_back(m);
} pool_params RCURLY_BRACKET {
    ctx.stack_.pop_back();
};

sub_pool6: LCURLY_BRACKET {
    // Parse the pool list entry map
    ElementPtr m(new MapElement(ctx.loc2pos(@1)));
    ctx.stack_.push_back(m);
} pool_params RCURLY_BRACKET {
    // parsing completed
};

pool_params: pool_param
           | pool_params COMMA pool_param
           ;

pool_param: pool_entry
          | option_data_list
          | user_context
          | unknown_map_entry
          ;

pool_entry: POOL {
    ctx.enter(ctx.NO_KEYWORD);
} COLON STRING {
    ElementPtr pool(new StringElement($4, ctx.loc2pos(@4)));
    ctx.stack_.back()->set("pool", pool);
    ctx.leave();
};

user_context: USER_CONTEXT {
    ctx.enter(ctx.NO_KEYWORD);
} COLON map_value {
    ctx.stack_.back()->set("user-context", $4);
    ctx.leave();
};

// --- end of pools definition -------------------------------

// --- pd-pools ----------------------------------------------
pd_pools_list: PD_POOLS {
    ElementPtr l(new ListElement(ctx.loc2pos(@1)));
    ctx.stack_.back()->set("pd-pools", l);
    ctx.stack_.push_back(l);
    ctx.enter(ctx.PD_POOLS);
} COLON LSQUARE_BRACKET pd_pools_list_content RSQUARE_BRACKET {
    ctx.stack_.pop_back();
    ctx.leave();
};

// Pools may be empty, contain a single pool entry or multiple entries
// separate by commas.
pd_pools_list_content: %empty
                     | not_empty_pd_pools_list
                     ;

not_empty_pd_pools_list: pd_pool_entry
                       | not_empty_pd_pools_list COMMA pd_pool_entry
                       ;

pd_pool_entry: LCURLY_BRACKET {
    ElementPtr m(new MapElement(ctx.loc2pos(@1)));
    ctx.stack_.back()->add(m);
    ctx.stack_.push_back(m);
} pd_pool_params RCURLY_BRACKET {
    ctx.stack_.pop_back();
};

sub_pd_pool: LCURLY_BRACKET {
    // Parse the pd-pool list entry map
    ElementPtr m(new MapElement(ctx.loc2pos(@1)));
    ctx.stack_.push_back(m);
} pd_pool_params RCURLY_BRACKET {
    // parsing completed
};

pd_pool_params: pd_pool_param
              | pd_pool_params COMMA pd_pool_param
              ;

pd_pool_param: pd_prefix
             | pd_prefix_len
             | pd_delegated_len
             | option_data_list
             | excluded_prefix
             | excluded_prefix_len
             | user_context
             | unknown_map_entry
             ;

pd_prefix: PREFIX {
    ctx.enter(ctx.NO_KEYWORD);
} COLON STRING {
    ElementPtr prf(new StringElement($4, ctx.loc2pos(@4)));
    ctx.stack_.back()->set("prefix", prf);
    ctx.leave();
};

pd_prefix_len: PREFIX_LEN COLON INTEGER {
    ElementPtr prf(new IntElement($3, ctx.loc2pos(@3)));
    ctx.stack_.back()->set("prefix-len", prf);
};

excluded_prefix: EXCLUDED_PREFIX {
    ctx.enter(ctx.NO_KEYWORD);
} COLON STRING {
    ElementPtr prf(new StringElement($4, ctx.loc2pos(@4)));
    ctx.stack_.back()->set("excluded-prefix", prf);
    ctx.leave();
};

excluded_prefix_len: EXCLUDED_PREFIX_LEN COLON INTEGER {
    ElementPtr prf(new IntElement($3, ctx.loc2pos(@3)));
    ctx.stack_.back()->set("excluded-prefix-len", prf);
};

pd_delegated_len: DELEGATED_LEN COLON INTEGER {
    ElementPtr deleg(new IntElement($3, ctx.loc2pos(@3)));
    ctx.stack_.back()->set("delegated-len", deleg);
};

// --- end of pd-pools ---------------------------------------

// --- reservations ------------------------------------------
reservations: RESERVATIONS {
    ElementPtr l(new ListElement(ctx.loc2pos(@1)));
    ctx.stack_.back()->set("reservations", l);
    ctx.stack_.push_back(l);
    ctx.enter(ctx.RESERVATIONS);
} COLON LSQUARE_BRACKET reservations_list RSQUARE_BRACKET {
    ctx.stack_.pop_back();
    ctx.leave();
};

reservations_list: %empty
                 | not_empty_reservations_list
                 ;

not_empty_reservations_list: reservation
                           | not_empty_reservations_list COMMA reservation
                           ;

reservation: LCURLY_BRACKET {
    ElementPtr m(new MapElement(ctx.loc2pos(@1)));
    ctx.stack_.back()->add(m);
    ctx.stack_.push_back(m);
} reservation_params RCURLY_BRACKET {
    ctx.stack_.pop_back();
};

sub_reservation: LCURLY_BRACKET {
    // Parse the reservations list entry map
    ElementPtr m(new MapElement(ctx.loc2pos(@1)));
    ctx.stack_.push_back(m);
} reservation_params RCURLY_BRACKET {
    // parsing completed
};

reservation_params: %empty
                  | not_empty_reservation_params
                  ;

not_empty_reservation_params: reservation_param
    | not_empty_reservation_params COMMA reservation_param
    ;

// @todo probably need to add mac-address as well here
reservation_param: duid
                 | reservation_client_classes
                 | ip_addresses
                 | prefixes
                 | hw_address
                 | hostname
                 | option_data_list
                 | unknown_map_entry
                 ;

ip_addresses: IP_ADDRESSES {
    ElementPtr l(new ListElement(ctx.loc2pos(@1)));
    ctx.stack_.back()->set("ip-addresses", l);
    ctx.stack_.push_back(l);
    ctx.enter(ctx.NO_KEYWORD);
} COLON list_strings {
    ctx.stack_.pop_back();
    ctx.leave();
};

prefixes: PREFIXES  {
    ElementPtr l(new ListElement(ctx.loc2pos(@1)));
    ctx.stack_.back()->set("prefixes", l);
    ctx.stack_.push_back(l);
    ctx.enter(ctx.NO_KEYWORD);
} COLON list_strings {
    ctx.stack_.pop_back();
    ctx.leave();
};

duid: DUID {
    ctx.enter(ctx.NO_KEYWORD);
} COLON STRING {
    ElementPtr d(new StringElement($4, ctx.loc2pos(@4)));
    ctx.stack_.back()->set("duid", d);
    ctx.leave();
};

hw_address: HW_ADDRESS {
    ctx.enter(ctx.NO_KEYWORD);
} COLON STRING {
    ElementPtr hw(new StringElement($4, ctx.loc2pos(@4)));
    ctx.stack_.back()->set("hw-address", hw);
    ctx.leave();
};

hostname: HOSTNAME {
    ctx.enter(ctx.NO_KEYWORD);
} COLON STRING {
    ElementPtr host(new StringElement($4, ctx.loc2pos(@4)));
    ctx.stack_.back()->set("hostname", host);
    ctx.leave();
};

reservation_client_classes: CLIENT_CLASSES {
    ElementPtr c(new ListElement(ctx.loc2pos(@1)));
    ctx.stack_.back()->set("client-classes", c);
    ctx.stack_.push_back(c);
    ctx.enter(ctx.NO_KEYWORD);
} COLON list_strings {
    ctx.stack_.pop_back();
    ctx.leave();
};

// --- end of reservations definitions -----------------------

// --- relay -------------------------------------------------
relay: RELAY {
    ElementPtr m(new MapElement(ctx.loc2pos(@1)));
    ctx.stack_.back()->set("relay", m);
    ctx.stack_.push_back(m);
    ctx.enter(ctx.RELAY);
} COLON LCURLY_BRACKET relay_map RCURLY_BRACKET {
    ctx.stack_.pop_back();
    ctx.leave();
};

relay_map: IP_ADDRESS {
    ctx.enter(ctx.NO_KEYWORD);
} COLON STRING {
    ElementPtr ip(new StringElement($4, ctx.loc2pos(@4)));
    ctx.stack_.back()->set("ip-address", ip);
    ctx.leave();
};

// --- end of relay definitions ------------------------------

// --- client classes ----------------------------------------
client_classes: CLIENT_CLASSES {
    ElementPtr l(new ListElement(ctx.loc2pos(@1)));
    ctx.stack_.back()->set("client-classes", l);
    ctx.stack_.push_back(l);
    ctx.enter(ctx.CLIENT_CLASSES);
} COLON LSQUARE_BRACKET client_classes_list RSQUARE_BRACKET {
    ctx.stack_.pop_back();
    ctx.leave();
};

client_classes_list: client_class
                   | client_classes_list COMMA client_class
                   ;

client_class: LCURLY_BRACKET {
    ElementPtr m(new MapElement(ctx.loc2pos(@1)));
    ctx.stack_.back()->add(m);
    ctx.stack_.push_back(m);
} client_class_params RCURLY_BRACKET {
    ctx.stack_.pop_back();
};

client_class_params: %empty
                   | not_empty_client_class_params
                   ;

not_empty_client_class_params: client_class_param
    | not_empty_client_class_params COMMA client_class_param
    ;

client_class_param: client_class_name
                  | client_class_test
                  | option_data_list
                  | unknown_map_entry
                  ;

client_class_name: name;

client_class_test: TEST {
    ctx.enter(ctx.NO_KEYWORD);
} COLON STRING {
    ElementPtr test(new StringElement($4, ctx.loc2pos(@4)));
    ctx.stack_.back()->set("test", test);
    ctx.leave();
};

// --- end of client classes ---------------------------------

// --- server-id ---------------------------------------------
server_id: SERVER_ID {
    ElementPtr m(new MapElement(ctx.loc2pos(@1)));
    ctx.stack_.back()->set("server-id", m);
    ctx.stack_.push_back(m);
    ctx.enter(ctx.SERVER_ID);
} COLON LCURLY_BRACKET server_id_params RCURLY_BRACKET {
    ctx.stack_.pop_back();
    ctx.leave();
};

server_id_params: server_id_param
                | server_id_params COMMA server_id_param
                ;

server_id_param: server_id_type
               | identifier
               | time
               | htype
               | enterprise_id
               | persist
               | unknown_map_entry
               ;

server_id_type: TYPE {
    ctx.enter(ctx.DUID_TYPE);
} COLON duid_type {
    ctx.stack_.back()->set("type", $4);
    ctx.leave();
};

duid_type: LLT { $$ = ElementPtr(new StringElement("LLT", ctx.loc2pos(@1))); }
         | EN { $$ = ElementPtr(new StringElement("EN", ctx.loc2pos(@1))); }
         | LL { $$ = ElementPtr(new StringElement("LL", ctx.loc2pos(@1))); }
         ;

htype: HTYPE COLON INTEGER {
    ElementPtr htype(new IntElement($3, ctx.loc2pos(@3)));
    ctx.stack_.back()->set("htype", htype);
};

identifier: IDENTIFIER {
    ctx.enter(ctx.NO_KEYWORD);
} COLON STRING {
    ElementPtr id(new StringElement($4, ctx.loc2pos(@4)));
    ctx.stack_.back()->set("identifier", id);
    ctx.leave();
};

time: TIME COLON INTEGER {
    ElementPtr time(new IntElement($3, ctx.loc2pos(@3)));
    ctx.stack_.back()->set("time", time);
};

enterprise_id: ENTERPRISE_ID COLON INTEGER {
    ElementPtr time(new IntElement($3, ctx.loc2pos(@3)));
    ctx.stack_.back()->set("enterprise-id", time);
};

// --- end of server-id --------------------------------------

dhcp4o6_port: DHCP4O6_PORT COLON INTEGER {
    ElementPtr time(new IntElement($3, ctx.loc2pos(@3)));
    ctx.stack_.back()->set("dhcp4o6-port", time);
};

// --- control socket ----------------------------------------

control_socket: CONTROL_SOCKET {
    ElementPtr m(new MapElement(ctx.loc2pos(@1)));
    ctx.stack_.back()->set("control-socket", m);
    ctx.stack_.push_back(m);
    ctx.enter(ctx.CONTROL_SOCKET);
} COLON LCURLY_BRACKET control_socket_params RCURLY_BRACKET {
    ctx.stack_.pop_back();
    ctx.leave();
};

control_socket_params: control_socket_param
                     | control_socket_params COMMA control_socket_param
                     ;

control_socket_param: socket_type
                    | socket_name
                    ;

socket_type: SOCKET_TYPE {
    ctx.enter(ctx.NO_KEYWORD);
} COLON STRING {
    ElementPtr stype(new StringElement($4, ctx.loc2pos(@4)));
    ctx.stack_.back()->set("socket-type", stype);
    ctx.leave();
};

socket_name: SOCKET_NAME {
    ctx.enter(ctx.NO_KEYWORD);
} COLON STRING {
    ElementPtr name(new StringElement($4, ctx.loc2pos(@4)));
    ctx.stack_.back()->set("socket-name", name);
    ctx.leave();
};

// --- dhcp ddns ---------------------------------------------

dhcp_ddns: DHCP_DDNS {
    ElementPtr m(new MapElement(ctx.loc2pos(@1)));
    ctx.stack_.back()->set("dhcp-ddns", m);
    ctx.stack_.push_back(m);
    ctx.enter(ctx.DHCP_DDNS);
} COLON LCURLY_BRACKET dhcp_ddns_params RCURLY_BRACKET {
    ctx.stack_.pop_back();
    ctx.leave();
};

sub_dhcp_ddns: LCURLY_BRACKET {
    // Parse the dhcp-ddns map
    ElementPtr m(new MapElement(ctx.loc2pos(@1)));
    ctx.stack_.push_back(m);
} dhcp_ddns_params RCURLY_BRACKET {
    // parsing completed
};

dhcp_ddns_params: dhcp_ddns_param
                | dhcp_ddns_params COMMA dhcp_ddns_param
                ;

dhcp_ddns_param: enable_updates
               | qualifying_suffix
               | server_ip
               | server_port
               | sender_ip
               | sender_port
               | max_queue_size
               | ncr_protocol
               | ncr_format
               | always_include_fqdn
               | allow_client_update
               | override_no_update
               | override_client_update
               | replace_client_name
               | generated_prefix
               | unknown_map_entry
               ;

enable_updates: ENABLE_UPDATES COLON BOOLEAN {
    ElementPtr b(new BoolElement($3, ctx.loc2pos(@3)));
    ctx.stack_.back()->set("enable-updates", b);
};

qualifying_suffix: QUALIFYING_SUFFIX {
    ctx.enter(ctx.NO_KEYWORD);
} COLON STRING {
    ElementPtr s(new StringElement($4, ctx.loc2pos(@4)));
    ctx.stack_.back()->set("qualifying-suffix", s);
    ctx.leave();
};

server_ip: SERVER_IP {
    ctx.enter(ctx.NO_KEYWORD);
} COLON STRING {
    ElementPtr s(new StringElement($4, ctx.loc2pos(@4)));
    ctx.stack_.back()->set("server-ip", s);
    ctx.leave();
};

server_port: SERVER_PORT COLON INTEGER {
    ElementPtr i(new IntElement($3, ctx.loc2pos(@3)));
    ctx.stack_.back()->set("server-port", i);
};

sender_ip: SENDER_IP {
    ctx.enter(ctx.NO_KEYWORD);
} COLON STRING {
    ElementPtr s(new StringElement($4, ctx.loc2pos(@4)));
    ctx.stack_.back()->set("sender-ip", s);
    ctx.leave();
};

sender_port: SENDER_PORT COLON INTEGER {
    ElementPtr i(new IntElement($3, ctx.loc2pos(@3)));
    ctx.stack_.back()->set("sender-port", i);
};

max_queue_size: MAX_QUEUE_SIZE COLON INTEGER {
    ElementPtr i(new IntElement($3, ctx.loc2pos(@3)));
    ctx.stack_.back()->set("max-queue-size", i);
};

ncr_protocol: NCR_PROTOCOL {
    ctx.enter(ctx.NCR_PROTOCOL);
} COLON ncr_protocol_value {
    ctx.stack_.back()->set("ncr-protocol", $4);
    ctx.leave();
};

ncr_protocol_value:
    UDP { $$ = ElementPtr(new StringElement("UDP", ctx.loc2pos(@1))); }
  | TCP { $$ = ElementPtr(new StringElement("TCP", ctx.loc2pos(@1))); }
  ;

ncr_format: NCR_FORMAT {
    ctx.enter(ctx.NCR_FORMAT);
} COLON JSON {
    ElementPtr json(new StringElement("JSON", ctx.loc2pos(@4)));
    ctx.stack_.back()->set("ncr-format", json);
    ctx.leave();
};

always_include_fqdn: ALWAYS_INCLUDE_FQDN COLON BOOLEAN {
    ElementPtr b(new BoolElement($3, ctx.loc2pos(@3)));
    ctx.stack_.back()->set("always-include-fqdn", b);
};

allow_client_update: ALLOW_CLIENT_UPDATE COLON BOOLEAN {
    ElementPtr b(new BoolElement($3, ctx.loc2pos(@3)));
    ctx.stack_.back()->set("allow-client-update",  b);
};

override_no_update: OVERRIDE_NO_UPDATE COLON BOOLEAN {
    ElementPtr b(new BoolElement($3, ctx.loc2pos(@3)));
    ctx.stack_.back()->set("override-no-update", b);
};

override_client_update: OVERRIDE_CLIENT_UPDATE COLON BOOLEAN {
    ElementPtr b(new BoolElement($3, ctx.loc2pos(@3)));
    ctx.stack_.back()->set("override-client-update", b);
};

replace_client_name: REPLACE_CLIENT_NAME {
    ctx.enter(ctx.REPLACE_CLIENT_NAME);
} COLON replace_client_name_value {
    ctx.stack_.back()->set("replace-client-name", $4);
    ctx.leave();
};

replace_client_name_value:
    WHEN_PRESENT {
      $$ = ElementPtr(new StringElement("when-present", ctx.loc2pos(@1))); 
      }
  | NEVER {
      $$ = ElementPtr(new StringElement("never", ctx.loc2pos(@1)));
      }
  | ALWAYS {
      $$ = ElementPtr(new StringElement("always", ctx.loc2pos(@1)));
      }
  | WHEN_NOT_PRESENT {
      $$ = ElementPtr(new StringElement("when-not-present", ctx.loc2pos(@1)));
      }
  | BOOLEAN  {
      error(@1, "boolean values for the replace-client-name are "
                "no longer supported");
      }
  ;

generated_prefix: GENERATED_PREFIX {
    ctx.enter(ctx.NO_KEYWORD);
} COLON STRING {
    ElementPtr s(new StringElement($4, ctx.loc2pos(@4)));
    ctx.stack_.back()->set("generated-prefix", s);
    ctx.leave();
};

// JSON entries for Dhcp4 and DhcpDdns

dhcp4_json_object: DHCP4 {
    ctx.enter(ctx.NO_KEYWORD);
} COLON value {
    ctx.stack_.back()->set("Dhcp4", $4);
    ctx.leave();
};

dhcpddns_json_object: DHCPDDNS {
    ctx.enter(ctx.NO_KEYWORD);
} COLON value {
    ctx.stack_.back()->set("DhcpDdns", $4);
    ctx.leave();
};

// --- logging entry -----------------------------------------

// This defines the top level "Logging" object. It parses
// the following "Logging": { ... }. The ... is defined
// by logging_params
logging_object: LOGGING {
    ElementPtr m(new MapElement(ctx.loc2pos(@1)));
    ctx.stack_.back()->set("Logging", m);
    ctx.stack_.push_back(m);
    ctx.enter(ctx.LOGGING);
} COLON LCURLY_BRACKET logging_params RCURLY_BRACKET {
    ctx.stack_.pop_back();
    ctx.leave();
};

// This defines the list of allowed parameters that may appear
// in the top-level Logging object. It can either be a single
// parameter or several parameters separated by commas.
logging_params: logging_param
              | logging_params COMMA logging_param
              ;

// There's currently only one parameter defined, which is "loggers".
logging_param: loggers;

// "loggers", the only parameter currently defined in "Logging" object,
// is "Loggers": [ ... ].
loggers: LOGGERS {
    ElementPtr l(new ListElement(ctx.loc2pos(@1)));
    ctx.stack_.back()->set("loggers", l);
    ctx.stack_.push_back(l);
    ctx.enter(ctx.LOGGERS);
}  COLON LSQUARE_BRACKET loggers_entries RSQUARE_BRACKET {
    ctx.stack_.pop_back();
    ctx.leave();
};

// These are the parameters allowed in loggers: either one logger
// entry or multiple entries separate by commas.
loggers_entries: logger_entry
               | loggers_entries COMMA logger_entry
               ;

// This defines a single entry defined in loggers in Logging.
logger_entry: LCURLY_BRACKET {
    ElementPtr l(new MapElement(ctx.loc2pos(@1)));
    ctx.stack_.back()->add(l);
    ctx.stack_.push_back(l);
} logger_params RCURLY_BRACKET {
    ctx.stack_.pop_back();
};

logger_params: logger_param
             | logger_params COMMA logger_param
             ;

logger_param: name
            | output_options_list
            | debuglevel
            | severity
            | unknown_map_entry
            ;

debuglevel: DEBUGLEVEL COLON INTEGER {
    ElementPtr dl(new IntElement($3, ctx.loc2pos(@3)));
    ctx.stack_.back()->set("debuglevel", dl);
};
severity: SEVERITY {
    ctx.enter(ctx.NO_KEYWORD);
} COLON STRING {
    ElementPtr sev(new StringElement($4, ctx.loc2pos(@4)));
    ctx.stack_.back()->set("severity", sev);
    ctx.leave();
};

output_options_list: OUTPUT_OPTIONS {
    ElementPtr l(new ListElement(ctx.loc2pos(@1)));
    ctx.stack_.back()->set("output_options", l);
    ctx.stack_.push_back(l);
    ctx.enter(ctx.OUTPUT_OPTIONS);
} COLON LSQUARE_BRACKET output_options_list_content RSQUARE_BRACKET {
    ctx.stack_.pop_back();
    ctx.leave();
};

output_options_list_content: output_entry
                           | output_options_list_content COMMA output_entry
                           ;

output_entry: LCURLY_BRACKET {
    ElementPtr m(new MapElement(ctx.loc2pos(@1)));
    ctx.stack_.back()->add(m);
    ctx.stack_.push_back(m);
} output_params RCURLY_BRACKET {
    ctx.stack_.pop_back();
};

output_params: output_param
             | output_params COMMA output_param
             ;

output_param: OUTPUT {
    ctx.enter(ctx.NO_KEYWORD);
} COLON STRING {
    ElementPtr sev(new StringElement($4, ctx.loc2pos(@4)));
    ctx.stack_.back()->set("output", sev);
    ctx.leave();
};

%%

void
isc::dhcp::Dhcp6Parser::error(const location_type& loc,
                              const std::string& what)
{
    ctx.error(loc, what);
}<|MERGE_RESOLUTION|>--- conflicted
+++ resolved
@@ -203,11 +203,8 @@
 %token <bool> BOOLEAN "boolean"
 
 %type <ElementPtr> value
-<<<<<<< HEAD
+%type <ElementPtr> map_value
 %type <ElementPtr> db_type
-=======
-%type <ElementPtr> map_value
->>>>>>> dad9ff71
 %type <ElementPtr> duid_type
 %type <ElementPtr> ncr_protocol_value
 %type <ElementPtr> replace_client_name_value
