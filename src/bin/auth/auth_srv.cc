--- conflicted
+++ resolved
@@ -268,31 +268,8 @@
     /// The TSIG keyring
     const shared_ptr<TSIGKeyRing>* keyring_;
 
-<<<<<<< HEAD
-    /// The data source client list
-    AuthSrv::DataSrcClientListsPtr datasrc_client_lists_;
-
-    shared_ptr<ConfigurableClientList> getDataSrcClientList(
-        const RRClass& rrclass)
-    {
-#ifdef ENABLE_DEBUG
-        // Debug-build only check
-        if (!mutex_.locked()) {
-            isc_throw(isc::Unexpected, "Not locked!");
-        }
-#endif
-        const std::map<RRClass, shared_ptr<ConfigurableClientList> >::
-            const_iterator it(datasrc_client_lists_->find(rrclass));
-        if (it == datasrc_client_lists_->end()) {
-            return (shared_ptr<ConfigurableClientList>());
-        } else {
-            return (it->second);
-        }
-    }
-=======
     /// The data source client list manager
     auth::DataSrcClientsMgr datasrc_clients_mgr_;
->>>>>>> 68d61991
 
     /// Bind the ModuleSpec object in config_session_ with
     /// isc:config::ModuleSpec::validateStatistics.
@@ -941,31 +918,6 @@
     }
 }
 
-<<<<<<< HEAD
-AuthSrv::DataSrcClientListsPtr
-AuthSrv::swapDataSrcClientLists(DataSrcClientListsPtr new_lists) {
-#ifdef ENABLE_DEBUG
-    // Debug-build only check
-    if (!impl_->mutex_.locked()) {
-        isc_throw(isc::Unexpected, "Not locked!");
-    }
-#endif
-    std::swap(new_lists, impl_->datasrc_client_lists_);
-    return (new_lists);
-}
-
-shared_ptr<ConfigurableClientList>
-AuthSrv::getDataSrcClientList(const RRClass& rrclass) {
-    return (impl_->getDataSrcClientList(rrclass));
-}
-
-util::thread::Mutex&
-AuthSrv::getDataSrcClientListMutex() const {
-    return (impl_->mutex_);
-}
-
-=======
->>>>>>> 68d61991
 void
 AuthSrv::setTCPRecvTimeout(size_t timeout) {
     dnss_->setTCPRecvTimeout(timeout);
