--- conflicted
+++ resolved
@@ -1,10 +1,7 @@
 SUBDIRS = tests
 
-<<<<<<< HEAD
-python_PYTHON = __init__.py tsig_keyring.py auth_command.py
-=======
-python_PYTHON = __init__.py tsig_keyring.py dns_tcp.py logger.py
->>>>>>> 7e0dc8b5
+python_PYTHON = __init__.py tsig_keyring.py auth_command.py dns_tcp.py \
+python_PYTHON += logger.py
 
 pythondir = $(pyexecdir)/isc/server_common
 
