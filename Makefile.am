--- conflicted
+++ resolved
@@ -84,13 +84,9 @@
 		$(LCOV) --remove all.info \
 			c++/* \
 			boost/\* \
-<<<<<<< HEAD
 if HAVE_BOTAN
 			botan/\* \
 endif
-=======
-			ext/coroutine/\* \
->>>>>>> f602f719
 			gtest/\* \
 			include/\* \
 			lib/\eval/\* \
