// Copyright (C) 2010  Internet Systems Consortium, Inc. ("ISC")
//
// Permission to use, copy, modify, and/or distribute this software for any
// purpose with or without fee is hereby granted, provided that the above
// copyright notice and this permission notice appear in all copies.
//
// THE SOFTWARE IS PROVIDED "AS IS" AND ISC DISCLAIMS ALL WARRANTIES WITH
// REGARD TO THIS SOFTWARE INCLUDING ALL IMPLIED WARRANTIES OF MERCHANTABILITY
// AND FITNESS.  IN NO EVENT SHALL ISC BE LIABLE FOR ANY SPECIAL, DIRECT,
// INDIRECT, OR CONSEQUENTIAL DAMAGES OR ANY DAMAGES WHATSOEVER RESULTING FROM
// LOSS OF USE, DATA OR PROFITS, WHETHER IN AN ACTION OF CONTRACT, NEGLIGENCE
// OR OTHER TORTIOUS ACTION, ARISING OUT OF OR IN CONNECTION WITH THE USE OR
// PERFORMANCE OF THIS SOFTWARE.

#include <config.h>

#include <netinet/in.h>

#include <dns/message.h>
#include <dns/rcode.h>

#include <asiolink/asiolink.h>

#include <dns/tests/unittest_util.h>

#include <testutils/dnsmessage_test.h>
#include <testutils/srv_test.h>

using namespace isc::dns;
<<<<<<< HEAD
using namespace asiolink;
using namespace isc::util;
=======
using namespace isc::asiolink;
>>>>>>> 048a4298

namespace isc {
namespace testutils {
const char* const DEFAULT_REMOTE_ADDRESS = "192.0.2.1";

SrvTestBase::SrvTestBase() : request_message(Message::RENDER),
                             parse_message(new Message(Message::PARSE)),
                             response_message(new Message(Message::RENDER)),
                             default_qid(0x1035),
                             opcode(Opcode(Opcode::QUERY())),
                             qname("www.example.com"),
                             qclass(RRClass::IN()),
                             qtype(RRType::A()), io_sock(NULL),
                             io_message(NULL), endpoint(NULL),
                             request_obuffer(0),
                             request_renderer(request_obuffer),
                             response_obuffer(new OutputBuffer(0))
{}

SrvTestBase::~SrvTestBase() {
    delete io_message;
    delete endpoint;
}

void
SrvTestBase::createDataFromFile(const char* const datafile,
                                const int protocol)
{
    delete io_message;
    data.clear();

    delete endpoint;

    endpoint = IOEndpoint::create(protocol,
                                  IOAddress(DEFAULT_REMOTE_ADDRESS), 53210);
    UnitTestUtil::readWireData(datafile, data);
    io_sock = (protocol == IPPROTO_UDP) ? &IOSocket::getDummyUDPSocket() :
        &IOSocket::getDummyTCPSocket();
    io_message = new IOMessage(&data[0], data.size(), *io_sock, *endpoint);
}

void
SrvTestBase::createRequestPacket(Message& message,
                                 const int protocol)
{
    message.toWire(request_renderer);

    delete io_message;

    endpoint = IOEndpoint::create(protocol,
                                  IOAddress(DEFAULT_REMOTE_ADDRESS), 53210);
    io_sock = (protocol == IPPROTO_UDP) ? &IOSocket::getDummyUDPSocket() :
        &IOSocket::getDummyTCPSocket();
    io_message = new IOMessage(request_renderer.getData(),
                               request_renderer.getLength(),
                               *io_sock, *endpoint);
}

// Unsupported requests.  Should result in NOTIMP.
void
SrvTestBase::unsupportedRequest() {
    for (unsigned int i = 0; i < 16; ++i) {
        // set Opcode to 'i', which iterators over all possible codes except
        // the standard query and notify 
        if (i == isc::dns::Opcode::QUERY().getCode() ||
            i == isc::dns::Opcode::NOTIFY().getCode()) {
            continue;
        }
        createDataFromFile("simplequery_fromWire.wire");
        data[2] = ((i << 3) & 0xff);

        parse_message->clear(isc::dns::Message::PARSE);
        processMessage();
        EXPECT_TRUE(dnsserv.hasAnswer());
        headerCheck(*parse_message, default_qid, isc::dns::Rcode::NOTIMP(), i,
                    QR_FLAG, 0, 0, 0, 0);
    }
}

// Multiple questions.  Should result in FORMERR.
void
SrvTestBase::multiQuestion() {
    createDataFromFile("multiquestion_fromWire.wire");
    processMessage();
    EXPECT_TRUE(dnsserv.hasAnswer());
    headerCheck(*parse_message, default_qid, isc::dns::Rcode::FORMERR(),
                opcode.getCode(), QR_FLAG, 2, 0, 0, 0);

    isc::dns::QuestionIterator qit = parse_message->beginQuestion();
    EXPECT_EQ(isc::dns::Name("example.com"), (*qit)->getName());
    EXPECT_EQ(isc::dns::RRClass::IN(), (*qit)->getClass());
    EXPECT_EQ(isc::dns::RRType::A(), (*qit)->getType());
    ++qit;
    EXPECT_EQ(isc::dns::Name("example.com"), (*qit)->getName());
    EXPECT_EQ(isc::dns::RRClass::IN(), (*qit)->getClass());
    EXPECT_EQ(isc::dns::RRType::AAAA(), (*qit)->getType());
    ++qit;
    EXPECT_TRUE(qit == parse_message->endQuestion());
}

// Incoming data doesn't even contain the complete header.  Must be silently
// dropped.
void
SrvTestBase::shortMessage() {
    createDataFromFile("shortmessage_fromWire");
    processMessage();
    EXPECT_FALSE(dnsserv.hasAnswer());
}

// Response messages.  Must be silently dropped, whether it's a valid response
// or malformed or could otherwise cause a protocol error.
void
SrvTestBase::response() {
    // A valid (although unusual) response 
    createDataFromFile("simpleresponse_fromWire.wire");
    processMessage();
    EXPECT_FALSE(dnsserv.hasAnswer());

    // A response with a broken question section.  must be dropped rather than
    //returning FORMERR.
    createDataFromFile("shortresponse_fromWire");
    processMessage();
    EXPECT_FALSE(dnsserv.hasAnswer());

    // A response to iquery.  must be dropped rather than returning NOTIMP.
    createDataFromFile("iqueryresponse_fromWire.wire");
    processMessage();
    EXPECT_FALSE(dnsserv.hasAnswer());
}

// Query with a broken question
void
SrvTestBase::shortQuestion() {
    createDataFromFile("shortquestion_fromWire");
    processMessage();
    EXPECT_TRUE(dnsserv.hasAnswer());
    // Since the query's question is broken, the question section of the
    // response should be empty.
    headerCheck(*parse_message, default_qid, isc::dns::Rcode::FORMERR(),
                opcode.getCode(), QR_FLAG, 0, 0, 0, 0);
}

// Query with a broken answer section
void
SrvTestBase::shortAnswer() {
    createDataFromFile("shortanswer_fromWire.wire");
    processMessage();
    EXPECT_TRUE(dnsserv.hasAnswer());

    // This is a bogus query, but question section is valid.  So the response
    // should copy the question section.
    headerCheck(*parse_message, default_qid, isc::dns::Rcode::FORMERR(),
                opcode.getCode(), QR_FLAG, 1, 0, 0, 0);

    isc::dns::QuestionIterator qit = parse_message->beginQuestion();
    EXPECT_EQ(isc::dns::Name("example.com"), (*qit)->getName());
    EXPECT_EQ(isc::dns::RRClass::IN(), (*qit)->getClass());
    EXPECT_EQ(isc::dns::RRType::A(), (*qit)->getType());
    ++qit;
    EXPECT_TRUE(qit == parse_message->endQuestion());
}

// Query with unsupported version of EDNS.
void
SrvTestBase::ednsBadVers() {
    createDataFromFile("queryBadEDNS_fromWire.wire");
    processMessage();
    EXPECT_TRUE(dnsserv.hasAnswer());

    // The response must have an EDNS OPT RR in the additional section,
    // it will be added automatically at the render time.
    // Note that the DNSSEC DO bit is cleared even if this bit in the query
    // is set.  This is a limitation of the current implementation.
    headerCheck(*parse_message, default_qid, isc::dns::Rcode::BADVERS(),
                opcode.getCode(), QR_FLAG, 1, 0, 0, 1);
    EXPECT_FALSE(parse_message->getEDNS()); // EDNS isn't added at this point

    InputBuffer ib(response_obuffer->getData(),
                             response_obuffer->getLength());
    isc::dns::Message parsed(isc::dns::Message::PARSE);
    parsed.fromWire(ib);
    EXPECT_EQ(isc::dns::Rcode::BADVERS(), parsed.getRcode());
    isc::dns::ConstEDNSPtr edns(parsed.getEDNS());
    ASSERT_TRUE(edns);
    EXPECT_FALSE(edns->getDNSSECAwareness());
}

void
SrvTestBase::axfrOverUDP() {
    // AXFR over UDP is invalid and should result in FORMERR.
    UnitTestUtil::createRequestMessage(request_message, opcode, default_qid,
                                       isc::dns::Name("example.com"),
                                       isc::dns::RRClass::IN(),
                                       isc::dns::RRType::AXFR());
    createRequestPacket(request_message, IPPROTO_UDP);
    processMessage();
    EXPECT_TRUE(dnsserv.hasAnswer());
    headerCheck(*parse_message, default_qid, isc::dns::Rcode::FORMERR(),
                opcode.getCode(), QR_FLAG, 1, 0, 0, 0);
}
} // end of namespace testutils
} // end of namespace isc


// Local Variables: 
// mode: c++
// End: <|MERGE_RESOLUTION|>--- conflicted
+++ resolved
@@ -27,12 +27,8 @@
 #include <testutils/srv_test.h>
 
 using namespace isc::dns;
-<<<<<<< HEAD
-using namespace asiolink;
 using namespace isc::util;
-=======
 using namespace isc::asiolink;
->>>>>>> 048a4298
 
 namespace isc {
 namespace testutils {
