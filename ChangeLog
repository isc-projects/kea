--- conflicted
+++ resolved
@@ -1,5 +1,3 @@
-<<<<<<< HEAD
-=======
   150.  [bug]		jelte
 	b10-cfgmgr: No longer save the configuration on exit. Configuration
 	is already saved if it is changed succesfully, so writing it on
@@ -20,7 +18,6 @@
 	'send the command to cmd-ctrl' has also been removed.
 	(git 3954c628c13ec90722a2d8816f52a380e0065bae)
 
->>>>>>> caacbebe
   147.	[bug]		jinmei
 	python/isc/config: Fixed a bug that importing custom configuration
 	(in b10-config.db) of a remote module didn't work.
