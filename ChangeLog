--- conflicted
+++ resolved
@@ -1,4 +1,8 @@
-<<<<<<< HEAD
+912.	[doc]		sar
+	Added sections on LFC to the administrators and developers
+	guides.
+	(Trac #3720, git )
+
 911.	[func]*		marcin
 	libdhcp++: the C++ objects representing network interfaces
 	(Iface objects) are now non-copyable. As a result, the API
@@ -20,12 +24,6 @@
 	Handle overflows during time conversions in the MySQL and
 	PostgreSQL lease database backends.
 	(Trac #3673, git 27b4e4590fdee507f0e877d7b771dc6c6457a4b5)
-=======
-xxx.	[doc]		sar
-	Added sections on LFC to the administrators and developers
-	guides.
-	(Trac #3720, git )
->>>>>>> e9d5380c
 
 907.	[doc]		tmark
 	Corrected depictions of kea-admin command line options for
