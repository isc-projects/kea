--- conflicted
+++ resolved
@@ -1,3 +1,18 @@
+<?xml version="1.0"?>
+<!--
+ - Copyright (C) 2014-2018 Internet Systems Consortium, Inc. ("ISC")
+ -
+ - This Source Code Form is subject to the terms of the Mozilla Public
+ - License, v. 2.0. If a copy of the MPL was not distributed with this
+ - file, You can obtain one at http://mozilla.org/MPL/2.0/.
+-->
+
+<!-- need this include to make the &keaversion; macro work -->
+<!DOCTYPE book [
+<!ENTITY % keaversion SYSTEM "version.ent">
+%keaversion;
+]>
+
 <!-- Converted by db4-upgrade version 1.1 -->
 <book xmlns="http://docbook.org/ns/docbook" version="5.0">
   <?xml-stylesheet href="kea-guide.css" type="text/css"?>
@@ -13,8 +28,7 @@
     Kea Administrator Reference Manual
     </title>
 
-    <releaseinfo>This is the reference guide for Kea version
-        .</releaseinfo>
+    <releaseinfo>This is the reference guide for Kea version &keaversion;.</releaseinfo>
 
     <copyright>
       <year>2010-2017</year>
@@ -30,7 +44,7 @@
       </para>
 
       <para>
-        This is the reference guide for Kea version .
+        This is the reference guide for Kea version &keaversion;.
         The most up-to-date version of this document (in PDF, HTML,
         and plain text formats), along with other documents for
         Kea, can be found at <uri xmlns:xlink="http://www.w3.org/1999/xlink" xlink:href="http://kea.isc.org/docs">http://kea.isc.org/docs</uri>.
@@ -78,7 +92,7 @@
 
   <xi:include xmlns:xi="http://www.w3.org/2001/XInclude" href="faq.xml"/>
 
-    <chapter xml:id="acknowledgments">
+  <chapter xml:id="acknowledgments">
       <title>Acknowledgments</title>
 
       <para>Kea is an open source project designed, developed, and maintained by Internet Systems
@@ -87,47 +101,26 @@
       this option. To learn more, see ​<ulink
       url="https://www.isc.org/support/">https://www.isc.org/support/</ulink>.</para>
 
-<<<<<<< HEAD
       <para>If you would like to contribute to ISC to assist us in continuing to make quality open
       source software, please visit our donations page at ​<ulink
       url="http://www.isc.org/donate/">http://www.isc.org/donate/</ulink>.</para>
-      
-=======
-      <para>Support for the development of the DHCPv4, DHCPv6 and
-      DHCP-DDNS  components was provided by
-      <link xmlns:xlink="http://www.w3.org/1999/xlink" xlink:href="http://www.comcast.com/">Comcast</link>.</para>
->>>>>>> 99902df4
 
       <para>We thank all the organizations and individuals who have helped to make Kea
-      possible. Comcast and the Comcast Innovation Fund provided major support for the development
+      possible. <link xmlns:xlink="http://www.w3.org/1999/xlink"
+      xlink:href="http://www.comcast.com/">Comcast</link>
+       and the Comcast Innovation Fund provided major support for the development
       of Kea's DHCPv4, DHCPv6 and DDNS modules. Mozilla funded initial work on the REST API via a
       MOSS award.</para>
 
-<<<<<<< HEAD
-
       <para>Kea was initially implemented as a collection of applications
       within the BIND 10 framework. We thank the founding sponsors of the BIND10 project:
-      <ulink url="https://www.afilias.info/">Afilias</ulink>,
-      <ulink url="https://www.iis.se/">IIS.SE</ulink>,
-      <ulink url="http://www.nominet.org.uk/">Nominet</ulink>, and
-      <ulink url="https://www.sidn.nl/">SIDN</ulink>; BIND10 patrons 
-      <ulink url="http://jprs.co.jp/">JPRS</ulink> and
-      <ulink url="http://cira.ca/">CIRA</ulink>; and additional sponsors
-      <ulink url="https://www.afnic.fr/">AFNIC</ulink>,
-      <ulink url="https://www.cnnic.net.cn/">CNNIC</ulink>,
-      <ulink url="https://www.nic.cz/">CZ.NIC</ulink>,
-      <ulink url="http://www.denic.de/">DENIC eG</ulink>,
-      <ulink url="https://www.google.com/">Google</ulink>,
-      <ulink url="https://www.ripe.net/">RIPE NCC</ulink>,
-      <ulink url="https://registro.br/">Registro.br</ulink>,
-      <ulink url="https://nzrs.net.nz/">.nz Registry Services</ulink>, and
-      <ulink url="https://www.tcinet.ru/">Technical Center of Internet</ulink>.</para>
-=======
-      <para><link xmlns:xlink="http://www.w3.org/1999/xlink" xlink:href="http://jprs.co.jp/">JPRS</link> and
-      <link xmlns:xlink="http://www.w3.org/1999/xlink" xlink:href="http://cira.ca/">CIRA</link> were Patron Level
-      BIND 10 sponsors.</para>
-
-      <para><link xmlns:xlink="http://www.w3.org/1999/xlink" xlink:href="https://www.afnic.fr/">AFNIC</link>,
+      <link xmlns:xlink="http://www.w3.org/1999/xlink" xlink:href="https://www.afilias.info/">Afilias</link>,
+      <link xmlns:xlink="http://www.w3.org/1999/xlink" xlink:href="https://www.iis.se/">IIS.SE</link>,
+      <link xmlns:xlink="http://www.w3.org/1999/xlink" xlink:href="http://www.nominet.org.uk/">Nominet</link>, 
+      <link xmlns:xlink="http://www.w3.org/1999/xlink" xlink:href="https://www.sidn.nl/">SIDN</link>,
+      <link xmlns:xlink="http://www.w3.org/1999/xlink" xlink:href="http://jprs.co.jp/">JPRS</link>,
+      <link xmlns:xlink="http://www.w3.org/1999/xlink" xlink:href="http://cira.ca/">CIRA</link>; and additional sponsors
+      <link xmlns:xlink="http://www.w3.org/1999/xlink" xlink:href="https://www.afnic.fr/">AFNIC</link>,
       <link xmlns:xlink="http://www.w3.org/1999/xlink" xlink:href="https://www.cnnic.net.cn/">CNNIC</link>,
       <link xmlns:xlink="http://www.w3.org/1999/xlink" xlink:href="https://www.nic.cz/">CZ.NIC</link>,
       <link xmlns:xlink="http://www.w3.org/1999/xlink" xlink:href="http://www.denic.de/">DENIC eG</link>,
@@ -136,14 +129,7 @@
       <link xmlns:xlink="http://www.w3.org/1999/xlink" xlink:href="https://registro.br/">Registro.br</link>,
       <link xmlns:xlink="http://www.w3.org/1999/xlink" xlink:href="https://nzrs.net.nz/">.nz Registry Services</link>, and
       <link xmlns:xlink="http://www.w3.org/1999/xlink" xlink:href="https://www.tcinet.ru/">Technical Center of Internet</link>
-      were past BIND 10 sponsors.</para>
-
-      <para><link xmlns:xlink="http://www.w3.org/1999/xlink" xlink:href="https://www.afilias.info/">Afilias</link>,
-      <link xmlns:xlink="http://www.w3.org/1999/xlink" xlink:href="https://www.iis.se/">IIS.SE</link>,
-      <link xmlns:xlink="http://www.w3.org/1999/xlink" xlink:href="http://www.nominet.org.uk/">Nominet</link>, and
-      <link xmlns:xlink="http://www.w3.org/1999/xlink" xlink:href="https://www.sidn.nl/">SIDN</link> were founding
-      sponsors of the BIND 10 project.</para>
->>>>>>> 99902df4
+      .</para>
 
     </chapter>
 
