--- conflicted
+++ resolved
@@ -21,13 +21,10 @@
 #include <dhcp/dhcp4.h>
 #include <dhcp/iface_mgr.h>
 #include <dhcp/option.h>
-<<<<<<< HEAD
+#include <dhcp/option_int.h>
 #include <dhcp/option4_addrlst.h>
 #include <dhcp/option_custom.h>
-#include <dhcp/option_int.h>
 #include <dhcp/option_int_array.h>
-=======
->>>>>>> 26711bab
 #include <dhcp/pkt_filter.h>
 #include <dhcp/pkt_filter_inet.h>
 #include <dhcp4/dhcp4_srv.h>
@@ -56,7 +53,7 @@
 using namespace isc::asiolink;
 using namespace isc::hooks;
 
-<<<<<<< HEAD
+#if 0
 namespace {
 
 class NakedDhcpv4Srv: public Dhcpv4Srv {
@@ -155,10 +152,9 @@
     using Dhcpv4Srv::srvidToString;
     using Dhcpv4Srv::unpackOptions;
 };
-
-=======
+#endif
+
 /// dummy server-id file location
->>>>>>> 26711bab
 static const char* SRVID_FILE = "server-id-test.txt";
 
 namespace isc {
