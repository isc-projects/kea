<<<<<<< HEAD
// Copyright (C) 2012-2018 Internet Systems Consortium, Inc. ("ISC")
=======
// Copyright (C) 2016-2018 Internet Systems Consortium, Inc. ("ISC")
>>>>>>> 4eb1198b
// Copyright (C) 2015-2017 Deutsche Telekom AG.
//
// Authors: Razvan Becheriu <razvan.becheriu@qualitance.com>
//          Andrei Pavel <andrei.pavel@qualitance.com>
//
// Licensed under the Apache License, Version 2.0 (the "License");
// you may not use this file except in compliance with the License.
// You may obtain a copy of the License at
//
//           http://www.apache.org/licenses/LICENSE-2.0
//
// Unless required by applicable law or agreed to in writing, software
// distributed under the License is distributed on an "AS IS" BASIS,
// WITHOUT WARRANTIES OR CONDITIONS OF ANY KIND, either express or implied.
// See the License for the specific language governing permissions and
// limitations under the License.

#include <config.h>

#include <asiolink/io_address.h>
#include <dhcpsrv/lease_mgr_factory.h>
#include <dhcpsrv/cql_connection.h>
#include <dhcpsrv/cql_lease_mgr.h>
#include <dhcpsrv/tests/test_utils.h>
#include <dhcpsrv/tests/generic_lease_mgr_unittest.h>
#include <dhcpsrv/testutils/cql_schema.h>
#include <exceptions/exceptions.h>

#include <gtest/gtest.h>

#include <algorithm>
#include <iostream>
#include <sstream>
#include <string>
#include <utility>

using namespace isc;
using namespace isc::asiolink;
using namespace isc::dhcp;
using namespace isc::dhcp::test;
using namespace std;

namespace {


/// @brief Test fixture class for testing Cassandra Lease Manager
///
/// Opens the database prior to each test and closes it afterwards.
/// All pending transactions are deleted prior to closure.

class CqlLeaseMgrTest : public GenericLeaseMgrTest {
public:
    /// @brief Clears the database and opens connection to it.
    void initializeTest() {
        // Ensure schema is the correct one.
        destroyCqlSchema(false, true);
        createCqlSchema(false, true);

        // Connect to the database
        try {
            LeaseMgrFactory::create(validCqlConnectionString());
        } catch (...) {
            std::cerr << "*** ERROR: unable to open database. The test\n"
                         "*** environment is broken and must be fixed before\n"
                         "*** the CQL tests will run correctly.\n"
                         "*** The reason for the problem is described in the\n"
                         "*** accompanying exception output.\n";
            throw;
        }

        lmptr_ = &(LeaseMgrFactory::instance());
    }

    /// @brief Destroys the LM and the schema.
    void destroyTest() {
        try {
            lmptr_->rollback();
        } catch (...) {
            // Rollback may fail if backend is in read only mode. That's ok.
        }
        LeaseMgrFactory::destroy();
        destroyCqlSchema(false, true);
    }

    /// @brief Constructor
    ///
    /// Deletes everything from the database and opens it.
    CqlLeaseMgrTest() {
        initializeTest();
    }

    /// @brief Destructor
    ///
    /// Rolls back all pending transactions.  The deletion of lmptr_ will close
    /// the database.  Then reopen it and delete everything created by the test.
    virtual ~CqlLeaseMgrTest() {
        destroyTest();
    }

    /// @brief Reopen the database
    ///
    /// Closes the database and re-open it.  Anything committed should be
    /// visible.
    ///
    /// Parameter is ignored for CQL backend as the v4 and v6 leases share
    /// the same database.
    void reopen(Universe) {
        LeaseMgrFactory::destroy();
        LeaseMgrFactory::create(validCqlConnectionString());
        lmptr_ = &(LeaseMgrFactory::instance());
    }

    // This is the CQL implementation for
    // GenericLeaseMgrTest::testGetExpiredLeases4().
    // The GenericLeaseMgrTest implementation checks for the order of expired
    // leases to be from the most expired to the least expired. Cassandra
    // doesn't support ORDER BY without imposing a EQ / IN restriction on the
    // columns. Because of that, the order check has been excluded.
    void testCqlGetExpiredLeases4() {
        // Get the leases to be used for the test.
        std::vector<Lease4Ptr> leases = createLeases4();
        // Make sure we have at least 6 leases there.
        ASSERT_GE(leases.size(), 6u);

        // Use the same current time for all leases.
        time_t current_time = time(NULL);

        // Add them to the database
        for (size_t i = 0u; i < leases.size(); ++i) {
            // Mark every other lease as expired.
            if (i % 2u == 0u) {
                // Set client last transmission time to the value older than the
                // valid lifetime to make it expired. The expiration time also
                // depends on the lease index, so as we can later check that the
                // leases are ordered by the expiration time.
                leases[i]->cltt_ =
                    current_time - leases[i]->valid_lft_ - 10 - i;
            } else {
                // Set current time as cltt for remaining leases. These leases
                // are
                // not expired.
                leases[i]->cltt_ = current_time;
            }
            ASSERT_TRUE(lmptr_->addLease(leases[i]));
        }

        // Retrieve at most 1000 expired leases.
        Lease4Collection expired_leases;
        ASSERT_NO_THROW(lmptr_->getExpiredLeases4(expired_leases, 1000));

        // Leases with even indexes should be returned as expired.
        ASSERT_EQ(static_cast<size_t>(leases.size() / 2u),
                  expired_leases.size());

        // Update current time for the next test.
        current_time = time(NULL);
        // Also, remove expired leases collected during the previous test.
        expired_leases.clear();

        // This time let's reverse the expiration time and see if they will be
        // returned
        // in the correct order.
        for (size_t i = 0u; i < leases.size(); ++i) {
            // Update the time of expired leases with even indexes.
            if (i % 2u == 0u) {
                leases[i]->cltt_ =
                    current_time - leases[i]->valid_lft_ - 1000 + i;
            } else {
                // Make sure remaining leases remain unexpired.
                leases[i]->cltt_ = current_time + 100;
            }
            ASSERT_NO_THROW(lmptr_->updateLease4(leases[i]));
        }

        // Retrieve expired leases again. The limit of 0 means return all
        // expired leases.
        ASSERT_NO_THROW(lmptr_->getExpiredLeases4(expired_leases, 0));

        // The same leases should be returned.
        ASSERT_EQ(static_cast<size_t>(leases.size() / 2u),
                  expired_leases.size());

        // Remember expired leases returned.
        std::vector<Lease4Ptr> saved_expired_leases = expired_leases;

        // Remove expired leases again.
        expired_leases.clear();

        // Limit the number of leases to be returned to 2.
        ASSERT_NO_THROW(lmptr_->getExpiredLeases4(expired_leases, 2));

        // Make sure we have exactly 2 leases returned.
        ASSERT_EQ(2u, expired_leases.size());

        // Mark every other expired lease as reclaimed.
        for (size_t i = 0u; i < saved_expired_leases.size(); ++i) {
            if (i % 2u != 0u) {
                saved_expired_leases[i]->state_ =
                    Lease::STATE_EXPIRED_RECLAIMED;
            }
            ASSERT_NO_THROW(lmptr_->updateLease4(saved_expired_leases[i]));
        }

        expired_leases.clear();

        // This the returned leases should exclude reclaimed ones. So the number
        // of returned leases should be roughly half of the expired leases.
        ASSERT_NO_THROW(lmptr_->getExpiredLeases4(expired_leases, 0u));
        ASSERT_EQ(static_cast<size_t>(saved_expired_leases.size() / 2u),
                  expired_leases.size());

        // Make sure that returned leases are those that are not reclaimed, i.e.
        // those that have even index.
        for (Lease4Collection::iterator lease = expired_leases.begin();
             lease != expired_leases.end(); ++lease) {
            int32_t index = static_cast<int32_t>(
                std::distance(expired_leases.begin(), lease));
            EXPECT_EQ(saved_expired_leases[2 * index]->addr_, (*lease)->addr_);
        }
    }

    // This is the CQL implementation for
    // GenericLeaseMgrTest::testGetExpiredLeases6().
    // The GenericLeaseMgrTest implementation checks for the order of expired
    // leases to be from the most expired to the least expired. Cassandra
    // doesn't support ORDER BY without imposing a EQ / IN restriction on the
    // columns. Because of that, the order check has been excluded.
    void testCqlGetExpiredLeases6() {
        // Get the leases to be used for the test.
        std::vector<Lease6Ptr> leases = createLeases6();
        // Make sure we have at least 6 leases there.
        ASSERT_GE(leases.size(), 6u);

        // Use the same current time for all leases.
        time_t current_time = time(NULL);

        // Add them to the database
        for (size_t i = 0u; i < leases.size(); ++i) {
            // Mark every other lease as expired.
            if (i % 2u == 0u) {
                // Set client last transmission time to the value older than the
                // valid lifetime to make it expired. The expiration time also
                // depends on the lease index, so as we can later check that the
                // leases are ordered by the expiration time.
                leases[i]->cltt_ =
                    current_time - leases[i]->valid_lft_ - 10 - i;
            } else {
                // Set current time as cltt for remaining leases. These leases
                // are
                // not expired.
                leases[i]->cltt_ = current_time;
            }
            ASSERT_TRUE(lmptr_->addLease(leases[i]));
        }

        // Retrieve at most 1000 expired leases.
        Lease6Collection expired_leases;
        ASSERT_NO_THROW(lmptr_->getExpiredLeases6(expired_leases, 1000));

        // Leases with even indexes should be returned as expired.
        ASSERT_EQ(static_cast<size_t>(leases.size() / 2u),
                  expired_leases.size());

        // Update current time for the next test.
        current_time = time(NULL);
        // Also, remove expired leases collected during the previous test.
        expired_leases.clear();

        // This time let's reverse the expiration time and see if they will be
        // returned
        // in the correct order.
        for (size_t i = 0u; i < leases.size(); ++i) {
            // Update the time of expired leases with even indexes.
            if (i % 2u == 0u) {
                leases[i]->cltt_ =
                    current_time - leases[i]->valid_lft_ - 1000 + i;
            } else {
                // Make sure remaining leases remain unexpired.
                leases[i]->cltt_ = current_time + 100;
            }
            ASSERT_NO_THROW(lmptr_->updateLease6(leases[i]));
        }

        // Retrieve expired leases again. The limit of 0 means return all
        // expired leases.
        ASSERT_NO_THROW(lmptr_->getExpiredLeases6(expired_leases, 0));

        // The same leases should be returned.
        ASSERT_EQ(static_cast<size_t>(leases.size() / 2u),
                  expired_leases.size());

        // Remember expired leases returned.
        std::vector<Lease6Ptr> saved_expired_leases = expired_leases;

        // Remove expired leases again.
        expired_leases.clear();

        // Limit the number of leases to be returned to 2.
        ASSERT_NO_THROW(lmptr_->getExpiredLeases6(expired_leases, 2));

        // Make sure we have exactly 2 leases returned.
        ASSERT_EQ(2u, expired_leases.size());

        // Mark every other expired lease as reclaimed.
        for (size_t i = 0u; i < saved_expired_leases.size(); ++i) {
            if (i % 2u != 0u) {
                saved_expired_leases[i]->state_ =
                    Lease::STATE_EXPIRED_RECLAIMED;
            }
            ASSERT_NO_THROW(lmptr_->updateLease6(saved_expired_leases[i]));
        }

        expired_leases.clear();

        // This the returned leases should exclude reclaimed ones. So the number
        // of returned leases should be roughly half of the expired leases.
        ASSERT_NO_THROW(lmptr_->getExpiredLeases6(expired_leases, 0u));
        ASSERT_EQ(static_cast<size_t>(saved_expired_leases.size() / 2u),
                  expired_leases.size());

        // Make sure that returned leases are those that are not reclaimed, i.e.
        // those that have even index.
        for (Lease6Collection::iterator lease = expired_leases.begin();
             lease != expired_leases.end(); ++lease) {
            int32_t index = static_cast<int32_t>(
                std::distance(expired_leases.begin(), lease));
            EXPECT_EQ(saved_expired_leases[2 * index]->addr_, (*lease)->addr_);
        }
    }
};

/// @brief Check that database can be opened
///
/// This test checks if the CqlLeaseMgr can be instantiated.  This happens
/// only if the database can be opened.  Note that this is not part of the
/// CqlLeaseMgr test fixure set.  This test checks that the database can be
/// opened: the fixtures assume that and check basic operations.

TEST(CqlOpenTest, OpenDatabase) {

    // Schema needs to be created for the test to work.
    destroyCqlSchema(false, true);
    createCqlSchema(false, true);

    // Check that lease manager open the database opens correctly and tidy up.
    // If it fails, print the error message.
    try {
        LeaseMgrFactory::create(validCqlConnectionString());
        EXPECT_NO_THROW((void)LeaseMgrFactory::instance());
        LeaseMgrFactory::destroy();
    } catch (const isc::Exception& ex) {
        FAIL() << "*** ERROR: unable to open database, reason:\n"
               << "    " << ex.what() << "\n"
               << "*** The test environment is broken and must be fixed\n"
               << "*** before the CQL tests will run correctly.\n";
    }

    // Check that lease manager open the database opens correctly with a longer
    // timeout.  If it fails, print the error message.
    try {
        string connection_string = validCqlConnectionString() + string(" ") +
                                   string(VALID_TIMEOUT);
        LeaseMgrFactory::create(connection_string);
        EXPECT_NO_THROW((void) LeaseMgrFactory::instance());
        LeaseMgrFactory::destroy();
    } catch (const isc::Exception& ex) {
        FAIL() << "*** ERROR: unable to open database, reason:\n"
               << "    " << ex.what() << "\n"
               << "*** The test environment is broken and must be fixed\n"
               << "*** before the CQL tests will run correctly.\n";
    }

    // Check that attempting to get an instance of the lease manager when
    // none is set throws an exception.
    EXPECT_THROW(LeaseMgrFactory::instance(), NoLeaseManager);

    // Check that wrong specification of backend throws an exception.
    // (This is really a check on LeaseMgrFactory, but is convenient to
    // perform here.)
    EXPECT_THROW(LeaseMgrFactory::create(connectionString(
        NULL, VALID_NAME, VALID_HOST, INVALID_USER, VALID_PASSWORD)),
        InvalidParameter);

    EXPECT_THROW(LeaseMgrFactory::create(connectionString(
        INVALID_TYPE, VALID_NAME, VALID_HOST, VALID_USER, VALID_PASSWORD)),
        InvalidType);

    // Check that invalid login data does not cause an exception, CQL should use
    // default values.
    EXPECT_NO_THROW(LeaseMgrFactory::create(connectionString(
        CQL_VALID_TYPE, INVALID_NAME, VALID_HOST, VALID_USER, VALID_PASSWORD)));

    EXPECT_NO_THROW(LeaseMgrFactory::create(connectionString(
        CQL_VALID_TYPE, VALID_NAME, INVALID_HOST, VALID_USER, VALID_PASSWORD)));

    EXPECT_NO_THROW(LeaseMgrFactory::create(connectionString(
        CQL_VALID_TYPE, VALID_NAME, VALID_HOST, INVALID_USER, VALID_PASSWORD)));

    EXPECT_NO_THROW(LeaseMgrFactory::create(connectionString(
        CQL_VALID_TYPE, VALID_NAME, VALID_HOST, VALID_USER, INVALID_PASSWORD)));

    // Check for invalid timeouts
    EXPECT_THROW(LeaseMgrFactory::create(connectionString(
        CQL_VALID_TYPE, VALID_NAME, VALID_HOST, VALID_USER, VALID_PASSWORD, INVALID_TIMEOUT_1)),
        DbOperationError);

    EXPECT_THROW(LeaseMgrFactory::create(connectionString(
        CQL_VALID_TYPE, VALID_NAME, VALID_HOST, VALID_USER, VALID_PASSWORD, INVALID_TIMEOUT_2)),
        DbOperationError);

    // Check for missing parameters
    EXPECT_NO_THROW(LeaseMgrFactory::create(connectionString(
        CQL_VALID_TYPE, NULL, VALID_HOST, INVALID_USER, VALID_PASSWORD)));

    // Check that invalid login data does not cause an exception, CQL should use
    // default values.
    EXPECT_NO_THROW(LeaseMgrFactory::create(connectionString(
        CQL_VALID_TYPE, INVALID_NAME, VALID_HOST, VALID_USER, VALID_PASSWORD)));

    EXPECT_NO_THROW(LeaseMgrFactory::create(connectionString(
        CQL_VALID_TYPE, VALID_NAME, INVALID_HOST, VALID_USER, VALID_PASSWORD)));

    EXPECT_NO_THROW(LeaseMgrFactory::create(connectionString(
        CQL_VALID_TYPE, VALID_NAME, VALID_HOST, INVALID_USER, VALID_PASSWORD)));

    EXPECT_NO_THROW(LeaseMgrFactory::create(connectionString(
        CQL_VALID_TYPE, VALID_NAME, VALID_HOST, VALID_USER, INVALID_PASSWORD)));

    // Check that invalid timeouts throw DbOperationError.
    EXPECT_THROW(LeaseMgrFactory::create(connectionString(
        CQL_VALID_TYPE, VALID_NAME, VALID_HOST, VALID_USER, VALID_PASSWORD,
        INVALID_TIMEOUT_1)),
        DbOperationError);
    EXPECT_THROW(LeaseMgrFactory::create(connectionString(
        CQL_VALID_TYPE, VALID_NAME, VALID_HOST, VALID_USER, VALID_PASSWORD,
        INVALID_TIMEOUT_2)),
        DbOperationError);

    // Check that CQL allows the hostname to not be specified.
    EXPECT_NO_THROW(LeaseMgrFactory::create(connectionString(
        CQL_VALID_TYPE, NULL, VALID_HOST, INVALID_USER, VALID_PASSWORD)));

    // Tidy up after the test
    destroyCqlSchema(false, true);
}

/// @brief Check the getType() method
///
/// getType() returns a string giving the type of the backend, which should
/// always be "cql".
TEST_F(CqlLeaseMgrTest, getType) {
    EXPECT_EQ(std::string("cql"), lmptr_->getType());
}

/// @brief Check conversion functions
///
/// The server works using cltt and valid_filetime.  In the database, the
/// information is stored as expire_time and valid-lifetime, which are
/// related by
///
/// expire_time = cltt + valid_lifetime
///
/// This test checks that the conversion is correct.
TEST_F(CqlLeaseMgrTest, checkTimeConversion) {
    const time_t cltt = time(NULL);
    const uint32_t valid_lft = 86400;  // 1 day
    cass_int64_t cql_expire;

    // Convert to the database time.
    CqlExchange::convertToDatabaseTime(cltt, valid_lft, cql_expire);

    // Convert back
    time_t converted_cltt = 0;
    CqlExchange::convertFromDatabaseTime(cql_expire, valid_lft, converted_cltt);
    EXPECT_EQ(cltt, converted_cltt);
}

/// @brief Check getName() returns correct database name
TEST_F(CqlLeaseMgrTest, getName) {
    EXPECT_EQ(std::string("keatest"), lmptr_->getName());
}

/// @brief Check that getVersion() returns the expected version
TEST_F(CqlLeaseMgrTest, checkVersion) {
    // Check version
    pair<uint32_t, uint32_t> version;
    ASSERT_NO_THROW(version = lmptr_->getVersion());
    EXPECT_EQ(CQL_SCHEMA_VERSION_MAJOR, version.first);
    EXPECT_EQ(CQL_SCHEMA_VERSION_MINOR, version.second);
}

////////////////////////////////////////////////////////////////////////////////
/// LEASE4 /////////////////////////////////////////////////////////////////////
////////////////////////////////////////////////////////////////////////////////

/// @brief Basic Lease4 Checks
///
/// Checks that the addLease, getLease4 (by address) and deleteLease (with an
/// IPv4 address) works.
TEST_F(CqlLeaseMgrTest, basicLease4) {
    testBasicLease4();
}

/// @brief Check that Lease4 code safely handles invalid dates.
TEST_F(CqlLeaseMgrTest, maxDate4) {
    testMaxDate4();
}

/// @brief Lease4 update tests
///
/// Checks that we are able to update a lease in the database.
TEST_F(CqlLeaseMgrTest, updateLease4) {
    testUpdateLease4();
}

/// @brief Check GetLease4 methods - access by Hardware Address
TEST_F(CqlLeaseMgrTest, getLease4HWAddr1) {
    testGetLease4HWAddr1();
}

/// @brief Check GetLease4 methods - access by Hardware Address
TEST_F(CqlLeaseMgrTest, getLease4HWAddr2) {
    testGetLease4HWAddr2();
}

// @brief Get lease4 by hardware address (2)
//
// Check that the system can cope with getting a hardware address of
// any size.
TEST_F(CqlLeaseMgrTest, getLease4HWAddrSize) {
    testGetLease4HWAddrSize();
}

/// @brief Check GetLease4 methods - access by Hardware Address & Subnet ID
///
/// Adds leases to the database and checks that they can be accessed via
/// a combination of hardware address and subnet ID
TEST_F(CqlLeaseMgrTest, getLease4HwaddrSubnetId) {
    testGetLease4HWAddrSubnetId();
}

// @brief Get lease4 by hardware address and subnet ID (2)
//
// Check that the system can cope with getting a hardware address of
// any size.
TEST_F(CqlLeaseMgrTest, getLease4HWAddrSubnetIdSize) {
    testGetLease4HWAddrSubnetIdSize();
}

// This test was derived from memfile.
TEST_F(CqlLeaseMgrTest, getLease4ClientId) {
    testGetLease4ClientId();
}

/// @brief Check GetLease4 methods - access by Client ID
///
/// Adds leases to the database and checks that they can be accessed via
/// the Client ID.
TEST_F(CqlLeaseMgrTest, getLease4ClientId2) {
    testGetLease4ClientId2();
}

// @brief Get Lease4 by client ID (2)
//
// Check that the system can cope with a client ID of any size.
TEST_F(CqlLeaseMgrTest, getLease4ClientIdSize) {
    testGetLease4ClientIdSize();
}

/// @brief Check GetLease4 methods - access by Client ID & Subnet ID
///
/// Adds leases to the database and checks that they can be accessed via
/// a combination of client and subnet IDs.
TEST_F(CqlLeaseMgrTest, getLease4ClientIdSubnetId) {
    testGetLease4ClientIdSubnetId();
}

// This test checks that all IPv4 leases for a specified subnet id are returned.
TEST_F(CqlLeaseMgrTest, getLeases4SubnetId) {
    testGetLeases4SubnetId();
}

// This test checks that all IPv4 leases are returned.
TEST_F(CqlLeaseMgrTest, getLeases4) {
    testGetLeases4();
}

/// @brief Basic Lease4 Checks
///
/// Checks that the addLease, getLease4(by address), getLease4(hwaddr,subnet_id),
/// updateLease4() and deleteLease can handle NULL client-id.
/// (client-id is optional and may not be present)
TEST_F(CqlLeaseMgrTest, lease4NullClientId) {
    testLease4NullClientId();
}

/// @brief Verify that too long hostname for Lease4 is not accepted.
///
/// Checks that the it is not possible to create a lease when the hostname
/// length exceeds 255 characters.
TEST_F(CqlLeaseMgrTest, lease4InvalidHostname) {
    testLease4InvalidHostname();
}

/// @brief Check that the expired DHCPv4 leases can be retrieved.
///
/// This test adds a number of leases to the lease database and marks
/// some of them as expired. Then it queries for expired leases and checks
/// whether only expired leases are returned, and that they are returned in
/// the order from most to least expired. It also checks that the lease
/// which is marked as 'reclaimed' is not returned.
TEST_F(CqlLeaseMgrTest, getExpiredLeases4) {
    testCqlGetExpiredLeases4();
}

/// @brief Check that expired reclaimed DHCPv4 leases are removed.
TEST_F(CqlLeaseMgrTest, deleteExpiredReclaimedLeases4) {
    testDeleteExpiredReclaimedLeases4();
}

////////////////////////////////////////////////////////////////////////////////
/// LEASE6 /////////////////////////////////////////////////////////////////////
////////////////////////////////////////////////////////////////////////////////

// Test checks whether simple add, get and delete operations are possible
// on Lease6
TEST_F(CqlLeaseMgrTest, testAddGetDelete6) {
    testAddGetDelete6(false);
}

/// @brief Basic Lease6 Checks
///
/// Checks that the addLease, getLease6 (by address) and deleteLease (with an
/// IPv6 address) works.
TEST_F(CqlLeaseMgrTest, basicLease6) {
    testBasicLease6();
}

/// @brief Check that Lease6 code safely handles invalid dates.
TEST_F(CqlLeaseMgrTest, maxDate6) {
    testMaxDate6();
}

/// @brief Verify that too long hostname for Lease6 is not accepted.
///
/// Checks that the it is not possible to create a lease when the hostname
/// length exceeds 255 characters.
TEST_F(CqlLeaseMgrTest, lease6InvalidHostname) {
    testLease6InvalidHostname();
}

/// @brief Check GetLease6 methods - access by DUID/IAID
///
/// Adds leases to the database and checks that they can be accessed via
/// a combination of DUID and IAID.
TEST_F(CqlLeaseMgrTest, getLeases6DuidIaid) {
    testGetLeases6DuidIaid();
}

// Check that the system can cope with a DUID of allowed size.
TEST_F(CqlLeaseMgrTest, getLeases6DuidSize) {
    testGetLeases6DuidSize();
}

/// @brief Check that getLease6 methods discriminate by lease type.
///
/// Adds six leases, two per lease type all with the same duid and iad but
/// with alternating subnet_ids.
/// It then verifies that all of getLeases6() method variants correctly
/// discriminate between the leases based on lease type alone.
TEST_F(CqlLeaseMgrTest, lease6LeaseTypeCheck) {
    testLease6LeaseTypeCheck();
}

/// @brief Check GetLease6 methods - access by DUID/IAID/SubnetID
///
/// Adds leases to the database and checks that they can be accessed via
/// a combination of DIUID and IAID.
TEST_F(CqlLeaseMgrTest, getLease6DuidIaidSubnetId) {
    testGetLease6DuidIaidSubnetId();
}

// Test checks that getLease6() works with different DUID sizes
TEST_F(CqlLeaseMgrTest, getLease6DuidIaidSubnetIdSize) {
    testGetLease6DuidIaidSubnetIdSize();
}

/// @brief Lease6 update tests
///
/// Checks that we are able to update a lease in the database.
TEST_F(CqlLeaseMgrTest, updateLease6) {
    testUpdateLease6();
}

/// @brief DHCPv4 Lease recreation tests
///
/// Checks that the lease can be created, deleted and recreated with
/// different parameters. It also checks that the re-created lease is
/// correctly stored in the lease database.
TEST_F(CqlLeaseMgrTest, testRecreateLease4) {
    testRecreateLease4();
}

/// @brief DHCPv6 Lease recreation tests
///
/// Checks that the lease can be created, deleted and recreated with
/// different parameters. It also checks that the re-created lease is
/// correctly stored in the lease database.
TEST_F(CqlLeaseMgrTest, testRecreateLease6) {
    testRecreateLease6();
}

/// @brief Checks that null DUID is not allowed.
TEST_F(CqlLeaseMgrTest, nullDuid) {
    testNullDuid();
}

/// @brief Tests whether memfile can store and retrieve hardware addresses
TEST_F(CqlLeaseMgrTest, testLease6Mac) {
    testLease6MAC();
}

/// @brief Tests whether memfile can store and retrieve hardware addresses
TEST_F(CqlLeaseMgrTest, testLease6HWTypeAndSource) {
    testLease6HWTypeAndSource();
}

/// @brief Check that the expired DHCPv6 leases can be retrieved.
///
/// This test adds a number of leases to the lease database and marks
/// some of them as expired. Then it queries for expired leases and checks
/// whether only expired leases are returned, and that they are returned in
/// the order from most to least expired. It also checks that the lease
/// which is marked as 'reclaimed' is not returned.
TEST_F(CqlLeaseMgrTest, getExpiredLeases6) {
    testCqlGetExpiredLeases6();
}

/// @brief Check that expired reclaimed DHCPv6 leases are removed.
TEST_F(CqlLeaseMgrTest, deleteExpiredReclaimedLeases6) {
    testDeleteExpiredReclaimedLeases6();
}

/// @brief Verifies that IPv4 lease statistics can be recalculated.
TEST_F(CqlLeaseMgrTest, recountLeaseStats4) {
    testRecountLeaseStats4();
}

/// @brief Verifies that IPv6 lease statistics can be recalculated.
TEST_F(CqlLeaseMgrTest, recountLeaseStats6) {
    testRecountLeaseStats6();
}

<<<<<<< HEAD
/// @brief Tests that leases from specific subnet can be removed.
=======
// @brief Tests that leases from specific subnet can be removed.
>>>>>>> 4eb1198b
/// @todo: uncomment this once lease wipe is implemented
/// for Cassandra (see #5485)
TEST_F(CqlLeaseMgrTest, DISABLED_wipeLeases4) {
    testWipeLeases4();
}

<<<<<<< HEAD
/// @brief Tests that leases from specific subnet can be removed.
=======
// @brief Tests that leases from specific subnet can be removed.
>>>>>>> 4eb1198b
/// @todo: uncomment this once lease wipe is implemented
/// for Cassandra (see #5485)
TEST_F(CqlLeaseMgrTest, DISABLED_wipeLeases6) {
    testWipeLeases6();
}

}  // namespace<|MERGE_RESOLUTION|>--- conflicted
+++ resolved
@@ -1,8 +1,4 @@
-<<<<<<< HEAD
-// Copyright (C) 2012-2018 Internet Systems Consortium, Inc. ("ISC")
-=======
 // Copyright (C) 2016-2018 Internet Systems Consortium, Inc. ("ISC")
->>>>>>> 4eb1198b
 // Copyright (C) 2015-2017 Deutsche Telekom AG.
 //
 // Authors: Razvan Becheriu <razvan.becheriu@qualitance.com>
@@ -756,22 +752,14 @@
     testRecountLeaseStats6();
 }
 
-<<<<<<< HEAD
 /// @brief Tests that leases from specific subnet can be removed.
-=======
-// @brief Tests that leases from specific subnet can be removed.
->>>>>>> 4eb1198b
 /// @todo: uncomment this once lease wipe is implemented
 /// for Cassandra (see #5485)
 TEST_F(CqlLeaseMgrTest, DISABLED_wipeLeases4) {
     testWipeLeases4();
 }
 
-<<<<<<< HEAD
 /// @brief Tests that leases from specific subnet can be removed.
-=======
-// @brief Tests that leases from specific subnet can be removed.
->>>>>>> 4eb1198b
 /// @todo: uncomment this once lease wipe is implemented
 /// for Cassandra (see #5485)
 TEST_F(CqlLeaseMgrTest, DISABLED_wipeLeases6) {
