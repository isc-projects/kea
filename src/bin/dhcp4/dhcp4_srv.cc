// Copyright (C) 2011-2015 Internet Systems Consortium, Inc. ("ISC")
//
// Permission to use, copy, modify, and/or distribute this software for any
// purpose with or without fee is hereby granted, provided that the above
// copyright notice and this permission notice appear in all copies.
//
// THE SOFTWARE IS PROVIDED "AS IS" AND ISC DISCLAIMS ALL WARRANTIES WITH
// REGARD TO THIS SOFTWARE INCLUDING ALL IMPLIED WARRANTIES OF MERCHANTABILITY
// AND FITNESS.  IN NO EVENT SHALL ISC BE LIABLE FOR ANY SPECIAL, DIRECT,
// INDIRECT, OR CONSEQUENTIAL DAMAGES OR ANY DAMAGES WHATSOEVER RESULTING FROM
// LOSS OF USE, DATA OR PROFITS, WHETHER IN AN ACTION OF CONTRACT, NEGLIGENCE
// OR OTHER TORTIOUS ACTION, ARISING OUT OF OR IN CONNECTION WITH THE USE OR
// PERFORMANCE OF THIS SOFTWARE.

#include <config.h>
#include <asiolink/io_address.h>
#include <dhcp/dhcp4.h>
#include <dhcp/duid.h>
#include <dhcp/hwaddr.h>
#include <dhcp/iface_mgr.h>
#include <dhcp/option4_addrlst.h>
#include <dhcp/option_int.h>
#include <dhcp/option_int_array.h>
#include <dhcp/option_vendor.h>
#include <dhcp/option_string.h>
#include <dhcp/pkt4.h>
#include <dhcp/docsis3_option_defs.h>
#include <dhcp4/dhcp4_log.h>
#include <dhcp4/dhcp4_srv.h>
#include <dhcpsrv/addr_utilities.h>
#include <dhcpsrv/callout_handle_store.h>
#include <dhcpsrv/cfgmgr.h>
#include <dhcpsrv/cfg_subnets4.h>
#include <dhcpsrv/lease_mgr.h>
#include <dhcpsrv/lease_mgr_factory.h>
#include <dhcpsrv/subnet.h>
#include <dhcpsrv/subnet_selector.h>
#include <dhcpsrv/utils.h>
#include <dhcpsrv/utils.h>
#include <hooks/callout_handle.h>
#include <hooks/hooks_log.h>
#include <hooks/hooks_manager.h>
#include <util/strutil.h>

#include <asio.hpp>
#include <boost/bind.hpp>
#include <boost/foreach.hpp>
#include <boost/shared_ptr.hpp>

#include <iomanip>

using namespace isc;
using namespace isc::asiolink;
using namespace isc::dhcp;
using namespace isc::dhcp_ddns;
using namespace isc::hooks;
using namespace isc::log;
using namespace std;

/// Structure that holds registered hook indexes
struct Dhcp4Hooks {
    int hook_index_buffer4_receive_;///< index for "buffer4_receive" hook point
    int hook_index_pkt4_receive_;   ///< index for "pkt4_receive" hook point
    int hook_index_subnet4_select_; ///< index for "subnet4_select" hook point
    int hook_index_lease4_release_; ///< index for "lease4_release" hook point
    int hook_index_pkt4_send_;      ///< index for "pkt4_send" hook point
    int hook_index_buffer4_send_;   ///< index for "buffer4_send" hook point

    /// Constructor that registers hook points for DHCPv4 engine
    Dhcp4Hooks() {
        hook_index_buffer4_receive_= HooksManager::registerHook("buffer4_receive");
        hook_index_pkt4_receive_   = HooksManager::registerHook("pkt4_receive");
        hook_index_subnet4_select_ = HooksManager::registerHook("subnet4_select");
        hook_index_pkt4_send_      = HooksManager::registerHook("pkt4_send");
        hook_index_lease4_release_ = HooksManager::registerHook("lease4_release");
        hook_index_buffer4_send_   = HooksManager::registerHook("buffer4_send");
    }
};

// Declare a Hooks object. As this is outside any function or method, it
// will be instantiated (and the constructor run) when the module is loaded.
// As a result, the hook indexes will be defined before any method in this
// module is called.
Dhcp4Hooks Hooks;

namespace isc {
namespace dhcp {

Dhcpv4Exchange::Dhcpv4Exchange(const AllocEnginePtr& alloc_engine,
                               const Pkt4Ptr& query,
                               const Subnet4Ptr& subnet)
    : alloc_engine_(alloc_engine), query_(query), resp_(),
      context_(new AllocEngine::ClientContext4()) {

    if (!alloc_engine_) {
        isc_throw(BadValue, "alloc_engine value must not be NULL"
                  " when creating an instance of the Dhcpv4Exchange");
    }

    if (!query_) {
        isc_throw(BadValue, "query value must not be NULL when"
                  " creating an instance of the Dhcpv4Exchange");
    }

    // Create response message.
    initResponse();
    // Select subnet for the query message.
    context_->subnet_ = subnet;
    // Hardware address.
    context_->hwaddr_ = query->getHWAddr();

    // Set client identifier if the match-client-id flag is enabled (default).
    // If the subnet wasn't found it doesn't matter because we will not be
    // able to allocate a lease anyway so this context will not be used.
    if (subnet) {
        if (subnet->getMatchClientId()) {
            OptionPtr opt_clientid = query->getOption(DHO_DHCP_CLIENT_IDENTIFIER);
            if (opt_clientid) {
                context_->clientid_.reset(new ClientId(opt_clientid->getData()));
            }
        } else {
            /// @todo When merging with #3806 use different logger.
            LOG_DEBUG(dhcp4_logger, DBG_DHCP4_DETAIL, DHCP4_CLIENTID_IGNORED_FOR_LEASES)
                .arg(query->getLabel())
                .arg(subnet->getID());
        }
    }
    // Check for static reservations.
    alloc_engine->findReservation(*context_);
};

void
Dhcpv4Exchange::initResponse() {
    uint8_t resp_type = 0;
    switch (getQuery()->getType()) {
    case DHCPDISCOVER:
        resp_type = DHCPOFFER;
        break;
    case DHCPREQUEST:
    case DHCPINFORM:
        resp_type = DHCPACK;
        break;
    default:
        ;
    }
    // Only create a response if one is required.
    if (resp_type > 0) {
        resp_.reset(new Pkt4(resp_type, getQuery()->getTransid()));
        copyDefaultFields();
    }
}

void
Dhcpv4Exchange::copyDefaultFields() {
    resp_->setIface(query_->getIface());
    resp_->setIndex(query_->getIndex());

    // explicitly set this to 0
    resp_->setSiaddr(IOAddress::IPV4_ZERO_ADDRESS());
    // ciaddr is always 0, except for the Renew/Rebind state when it may
    // be set to the ciaddr sent by the client.
    resp_->setCiaddr(IOAddress::IPV4_ZERO_ADDRESS());
    resp_->setHops(query_->getHops());

    // copy MAC address
    resp_->setHWAddr(query_->getHWAddr());

    // relay address
    resp_->setGiaddr(query_->getGiaddr());

    // Let's copy client-id to response. See RFC6842.
    // It is possible to disable RFC6842 to keep backward compatibility
    bool echo = CfgMgr::instance().echoClientId();
    OptionPtr client_id = query_->getOption(DHO_DHCP_CLIENT_IDENTIFIER);
    if (client_id && echo) {
        resp_->addOption(client_id);
    }

    // If src/dest HW addresses are used by the packet filtering class
    // we need to copy them as well. There is a need to check that the
    // address being set is not-NULL because an attempt to set the NULL
    // HW would result in exception. If these values are not set, the
    // the default HW addresses (zeroed) should be generated by the
    // packet filtering class when creating Ethernet header for
    // outgoing packet.
    HWAddrPtr src_hw_addr = query_->getLocalHWAddr();
    if (src_hw_addr) {
        resp_->setLocalHWAddr(src_hw_addr);
    }
    HWAddrPtr dst_hw_addr = query_->getRemoteHWAddr();
    if (dst_hw_addr) {
        resp_->setRemoteHWAddr(dst_hw_addr);
    }

    // If this packet is relayed, we want to copy Relay Agent Info option
    OptionPtr rai = query_->getOption(DHO_DHCP_AGENT_OPTIONS);
    if (rai) {
        resp_->addOption(rai);
    }
}

const std::string Dhcpv4Srv::VENDOR_CLASS_PREFIX("VENDOR_CLASS_");

Dhcpv4Srv::Dhcpv4Srv(uint16_t port, const bool use_bcast,
                     const bool direct_response_desired)
    : shutdown_(true), alloc_engine_(), port_(port),
      use_bcast_(use_bcast), hook_index_pkt4_receive_(-1),
      hook_index_subnet4_select_(-1), hook_index_pkt4_send_(-1) {

    LOG_DEBUG(dhcp4_logger, DBG_DHCP4_START, DHCP4_OPEN_SOCKET).arg(port);
    try {
        // Port 0 is used for testing purposes where we don't open broadcast
        // capable sockets. So, set the packet filter handling direct traffic
        // only if we are in non-test mode.
        if (port) {
            // First call to instance() will create IfaceMgr (it's a singleton)
            // it may throw something if things go wrong.
            // The 'true' value of the call to setMatchingPacketFilter imposes
            // that IfaceMgr will try to use the mechanism to respond directly
            // to the client which doesn't have address assigned. This capability
            // may be lacking on some OSes, so there is no guarantee that server
            // will be able to respond directly.
            IfaceMgr::instance().setMatchingPacketFilter(direct_response_desired);
        }

        // Instantiate allocation engine
        alloc_engine_.reset(new AllocEngine(AllocEngine::ALLOC_ITERATIVE, 100,
                                            false /* false = IPv4 */));

        // Register hook points
        hook_index_pkt4_receive_   = Hooks.hook_index_pkt4_receive_;
        hook_index_subnet4_select_ = Hooks.hook_index_subnet4_select_;
        hook_index_pkt4_send_      = Hooks.hook_index_pkt4_send_;

        /// @todo call loadLibraries() when handling configuration changes

    } catch (const std::exception &e) {
        LOG_ERROR(dhcp4_logger, DHCP4_SRV_CONSTRUCT_ERROR).arg(e.what());
        shutdown_ = true;
        return;
    }

    shutdown_ = false;
}

Dhcpv4Srv::~Dhcpv4Srv() {
    IfaceMgr::instance().closeSockets();
}

void
Dhcpv4Srv::shutdown() {
    LOG_DEBUG(dhcp4_logger, DBG_DHCP4_BASIC, DHCP4_SHUTDOWN_REQUEST);
    shutdown_ = true;
}

isc::dhcp::Subnet4Ptr
Dhcpv4Srv::selectSubnet(const Pkt4Ptr& query) const {

    Subnet4Ptr subnet;

    SubnetSelector selector;
    selector.ciaddr_ = query->getCiaddr();
    selector.giaddr_ = query->getGiaddr();
    selector.local_address_ = query->getLocalAddr();
    selector.remote_address_ = query->getRemoteAddr();
    selector.client_classes_ = query->classes_;
    selector.iface_name_ = query->getIface();

    CfgMgr& cfgmgr = CfgMgr::instance();
    subnet = cfgmgr.getCurrentCfg()->getCfgSubnets4()->selectSubnet(selector);

    // Let's execute all callouts registered for subnet4_select
    if (HooksManager::calloutsPresent(hook_index_subnet4_select_)) {
        CalloutHandlePtr callout_handle = getCalloutHandle(query);

        // We're reusing callout_handle from previous calls
        callout_handle->deleteAllArguments();

        // Set new arguments
        callout_handle->setArgument("query4", query);
        callout_handle->setArgument("subnet4", subnet);
        callout_handle->setArgument("subnet4collection",
                                    cfgmgr.getCurrentCfg()->
                                    getCfgSubnets4()->getAll());

        // Call user (and server-side) callouts
        HooksManager::callCallouts(hook_index_subnet4_select_,
                                   *callout_handle);

        // Callouts decided to skip this step. This means that no subnet
        // will be selected. Packet processing will continue, but it will
        // be severely limited (i.e. only global options will be assigned)
        if (callout_handle->getSkip()) {
            LOG_DEBUG(hooks_logger, DBG_DHCP4_HOOKS,
                      DHCP4_HOOK_SUBNET4_SELECT_SKIP)
                .arg(query->getLabel());
            return (Subnet4Ptr());
        }

        // Use whatever subnet was specified by the callout
        callout_handle->getArgument("subnet4", subnet);
    }

    if (subnet) {
        // Log at higher debug level that subnet has been found.
        LOG_DEBUG(packet_logger, DBG_DHCP4_BASIC_DATA, DHCP4_SUBNET_SELECTED)
            .arg(query->getLabel())
            .arg(subnet->getID());
        // Log detailed information about the selected subnet at the
        // lower debug level.
        LOG_DEBUG(packet_logger, DBG_DHCP4_DETAIL_DATA, DHCP4_SUBNET_DATA)
            .arg(query->getLabel())
            .arg(subnet->toText());

    } else {
        LOG_DEBUG(packet_logger, DBG_DHCP4_DETAIL,
                  DHCP4_SUBNET_SELECTION_FAILED)
            .arg(query->getLabel());
    }

    return (subnet);
}

Pkt4Ptr
Dhcpv4Srv::receivePacket(int timeout) {
    return (IfaceMgr::instance().receive4(timeout));
}

void
Dhcpv4Srv::sendPacket(const Pkt4Ptr& packet) {
    IfaceMgr::instance().send(packet);
}

bool
Dhcpv4Srv::run() {
    while (!shutdown_) {
        // client's message and server's response
        Pkt4Ptr query;
        Pkt4Ptr rsp;

        try {
            // The lease database backend may install some timers for which
            // the handlers need to be executed periodically. Retrieve the
            // maximum interval at which the handlers must be executed from
            // the lease manager.
            uint32_t timeout = LeaseMgrFactory::instance().getIOServiceExecInterval();
            // If the returned value is zero it means that there are no
            // timers installed, so use a default value.
            if (timeout == 0) {
                timeout = 1000;
            }
            LOG_DEBUG(packet_logger, DBG_DHCP4_DETAIL, DHCP4_BUFFER_WAIT).arg(timeout);
            query = receivePacket(timeout);

            // Log if packet has arrived. We can't log the detailed information
            // about the DHCP message because it hasn't been unpacked/parsed
            // yet, and it can't be parsed at this point because hooks will
            // have to process it first. The only information available at this
            // point are: the interface, source address and destination addresses
            // and ports.
            if (query) {
                LOG_DEBUG(packet_logger, DBG_DHCP4_BASIC, DHCP4_BUFFER_RECEIVED)
                    .arg(query->getRemoteAddr().toText())
                    .arg(query->getRemotePort())
                    .arg(query->getLocalAddr().toText())
                    .arg(query->getLocalPort())
                    .arg(query->getIface());

            } else {
                LOG_DEBUG(packet_logger, DBG_DHCP4_DETAIL, DHCP4_BUFFER_WAIT_TIMEOUT)
                    .arg(timeout);
            }

        } catch (const SignalInterruptOnSelect) {
            // Packet reception interrupted because a signal has been received.
            // This is not an error because we might have received a SIGTERM,
            // SIGINT or SIGHUP which are handled by the server. For signals
            // that are not handled by the server we rely on the default
            // behavior of the system, but there is nothing we should log here.
            LOG_DEBUG(packet_logger, DBG_DHCP4_DETAIL, DHCP4_BUFFER_WAIT_SIGNAL)
                .arg(signal_set_->getNext());
        } catch (const std::exception& e) {
            // Log all other errors.
            LOG_ERROR(packet_logger, DHCP4_BUFFER_RECEIVE_FAIL).arg(e.what());
        }

        // Handle next signal received by the process. It must be called after
        // an attempt to receive a packet to properly handle server shut down.
        // The SIGTERM or SIGINT will be received prior to, or during execution
        // of select() (select is invoked by receivePacket()). When that
        // happens, select will be interrupted. The signal handler will be
        // invoked immediately after select(). The handler will set the
        // shutdown flag and cause the process to terminate before the next
        // select() function is called. If the function was called before
        // receivePacket the process could wait up to the duration of timeout
        // of select() to terminate.
        handleSignal();

        // Execute ready timers for the lease database, e.g. Lease File Cleanup.
        try {
            LeaseMgrFactory::instance().getIOService()->poll();

        } catch (const std::exception& ex) {
            LOG_WARN(dhcp4_logger, DHCP4_LEASE_DATABASE_TIMERS_EXEC_FAIL)
                .arg(ex.what());
        }

        // Timeout may be reached or signal received, which breaks select()
        // with no reception occurred. No need to log anything here because
        // we have logged right after the call to receivePacket().
        if (!query) {
            continue;
        }

        // In order to parse the DHCP options, the server needs to use some
        // configuration information such as: existing option spaces, option
        // definitions etc. This is the kind of information which is not
        // available in the libdhcp, so we need to supply our own implementation
        // of the option parsing function here, which would rely on the
        // configuration data.
        query->setCallback(boost::bind(&Dhcpv4Srv::unpackOptions, this,
                                       _1, _2, _3));

        bool skip_unpack = false;

        // The packet has just been received so contains the uninterpreted wire
        // data; execute callouts registered for buffer4_receive.
        if (HooksManager::calloutsPresent(Hooks.hook_index_buffer4_receive_)) {
            CalloutHandlePtr callout_handle = getCalloutHandle(query);

            // Delete previously set arguments
            callout_handle->deleteAllArguments();

            // Pass incoming packet as argument
            callout_handle->setArgument("query4", query);

            // Call callouts
            HooksManager::callCallouts(Hooks.hook_index_buffer4_receive_,
                                       *callout_handle);

            // Callouts decided to skip the next processing step. The next
            // processing step would to parse the packet, so skip at this
            // stage means that callouts did the parsing already, so server
            // should skip parsing.
            if (callout_handle->getSkip()) {
                LOG_DEBUG(hooks_logger, DBG_DHCP4_DETAIL, DHCP4_HOOK_BUFFER_RCVD_SKIP)
                    .arg(query->getRemoteAddr().toText())
                    .arg(query->getLocalAddr().toText())
                    .arg(query->getIface());
                skip_unpack = true;
            }

            callout_handle->getArgument("query4", query);
        }

        // Unpack the packet information unless the buffer4_receive callouts
        // indicated they did it
        if (!skip_unpack) {
            try {
                LOG_DEBUG(options_logger, DBG_DHCP4_DETAIL, DHCP4_BUFFER_UNPACK)
                    .arg(query->getRemoteAddr().toText())
                    .arg(query->getLocalAddr().toText())
                    .arg(query->getIface());
                query->unpack();
            } catch (const std::exception& e) {
                // Failed to parse the packet.
                LOG_DEBUG(bad_packet_logger, DBG_DHCP4_DETAIL,
                          DHCP4_PACKET_DROP_0001)
                    .arg(query->getRemoteAddr().toText())
                    .arg(query->getLocalAddr().toText())
                    .arg(query->getIface())
                    .arg(e.what());
                continue;
            }
        }

        // Assign this packet to one or more classes if needed. We need to do
        // this before calling accept(), because getSubnet4() may need client
        // class information.
        classifyPacket(query);

        // Check whether the message should be further processed or discarded.
        // There is no need to log anything here. This function logs by itself.
        if (!accept(query)) {
            continue;
        }

        // We have sanity checked (in accept() that the Message Type option
        // exists, so we can safely get it here.
        int type = query->getType();
        LOG_DEBUG(packet_logger, DBG_DHCP4_BASIC_DATA, DHCP4_PACKET_RECEIVED)
            .arg(query->getLabel())
            .arg(query->getName())
            .arg(type)
            .arg(query->getRemoteAddr())
            .arg(query->getLocalAddr())
            .arg(query->getIface());
        LOG_DEBUG(packet_logger, DBG_DHCP4_DETAIL_DATA, DHCP4_QUERY_DATA)
            .arg(query->getLabel())
            .arg(query->toText());

        // Let's execute all callouts registered for pkt4_receive
        if (HooksManager::calloutsPresent(hook_index_pkt4_receive_)) {
            CalloutHandlePtr callout_handle = getCalloutHandle(query);

            // Delete previously set arguments
            callout_handle->deleteAllArguments();

            // Pass incoming packet as argument
            callout_handle->setArgument("query4", query);

            // Call callouts
            HooksManager::callCallouts(hook_index_pkt4_receive_,
                                       *callout_handle);

            // Callouts decided to skip the next processing step. The next
            // processing step would to process the packet, so skip at this
            // stage means drop.
            if (callout_handle->getSkip()) {
                LOG_DEBUG(hooks_logger, DBG_DHCP4_HOOKS, DHCP4_HOOK_PACKET_RCVD_SKIP)
                    .arg(query->getLabel());
                continue;
            }

            callout_handle->getArgument("query4", query);
        }

        try {
            switch (query->getType()) {
            case DHCPDISCOVER:
                rsp = processDiscover(query);
                break;

            case DHCPREQUEST:
                // Note that REQUEST is used for many things in DHCPv4: for
                // requesting new leases, renewing existing ones and even
                // for rebinding.
                rsp = processRequest(query);
                break;

            case DHCPRELEASE:
                processRelease(query);
                break;

            case DHCPDECLINE:
                processDecline(query);
                break;

            case DHCPINFORM:
                rsp = processInform(query);
                break;

            default:
                // Only action is to output a message if debug is enabled,
                // and that is covered by the debug statement before the
                // "switch" statement.
                ;
            }
        } catch (const isc::Exception& e) {

            // Catch-all exception (at least for ones based on the isc Exception
            // class, which covers more or less all that are explicitly raised
            // in the Kea code).  Just log the problem and ignore the packet.
            // (The problem is logged as a debug message because debug is
            // disabled by default - it prevents a DDOS attack based on the
            // sending of problem packets.)
            LOG_DEBUG(bad_packet_logger, DBG_DHCP4_BASIC,
                      DHCP4_PACKET_DROP_0007)
                .arg(query->getLabel())
                .arg(e.what());
        }

        if (!rsp) {
            continue;
        }


        // Specifies if server should do the packing
        bool skip_pack = false;

        // Execute all callouts registered for pkt4_send
        if (HooksManager::calloutsPresent(hook_index_pkt4_send_)) {
            CalloutHandlePtr callout_handle = getCalloutHandle(query);

            // Delete all previous arguments
            callout_handle->deleteAllArguments();

            // Clear skip flag if it was set in previous callouts
            callout_handle->setSkip(false);

            // Set our response
            callout_handle->setArgument("response4", rsp);

            // Call all installed callouts
            HooksManager::callCallouts(hook_index_pkt4_send_,
                                       *callout_handle);

            // Callouts decided to skip the next processing step. The next
            // processing step would to send the packet, so skip at this
            // stage means "drop response".
            if (callout_handle->getSkip()) {
                LOG_DEBUG(hooks_logger, DBG_DHCP4_HOOKS, DHCP4_HOOK_PACKET_SEND_SKIP)
                    .arg(query->getLabel());
                skip_pack = true;
            }
        }

        if (!skip_pack) {
            try {
                LOG_DEBUG(options_logger, DBG_DHCP4_DETAIL, DHCP4_PACKET_PACK)
                    .arg(rsp->getLabel());
                rsp->pack();
            } catch (const std::exception& e) {
                LOG_ERROR(options_logger, DHCP4_PACKET_PACK_FAIL)
                    .arg(rsp->getLabel())
                    .arg(e.what());
            }
        }

        try {
            // Now all fields and options are constructed into output wire buffer.
            // Option objects modification does not make sense anymore. Hooks
            // can only manipulate wire buffer at this stage.
            // Let's execute all callouts registered for buffer4_send
            if (HooksManager::calloutsPresent(Hooks.hook_index_buffer4_send_)) {
                CalloutHandlePtr callout_handle = getCalloutHandle(query);

                // Delete previously set arguments
                callout_handle->deleteAllArguments();

                // Pass incoming packet as argument
                callout_handle->setArgument("response4", rsp);

                // Call callouts
                HooksManager::callCallouts(Hooks.hook_index_buffer4_send_,
                                           *callout_handle);

                // Callouts decided to skip the next processing step. The next
                // processing step would to parse the packet, so skip at this
                // stage means drop.
                if (callout_handle->getSkip()) {
                    LOG_DEBUG(hooks_logger, DBG_DHCP4_HOOKS,
                              DHCP4_HOOK_BUFFER_SEND_SKIP)
                        .arg(rsp->getLabel());
                    continue;
                }

                callout_handle->getArgument("response4", rsp);
            }

            LOG_DEBUG(packet_logger, DBG_DHCP4_BASIC, DHCP4_PACKET_SEND)
                .arg(rsp->getLabel())
                .arg(rsp->getName())
                .arg(static_cast<int>(rsp->getType()))
                .arg(rsp->getLocalAddr())
                .arg(rsp->getLocalPort())
                .arg(rsp->getRemoteAddr())
                .arg(rsp->getRemotePort())
                .arg(rsp->getIface());

            LOG_DEBUG(packet_logger, DBG_DHCP4_DETAIL_DATA,
                      DHCP4_RESPONSE_DATA)
                .arg(rsp->getLabel())
                .arg(rsp->getName())
                .arg(static_cast<int>(rsp->getType()))
                .arg(rsp->toText());
            sendPacket(rsp);
        } catch (const std::exception& e) {
            LOG_ERROR(packet_logger, DHCP4_PACKET_SEND_FAIL)
                .arg(rsp->getLabel())
                .arg(e.what());
        }
    }

    return (true);
}

string
Dhcpv4Srv::srvidToString(const OptionPtr& srvid) {
    if (!srvid) {
        isc_throw(BadValue, "NULL pointer passed to srvidToString()");
    }
    boost::shared_ptr<Option4AddrLst> generated =
        boost::dynamic_pointer_cast<Option4AddrLst>(srvid);
    if (!srvid) {
        isc_throw(BadValue, "Pointer to invalid option passed to srvidToString()");
    }

    Option4AddrLst::AddressContainer addrs = generated->getAddresses();
    if (addrs.size() != 1) {
        isc_throw(BadValue, "Malformed option passed to srvidToString(). "
                  << "Expected to contain a single IPv4 address.");
    }

    return (addrs[0].toText());
}

isc::dhcp_ddns::D2Dhcid
Dhcpv4Srv::computeDhcid(const Lease4Ptr& lease) {
    if (!lease) {
        isc_throw(DhcidComputeError, "a pointer to the lease must be not"
                  " NULL to compute DHCID");

    } else if (lease->hostname_.empty()) {
        isc_throw(DhcidComputeError, "unable to compute the DHCID for the"
                  " lease which has empty hostname set");

    }

    // In order to compute DHCID the client's hostname must be encoded in
    // canonical wire format. It is unlikely that the FQDN is malformed
    // because it is validated by the classes which encapsulate options
    // carrying client FQDN. However, if the client name was carried in the
    // Hostname option it is more likely as it carries the hostname as a
    // regular string.
    std::vector<uint8_t> fqdn_wire;
    try {
        OptionDataTypeUtil::writeFqdn(lease->hostname_, fqdn_wire, true);

    } catch (const Exception& ex) {
        isc_throw(DhcidComputeError, "unable to compute DHCID because the"
                  " hostname: " << lease->hostname_ << " is invalid");

    }

    // Prefer client id to HW address to compute DHCID. If Client Id is
    // NULL, use HW address.
    try {
        if (lease->client_id_) {
            return (D2Dhcid(lease->client_id_->getClientId(), fqdn_wire));

        } else {
            return (D2Dhcid(lease->hwaddr_, fqdn_wire));
        }
    } catch (const Exception& ex) {
        isc_throw(DhcidComputeError, "unable to compute DHCID: "
                  << ex.what());

    }

}

void
Dhcpv4Srv::appendServerID(Dhcpv4Exchange& ex) {
    // The source address for the outbound message should have been set already.
    // This is the address that to the best of the server's knowledge will be
    // available from the client.
    /// @todo: perhaps we should consider some more sophisticated server id
    /// generation, but for the current use cases, it should be ok.
    OptionPtr opt_srvid(new Option4AddrLst(DHO_DHCP_SERVER_IDENTIFIER,
                                           ex.getResponse()->getLocalAddr()));
    ex.getResponse()->addOption(opt_srvid);
}

void
Dhcpv4Srv::appendRequestedOptions(Dhcpv4Exchange& ex) {
    // Get the subnet relevant for the client. We will need it
    // to get the options associated with it.
    Subnet4Ptr subnet = ex.getContext()->subnet_;
    // If we can't find the subnet for the client there is no way
    // to get the options to be sent to a client. We don't log an
    // error because it will be logged by the assignLease method
    // anyway.
    if (!subnet) {
        return;
    }

    Pkt4Ptr query = ex.getQuery();

    // try to get the 'Parameter Request List' option which holds the
    // codes of requested options.
    OptionUint8ArrayPtr option_prl = boost::dynamic_pointer_cast<
        OptionUint8Array>(query->getOption(DHO_DHCP_PARAMETER_REQUEST_LIST));
    // If there is no PRL option in the message from the client then
    // there is nothing to do.
    if (!option_prl) {
        return;
    }

    Pkt4Ptr resp = ex.getResponse();

    // Get the codes of requested options.
    const std::vector<uint8_t>& requested_opts = option_prl->getValues();
    // For each requested option code get the instance of the option
    // to be returned to the client.
    for (std::vector<uint8_t>::const_iterator opt = requested_opts.begin();
         opt != requested_opts.end(); ++opt) {
        if (!resp->getOption(*opt)) {
            OptionDescriptor desc = subnet->getCfgOption()->get("dhcp4", *opt);
            if (desc.option_) {
                resp->addOption(desc.option_);
            }
        }
    }
}

void
Dhcpv4Srv::appendRequestedVendorOptions(Dhcpv4Exchange& ex) {
    // Get the configured subnet suitable for the incoming packet.
    Subnet4Ptr subnet = ex.getContext()->subnet_;
    // Leave if there is no subnet matching the incoming packet.
    // There is no need to log the error message here because
    // it will be logged in the assignLease() when it fails to
    // pick the suitable subnet. We don't want to duplicate
    // error messages in such case.
    if (!subnet) {
        return;
    }

    // Try to get the vendor option
    boost::shared_ptr<OptionVendor> vendor_req = boost::dynamic_pointer_cast<
        OptionVendor>(ex.getQuery()->getOption(DHO_VIVSO_SUBOPTIONS));
    if (!vendor_req) {
        return;
    }

    uint32_t vendor_id = vendor_req->getVendorId();

    // Let's try to get ORO within that vendor-option
    /// @todo This is very specific to vendor-id=4491 (Cable Labs). Other
    /// vendors may have different policies.
    OptionUint8ArrayPtr oro =
        boost::dynamic_pointer_cast<OptionUint8Array>(vendor_req->getOption(DOCSIS3_V4_ORO));

    // Option ORO not found. Don't do anything then.
    if (!oro) {
        return;
    }

    boost::shared_ptr<OptionVendor> vendor_rsp(new OptionVendor(Option::V4, vendor_id));

    // Get the list of options that client requested.
    bool added = false;
    const std::vector<uint8_t>& requested_opts = oro->getValues();

    for (std::vector<uint8_t>::const_iterator code = requested_opts.begin();
         code != requested_opts.end(); ++code) {
        if  (!vendor_rsp->getOption(*code)) {
            OptionDescriptor desc = subnet->getCfgOption()->get(vendor_id,
                                                                *code);
            if (desc.option_) {
                vendor_rsp->addOption(desc.option_);
                added = true;
            }
        }

        if (added) {
            ex.getResponse()->addOption(vendor_rsp);
        }
    }
}


void
Dhcpv4Srv::appendBasicOptions(Dhcpv4Exchange& ex) {
    // Identify options that we always want to send to the
    // client (if they are configured).
    static const uint16_t required_options[] = {
        DHO_ROUTERS,
        DHO_DOMAIN_NAME_SERVERS,
        DHO_DOMAIN_NAME };

    static size_t required_options_size =
        sizeof(required_options) / sizeof(required_options[0]);

    // Get the subnet.
    Subnet4Ptr subnet = ex.getContext()->subnet_;
    if (!subnet) {
        return;
    }

    Pkt4Ptr resp = ex.getResponse();

    // Try to find all 'required' options in the outgoing
    // message. Those that are not present will be added.
    for (int i = 0; i < required_options_size; ++i) {
        OptionPtr opt = resp->getOption(required_options[i]);
        if (!opt) {
            // Check whether option has been configured.
            OptionDescriptor desc = subnet->getCfgOption()->
                get("dhcp4", required_options[i]);
            if (desc.option_) {
                resp->addOption(desc.option_);
            }
        }
    }
}

void
Dhcpv4Srv::processClientName(Dhcpv4Exchange& ex) {
    // It is possible that client has sent both Client FQDN and Hostname
    // option. In such case, server should prefer Client FQDN option and
    // ignore the Hostname option.
    try {
        Pkt4Ptr resp = ex.getResponse();
        Option4ClientFqdnPtr fqdn = boost::dynamic_pointer_cast<Option4ClientFqdn>
            (ex.getQuery()->getOption(DHO_FQDN));
        if (fqdn) {
            LOG_DEBUG(ddns_logger, DBG_DHCP4_DETAIL, DHCP4_CLIENT_FQDN_PROCESS)
                .arg(ex.getQuery()->getLabel());
            processClientFqdnOption(ex);

        } else {
            OptionStringPtr hostname = boost::dynamic_pointer_cast<OptionString>
                (ex.getQuery()->getOption(DHO_HOST_NAME));
            if (hostname) {
                LOG_DEBUG(ddns_logger, DBG_DHCP4_DETAIL, DHCP4_CLIENT_HOSTNAME_PROCESS)
                    .arg(ex.getQuery()->getLabel());
                processHostnameOption(ex);
            }
        }
    } catch (const Exception& e) {
        // In some rare cases it is possible that the client's name processing
        // fails. For example, the Hostname option may be malformed, or there
        // may be an error in the server's logic which would cause multiple
        // attempts to add the same option to the response message. This
        // error message aggregates all these errors so they can be diagnosed
        // from the log. We don't want to throw an exception here because,
        // it will impact the processing of the whole packet. We rather want
        // the processing to continue, even if the client's name is wrong.
        LOG_DEBUG(ddns_logger, DBG_DHCP4_DETAIL_DATA, DHCP4_CLIENT_NAME_PROC_FAIL)
            .arg(ex.getQuery()->getLabel())
            .arg(e.what());
    }
}

void
Dhcpv4Srv::processClientFqdnOption(Dhcpv4Exchange& ex) {
    // Obtain the FQDN option from the client's message.
    Option4ClientFqdnPtr fqdn = boost::dynamic_pointer_cast<
        Option4ClientFqdn>(ex.getQuery()->getOption(DHO_FQDN));

    LOG_DEBUG(ddns_logger, DBG_DHCP4_DETAIL_DATA, DHCP4_CLIENT_FQDN_DATA)
        .arg(ex.getQuery()->getLabel())
        .arg(fqdn->toText());

    // Create the DHCPv4 Client FQDN Option to be included in the server's
    // response to a client.
    Option4ClientFqdnPtr fqdn_resp(new Option4ClientFqdn(*fqdn));

    // Set the server S, N, and O flags based on client's flags and
    // current configuration.
    D2ClientMgr& d2_mgr = CfgMgr::instance().getD2ClientMgr();
    d2_mgr.adjustFqdnFlags<Option4ClientFqdn>(*fqdn, *fqdn_resp);

    // Carry over the client's E flag.
    fqdn_resp->setFlag(Option4ClientFqdn::FLAG_E,
                       fqdn->getFlag(Option4ClientFqdn::FLAG_E));

    if (ex.getContext()->host_ && !ex.getContext()->host_->getHostname().empty()) {
        D2ClientMgr& d2_mgr = CfgMgr::instance().getD2ClientMgr();
        fqdn_resp->setDomainName(d2_mgr.qualifyName(ex.getContext()->host_->getHostname(),
                                                    true), Option4ClientFqdn::FULL);

    } else {
        // Adjust the domain name based on domain name value and type sent by the
        // client and current configuration.
        d2_mgr.adjustDomainName<Option4ClientFqdn>(*fqdn, *fqdn_resp);
    }

    // Add FQDN option to the response message. Note that, there may be some
    // cases when server may choose not to include the FQDN option in a
    // response to a client. In such cases, the FQDN should be removed from the
    // outgoing message. In theory we could cease to include the FQDN option
    // in this function until it is confirmed that it should be included.
    // However, we include it here for simplicity. Functions used to acquire
    // lease for a client will scan the response message for FQDN and if it
    // is found they will take necessary actions to store the FQDN information
    // in the lease database as well as to generate NameChangeRequests to DNS.
    // If we don't store the option in the response message, we will have to
    // propagate it in the different way to the functions which acquire the
    // lease. This would require modifications to the API of this class.
    LOG_DEBUG(ddns_logger, DBG_DHCP4_DETAIL_DATA, DHCP4_RESPONSE_FQDN_DATA)
        .arg(ex.getQuery()->getLabel())
        .arg(fqdn_resp->toText());
    ex.getResponse()->addOption(fqdn_resp);
}

void
Dhcpv4Srv::processHostnameOption(Dhcpv4Exchange& ex) {
    // Obtain the Hostname option from the client's message.
    OptionStringPtr opt_hostname = boost::dynamic_pointer_cast<OptionString>
        (ex.getQuery()->getOption(DHO_HOST_NAME));

    LOG_DEBUG(ddns_logger, DBG_DHCP4_DETAIL_DATA, DHCP4_CLIENT_HOSTNAME_DATA)
        .arg(ex.getQuery()->getLabel())
        .arg(opt_hostname->getValue());

    // Fetch D2 configuration.
    D2ClientMgr& d2_mgr = CfgMgr::instance().getD2ClientMgr();

    // Do nothing if the DNS updates are disabled.
    if (!d2_mgr.ddnsEnabled()) {
        return;
    }

    std::string hostname = isc::util::str::trim(opt_hostname->getValue());
    unsigned int label_count = OptionDataTypeUtil::getLabelCount(hostname);
    // The hostname option sent by the client should be at least 1 octet long.
    // If it isn't we ignore this option. (Per RFC 2131, section 3.14)
    /// @todo It would be more liberal to accept this and let it fall into
    /// the case  of replace or less than two below.
    if (label_count == 0) {
        LOG_DEBUG(ddns_logger, DBG_DHCP4_DETAIL_DATA, DHCP4_EMPTY_HOSTNAME)
            .arg(ex.getQuery()->getLabel());
        return;
    }
    // Copy construct the hostname provided by the client. It is entirely
    // possible that we will use the hostname option provided by the client
    // to perform the DNS update and we will send the same option to him to
    // indicate that we accepted this hostname.
    OptionStringPtr opt_hostname_resp(new OptionString(*opt_hostname));

    // The hostname option may be unqualified or fully qualified. The lab_count
    // holds the number of labels for the name. The number of 1 means that
    // there is only root label "." (even for unqualified names, as the
    // getLabelCount function treats each name as a fully qualified one).
    // By checking the number of labels present in the hostname we may infer
    // whether client has sent the fully qualified or unqualified hostname.

    // If there is a hostname reservation for this client, use it.
    if (ex.getContext()->host_ && !ex.getContext()->host_->getHostname().empty()) {
        opt_hostname_resp->setValue(d2_mgr.qualifyName(ex.getContext()->host_->getHostname(),
                                                       false));

    } else if ((d2_mgr.getD2ClientConfig()->getReplaceClientName()) ||
               (label_count < 2)) {
        // Set to root domain to signal later on that we should replace it.
        // DHO_HOST_NAME is a string option which cannot be empty.
        /// @todo We may want to reconsider whether it is appropriate for the
        /// client to send a root domain name as a Hostname. There are
        /// also extensions to the auto generation of the client's name,
        /// e.g. conversion to the puny code which may be considered at some point.
        /// For now, we just remain liberal and expect that the DNS will handle
        /// conversion if needed and possible.
        opt_hostname_resp->setValue(".");

    } else if (label_count == 2) {
        // If there are two labels, it means that the client has specified
        // the unqualified name. We have to concatenate the unqualified name
        // with the domain name. The false value passed as a second argument
        // indicates that the trailing dot should not be appended to the
        // hostname. We don't want to append the trailing dot because
        // we don't know whether the hostname is partial or not and some
        // clients do not handle the hostnames with the trailing dot.
        opt_hostname_resp->setValue(d2_mgr.qualifyName(hostname, false));
    }
    
    LOG_DEBUG(ddns_logger, DBG_DHCP4_DETAIL_DATA, DHCP4_RESPONSE_HOSTNAME_DATA)
        .arg(ex.getQuery()->getLabel())
        .arg(opt_hostname_resp->getValue());
    ex.getResponse()->addOption(opt_hostname_resp);
}

void
Dhcpv4Srv::createNameChangeRequests(const Lease4Ptr& lease,
                                    const Lease4Ptr& old_lease) {
    if (!lease) {
        isc_throw(isc::Unexpected,
                  "NULL lease specified when creating NameChangeRequest");
    }

    // If old lease is not NULL, it is an indication that the lease has
    // just been renewed. In such case we may need to generate the
    // additional NameChangeRequest to remove an existing entry before
    // we create a NameChangeRequest to add the entry for an updated lease.
    // We may also decide not to generate any requests at all. This is when
    // we discover that nothing has changed in the client's FQDN data.
    if (old_lease) {
        // There will be a NameChangeRequest generated to remove existing
        // DNS entries if the following conditions are met:
        // - The hostname is set for the existing lease, we can't generate
        //   removal request for non-existent hostname.
        // - A server has performed reverse, forward or both updates.
        // - FQDN data between the new and old lease do not match.
        if (!lease->hasIdenticalFqdn(*old_lease)) {
            queueNameChangeRequest(isc::dhcp_ddns::CHG_REMOVE, old_lease);

            // If FQDN data from both leases match, there is no need to update.
        } else if (lease->hasIdenticalFqdn(*old_lease)) {
            return;

        }

    }

    // We may need to generate the NameChangeRequest for the new lease. It
    // will be generated only if hostname is set and if forward or reverse
    // update has been requested.
    queueNameChangeRequest(isc::dhcp_ddns::CHG_ADD, lease);
}

void
Dhcpv4Srv::
queueNameChangeRequest(const isc::dhcp_ddns::NameChangeType chg_type,
                       const Lease4Ptr& lease) {
    // The hostname must not be empty, and at least one type of update
    // should be requested.
    if (!lease || lease->hostname_.empty() ||
        (!lease->fqdn_rev_ && !lease->fqdn_fwd_)) {
        return;
    }

    // Create the DHCID for the NameChangeRequest.
    D2Dhcid dhcid;
    try {
        dhcid  = computeDhcid(lease);
    } catch (const DhcidComputeError& ex) {
        LOG_ERROR(ddns_logger, DHCP4_DHCID_COMPUTE_ERROR)
            .arg(lease->toText())
            .arg(ex.what());
        return;
    }

    // Create NameChangeRequest
    NameChangeRequestPtr ncr(new NameChangeRequest(chg_type, lease->fqdn_fwd_,
                                                   lease->fqdn_rev_,
                                                   lease->hostname_,
                                                   lease->addr_.toText(),
                                                   dhcid,
                                                   (lease->cltt_ +
                                                    lease->valid_lft_),
                                                   lease->valid_lft_));

    LOG_DEBUG(ddns_logger, DBG_DHCP4_DETAIL_DATA, DHCP4_QUEUE_NCR)
        .arg(chg_type == CHG_ADD ? "add" : "remove")
        .arg(ncr->toText());

    // And pass it to the the manager.
    CfgMgr::instance().getD2ClientMgr().sendRequest(ncr);
}

void
Dhcpv4Srv::assignLease(Dhcpv4Exchange& ex) {
    // Get the pointers to the query and the response messages.
    Pkt4Ptr query = ex.getQuery();
    Pkt4Ptr resp = ex.getResponse();

    // Get the context.
    AllocEngine::ClientContext4Ptr ctx = ex.getContext();

    // Subnet should have been already selected when the context was created.
    Subnet4Ptr subnet = ctx->subnet_;
    if (!subnet) {
        // This particular client is out of luck today. We do not have
        // information about the subnet he is connected to. This likely means
        // misconfiguration of the server (or some relays).

        // Perhaps this should be logged on some higher level?
        LOG_ERROR(bad_packet_logger, DHCP4_PACKET_NAK_0001)
            .arg(query->getLabel())
            .arg(query->getRemoteAddr().toText())
            .arg(query->getName());
        resp->setType(DHCPNAK);
        resp->setYiaddr(IOAddress::IPV4_ZERO_ADDRESS());
        return;
    }

    // Set up siaddr. Perhaps assignLease is not the best place to call this
    // as siaddr has nothing to do with a lease, but otherwise we would have
    // to select subnet twice (performance hit) or update too many functions
    // at once.
    /// @todo: move subnet selection to a common code
    resp->setSiaddr(subnet->getSiaddr());

<<<<<<< HEAD
    // Get client-id. It is not mandatory in DHCPv4.
    ClientIdPtr client_id = ex.getContext()->clientid_;
=======
    LOG_DEBUG(dhcp4_logger, DBG_DHCP4_DETAIL_DATA, DHCP4_SUBNET_SELECTED)
        .arg(subnet->toText());
>>>>>>> a6a4cbf0

    // Get the server identifier. It will be used to determine the state
    // of the client.
    OptionCustomPtr opt_serverid = boost::dynamic_pointer_cast<
        OptionCustom>(query->getOption(DHO_DHCP_SERVER_IDENTIFIER));

    // Check if the client has sent a requested IP address option or
    // ciaddr.
    OptionCustomPtr opt_requested_address = boost::dynamic_pointer_cast<
        OptionCustom>(query->getOption(DHO_DHCP_REQUESTED_ADDRESS));
    IOAddress hint(IOAddress::IPV4_ZERO_ADDRESS());
    if (opt_requested_address) {
        hint = opt_requested_address->readAddress();

    } else if (!query->getCiaddr().isV4Zero()) {
        hint = query->getCiaddr();

    }

    HWAddrPtr hwaddr = query->getHWAddr();

    // "Fake" allocation is processing of DISCOVER message. We pretend to do an
    // allocation, but we do not put the lease in the database. That is ok,
    // because we do not guarantee that the user will get that exact lease. If
    // the user selects this server to do actual allocation (i.e. sends REQUEST)
    // it should include this hint. That will help us during the actual lease
    // allocation.
    bool fake_allocation = (query->getType() == DHCPDISCOVER);

    // Get client-id. It is not mandatory in DHCPv4.
    ClientIdPtr client_id = ex.getContext()->clientid_;

    // If there is no server id and there is a Requested IP Address option
    // the client is in the INIT-REBOOT state in which the server has to
    // determine whether the client's notion of the address is correct
    // and whether the client is known, i.e., has a lease.
    if (!fake_allocation && !opt_serverid && opt_requested_address) {

        LOG_DEBUG(lease_logger, DBG_DHCP4_DETAIL, DHCP4_INIT_REBOOT)
            .arg(query->getLabel())
            .arg(hint.toText());

        Lease4Ptr lease;
        if (client_id) {
            lease = LeaseMgrFactory::instance().getLease4(*client_id, subnet->getID());
        }

        if (!lease && hwaddr) {
            lease = LeaseMgrFactory::instance().getLease4(*hwaddr, subnet->getID());
        }
<<<<<<< HEAD
        // Now check the second error case: unknown client.
        if (!lease) {
            LOG_DEBUG(bad_packet_logger, DBG_DHCP4_DETAIL,
=======

        // Check the first error case: unknown client. We check this before
        // validating the address sent because we don't want to respond if
        // we don't know this client.
        /// @todo The client_id logged here should be the client_id from the message
        /// rather than effective client id which is null when the
        /// match-client-id is set to false. This is addressed by the #3806
        /// which is under review.
        if (!lease || !lease->belongsToClient(hwaddr, client_id)) {
            LOG_DEBUG(dhcp4_logger, DBG_DHCP4_DETAIL,
>>>>>>> a6a4cbf0
                      DHCP4_NO_LEASE_INIT_REBOOT)
                .arg(query->getLabel())
                .arg(hint.toText());

            ex.deleteResponse();
            return;
        }

        // We know this client so we can now check if his notion of the
        // IP address is correct.
        if (lease && (lease->addr_ != hint)) {
            LOG_DEBUG(bad_packet_logger, DBG_DHCP4_DETAIL,
                      DHCP4_PACKET_NAK_0002)
                .arg(query->getLabel())
                .arg(hint.toText());

            resp->setType(DHCPNAK);
            resp->setYiaddr(IOAddress::IPV4_ZERO_ADDRESS());
            return;
        }
    }


    CalloutHandlePtr callout_handle = getCalloutHandle(query);

    std::string hostname;
    bool fqdn_fwd = false;
    bool fqdn_rev = false;
    OptionStringPtr opt_hostname;
    Option4ClientFqdnPtr fqdn = boost::dynamic_pointer_cast<
        Option4ClientFqdn>(resp->getOption(DHO_FQDN));
    if (fqdn) {
        hostname = fqdn->getDomainName();
        CfgMgr::instance().getD2ClientMgr().getUpdateDirections(*fqdn,
                                                                fqdn_fwd,
                                                                fqdn_rev);
    } else {
        opt_hostname = boost::dynamic_pointer_cast<OptionString>
            (resp->getOption(DHO_HOST_NAME));

        if (opt_hostname) {
            hostname = opt_hostname->getValue();
            // DHO_HOST_NAME is string option which cannot be blank,
            // we use "." to know we should replace it with a fully
            // generated name. The local string variable needs to be
            // blank in logic below.
            if (hostname == ".") {
                hostname = "";
            }
            /// @todo It could be configurable what sort of updates the
            /// server is doing when Hostname option was sent.
            fqdn_fwd = true;
            fqdn_rev = true;
        }
    }

    // We need to set these values in the context as they haven't been set yet.
    ctx->requested_address_ = hint;
    ctx->fwd_dns_update_ = fqdn_fwd;
    ctx->rev_dns_update_ = fqdn_rev;
    ctx->hostname_ = hostname;
    ctx->fake_allocation_ = fake_allocation;
    ctx->callout_handle_ = callout_handle;

    Lease4Ptr lease = alloc_engine_->allocateLease4(*ctx);

    if (lease) {
        // We have a lease! Let's set it in the packet and send it back to
        // the client.
        LOG_DEBUG(lease_logger, DBG_DHCP4_BASIC_DATA, fake_allocation?
                  DHCP4_LEASE_ADVERT : DHCP4_LEASE_ALLOC)
            .arg(query->getLabel())
            .arg(lease->addr_.toText());

        resp->setYiaddr(lease->addr_);

        /// @todo The server should check what ciaddr the client has supplied
        /// in ciaddr. Currently the ciaddr is ignored except for the subnet
        /// selection. If the client supplied an invalid address, the server
        /// will also return an invalid address here.
        if (!fake_allocation) {
            // If this is a renewing client it will set a ciaddr which the
            // server may include in the response. If this is a new allocation
            // the client will set ciaddr to 0 and this will also be propagated
            // to the server's resp.
            resp->setCiaddr(query->getCiaddr());
        }

        // If there has been Client FQDN or Hostname option sent, but the
        // hostname is empty, it means that server is responsible for
        // generating the entire hostname for the client. The example of the
        // client's name, generated from the IP address is: host-192-0-2-3.
        if ((fqdn || opt_hostname) && lease->hostname_.empty()) {

            // Note that if we have received the hostname option, rather than
            // Client FQDN the trailing dot is not appended to the generated
            // hostname because some clients don't handle the trailing dot in
            // the hostname. Whether the trailing dot is appended or not is
            // controlled by the second argument to the generateFqdn().
            lease->hostname_ = CfgMgr::instance().getD2ClientMgr()
                .generateFqdn(lease->addr_, static_cast<bool>(fqdn));

            LOG_DEBUG(ddns_logger, DBG_DHCP4_DETAIL, DHCP4_RESPONSE_HOSTNAME_GENERATE)
                .arg(query->getLabel())
                .arg(lease->hostname_);

            // The operations below are rather safe, but we want to catch
            // any potential exceptions (e.g. invalid lease database backend
            // implementation) and log an error.
            try {
                if (!fake_allocation) {
                    // The lease update should be safe, because the lease should
                    // be already in the database. In most cases the exception
                    // would be thrown if the lease was missing.
                    LeaseMgrFactory::instance().updateLease4(lease);
                }

                // The name update in the option should be also safe,
                // because the generated name is well formed.
                if (fqdn) {
                    fqdn->setDomainName(lease->hostname_,
                                        Option4ClientFqdn::FULL);
                } else if (opt_hostname) {
                    opt_hostname->setValue(lease->hostname_);
                }

            } catch (const Exception& ex) {
                LOG_ERROR(ddns_logger, DHCP4_NAME_GEN_UPDATE_FAIL)
                    .arg(query->getLabel())
                    .arg(lease->hostname_)
                    .arg(ex.what());
            }
        }

        // IP Address Lease time (type 51)
        OptionPtr opt(new OptionUint32(Option::V4, DHO_DHCP_LEASE_TIME,
                                       lease->valid_lft_));
        resp->addOption(opt);

        // Subnet mask (type 1)
        resp->addOption(getNetmaskOption(subnet));

        // renewal-timer (type 58)
        if (!subnet->getT1().unspecified()) {
            OptionUint32Ptr t1(new OptionUint32(Option::V4,
                                                DHO_DHCP_RENEWAL_TIME,
                                                subnet->getT1()));
            resp->addOption(t1);
        }

        // rebind timer (type 59)
        if (!subnet->getT2().unspecified()) {
            OptionUint32Ptr t2(new OptionUint32(Option::V4,
                                                DHO_DHCP_REBINDING_TIME,
                                                subnet->getT2()));
            resp->addOption(t2);
        }

        // Create NameChangeRequests if DDNS is enabled and this is a
        // real allocation.
        if (!fake_allocation && CfgMgr::instance().ddnsEnabled()) {
            try {
                LOG_DEBUG(ddns_logger, DBG_DHCP4_DETAIL, DHCP4_NCR_CREATE)
                    .arg(query->getLabel());
                createNameChangeRequests(lease, ctx->old_lease_);

            } catch (const Exception& ex) {
                LOG_ERROR(ddns_logger, DHCP4_NCR_CREATION_FAILED)
                    .arg(query->getLabel())
                    .arg(ex.what());
            }
        }

    } else {
        // Allocation engine did not allocate a lease. The engine logged
        // cause of that failure.
        LOG_DEBUG(bad_packet_logger, DBG_DHCP4_DETAIL, fake_allocation ?
                  DHCP4_PACKET_NAK_0003 : DHCP4_PACKET_NAK_0004)
            .arg(query->getLabel())
            .arg(query->getCiaddr().toText())
            .arg(opt_requested_address ?
                 opt_requested_address->readAddress().toText() : "(no address)");

        resp->setType(DHCPNAK);
        resp->setYiaddr(IOAddress::IPV4_ZERO_ADDRESS());

        resp->delOption(DHO_FQDN);
        resp->delOption(DHO_HOST_NAME);
    }
}

void
Dhcpv4Srv::adjustIfaceData(Dhcpv4Exchange& ex) {
    adjustRemoteAddr(ex);

    // Initialize the pointers to the client's message and the server's
    // response.
    Pkt4Ptr query = ex.getQuery();
    Pkt4Ptr response = ex.getResponse();

    // For the non-relayed message, the destination port is the client's port.
    // For the relayed message, the server/relay port is a destination.
    // Note that the call to this function may throw if invalid combination
    // of hops and giaddr is found (hops = 0 if giaddr = 0 and hops != 0 if
    // giaddr != 0). The exception will propagate down and eventually cause the
    // packet to be discarded.
    response->setRemotePort(query->isRelayed() ? DHCP4_SERVER_PORT :
                            DHCP4_CLIENT_PORT);


    IOAddress local_addr = query->getLocalAddr();

    // In many cases the query is sent to a broadcast address. This address
    // apears as a local address in the query message. We can't simply copy
    // this address to a response message and use it as a source address.
    // Instead we will need to use the address assigned to the interface
    // on which the query has been received. In other cases, we will just
    // use this address as a source address for the response.
    if (local_addr == IOAddress::IPV4_BCAST_ADDRESS()) {
        SocketInfo sock_info = IfaceMgr::instance().getSocket(*query);
        local_addr = sock_info.addr_;
    }
    // We assume that there is an appropriate socket bound to this address
    // and that the address is correct. This is safe assumption because
    // the local address of the query is set when the query is received.
    // The query sent to an incorrect address wouldn't have been received.
    // However, if socket is closed for this address between the reception
    // of the query and sending a response, the IfaceMgr should detect it
    // and return an error.
    response->setLocalAddr(local_addr);
    // In many cases the query is sent to a broadcast address. This address
    // appears as a local address in the query message. Therefore we can't
    // simply copy local address from the query and use it as a source
    // address for the response. Instead, we have to check what address our
    // socket is bound to and use it as a source address. This operation
    // may throw if for some reason the socket is closed.
    /// @todo Consider an optimization that we use local address from
    /// the query if this address is not broadcast.
    response->setLocalPort(DHCP4_SERVER_PORT);
    response->setIface(query->getIface());
    response->setIndex(query->getIndex());
}

void
Dhcpv4Srv::adjustRemoteAddr(Dhcpv4Exchange& ex) {
    // Initialize the pointers to the client's message and the server's
    // response.
    Pkt4Ptr query = ex.getQuery();
    Pkt4Ptr response = ex.getResponse();

    // The DHCPINFORM is slightly different than other messages in a sense
    // that the server should always unicast the response to the ciaddr.
    // It appears however that some clients don't set the ciaddr. We still
    // want to provision these clients and we do what we can't to send the
    // packet to the address where client can receive it.
    if (query->getType() == DHCPINFORM) {
        // If client adheres to RFC2131 it will set the ciaddr and in this
        // case we always unicast our response to this address.
        if (query->getCiaddr() != IOAddress::IPV4_ZERO_ADDRESS()) {
            response->setRemoteAddr(query->getCiaddr());

        // If we received DHCPINFORM via relay and the ciaddr is not set we
        // will try to send the response via relay. The caveat is that the
        // relay will not have any idea where to forward the packet because
        // the yiaddr is likely not set. So, the broadcast flag is set so
        // as the response may be broadcast.
        } else if (query->isRelayed()) {
            response->setRemoteAddr(query->getGiaddr());
            response->setFlags(response->getFlags() | BOOTP_BROADCAST);

        // If there is no ciaddr and no giaddr the only thing we can do is
        // to use the source address of the packet.
        } else {
            response->setRemoteAddr(query->getRemoteAddr());
        }
        // Remote address is now set so return.
        return;
    }

    // If received relayed message, server responds to the relay address.
    if (query->isRelayed()) {
        // The client should set the ciaddr when sending the DHCPINFORM
        // but in case he didn't, the relay may not be able to determine the
        // address of the client, because yiaddr is not set when responding
        // to Confirm and the only address available was the source address
        // of the client. The source address is however not used here because
        // the message is relayed. Therefore, we set the BROADCAST flag so
        // as the relay can broadcast the packet.
        if ((query->getType() == DHCPINFORM) &&
            (query->getCiaddr() == IOAddress::IPV4_ZERO_ADDRESS())) {
            response->setFlags(BOOTP_BROADCAST);
        }
        response->setRemoteAddr(query->getGiaddr());

    // If giaddr is 0 but client set ciaddr, server should unicast the
    // response to ciaddr.
    } else if (query->getCiaddr() != IOAddress::IPV4_ZERO_ADDRESS()) {
        response->setRemoteAddr(query->getCiaddr());

    // We can't unicast the response to the client when sending NAK,
    // because we haven't allocated address for him. Therefore,
    // NAK is broadcast.
    } else if (response->getType() == DHCPNAK) {
        response->setRemoteAddr(IOAddress::IPV4_BCAST_ADDRESS());

    // If yiaddr is set it means that we have created a lease for a client.
    } else if (response->getYiaddr() != IOAddress::IPV4_ZERO_ADDRESS()) {
        // If the broadcast bit is set in the flags field, we have to
        // send the response to broadcast address. Client may have requested it
        // because it doesn't support reception of messages on the interface
        // which doesn't have an address assigned. The other case when response
        // must be broadcasted is when our server does not support responding
        // directly to a client without address assigned.
        const bool bcast_flag = ((query->getFlags() & Pkt4::FLAG_BROADCAST_MASK) != 0);
        if (!IfaceMgr::instance().isDirectResponseSupported() || bcast_flag) {
            response->setRemoteAddr(IOAddress::IPV4_BCAST_ADDRESS());

        // Client cleared the broadcast bit and we support direct responses
        // so we should unicast the response to a newly allocated address -
        // yiaddr.
        } else {
            response->setRemoteAddr(response ->getYiaddr());

        }

    // In most cases, we should have the remote address found already. If we
    // found ourselves at this point, the rational thing to do is to respond
    // to the address we got the query from.
    } else {
        response->setRemoteAddr(query->getRemoteAddr());

    }
}


OptionPtr
Dhcpv4Srv::getNetmaskOption(const Subnet4Ptr& subnet) {
    uint32_t netmask = getNetmask4(subnet->get().second);

    OptionPtr opt(new OptionInt<uint32_t>(Option::V4,
                  DHO_SUBNET_MASK, netmask));

    return (opt);
}

Pkt4Ptr
Dhcpv4Srv::processDiscover(Pkt4Ptr& discover) {
    sanityCheck(discover, FORBIDDEN);

    Dhcpv4Exchange ex(alloc_engine_, discover, selectSubnet(discover));

    // If DHCPDISCOVER message contains the FQDN or Hostname option, server
    // may respond to the client with the appropriate FQDN or Hostname
    // option to indicate that whether it will take responsibility for
    // updating DNS when the client sends DHCPREQUEST message.
    processClientName(ex);

    assignLease(ex);

    if (!ex.getResponse()) {
        // The offer is empty so return it *now*!
        return (Pkt4Ptr());
    }

    // Adding any other options makes sense only when we got the lease.
    if (!ex.getResponse()->getYiaddr().isV4Zero()) {
        appendRequestedOptions(ex);
        appendRequestedVendorOptions(ex);
        // There are a few basic options that we always want to
        // include in the response. If client did not request
        // them we append them for him.
        appendBasicOptions(ex);

    } else {
        // If the server can't offer an address, it drops the packet.
        return (Pkt4Ptr());

    }

    // Set the src/dest IP address, port and interface for the outgoing
    // packet.
    adjustIfaceData(ex);

    appendServerID(ex);

    /// @todo: decide whether we want to add a new hook point for
    /// doing class specific processing.
    if (!classSpecificProcessing(ex)) {
        /// @todo add more verbosity here
        LOG_DEBUG(options_logger, DBG_DHCP4_DETAIL, DHCP4_DISCOVER_CLASS_PROCESSING_FAILED)
            .arg(discover->getLabel());
    }

    return (ex.getResponse());
}

Pkt4Ptr
Dhcpv4Srv::processRequest(Pkt4Ptr& request) {
    /// @todo Uncomment this (see ticket #3116)
    /// sanityCheck(request, MANDATORY);

    Dhcpv4Exchange ex(alloc_engine_, request, selectSubnet(request));

    // If DHCPREQUEST message contains the FQDN or Hostname option, server
    // should respond to the client with the appropriate FQDN or Hostname
    // option to indicate if it takes responsibility for the DNS updates.
    // This is performed by the function below.
    processClientName(ex);

    // Note that we treat REQUEST message uniformly, regardless if this is a
    // first request (requesting for new address), renewing existing address
    // or even rebinding.
    assignLease(ex);

    if (!ex.getResponse()) {
        // The ack is empty so return it *now*!
        return (Pkt4Ptr());
    }

    // Adding any other options makes sense only when we got the lease.
    if (!ex.getResponse()->getYiaddr().isV4Zero()) {
        appendRequestedOptions(ex);
        appendRequestedVendorOptions(ex);
        // There are a few basic options that we always want to
        // include in the response. If client did not request
        // them we append them for him.
        appendBasicOptions(ex);
    }

    // Set the src/dest IP address, port and interface for the outgoing
    // packet.
    adjustIfaceData(ex);

    appendServerID(ex);

    /// @todo: decide whether we want to add a new hook point for
    /// doing class specific processing.
    if (!classSpecificProcessing(ex)) {
        /// @todo add more verbosity here
        LOG_DEBUG(options_logger, DBG_DHCP4_DETAIL, DHCP4_REQUEST_CLASS_PROCESSING_FAILED)
            .arg(ex.getQuery()->getLabel());
    }

    return (ex.getResponse());
}

void
Dhcpv4Srv::processRelease(Pkt4Ptr& release) {
    /// @todo Uncomment this (see ticket #3116)
    /// sanityCheck(release, MANDATORY);

    // Try to find client-id. Note that for the DHCPRELEASE we don't check if the
    // match-client-id configuration parameter is disabled because this parameter
    // is configured for subnets and we don't select subnet for the DHCPRELEASE.
    // Bogus clients usually generate new client identifiers when they first
    // connect to the network, so whatever client identifier has been used to
    // acquire the lease, the client identifier carried in the DHCPRELEASE is
    // likely to be the same and the lease will be correctly identified in the
    // lease database. If supplied client identifier differs from the one used
    // to acquire the lease then the lease will remain in the database and
    // simply expire.
    ClientIdPtr client_id;
    OptionPtr opt = release->getOption(DHO_DHCP_CLIENT_IDENTIFIER);
    if (opt) {
        client_id = ClientIdPtr(new ClientId(opt->getData()));
    }

    try {
        // Do we have a lease for that particular address?
        Lease4Ptr lease = LeaseMgrFactory::instance().getLease4(release->getCiaddr());

        if (!lease) {
            // No such lease - bogus release
            LOG_DEBUG(lease_logger, DBG_DHCP4_DETAIL, DHCP4_RELEASE_FAIL_NO_LEASE)
                .arg(release->getLabel())
                .arg(release->getCiaddr().toText());
            return;
        }

<<<<<<< HEAD
        // Does the hardware address match? We don't want one client releasing
        // another client's leases. Note that we're comparing the hardware
        // addresses only, not hardware types or sources of the hardware
        // addresses. Thus we don't use HWAddr::equals().
        if (lease->hwaddr_->hwaddr_ != release->getHWAddr()->hwaddr_) {
            LOG_DEBUG(lease_logger, DBG_DHCP4_DETAIL, DHCP4_RELEASE_FAIL_WRONG_HWADDR)
                .arg(release->getLabel())
                .arg(release->getCiaddr().toText())
                .arg(lease->hwaddr_->toText(false));
            return;
        }

        // Does the lease have client-id info? If it has, then check it with what
        // the client sent us.
        if (lease->client_id_ && client_id && *lease->client_id_ != *client_id) {
            LOG_DEBUG(lease_logger, DBG_DHCP4_DETAIL, DHCP4_RELEASE_FAIL_WRONG_CLIENT_ID)
                .arg(release->getLabel())
                .arg(release->getCiaddr().toText())
                .arg(lease->client_id_->toText());
=======
        if (!lease->belongsToClient(release->getHWAddr(), client_id)) {
            /// @todo add debug message here when we merge the code with the
            /// changes from #3806.
>>>>>>> a6a4cbf0
            return;
        }

        bool skip = false;

        // Execute all callouts registered for lease4_release
        if (HooksManager::calloutsPresent(Hooks.hook_index_lease4_release_)) {
            CalloutHandlePtr callout_handle = getCalloutHandle(release);

            // Delete all previous arguments
            callout_handle->deleteAllArguments();

            // Pass the original packet
            callout_handle->setArgument("query4", release);

            // Pass the lease to be updated
            callout_handle->setArgument("lease4", lease);

            // Call all installed callouts
            HooksManager::callCallouts(Hooks.hook_index_lease4_release_,
                                       *callout_handle);

            // Callouts decided to skip the next processing step. The next
            // processing step would to send the packet, so skip at this
            // stage means "drop response".
            if (callout_handle->getSkip()) {
                skip = true;
                LOG_DEBUG(hooks_logger, DBG_DHCP4_HOOKS,
                          DHCP4_HOOK_LEASE4_RELEASE_SKIP)
                    .arg(release->getLabel());
            }
        }

        // Callout didn't indicate to skip the release process. Let's release
        // the lease.
        if (!skip) {
            bool success = LeaseMgrFactory::instance().deleteLease(lease->addr_);

            if (success) {
                // Release successful
                LOG_DEBUG(lease_logger, DBG_DHCP4_DETAIL, DHCP4_RELEASE)
                    .arg(release->getLabel())
                    .arg(lease->addr_.toText());

                if (CfgMgr::instance().ddnsEnabled()) {
                    // Remove existing DNS entries for the lease, if any.
                    queueNameChangeRequest(isc::dhcp_ddns::CHG_REMOVE, lease);
                }
            } else {
                // Release failed
                LOG_ERROR(lease_logger, DHCP4_RELEASE_FAIL)
                    .arg(release->getLabel())
                    .arg(lease->addr_.toText());
            }
        }
    } catch (const isc::Exception& ex) {
        LOG_ERROR(lease_logger, DHCP4_RELEASE_EXCEPTION)
            .arg(release->getLabel())
            .arg(release->getCiaddr())
            .arg(ex.what());
    }
}

void
Dhcpv4Srv::processDecline(Pkt4Ptr&) {
    /// @todo Implement this (also see ticket #3116)
}

Pkt4Ptr
Dhcpv4Srv::processInform(Pkt4Ptr& inform) {
    // DHCPINFORM MUST not include server identifier.
    sanityCheck(inform, FORBIDDEN);

    Dhcpv4Exchange ex(alloc_engine_, inform, selectSubnet(inform));

    Pkt4Ptr ack = ex.getResponse();

    appendRequestedOptions(ex);
    appendRequestedVendorOptions(ex);
    appendBasicOptions(ex);
    adjustIfaceData(ex);

    // There are cases for the DHCPINFORM that the server receives it via
    // relay but will send the response to the client's unicast address
    // carried in the ciaddr. In this case, the giaddr and hops field should
    // be cleared (these fields were copied by the copyDefaultFields function).
    // Also Relay Agent Options should be removed if present.
    if (ack->getRemoteAddr() != inform->getGiaddr()) {
        LOG_DEBUG(packet_logger, DBG_DHCP4_DETAIL, DHCP4_INFORM_DIRECT_REPLY)
            .arg(inform->getLabel())
            .arg(ack->getRemoteAddr())
            .arg(ack->getIface());
        ack->setHops(0);
        ack->setGiaddr(IOAddress::IPV4_ZERO_ADDRESS());
        ack->delOption(DHO_DHCP_AGENT_OPTIONS);
    }

    // The DHCPACK must contain server id.
    appendServerID(ex);

    /// @todo: decide whether we want to add a new hook point for
    /// doing class specific processing.
    if (!classSpecificProcessing(ex)) {
        LOG_DEBUG(options_logger, DBG_DHCP4_DETAIL,
                  DHCP4_INFORM_CLASS_PROCESSING_FAILED)
            .arg(inform->getLabel());
    }

    return (ex.getResponse());
}

bool
Dhcpv4Srv::accept(const Pkt4Ptr& query) const {
    // Check that the message type is accepted by the server. We rely on the
    // function called to log a message if needed.
    if (!acceptMessageType(query)) {
        return (false);
    }
    // Check if the message from directly connected client (if directly
    // connected) should be dropped or processed.
    if (!acceptDirectRequest(query)) {
        LOG_DEBUG(bad_packet_logger, DBG_DHCP4_DETAIL, DHCP4_PACKET_DROP_0002)
            .arg(query->getLabel())
            .arg(query->getIface());
        return (false);
    }

    // Check if the DHCPv4 packet has been sent to us or to someone else.
    // If it hasn't been sent to us, drop it!
    if (!acceptServerId(query)) {
        LOG_DEBUG(bad_packet_logger, DBG_DHCP4_DETAIL, DHCP4_PACKET_DROP_0003)
            .arg(query->getLabel())
            .arg(query->getIface());
        return (false);
    }

    return (true);
}

bool
Dhcpv4Srv::acceptDirectRequest(const Pkt4Ptr& pkt) const {
    // Accept all relayed messages.
    if (pkt->isRelayed()) {
        return (true);
    }
    // The source address must not be zero for the DHCPINFORM message from
    // the directly connected client because the server will not know where
    // to respond if the ciaddr was not present.
    try {
        if (pkt->getType() == DHCPINFORM) {
            if ((pkt->getRemoteAddr() == IOAddress::IPV4_ZERO_ADDRESS()) &&
                (pkt->getCiaddr() == IOAddress::IPV4_ZERO_ADDRESS())) {
                return (false);
            }
        }
    } catch (...) {
        // If we got here, it is probably because the message type hasn't
        // been set. But, this should not really happen assuming that
        // we validate the message type prior to calling this function.
        return (false);
    }
    return ((pkt->getLocalAddr() != IOAddress::IPV4_BCAST_ADDRESS()
             || selectSubnet(pkt)));
}

bool
Dhcpv4Srv::acceptMessageType(const Pkt4Ptr& query) const {
    // When receiving a packet without message type option, getType() will
    // throw.
    int type;
    try {
        type = query->getType();

    } catch (...) {
        LOG_DEBUG(bad_packet_logger, DBG_DHCP4_DETAIL, DHCP4_PACKET_DROP_0004)
            .arg(query->getLabel())
            .arg(query->getIface());
        return (false);
    }

    // If we receive a message with a non-existing type, we are logging it.
    if (type > DHCPLEASEQUERYDONE) {
        LOG_DEBUG(bad_packet_logger, DBG_DHCP4_DETAIL, DHCP4_PACKET_DROP_0005)
            .arg(query->getLabel())
            .arg(type);
        return (false);
    }

    // Once we know that the message type is within a range of defined DHCPv4
    // messages, we do a detailed check to make sure that the received message
    // is targeted at server. Note that we could have received some Offer
    // message broadcasted by the other server to a relay. Even though, the
    // server would rather unicast its response to a relay, let's be on the
    // safe side. Also, we want to drop other messages which we don't support.
    // All these valid messages that we are not going to process are dropped
    // silently.
    if ((type != DHCPDISCOVER) && (type != DHCPREQUEST) &&
        (type != DHCPRELEASE) && (type != DHCPDECLINE) &&
        (type != DHCPINFORM)) {
        LOG_DEBUG(bad_packet_logger, DBG_DHCP4_DETAIL, DHCP4_PACKET_DROP_0006)
            .arg(query->getLabel())
            .arg(type);
        return (false);
    }

    return (true);
}

bool
Dhcpv4Srv::acceptServerId(const Pkt4Ptr& query) const {
    // This function is meant to be called internally by the server class, so
    // we rely on the caller to sanity check the pointer and we don't check
    // it here.

    // Check if server identifier option is present. If it is not present
    // we accept the message because it is targeted to all servers.
    // Note that we don't check cases that server identifier is mandatory
    // but not present. This is meant to be sanity checked in other
    // functions.
    OptionPtr option = query->getOption(DHO_DHCP_SERVER_IDENTIFIER);
    if (!option) {
        return (true);
    }
    // Server identifier is present. Let's convert it to 4-byte address
    // and try to match with server identifiers used by the server.
    OptionCustomPtr option_custom =
        boost::dynamic_pointer_cast<OptionCustom>(option);
    // Unable to convert the option to the option type which encapsulates it.
    // We treat this as non-matching server id.
    if (!option_custom) {
        return (false);
    }
    // The server identifier option should carry exactly one IPv4 address.
    // If the option definition for the server identifier doesn't change,
    // the OptionCustom object should have exactly one IPv4 address and
    // this check is somewhat redundant. On the other hand, if someone
    // breaks option it may be better to check that here.
    if (option_custom->getDataFieldsNum() != 1) {
        return (false);
    }

    // The server identifier MUST be an IPv4 address. If given address is
    // v6, it is wrong.
    IOAddress server_id = option_custom->readAddress();
    if (!server_id.isV4()) {
        return (false);
    }

    // This function iterates over all interfaces on which the
    // server is listening to find the one which has a socket bound
    // to the address carried in the server identifier option.
    // This has some performance implications. However, given that
    // typically there will be just a few active interfaces the
    // performance hit should be acceptable. If it turns out to
    // be significant, we will have to cache server identifiers
    // when sockets are opened.
    return (IfaceMgr::instance().hasOpenSocket(server_id));
}

void
Dhcpv4Srv::sanityCheck(const Pkt4Ptr& query, RequirementLevel serverid) {
    OptionPtr server_id = query->getOption(DHO_DHCP_SERVER_IDENTIFIER);
    switch (serverid) {
    case FORBIDDEN:
        if (server_id) {
            isc_throw(RFCViolation, "Server-id option was not expected, but "
                      << "received in "
                      << query->getName());
        }
        break;

    case MANDATORY:
        if (!server_id) {
            isc_throw(RFCViolation, "Server-id option was expected, but not "
                      " received in message "
                      << query->getName());
        }
        break;

    case OPTIONAL:
        // do nothing here
        ;
    }

    // If there is HWAddress set and it is non-empty, then we're good
    if (query->getHWAddr() && !query->getHWAddr()->hwaddr_.empty()) {
        return;
    }

    // There has to be something to uniquely identify the client:
    // either non-zero MAC address or client-id option present (or both)
    OptionPtr client_id = query->getOption(DHO_DHCP_CLIENT_IDENTIFIER);

    // If there's no client-id (or a useless one is provided, i.e. 0 length)
    if (!client_id || client_id->len() == client_id->getHeaderLen()) {
        isc_throw(RFCViolation, "Missing or useless client-id and no HW address "
                  " provided in message "
                  << query->getName());
    }
}

size_t
Dhcpv4Srv::unpackOptions(const OptionBuffer& buf,
                         const std::string& option_space,
                         isc::dhcp::OptionCollection& options) {
    size_t offset = 0;

    OptionDefContainer option_defs;
    if (option_space == "dhcp4") {
        // Get the list of standard option definitions.
        option_defs = LibDHCP::getOptionDefs(Option::V4);
    } else if (!option_space.empty()) {
        OptionDefContainerPtr option_defs_ptr = CfgMgr::instance()
            .getCurrentCfg()->getCfgOptionDef()->getAll(option_space);
        if (option_defs_ptr != NULL) {
            option_defs = *option_defs_ptr;
        }
    }
    // Get the search index #1. It allows to search for option definitions
    // using option code.
    const OptionDefContainerTypeIndex& idx = option_defs.get<1>();

    // The buffer being read comprises a set of options, each starting with
    // a one-byte type code and a one-byte length field.
    while (offset + 1 <= buf.size()) {
        uint8_t opt_type = buf[offset++];

        // DHO_END is a special, one octet long option
        if (opt_type == DHO_END)
            return (offset); // just return. Don't need to add DHO_END option

        // DHO_PAD is just a padding after DHO_END. Let's continue parsing
        // in case we receive a message without DHO_END.
        if (opt_type == DHO_PAD)
            continue;

        if (offset + 1 > buf.size()) {
            // opt_type must be cast to integer so as it is not treated as
            // unsigned char value (a number is presented in error message).
            isc_throw(OutOfRange, "Attempt to parse truncated option "
                      << static_cast<int>(opt_type));
        }

        uint8_t opt_len =  buf[offset++];
        if (offset + opt_len > buf.size()) {

            // We peeked at the option header of the next option, but discovered
            // that it would end up beyond buffer end, so the option is
            // truncated. Hence we can't parse it. Therefore we revert
            // back by two bytes (as if we never parsed them).
            return (offset - 2);

            // isc_throw(OutOfRange, "Option parse failed. Tried to parse "
            //          << offset + opt_len << " bytes from " << buf.size()
            //          << "-byte long buffer.");
        }

        // Get all definitions with the particular option code. Note that option code
        // is non-unique within this container however at this point we expect
        // to get one option definition with the particular code. If more are
        // returned we report an error.
        const OptionDefContainerTypeRange& range = idx.equal_range(opt_type);
        // Get the number of returned option definitions for the option code.
        size_t num_defs = distance(range.first, range.second);

        OptionPtr opt;
        if (num_defs > 1) {
            // Multiple options of the same code are not supported right now!
            isc_throw(isc::Unexpected, "Internal error: multiple option definitions"
                      " for option type " << static_cast<int>(opt_type)
                      << " returned. Currently it is not supported to initialize"
                      << " multiple option definitions for the same option code."
                      << " This will be supported once support for option spaces"
                      << " is implemented");
        } else if (num_defs == 0) {
            opt = OptionPtr(new Option(Option::V4, opt_type,
                                       buf.begin() + offset,
                                       buf.begin() + offset + opt_len));
            opt->setEncapsulatedSpace("dhcp4");
        } else {
            // The option definition has been found. Use it to create
            // the option instance from the provided buffer chunk.
            const OptionDefinitionPtr& def = *(range.first);
            assert(def);
            opt = def->optionFactory(Option::V4, opt_type,
                                     buf.begin() + offset,
                                     buf.begin() + offset + opt_len,
                                     boost::bind(&Dhcpv4Srv::unpackOptions,
                                                 this, _1, _2, _3));
        }

        options.insert(std::make_pair(opt_type, opt));
        offset += opt_len;
    }
    return (offset);
}

void Dhcpv4Srv::classifyPacket(const Pkt4Ptr& pkt) {
    boost::shared_ptr<OptionString> vendor_class =
        boost::dynamic_pointer_cast<OptionString>(pkt->getOption(DHO_VENDOR_CLASS_IDENTIFIER));

    string classes = "";

    if (!vendor_class) {
        return;
    }

    // DOCSIS specific section

    // Let's keep this as a series of checks. So far we're supporting only
    // docsis3.0, but there are also docsis2.0, docsis1.1 and docsis1.0. We
    // may come up with adding several classes, e.g. for docsis2.0 we would
    // add classes docsis2.0, docsis1.1 and docsis1.0.

    // Also we are using find, because we have at least one traffic capture
    // where the user class was followed by a space ("docsis3.0 ").

    // For now, the code is very simple, but it is expected to get much more
    // complex soon. One specific case is that the vendor class is an option
    // sent by the client, so we should not trust it. To confirm that the device
    // is indeed a modem, John B. suggested to check whether chaddr field
    // quals subscriber-id option that was inserted by the relay (CMTS).
    // This kind of logic will appear here soon.
    if (vendor_class->getValue().find(DOCSIS3_CLASS_MODEM) != std::string::npos) {
        pkt->addClass(VENDOR_CLASS_PREFIX + DOCSIS3_CLASS_MODEM);
        classes += string(VENDOR_CLASS_PREFIX + DOCSIS3_CLASS_MODEM) + " ";
    } else
    if (vendor_class->getValue().find(DOCSIS3_CLASS_EROUTER) != std::string::npos) {
        pkt->addClass(VENDOR_CLASS_PREFIX + DOCSIS3_CLASS_EROUTER);
        classes += string(VENDOR_CLASS_PREFIX + DOCSIS3_CLASS_EROUTER) + " ";
    } else {
        classes += VENDOR_CLASS_PREFIX + vendor_class->getValue();
        pkt->addClass(VENDOR_CLASS_PREFIX + vendor_class->getValue());
    }

    if (!classes.empty()) {
        LOG_DEBUG(options_logger, DBG_DHCP4_BASIC, DHCP4_CLASS_ASSIGNED)
            .arg(pkt->getLabel())
            .arg(classes);
    }
}

bool
Dhcpv4Srv::classSpecificProcessing(const Dhcpv4Exchange& ex) {

    Subnet4Ptr subnet = ex.getContext()->subnet_;
    Pkt4Ptr query = ex.getQuery();
    Pkt4Ptr rsp = ex.getResponse();

    // If any of those is missing, there is nothing to do.
    if (!subnet || !query || !rsp) {
        return (true);
    }

    if (query->inClass(VENDOR_CLASS_PREFIX + DOCSIS3_CLASS_MODEM)) {

        // Set next-server. This is TFTP server address. Cable modems will
        // download their configuration from that server.
        rsp->setSiaddr(subnet->getSiaddr());

        // Now try to set up file field in DHCPv4 packet. We will just copy
        // content of the boot-file option, which contains the same information.
        OptionDescriptor desc = subnet->getCfgOption()->
            get("dhcp4", DHO_BOOT_FILE_NAME);

        if (desc.option_) {
            boost::shared_ptr<OptionString> boot =
                boost::dynamic_pointer_cast<OptionString>(desc.option_);
            if (boot) {
                std::string filename = boot->getValue();
                rsp->setFile((const uint8_t*)filename.c_str(), filename.size());
            }
        }
    }

    if (query->inClass(VENDOR_CLASS_PREFIX + DOCSIS3_CLASS_EROUTER)) {

        // Do not set TFTP server address for eRouter devices.
        rsp->setSiaddr(IOAddress::IPV4_ZERO_ADDRESS());
    }

    return (true);
}

void
Dhcpv4Srv::startD2() {
    D2ClientMgr& d2_mgr = CfgMgr::instance().getD2ClientMgr();
    if (d2_mgr.ddnsEnabled()) {
        // Updates are enabled, so lets start the sender, passing in
        // our error handler.
        // This may throw so wherever this is called needs to ready.
        d2_mgr.startSender(boost::bind(&Dhcpv4Srv::d2ClientErrorHandler,
                                       this, _1, _2));
    }
}

void
Dhcpv4Srv::d2ClientErrorHandler(const
                                dhcp_ddns::NameChangeSender::Result result,
                                dhcp_ddns::NameChangeRequestPtr& ncr) {
    LOG_ERROR(ddns_logger, DHCP4_DDNS_REQUEST_SEND_FAILED).
              arg(result).arg((ncr ? ncr->toText() : " NULL "));
    // We cannot communicate with kea-dhcp-ddns, suspend further updates.
    /// @todo We may wish to revisit this, but for now we will simply turn
    /// them off.
    CfgMgr::instance().getD2ClientMgr().suspendUpdates();
}

std::string
Daemon::getVersion(bool extended) {
    std::stringstream tmp;

    tmp << VERSION;
    if (extended) {
        tmp << endl << EXTENDED_VERSION;

        // @todo print more details (is it Botan or OpenSSL build,
        // with or without MySQL/Postgres? What compilation options were
        // used? etc)
    }

    return (tmp.str());
}

}   // namespace dhcp
}   // namespace isc<|MERGE_RESOLUTION|>--- conflicted
+++ resolved
@@ -1163,14 +1163,6 @@
     /// @todo: move subnet selection to a common code
     resp->setSiaddr(subnet->getSiaddr());
 
-<<<<<<< HEAD
-    // Get client-id. It is not mandatory in DHCPv4.
-    ClientIdPtr client_id = ex.getContext()->clientid_;
-=======
-    LOG_DEBUG(dhcp4_logger, DBG_DHCP4_DETAIL_DATA, DHCP4_SUBNET_SELECTED)
-        .arg(subnet->toText());
->>>>>>> a6a4cbf0
-
     // Get the server identifier. It will be used to determine the state
     // of the client.
     OptionCustomPtr opt_serverid = boost::dynamic_pointer_cast<
@@ -1220,22 +1212,12 @@
         if (!lease && hwaddr) {
             lease = LeaseMgrFactory::instance().getLease4(*hwaddr, subnet->getID());
         }
-<<<<<<< HEAD
-        // Now check the second error case: unknown client.
-        if (!lease) {
-            LOG_DEBUG(bad_packet_logger, DBG_DHCP4_DETAIL,
-=======
 
         // Check the first error case: unknown client. We check this before
         // validating the address sent because we don't want to respond if
         // we don't know this client.
-        /// @todo The client_id logged here should be the client_id from the message
-        /// rather than effective client id which is null when the
-        /// match-client-id is set to false. This is addressed by the #3806
-        /// which is under review.
         if (!lease || !lease->belongsToClient(hwaddr, client_id)) {
-            LOG_DEBUG(dhcp4_logger, DBG_DHCP4_DETAIL,
->>>>>>> a6a4cbf0
+            LOG_DEBUG(bad_packet_logger, DBG_DHCP4_DETAIL,
                       DHCP4_NO_LEASE_INIT_REBOOT)
                 .arg(query->getLabel())
                 .arg(hint.toText());
@@ -1715,31 +1697,10 @@
             return;
         }
 
-<<<<<<< HEAD
-        // Does the hardware address match? We don't want one client releasing
-        // another client's leases. Note that we're comparing the hardware
-        // addresses only, not hardware types or sources of the hardware
-        // addresses. Thus we don't use HWAddr::equals().
-        if (lease->hwaddr_->hwaddr_ != release->getHWAddr()->hwaddr_) {
-            LOG_DEBUG(lease_logger, DBG_DHCP4_DETAIL, DHCP4_RELEASE_FAIL_WRONG_HWADDR)
+        if (!lease->belongsToClient(release->getHWAddr(), client_id)) {
+            LOG_DEBUG(lease_logger, DBG_DHCP4_DETAIL, DHCP4_RELEASE_FAIL_WRONG_CLIENT)
                 .arg(release->getLabel())
-                .arg(release->getCiaddr().toText())
-                .arg(lease->hwaddr_->toText(false));
-            return;
-        }
-
-        // Does the lease have client-id info? If it has, then check it with what
-        // the client sent us.
-        if (lease->client_id_ && client_id && *lease->client_id_ != *client_id) {
-            LOG_DEBUG(lease_logger, DBG_DHCP4_DETAIL, DHCP4_RELEASE_FAIL_WRONG_CLIENT_ID)
-                .arg(release->getLabel())
-                .arg(release->getCiaddr().toText())
-                .arg(lease->client_id_->toText());
-=======
-        if (!lease->belongsToClient(release->getHWAddr(), client_id)) {
-            /// @todo add debug message here when we merge the code with the
-            /// changes from #3806.
->>>>>>> a6a4cbf0
+                .arg(release->getCiaddr().toText());
             return;
         }
 
