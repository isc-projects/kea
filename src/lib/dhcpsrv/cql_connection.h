--- conflicted
+++ resolved
@@ -34,22 +34,15 @@
 namespace dhcp {
 
 /// @brief Pair containing major and minor versions
-<<<<<<< HEAD
-=======
 /// @todo: This is already defined in lease_mgr.h. Need to have one
 /// definition. May need to move it if necessary.
->>>>>>> ecf3ea4b
 typedef std::pair<uint32_t, uint32_t> VersionPair;
 
 /// @brief Statement index representing the statement name
 typedef char const* const StatementTag;
 
-<<<<<<< HEAD
-/// @brief Define CQL backend version: 2.3
-=======
 /// @brief Define CQL backend version. The CASS_VERSION_* constants
 ///        are defined in a header provided by cpp-driver.
->>>>>>> ecf3ea4b
 /// @{
 constexpr uint32_t CQL_DRIVER_VERSION_MAJOR = CASS_VERSION_MAJOR;
 constexpr uint32_t CQL_DRIVER_VERSION_MINOR = CASS_VERSION_MINOR;
@@ -62,33 +55,6 @@
 /// @}
 
 /// @brief Defines a single statement or query
-<<<<<<< HEAD
-///
-/// @param name_ short description of the query
-/// @param text_ text representation of the actual query
-/// @param prepared_statement_ internal Cassandra object representing the
-///     prepared statement
-/// @param is_raw_statement_ shows if statement should be executed rawly or with
-///     binds
-struct CqlTaggedStatement {
-    StatementTag name_;
-    char const* const text_;
-    const CassPrepared* prepared_statement_;
-    bool is_raw_statement_;
-
-    /// @brief Constructor
-    CqlTaggedStatement(StatementTag name, char const* const text)
-        : name_(name), text_(text), prepared_statement_(NULL),
-          is_raw_statement_(false) {
-    }
-
-    /// @brief Constructor
-    CqlTaggedStatement(StatementTag name,
-                       char const* const text,
-                       bool const& is_raw_statement)
-        : name_(name), text_(text), prepared_statement_(NULL),
-          is_raw_statement_(is_raw_statement) {
-=======
 struct CqlTaggedStatement {
 
     /// Short description of the query
@@ -116,7 +82,6 @@
     /// @param is_raw should the statement be executed raw?
     CqlTaggedStatement(StatementTag name, char const* const text, bool const& is_raw)
         : name_(name), text_(text), prepared_statement_(NULL), is_raw_(is_raw) {
->>>>>>> ecf3ea4b
     }
 };
 
@@ -128,7 +93,6 @@
         return std::hash<std::string>{}(std::string(key));
     }
 };
-<<<<<<< HEAD
 
 /// @brief Equality function for StatementMap keys
 struct StatementTagEqual {
@@ -137,55 +101,26 @@
     }
 };
 
-/// @brief Contains all statements.
-typedef std::unordered_map<StatementTag,
-                           CqlTaggedStatement,
-                           StatementTagHash,
-                           StatementTagEqual>
-    StatementMap;
-
-=======
-
-/// @brief Equality function for StatementMap keys
-struct StatementTagEqual {
-    bool operator()(StatementTag const& lhs, StatementTag const& rhs) const {
-        return std::strcmp(lhs, rhs) == 0;
-    }
-};
-
 /// @brief A container for all statements.
 typedef std::unordered_map<StatementTag, CqlTaggedStatement,
                            StatementTagHash, StatementTagEqual> StatementMap;
 
 /// @brief A type for a single entry on the statements map
->>>>>>> ecf3ea4b
 typedef std::pair<StatementTag, CqlTaggedStatement> StatementMapEntry;
 
 /// @brief Common CQL connector pool
 ///
 /// Provides common operations for the Cassandra database connection used by
-<<<<<<< HEAD
-/// CqlLeaseMgr, CqlHostDataSource and CqlSrvConfigMgr. Manages the
-/// connection
-/// to the Cassandra database and preparing of compiled statements. Its
-/// fields
-/// are public because they are used (both set and retrieved) in classes
-/// that
-=======
 /// CqlLeaseMgr, CqlHostDataSource and CqlSrvConfigMgr. Manages the connection
 /// to the Cassandra database and preparing of compiled statements. Its fields
 /// are public because they are used (both set and retrieved) in classes that
->>>>>>> ecf3ea4b
 /// use instances of CqlConnection.
 class CqlConnection : public DatabaseConnection {
 public:
     /// @brief Constructor
     ///
     /// Initialize CqlConnection object with parameters needed for connection.
-<<<<<<< HEAD
-=======
     /// @param parameters specify the connection details (username, ip addresses etc.)
->>>>>>> ecf3ea4b
     explicit CqlConnection(const ParameterMap& parameters);
 
     /// @brief Destructor
@@ -207,9 +142,6 @@
     ///
     /// Opens the database using the information supplied in the parameters
     /// passed to the constructor. If no parameters are supplied, the default
-<<<<<<< HEAD
-    /// values will be used (e.g. keyspace 'keatest', port 9042).
-=======
     /// values will be used. The parameters supported as as follows (default
     /// values specified in parentheses):
     /// - keyspace: name of the database to which to connect (keatest)
@@ -222,7 +154,6 @@
     /// - request-timeout 12000
     /// - tcp-keepalive no
     /// - tcp-nodelay no
->>>>>>> ecf3ea4b
     ///
     /// @throw DbOpenError error opening the database
     void openDatabase();
@@ -241,9 +172,6 @@
 
     /// @brief Check for errors
     ///
-<<<<<<< HEAD
-    /// Check for errors on the current database operation.
-=======
     /// Check for errors on the current database operation and returns text
     /// description of what happened. In case of success, also returns
     /// some logging friendly text.
@@ -252,7 +180,6 @@
     /// @param future the structure that holds the status of operation
     /// @param statement_tag statement that was used (optional)
     /// @return text description of the error
->>>>>>> ecf3ea4b
     static const std::string
     checkFutureError(const std::string& what,
                      CassFuture* future,
