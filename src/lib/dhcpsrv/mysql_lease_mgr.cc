--- conflicted
+++ resolved
@@ -2221,7 +2221,6 @@
 }
 
 Lease6Collection
-<<<<<<< HEAD
 MySqlLeaseMgr::getLeases6(const DUID& duid) const {
    LOG_DEBUG(dhcpsrv_logger, DHCPSRV_DBG_TRACE_DETAIL, DHCPSRV_MYSQL_GET_DUID);
    
@@ -2235,7 +2234,6 @@
         }
     }
 
-=======
 MySqlLeaseMgr::getLeases6(const asiolink::IOAddress& lower_bound_address,
                           const LeasePageSize& page_size) const {
     // Expecting IPv6 address.
@@ -2278,7 +2276,6 @@
     Lease6Collection result;
     getLeaseCollection(GET_LEASE6_PAGE, inbind, result);
 
->>>>>>> 5f53de38
     return (result);
 }
 
