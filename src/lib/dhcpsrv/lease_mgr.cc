--- conflicted
+++ resolved
@@ -51,96 +51,10 @@
                   << duid.toText() << ", iaid " << iaid
                   << " and subnet-id " << subnet_id);
     }
-<<<<<<< HEAD
-    stream << "Address:       " << addr_.toText() << "\n"
-           << "Prefix length: " << static_cast<int>(prefixlen_) << "\n"
-           << "IAID:          " << iaid_ << "\n"
-           << "Pref life:     " << preferred_lft_ << "\n"
-           << "Valid life:    " << valid_lft_ << "\n"
-           << "Cltt:          " << cltt_ << "\n"
-           << "Subnet ID:     " << subnet_id_ << "\n";
-
-    return (stream.str());
-}
-
-std::string
-Lease4::toText() const {
-    ostringstream stream;
-
-    stream << "Address:       " << addr_.toText() << "\n"
-           << "Valid life:    " << valid_lft_ << "\n"
-           << "T1:            " << t1_ << "\n"
-           << "T2:            " << t2_ << "\n"
-           << "Cltt:          " << cltt_ << "\n"
-           << "Subnet ID:     " << subnet_id_ << "\n";
-
-    return (stream.str());
-}
-
-bool
-Lease4::matches(const Lease4& other) const {
-    if ((client_id_ && !other.client_id_) ||
-        (!client_id_ && other.client_id_)) {
-        // One lease has client-id, but the other doesn't
-        return false;
-    }
-
-    if (client_id_ && other.client_id_ &&
-        *client_id_ != *other.client_id_) {
-        // Different client-ids
-        return false;
-    }
-
-    return (addr_ == other.addr_ &&
-            ext_ == other.ext_ &&
-            hwaddr_ == other.hwaddr_);
-
-}
-
-bool
-Lease4::operator==(const Lease4& other) const {
-    return (matches(other) &&
-            subnet_id_ == other.subnet_id_ &&
-            t1_ == other.t1_ &&
-            t2_ == other.t2_ &&
-            valid_lft_ == other.valid_lft_ &&
-            cltt_ == other.cltt_ &&
-            fixed_ == other.fixed_ &&
-            hostname_ == other.hostname_ &&
-            fqdn_fwd_ == other.fqdn_fwd_ &&
-            fqdn_rev_ == other.fqdn_rev_ &&
-            comments_ == other.comments_);
-}
-
-bool
-Lease6::matches(const Lease6& other) const {
-    return (addr_ == other.addr_ &&
-            type_ == other.type_ &&
-            prefixlen_ == other.prefixlen_ &&
-            iaid_ == other.iaid_ &&
-            *duid_ == *other.duid_);
-}
-
-bool
-Lease6::operator==(const Lease6& other) const {
-    return (matches(other) &&
-            preferred_lft_ == other.preferred_lft_ &&
-            valid_lft_ == other.valid_lft_ &&
-            t1_ == other.t1_ &&
-            t2_ == other.t2_ &&
-            cltt_ == other.cltt_ &&
-            subnet_id_ == other.subnet_id_ &&
-            fixed_ == other.fixed_ &&
-            hostname_ == other.hostname_ &&
-            fqdn_fwd_ == other.fqdn_fwd_ &&
-            fqdn_rev_ == other.fqdn_rev_ &&
-            comments_ == other.comments_);
-=======
     if (col.empty()) {
         return (Lease6Ptr());
     }
     return (*col.begin());
->>>>>>> ecba1b35
 }
 
 } // namespace isc::dhcp
