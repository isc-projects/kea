--- conflicted
+++ resolved
@@ -905,7 +905,6 @@
                 continue;
             }
 
-<<<<<<< HEAD
             if (config_pair.first == "mac-sources") {
                 MACSourcesListConfigParser parser;
                 CfgMACSource& mac_source = CfgMgr::instance().getStagingCfg()->getMACSources();
@@ -917,11 +916,12 @@
                 ControlSocketParser parser;
                 SrvConfigPtr srv_config = CfgMgr::instance().getStagingCfg();
                 parser.parse(*srv_config, config_pair.second);
-=======
+                continue;
+            }
+
             if (config_pair.first == "host-reservation-identifiers") {
                 HostReservationIdsParser6 parser;
                 parser.parse(config_pair.second);
->>>>>>> 7e66a9d1
                 continue;
             }
 
