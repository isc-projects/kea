<<<<<<< HEAD
// Copyright (C) 2018 Internet Systems Consortium, Inc. ("ISC")
// Copyright (C) 2016-2017 Deutsche Telekom AG.
=======
// Copyright (C) 2016-2018 Deutsche Telekom AG.
>>>>>>> f81e8464
//
// Author: Andrei Pavel <andrei.pavel@qualitance.com>
//
// Licensed under the Apache License, Version 2.0 (the "License");
// you may not use this file except in compliance with the License.
// You may obtain a copy of the License at
//
//           http://www.apache.org/licenses/LICENSE-2.0
//
// Unless required by applicable law or agreed to in writing, software
// distributed under the License is distributed on an "AS IS" BASIS,
// WITHOUT WARRANTIES OR CONDITIONS OF ANY KIND, either express or implied.
// See the License for the specific language governing permissions and
// limitations under the License.

#include <config.h>

#include <dhcpsrv/cql_host_data_source.h>

#include <dhcp/libdhcp++.h>
#include <dhcp/option.h>
#include <dhcp/option_definition.h>
#include <dhcpsrv/cfg_option.h>
#include <dhcpsrv/cfgmgr.h>
#include <dhcpsrv/cql_exchange.h>
#include <dhcpsrv/db_exceptions.h>
#include <dhcpsrv/dhcpsrv_log.h>
#include <util/buffer.h>
#include <util/optional_value.h>
#include <asiolink/io_address.h>

/// @todo: With this include, Cassandra backend requires compilation with openssl.
/// Kea supports two crypto libs: openssl and botan. The abstraction layer provided
/// is via cryptolink.
#include <openssl/md5.h>  // for MD5_DIGEST_LENGTH
#include <stdint.h>       // for uint64_t

#include <boost/algorithm/string/classification.hpp>  // for boost::is_any_of
#include <boost/algorithm/string/split.hpp>           // for split
#include <boost/assert.hpp>                           // for BOOST_ASSERT
#include <boost/unordered_map.hpp>                    // for std::unordered_map

#include <iosfwd>  // for size_t, std::stringstream
#include <memory>  // for std::unique_ptr
#include <string>  // for std::string

using namespace isc::asiolink;
using namespace isc::dhcp;
using namespace isc::util;

namespace {

/// @brief Host identifier consisting of DUID or hardware address
typedef std::vector<uint8_t> HostIdentifier;

/// @brief key for HostMap containing objects which uniquely identify a
///     host: host identifier, host identifier type, subnets for IPv4 and IPv6
///     and the IPv4 reservation
typedef std::
    tuple<HostIdentifier, Host::IdentifierType, SubnetID, SubnetID, IOAddress> HostKey;

/// @brief Identifies components of the host key
enum HostKeyComponent {
    HOST_IDENTIFIER,
    HOST_IDENTIFIER_TYPE,
    IPv4_SUBNET_ID,
    IPv6_SUBNET_ID,
    IPv4_RESERVATION
};

/// @brief Map used to merge reservations and options into a single host on
///     retrieve from database
typedef std::unordered_map<HostKey, HostPtr, boost::hash<HostKey>> HostMap;

/// @brief A pair of (host key and a pointer to a host)
typedef std::pair<HostKey, HostPtr> HostPair;

/// @brief Wrapper used to specify option space alongside option descriptor
struct OptionWrapper {
    OptionWrapper(OptionDescriptorPtr option_descriptor, std::string option_space)
        : option_descriptor_(option_descriptor), option_space_(option_space) {
    }
    OptionDescriptorPtr option_descriptor_;
    std::string option_space_;
};

/// @brief Maximum length of classes stored in a host_ipv4/6_client_classes
///     column.
static constexpr size_t CLIENT_CLASSES_MAX_LENGTH = 255u;

/// @brief Maximum length of the hostname stored in DNS. This length is
///     restricted by the length of the domain-name carried in the Client FQDN
///     Option (see RFC4702 and RFC4704).
static constexpr size_t HOSTNAME_MAX_LENGTH = 255u;

/// @brief Maximum length of option value
static constexpr size_t OPTION_VALUE_MAX_LENGTH = 4096u;

/// @brief Maximum length of option value specified in textual format
static constexpr size_t OPTION_FORMATTED_VALUE_MAX_LENGTH = 8192u;

/// @brief Maximum length of option space name
static constexpr size_t OPTION_SPACE_MAX_LENGTH = 128u;

/// @brief Numeric value representing the last supported identifier. This value
///     is used to validate whether the identifier type stored in a database is
///     within bounds of supported identifiers.
static constexpr cass_int32_t MAX_IDENTIFIER_TYPE = static_cast<cass_int32_t>(Host::IDENT_FLEX);

/// @{
/// @brief Invalid values in the Cassandra database
static constexpr char NULL_RESERVED_IPV6_PREFIX_ADDRESS[] = "::";
static constexpr cass_int32_t NULL_RESERVED_IPV6_PREFIX_LENGTH = 0;
static constexpr cass_int32_t NULL_RESERVED_IPV6_PREFIX_ADDRESS_TYPE = -1;
static constexpr cass_int32_t NULL_IAID = -1;
static constexpr cass_int32_t NULL_OPTION_UNIVERSE = -1;
static constexpr cass_int32_t NULL_OPTION_CODE = -1;
static const CassBlob NULL_OPTION_VALUE = CassBlob();
static constexpr char NULL_OPTION_FORMATTED_VALUE[] = "";
static constexpr char NULL_OPTION_SPACE[] = "";
static constexpr cass_bool_t NULL_OPTION_IS_PERSISTENT = cass_false;
static constexpr char NULL_OPTION_CLIENT_CLASS[] = "";
static constexpr cass_int32_t NULL_OPTION_SUBNET_ID = -1;
// static constexpr CassCollection* NULL_COLLECTION = NULL;
/// @}

/// @brief Invalid reservation used to check for an invalid IPv6Resrv formed
///     from database values.
static const IPv6Resrv NULL_IPV6_RESERVATION =
    IPv6Resrv(IPv6Resrv::TYPE_NA, IOAddress("::"), 128);

}  // namespace

namespace isc {
namespace dhcp {

/// @brief Provides mechanisms for sending and retrieving data from the
///     host_reservations table.
class CqlHostExchange : public virtual CqlExchange {
public:
    /// @brief Constructor
    ///
    /// Specifies table columns.
    CqlHostExchange();

    /// @brief Virtual destructor.
    virtual ~CqlHostExchange();

    /// @brief Binds member variables to data array to receive @ref Host data.
    ///
    /// Creates a bind array to receive @ref Host data from the Cassandra
    /// database. After data is successfully received, @ref retrieve() can be
    /// called to retrieve the @ref Host object. Called in @ref
    /// CqlExchange::executeSelect().
    ///
    /// @param data array of objects representing data being retrieved
    /// @param statement_tag prepared statement being executed; defaults to an
    ///     invalid statement
    virtual void
    createBindForSelect(AnyArray& data, StatementTag statement_tag = NULL) override;

    /// @brief Binds @ref Host to data array to send data to the Cassandra
    ///     database.
    ///
    /// Fills in the bind array for sending data stored in the @ref Host object
    /// to the database.
    ///
    /// @param host @ref Host object being added to the Cassandra database
    /// @param subnet_id identifier of the subnet to which the host belongs
    /// @param reservation IPv6 reservation belonging to the host
    /// @param option_space option space
    /// @param option_descriptor structure used to hold option information
    /// @param statement_tag tag of the statement being executed
    /// @param data array being filled with data from to the Host object
    void createBindForMutation(const HostPtr& host,
                               const OptionalValue<SubnetID>& subnet_id,
                               const IPv6Resrv* const reservation,
                               const std::string& option_space,
                               const OptionDescriptor& option_descriptor,
                               StatementTag statement_tag,
                               AnyArray& data);

    /// @brief Create unique hash for storage in table id.
    ///
    /// Hash function used for creating a pseudo-unique hash from member
    /// values which uniquely determine an entry in the table. Uses OpenSSL's
    /// MD5 implementation.
    /// @todo: This must be generic and use cryptolink wrapper. See ticket #5502.
    ///
    /// The primary key aggregates: host_ipv4_subnet_id, host_ipv6_subnet_id,
    /// host_ipv4_address, reserved_ipv6_prefix_address,
    /// reserved_ipv6_prefix_length, option_code, option_space.
    cass_int64_t hashIntoId() const;

    /// @brief Copy received data into Host object
    ///
    /// Copies information about the host into a newly created @ref Host object
    /// Called in @ref executeSelect after @ref createBindForSelect().
    ///
    /// @return Host Pointer to a @ref HostPtr object holding a pointer to the
    /// @ref Host object returned.
    virtual boost::any retrieve() override;

    /// @brief Creates IPv6 reservation from the data contained in the
    ///     currently processed row.
    ///
    /// Called after createBindForSelect().
    ///
    /// @return IPv6Resrv object (containing IPv6 address or prefix reservation)
    const IPv6Resrv retrieveReservation() const;

    /// @brief Retrieves option from members.
    ///
    /// Called after createBindForSelect().
    ///
    /// @return OptionDescriptorPtr object (containing the option from the
    /// database)
    const OptionWrapper retrieveOption() const;

    /// @brief Statement tags definitions
    /// @{
    // Inserts all parameters belonging to any reservation from a single host.
    static constexpr StatementTag INSERT_HOST = "INSERT_HOST";

    // Retrieves host information, IPv6 reservations and both IPv4 and IPv6
    // options associated with the host.
    static constexpr StatementTag GET_HOST_BY_HOST_ID = "GET_HOST_BY_HOST_ID";

    // Retrieves host information along with the IPv4 options associated
    // with it.
    static constexpr StatementTag GET_HOST_BY_IPV4_ADDRESS =
        "GET_HOST_BY_IPV4_ADDRESS";

    // Retrieves host information and IPv4 options using subnet identifier
    // and client's identifier (i.e. hardware address or DUID).
    static constexpr StatementTag GET_HOST_BY_IPV4_SUBNET_ID_AND_HOST_ID =
        "GET_HOST_BY_IPV4_SUBNET_ID_AND_HOST_ID";

    // Retrieves host information; IPv6 reservations and IPv6 options
    // associated with a host using subnet identifier and client's
    // identifier (i.e. hardware address or DUID).
    static constexpr StatementTag GET_HOST_BY_IPV6_SUBNET_ID_AND_HOST_ID =
        "GET_HOST_BY_IPV6_SUBNET_ID_AND_HOST_ID";

    // Retrieves host information and IPv4 options for the host using subnet
    // identifier and IPv4 reservation.
    static constexpr StatementTag GET_HOST_BY_IPV4_SUBNET_ID_AND_ADDRESS =
        "GET_HOST_BY_IPV4_SUBNET_ID_AND_ADDRESS";

    // Retrieves host information, IPv6 reservations and IPv6 options
    // associated with a host using prefix and prefix length. This query
    // returns host information for a single host. However, multiple rows
    // are returned due to left joining IPv6 reservations and IPv6 options.
    // The number of rows returned is multiplication of number of existing
    // IPv6 reservations and IPv6 options.
    static constexpr StatementTag GET_HOST_BY_IPV6_PREFIX =
        "GET_HOST_BY_IPV6_PREFIX";

    // Retrieves host information and IPv6 options for the host using subnet
    // identifier and IPv6 reservation.
    static constexpr StatementTag GET_HOST_BY_IPV6_SUBNET_ID_AND_ADDRESS =
        "GET_HOST_BY_IPV6_SUBNET_ID_AND_ADDRESS";
    /// @}

    /// @brief Cassandra statements
    static StatementMap tagged_statements_;

private:
    /// Pointer to Host object holding information being inserted into database.
    HostPtr host_;

    /// @brief Primary key. Aggregates: host_identifier, host_identifier_type,
    /// reserved_ipv6_prefix_address, reserved_ipv6_prefix_length, option_code,
    /// option_space.
    cass_int64_t id_;

    /// @brief Client's identifier (e.g. DUID, HW address) in binary format
    CassBlob host_identifier_;

    /// @brief Type of the identifier in the host_identifier_
    /// This value corresponds to the @ref Host::IdentifierType value.
    cass_int32_t host_identifier_type_;

    /// @brief IPv4 subnet identifier
    cass_int32_t host_ipv4_subnet_id_;

    /// @brief IPv6 subnet identifier
    cass_int32_t host_ipv6_subnet_id_;

    /// @brief Reserved IPv4 address
    cass_int32_t host_ipv4_address_;

    /// @brief Name reserved for the host
    std::string hostname_;

    /// @brief A string holding comma separated list of IPv4 client classes
    std::string host_ipv4_client_classes_;

    /// @brief A string holding comma separated list of IPv6 client classes
    std::string host_ipv6_client_classes_;

    /// @brief Address belonging to the reserved IPv6 prefix
    std::string reserved_ipv6_prefix_address_;

    /// @brief Length of the reserved IPv6 prefix
    cass_int32_t reserved_ipv6_prefix_length_;

    /// @brief Reserver IPv6 prefix type
    /// This value corresponds to the @ref Host::IdentifierType value.
    cass_int32_t reserved_ipv6_prefix_address_type_;

    /// @brief The reservation's IAID
    cass_int32_t iaid_;

    /// @brief Version of DHCP (i.e. 0 for DHCPv4 and 1 for DHCPv6) to which the
    ///     option belongs.
    cass_int32_t option_universe_;

    /// @brief Option code
    cass_int32_t option_code_;

    /// @brief Option value
    CassBlob option_value_;

    /// @brief The textual value of an option
    std::string option_formatted_value_;

    /// @brief Option space name
    std::string option_space_;

    /// @brief Flag indicating if option is always sent or only on request
    cass_bool_t option_is_persistent_;

    /// @brief Option client class
    std::string option_client_class_;

    /// @brief Subnet identifier
    cass_int32_t option_subnet_id_;
};  // CqlHostExchange

constexpr StatementTag CqlHostExchange::INSERT_HOST;
constexpr StatementTag CqlHostExchange::GET_HOST_BY_HOST_ID;
constexpr StatementTag CqlHostExchange::GET_HOST_BY_IPV4_ADDRESS;
constexpr StatementTag CqlHostExchange::GET_HOST_BY_IPV4_SUBNET_ID_AND_HOST_ID;
constexpr StatementTag CqlHostExchange::GET_HOST_BY_IPV6_SUBNET_ID_AND_HOST_ID;
constexpr StatementTag CqlHostExchange::GET_HOST_BY_IPV4_SUBNET_ID_AND_ADDRESS;
constexpr StatementTag CqlHostExchange::GET_HOST_BY_IPV6_PREFIX;
constexpr StatementTag CqlHostExchange::GET_HOST_BY_IPV6_SUBNET_ID_AND_ADDRESS;

StatementMap CqlHostExchange::tagged_statements_ = {
    {INSERT_HOST,
     {INSERT_HOST,
      "INSERT INTO host_reservations ( "
      "id, "
      "host_identifier, "
      "host_identifier_type, "
      "host_ipv4_subnet_id, "
      "host_ipv6_subnet_id, "
      "host_ipv4_address, "
      "hostname, "
      "host_ipv4_client_classes, "
      "host_ipv6_client_classes, "
      "reserved_ipv6_prefix_address, "
      "reserved_ipv6_prefix_length, "
      "reserved_ipv6_prefix_address_type, "
      "iaid, "
      "option_universe, "
      "option_code, "
      "option_value, "
      "option_formatted_value, "
      "option_space, "
      "option_is_persistent, "
      "option_client_class, "
      "option_subnet_id "
      ") VALUES ( "
      // id
      "?, "
      // host
      "?, ?, ?, ?, ?, ?, ?, ?, "
      // denormalized reservation, option
      "?, ?, ?, ?, ?, ?, ?, ?, ?, ?, ?, ? "
      ") "
      "IF NOT EXISTS "
     }},

    {GET_HOST_BY_HOST_ID,
     {GET_HOST_BY_HOST_ID,
      "SELECT "
      "id, "
      "host_identifier, "
      "host_identifier_type, "
      "host_ipv4_subnet_id, "
      "host_ipv6_subnet_id, "
      "host_ipv4_address, "
      "hostname, "
      "host_ipv4_client_classes, "
      "host_ipv6_client_classes, "
      "reserved_ipv6_prefix_address, "
      "reserved_ipv6_prefix_length, "
      "reserved_ipv6_prefix_address_type, "
      "iaid, "
      "option_universe, "
      "option_code, "
      "option_value, "
      "option_formatted_value, "
      "option_space, "
      "option_is_persistent, "
      "option_client_class, "
      "option_subnet_id "
      "FROM host_reservations "
      "WHERE host_identifier = ? "
      "AND host_identifier_type = ? "
      "ALLOW FILTERING "
     }},

    {GET_HOST_BY_IPV4_ADDRESS,
     {GET_HOST_BY_IPV4_ADDRESS,
      "SELECT "
      "id, "
      "host_identifier, "
      "host_identifier_type, "
      "host_ipv4_subnet_id, "
      "host_ipv6_subnet_id, "
      "host_ipv4_address, "
      "hostname, "
      "host_ipv4_client_classes, "
      "host_ipv6_client_classes, "
      "reserved_ipv6_prefix_address, "
      "reserved_ipv6_prefix_length, "
      "reserved_ipv6_prefix_address_type, "
      "iaid, "
      "option_universe, "
      "option_code, "
      "option_value, "
      "option_formatted_value, "
      "option_space, "
      "option_is_persistent, "
      "option_client_class, "
      "option_subnet_id "
      "FROM host_reservations "
      "WHERE host_ipv4_address = ? "
      "ALLOW FILTERING "
     }},

    {GET_HOST_BY_IPV4_SUBNET_ID_AND_HOST_ID,
     {GET_HOST_BY_IPV4_SUBNET_ID_AND_HOST_ID,
      "SELECT "
      "id, "
      "host_identifier, "
      "host_identifier_type, "
      "host_ipv4_subnet_id, "
      "host_ipv6_subnet_id, "
      "host_ipv4_address, "
      "hostname, "
      "host_ipv4_client_classes, "
      "host_ipv6_client_classes, "
      "reserved_ipv6_prefix_address, "
      "reserved_ipv6_prefix_length, "
      "reserved_ipv6_prefix_address_type, "
      "iaid, "
      "option_universe, "
      "option_code, "
      "option_value, "
      "option_formatted_value, "
      "option_space, "
      "option_is_persistent, "
      "option_client_class, "
      "option_subnet_id "
      "FROM host_reservations "
      "WHERE host_ipv4_subnet_id = ? "
      "AND host_identifier = ? "
      "AND host_identifier_type = ? "
      "ALLOW FILTERING "
     }},

    {GET_HOST_BY_IPV6_SUBNET_ID_AND_HOST_ID,
     {GET_HOST_BY_IPV6_SUBNET_ID_AND_HOST_ID,
      "SELECT "
      "id, "
      "host_identifier, "
      "host_identifier_type, "
      "host_ipv4_subnet_id, "
      "host_ipv6_subnet_id, "
      "host_ipv4_address, "
      "hostname, "
      "host_ipv4_client_classes, "
      "host_ipv6_client_classes, "
      "reserved_ipv6_prefix_address, "
      "reserved_ipv6_prefix_length, "
      "reserved_ipv6_prefix_address_type, "
      "iaid, "
      "option_universe, "
      "option_code, "
      "option_value, "
      "option_formatted_value, "
      "option_space, "
      "option_is_persistent, "
      "option_client_class, "
      "option_subnet_id "
      "FROM host_reservations "
      "WHERE host_ipv6_subnet_id = ? "
      "AND host_identifier = ? "
      "AND host_identifier_type = ? "
      "ALLOW FILTERING "
     }},

    {GET_HOST_BY_IPV4_SUBNET_ID_AND_ADDRESS,
     {GET_HOST_BY_IPV4_SUBNET_ID_AND_ADDRESS,
      "SELECT "
      "id, "
      "host_identifier, "
      "host_identifier_type, "
      "host_ipv4_subnet_id, "
      "host_ipv6_subnet_id, "
      "host_ipv4_address, "
      "hostname, "
      "host_ipv4_client_classes, "
      "host_ipv6_client_classes, "
      "reserved_ipv6_prefix_address, "
      "reserved_ipv6_prefix_length, "
      "reserved_ipv6_prefix_address_type, "
      "iaid, "
      "option_universe, "
      "option_code, "
      "option_value, "
      "option_formatted_value, "
      "option_space, "
      "option_is_persistent, "
      "option_client_class, "
      "option_subnet_id "
      "FROM host_reservations "
      "WHERE host_ipv4_subnet_id = ? "
      "AND host_ipv4_address = ? "
      "ALLOW FILTERING "
     }},

    {GET_HOST_BY_IPV6_PREFIX,
     {GET_HOST_BY_IPV6_PREFIX,
      "SELECT "
      "id, "
      "host_identifier, "
      "host_identifier_type, "
      "host_ipv4_subnet_id, "
      "host_ipv6_subnet_id, "
      "host_ipv4_address, "
      "hostname, "
      "host_ipv4_client_classes, "
      "host_ipv6_client_classes, "
      "reserved_ipv6_prefix_address, "
      "reserved_ipv6_prefix_length, "
      "reserved_ipv6_prefix_address_type, "
      "iaid, "
      "option_universe, "
      "option_code, "
      "option_value, "
      "option_formatted_value, "
      "option_space, "
      "option_is_persistent, "
      "option_client_class, "
      "option_subnet_id "
      "FROM host_reservations "
      "WHERE reserved_ipv6_prefix_address = ? "
      "AND reserved_ipv6_prefix_length = ? "
      "ALLOW FILTERING "
     }},

    {GET_HOST_BY_IPV6_SUBNET_ID_AND_ADDRESS,
     {GET_HOST_BY_IPV6_SUBNET_ID_AND_ADDRESS,
      "SELECT "
      "id, "
      "host_identifier, "
      "host_identifier_type, "
      "host_ipv4_subnet_id, "
      "host_ipv6_subnet_id, "
      "host_ipv4_address, "
      "hostname, "
      "host_ipv4_client_classes, "
      "host_ipv6_client_classes, "
      "reserved_ipv6_prefix_address, "
      "reserved_ipv6_prefix_length, "
      "reserved_ipv6_prefix_address_type, "
      "iaid, "
      "option_universe, "
      "option_code, "
      "option_value, "
      "option_formatted_value, "
      "option_space, "
      "option_is_persistent, "
      "option_client_class, "
      "option_subnet_id "
      "FROM host_reservations "
      "WHERE host_ipv6_subnet_id = ? "
      "AND reserved_ipv6_prefix_address = ? "
      "ALLOW FILTERING "
     }},

};

CqlHostExchange::CqlHostExchange()
    : host_(NULL), id_(0), host_identifier_type_(0), host_ipv4_subnet_id_(0),
      host_ipv6_subnet_id_(0), host_ipv4_address_(0),
      reserved_ipv6_prefix_length_(NULL_RESERVED_IPV6_PREFIX_LENGTH),
      reserved_ipv6_prefix_address_type_(NULL_RESERVED_IPV6_PREFIX_ADDRESS_TYPE),
      iaid_(NULL_IAID), option_universe_(NULL_OPTION_UNIVERSE),
      option_code_(NULL_OPTION_CODE),
      option_is_persistent_(NULL_OPTION_IS_PERSISTENT),
      option_subnet_id_(NULL_OPTION_SUBNET_ID) {
}

CqlHostExchange::~CqlHostExchange() {
}

void
CqlHostExchange::createBindForSelect(AnyArray& data, StatementTag /* not used */) {
    // Start with a fresh array.
    data.clear();

    // id: blob
    data.add(&id_);

    // host_identifier: blob
    data.add(&host_identifier_);
    // host_identifier_type: int
    data.add(&host_identifier_type_);
    // host_ipv4_subnet_id: int
    data.add(&host_ipv4_subnet_id_);
    // host_ipv6_subnet_id: int
    data.add(&host_ipv6_subnet_id_);
    // host_ipv4_address: int
    data.add(&host_ipv4_address_);
    // hostname: text
    data.add(&hostname_);
    // host_ipv4_client_classes: text
    data.add(&host_ipv4_client_classes_);
    // host_ipv6_client_classes: text
    data.add(&host_ipv6_client_classes_);
    /// @brief Denormalized reservation columns
    /// @{
    // reserved_ipv6_prefix_address: text
    data.add(&reserved_ipv6_prefix_address_);
    // reserved_ipv6_prefix_length: int
    data.add(&reserved_ipv6_prefix_length_);
    // reserved_ipv6_prefix_address_type: int
    data.add(&reserved_ipv6_prefix_address_type_);
    // iaid: int
    data.add(&iaid_);
    /// @}

    /// @brief Denormalized option columns
    /// @{
    // option_universe: int
    data.add(&option_universe_);
    // option_code: int
    data.add(&option_code_);
    // option_value: blob
    data.add(&option_value_);
    // option_formatted_value: text
    data.add(&option_formatted_value_);
    // option_space: text
    data.add(&option_space_);
    // option_is_persistent: boolean
    data.add(&option_is_persistent_);
    // option_client_class: text
    data.add(&option_client_class_);
    // option_subnet_id: int
    data.add(&option_subnet_id_);
    /// @}
}

void
CqlHostExchange::createBindForMutation(const HostPtr& host,
                                       const OptionalValue<SubnetID>& subnet_id,
                                       const IPv6Resrv* const reservation,
                                       const std::string& option_space,
                                       const OptionDescriptor& option_descriptor,
                                       StatementTag statement_tag, AnyArray& data) {

    // Store host object to ensure it remains valid.
    host_ = host;

    // Set up the structures for the various components of the host
    // structure.
    try {
        // host_identifier: blob
        // Convert from std::vector<uint8_t> to
        // std::vector<cass_byte_t>.
        HostIdentifier host_identifier = host->getIdentifier();
        host_identifier_ = CassBlob(host_identifier.begin(), host_identifier.end());
        if (host_identifier_.size() > DUID::MAX_DUID_LEN) {
            isc_throw(BadValue, "CqlHostExchange::createBindForMutation(): host identifier "
                      << host_identifier_.data() << " of length " << host_identifier_.size()
                      << " is greater than allowed of " << DUID::MAX_DUID_LEN);
        }

        // host_identifier_type: tinyint
        host_identifier_type_ = static_cast<cass_int32_t>(host->getIdentifierType());
        if (host_identifier_type_ > MAX_IDENTIFIER_TYPE) {
            isc_throw(BadValue, "CqlHostExchange::createBindForMutation(): invalid "
                      "host identifier type returned: " << host_identifier_type_);
        }

        // host_ipv4_subnet_id: int
        host_ipv4_subnet_id_ = static_cast<cass_int32_t>(host->getIPv4SubnetID());

        // host_ipv6_subnet_id: int
        host_ipv6_subnet_id_ = static_cast<cass_int32_t>(host->getIPv6SubnetID());

        // host_ipv4_address: int
        host_ipv4_address_ = static_cast<cass_int32_t>(host->getIPv4Reservation().toUint32());

        // hostname: text
        hostname_ = host->getHostname();
        if (hostname_.size() > HOSTNAME_MAX_LENGTH) {
            isc_throw(BadValue, "CqlHostExchange::createBindForMutation(): hostname "
                      << hostname_ << " of length " << hostname_.size()
                      << " is greater than allowed of " << HOSTNAME_MAX_LENGTH);
        }

        // host_ipv4_client_classes: text
        host_ipv4_client_classes_ = host->getClientClasses4().toText(",");
        if (host_ipv4_client_classes_.size() > CLIENT_CLASSES_MAX_LENGTH) {
            isc_throw(BadValue, "CqlHostExchange::createBindForMutation(): "
                      "IPv4 client classes " << host_ipv4_client_classes_ << " of length "
                      << host_ipv4_client_classes_.size() << " is greater than allowed of "
                      << CLIENT_CLASSES_MAX_LENGTH);
        }

        // host_ipv6_client_classes: text
        host_ipv6_client_classes_ = host->getClientClasses6().toText(",");
        if (host_ipv6_client_classes_.size() > CLIENT_CLASSES_MAX_LENGTH) {
            isc_throw(BadValue, "CqlHostExchange::createBindForMutation(): "
                      "IPv6 client classes " << host_ipv6_client_classes_ << " of length "
                      << host_ipv6_client_classes_.size() << " is greater than allowed of "
                      << CLIENT_CLASSES_MAX_LENGTH);
        }

        if (reservation == NULL) {
            // reserved_ipv6_prefix_address: text
            reserved_ipv6_prefix_address_ = NULL_RESERVED_IPV6_PREFIX_ADDRESS;
            // reserved_ipv6_prefix_length: int
            reserved_ipv6_prefix_length_ = NULL_RESERVED_IPV6_PREFIX_LENGTH;
            // reserved_ipv6_prefix_address_type: int
            reserved_ipv6_prefix_address_type_ = NULL_RESERVED_IPV6_PREFIX_ADDRESS_TYPE;
            iaid_ = NULL_IAID;
        } else {
            // reserved_ipv6_prefix_address: text
            reserved_ipv6_prefix_address_ = reservation->getPrefix().toText();

            // reserved_ipv6_prefix_length: int
            reserved_ipv6_prefix_length_ = static_cast<cass_int32_t>(reservation->getPrefixLen());

            // reserved_ipv6_prefix_address_type: int
            reserved_ipv6_prefix_address_type_ =
                reservation->getType() == IPv6Resrv::TYPE_NA ? 0 : 2;

            // iaid: int
            /// @todo: We don't support iaid in the IPv6Resrv yet.
            iaid_ = 0;
        }

        if (option_descriptor.option_ == NULL) {
            option_universe_ = NULL_OPTION_UNIVERSE;
            option_code_ = NULL_OPTION_CODE;
            option_value_ = NULL_OPTION_VALUE;
            option_formatted_value_ = NULL_OPTION_FORMATTED_VALUE;
            option_space_ = NULL_OPTION_SPACE;
            option_is_persistent_ = NULL_OPTION_IS_PERSISTENT;
            option_client_class_ = NULL_OPTION_CLIENT_CLASS;
            option_subnet_id_ = NULL_OPTION_SUBNET_ID;
        } else {
            // option_universe: int
            option_universe_ = option_descriptor.option_->getUniverse();

            // option_code: int
            option_code_ = option_descriptor.option_->getType();

            // option_value: blob
            // option_formatted_value: text
            if (option_descriptor.formatted_value_.empty()) {
                if (option_descriptor.option_->len() >
                    option_descriptor.option_->getHeaderLen()) {
                    // The formatted_value is empty and the option value
                    // is not empty so we need to prepare on-wire format
                    // for the option and store it in the database as a
                    // blob.
                    OutputBuffer buffer(option_descriptor.option_->len());
                    option_descriptor.option_->pack(buffer);
                    const char* buffer_ptr = static_cast<const char*>(buffer.getData());
                    option_value_.assign(buffer_ptr + option_descriptor.option_->getHeaderLen(),
                                         buffer_ptr + buffer.getLength());
                } else {
                    option_value_.clear();
                }
                option_formatted_value_.clear();
            } else {
                option_value_.clear();
                option_formatted_value_ = option_descriptor.formatted_value_;
            }

            // option_space: text
            option_space_ = option_space;

            // option_is_persistent: boolean
            option_is_persistent_ = option_descriptor.persistent_ ? cass_true : cass_false;

            // option_client_class: text
            /// @todo Assign actual value to client class string. See #5503.
            option_client_class_.clear();

            // option_subnet_id: int
            if (subnet_id.isSpecified()) {
                option_subnet_id_ = subnet_id;
            } else {
                option_subnet_id_ = 0;
            }
        }

        // id: bigint
        id_ = hashIntoId();

        // Add all parameters to bind array.
        data.clear();

        if (statement_tag == CqlHostExchange::INSERT_HOST) {
            data.add(&id_);
            data.add(&host_identifier_);
            data.add(&host_identifier_type_);
            data.add(&host_ipv4_subnet_id_);
            data.add(&host_ipv6_subnet_id_);
            data.add(&host_ipv4_address_);
            data.add(&hostname_);
            data.add(&host_ipv4_client_classes_);
            data.add(&host_ipv6_client_classes_);
        }

        // Reservation
        data.add(&reserved_ipv6_prefix_address_);
        data.add(&reserved_ipv6_prefix_length_);
        data.add(&reserved_ipv6_prefix_address_type_);
        data.add(&iaid_);

        // Option
        data.add(&option_universe_);
        data.add(&option_code_);
        data.add(&option_value_);
        data.add(&option_formatted_value_);
        data.add(&option_space_);
        data.add(&option_is_persistent_);
        data.add(&option_client_class_);
        data.add(&option_subnet_id_);

    } catch (const Exception& ex) {
        isc_throw(DbOperationError,
                  "CqlHostExchange::createBindForMutation(): "
                  "could not create bind array from host "
                  << host->getHostname() << ", reason: " << ex.what());
    }
}

uint64_t
md5Hash(const std::string& input) {

    /// @todo: Convert this code to cryptolink calls and replace the
    /// direct use fromn md5.

    // Prepare structures for MD5().
    const size_t word_size = MD5_DIGEST_LENGTH / sizeof(uint64_t);
    uint64_t hash[word_size];
    unsigned char* digest = reinterpret_cast<unsigned char*>(hash);
    unsigned char* string = reinterpret_cast<unsigned char*>(const_cast<char*>(input.c_str()));
    std::fill(hash, hash + word_size, 0);

    // Get MD5 hash value.
    MD5(string, input.size(), digest);

    // Return the first part of the hash value which still retains all
    // properties of the full hash value.
    return (hash[0]);
}

cass_int64_t
CqlHostExchange::hashIntoId() const {
    // Allocates a fixed maximum length in the stringstream for each
    // aggregated field to avoid collisions between distinct entries.

    // Get key.
    std::stringstream key_stream;
    key_stream << std::setw(10) << std::setfill('-') << host_ipv4_subnet_id_;
    key_stream << std::setw(10) << std::setfill('-') << host_ipv6_subnet_id_;
    key_stream << std::setw(V4ADDRESS_TEXT_MAX_LEN) << std::setfill('-')
               << host_ipv4_address_;
    key_stream << std::setw(V6ADDRESS_TEXT_MAX_LEN) << std::setfill('-')
               << reserved_ipv6_prefix_address_;
    key_stream << std::setw(4) << std::setfill('-')
               << reserved_ipv6_prefix_length_;
    key_stream << std::setw(4) << std::setfill('-') << option_code_;
    key_stream << std::setw(OPTION_SPACE_MAX_LENGTH) << std::setfill('-')
               << option_space_;
    const std::string key = key_stream.str();

    const cass_int64_t md5 = static_cast<cass_int64_t>(md5Hash(key));

    return (md5);
}

boost::any
CqlHostExchange::retrieve() {
    const uint64_t id = static_cast<uint64_t>(id_);

    HostIdentifier host_identifier =
        HostIdentifier(host_identifier_.begin(), host_identifier_.end());

    // Set the host identifier type in a variable of the appropriate
    // data type.
    Host::IdentifierType host_identifier_type =
        static_cast<Host::IdentifierType>(host_identifier_type_);

    // Set IPv4 subnet ID to the value returned.
    SubnetID ipv4_subnet_id = static_cast<SubnetID>(host_ipv4_subnet_id_);

    // Set IPv6 subnet ID to the value returned.
    SubnetID ipv6_subnet_id = static_cast<SubnetID>(host_ipv6_subnet_id_);

    // Set IPv4 address reservation.
    asiolink::IOAddress ipv4_reservation =
        asiolink::IOAddress(static_cast<uint32_t>(host_ipv4_address_));

    Host* host = new Host(host_identifier.data(), host_identifier.size(),
                          host_identifier_type, ipv4_subnet_id, ipv6_subnet_id,
                          ipv4_reservation, hostname_,
                          host_ipv4_client_classes_, host_ipv6_client_classes_);
    host->setHostId(id);

    const IPv6Resrv reservation = retrieveReservation();
    if (reservation != NULL_IPV6_RESERVATION &&
        !host->hasReservation(reservation)) {
        host->addReservation(reservation);
    }

    OptionWrapper option_wrapper = retrieveOption();
    if (option_wrapper.option_descriptor_) {
        if (option_wrapper.option_descriptor_->option_->getUniverse() == Option::V4) {
            host->getCfgOption4()->add(*option_wrapper.option_descriptor_,
                                       option_wrapper.option_space_);
        } else if (option_wrapper.option_descriptor_->option_->getUniverse() == Option::V6) {
            host->getCfgOption6()->add(*option_wrapper.option_descriptor_,
                                       option_wrapper.option_space_);
        }
    }

    return (host);
}

const IPv6Resrv
CqlHostExchange::retrieveReservation() const {
    // Set the IPv6 Reservation type (0 = IA_NA, 2 = IA_PD).
    IPv6Resrv::Type type;
    switch (reserved_ipv6_prefix_address_type_) {
    case 0:
        type = IPv6Resrv::TYPE_NA;
        break;
    case 2:
        type = IPv6Resrv::TYPE_PD;
        break;
    case NULL_RESERVED_IPV6_PREFIX_ADDRESS_TYPE:
        return (NULL_IPV6_RESERVATION);
    default:
        isc_throw(BadValue, "CqlHostExchange::retrieveReservation(): invalid IPv6 "
                  "reservation type returned: " << reserved_ipv6_prefix_address_type_
                  << ". Only 0 (IA_NA) or 2 (IA_PD) are allowed.");
    }

    return (IPv6Resrv(type, IOAddress(reserved_ipv6_prefix_address_),
                      reserved_ipv6_prefix_length_));
}

const OptionWrapper
CqlHostExchange::retrieveOption() const {
    // Options are held in a binary or textual format in the database.
    // This is similar to having an option specified in a server
    // configuration file. Such option is converted to appropriate C++
    // class, using option definition. Thus, we need to find the
    // option definition for this option code and option space.

    // If the option space is a standard DHCPv4 or DHCPv6 option space,
    // this is most likely a standard option, for which we have a
    // definition created within libdhcp++.
    if (option_space_.empty() || option_universe_ == NULL_OPTION_UNIVERSE) {
        return (OptionWrapper(OptionDescriptorPtr(), ""));
    }

    OptionDefinitionPtr option_definition_ptr =
        LibDHCP::getOptionDef(option_space_, option_code_);

    // Otherwise, we may check if this an option encapsulated within the
    // vendor space.
    if (!option_definition_ptr && option_space_ != DHCP4_OPTION_SPACE &&
        option_space_ != DHCP6_OPTION_SPACE) {
        uint32_t vendor_id = LibDHCP::optionSpaceToVendorId(option_space_);
        if (vendor_id > 0) {
            option_definition_ptr = LibDHCP::getVendorOptionDef(
                static_cast<Option::Universe>(option_universe_), vendor_id,
                option_code_);
        }
    }

    // In all other cases, we use runtime option definitions, which
    // should be also registered within the libdhcp++.
    if (!option_definition_ptr) {
        option_definition_ptr =
            LibDHCP::getRuntimeOptionDef(option_space_, option_code_);
    }

    OptionPtr option;
    if (!option_definition_ptr) {
        // If no definition found, we use generic option type.
        OptionBuffer option_buffer(option_value_.begin(), option_value_.end());
        option.reset(new Option(static_cast<Option::Universe>(option_universe_),
                                static_cast<uint16_t>(option_code_),
                                option_buffer.begin(), option_buffer.end()));
    } else {
        // The option value may be specified in textual or binary format
        // in the
        // database. If formatted_value is empty, the binary format is
        // used.
        // Depending on the format we use a different variant of @ref
        // optionFactory().
        if (option_formatted_value_.empty()) {
            OptionBuffer option_buffer(option_value_.begin(),
                                       option_value_.end());
            option = option_definition_ptr->optionFactory(
                static_cast<Option::Universe>(option_universe_),
                static_cast<uint16_t>(option_code_), option_buffer.begin(),
                option_buffer.end());
        } else {
            // Spit the value specified in comma separated values
            // format.
            std::vector<std::string> split_vector;
            boost::split(split_vector, option_formatted_value_,
                         boost::is_any_of(","));
            option = option_definition_ptr->optionFactory(
                static_cast<Option::Universe>(option_universe_),
                static_cast<uint16_t>(option_code_), split_vector);
        }
    }

    return (OptionWrapper(OptionDescriptorPtr(new OptionDescriptor(option, option_is_persistent_,
                          option_formatted_value_)), option_space_));
}

/// @brief Implementation of the @ref CqlHostDataSource.
///
/// This class is encapsulate all the Cassandra communication details.
class CqlHostDataSourceImpl {
public:
    /// @brief Constructor.
    ///
    /// This constructor opens database connection and initializes
    /// prepared statements used in the queries.
    /// @param parameters parameters passed to the CQL connection.
    explicit CqlHostDataSourceImpl(const CqlConnection::ParameterMap& parameters);

    /// @brief Destructor.
    virtual ~CqlHostDataSourceImpl();

    /// @brief Implementation of @ref CqlHostDataSource::add()
    ///
    /// See @ref CqlHostDataSource::add() for parameter details.
    ///
    /// @param host host to be added
    virtual void add(const HostPtr& host);

    /// @brief Implementation of @ref CqlHostDataSource::get4()
    ///
    /// See @ref CqlHostDataSource::get4() for parameter details.
    ///
    /// @param subnet_id Id of the subnet to look into
    /// @param address IPv4 address to be retrieved
    virtual ConstHostPtr get4(const SubnetID& subnet_id,
                              const asiolink::IOAddress& address) const;

    /// @brief Implementation of @ref CqlHostDataSource::get4()
    ///
    /// See @ref CqlHostDataSource::get4() for parameter details.
    /// Either hwaddr or DUID must be specified, not both.
    ///
    /// @param subnet_id Id of the subnet to look into
    /// @param hwaddr hardware address
    /// @param duid DUID of the client
    virtual ConstHostPtr get4(const SubnetID& subnet_id,
                              const HWAddrPtr& hwaddr,
                              const DuidPtr& duid = DuidPtr()) const;

    /// @brief Implementation of @ref CqlHostDataSource::get4()
    ///
    /// See @ref CqlHostDataSource::get4() for parameter details.
    ///
    /// @param subnet_id Id of the subnet to look into
    /// @param identifier_type type of the identifier
    /// @param identifier_begin pointer to the first byte of the identifier
    /// @param identifier_len length of the identifier
    virtual ConstHostPtr get4(const SubnetID& subnet_id,
                              const Host::IdentifierType& identifier_type,
                              const uint8_t* identifier_begin,
                              const size_t identifier_len) const;

    /// @brief Retrieves a host by its reserved IPv6 address or prefix
    ///
    /// See @ref CqlHostDataSource::get6() for parameter details.
    ///
    /// @param prefix IPv6 address or prefix
    /// @param prefix_len length of the prefix (or 128 for address)
    virtual ConstHostPtr get6(const asiolink::IOAddress& prefix,
                              const uint8_t prefix_len) const;

    /// @brief Retrieves a host by DUID or hardware address.
    ///
    /// Only one of DUID or hwaddr must be specified, not both.
    /// See @ref CqlHostDataSource::get6() for parameter details.
    ///
    /// @param subnet_id Id of the subnet to look into
    /// @param duid Searched DUID
    /// @param hwaddr Searched hwaddr
    virtual ConstHostPtr get6(const SubnetID& subnet_id,
                              const DuidPtr& duid,
                              const HWAddrPtr& hwaddr = HWAddrPtr()) const;

    /// @brief Implementation of @ref CqlHostDataSource::get6()
    ///
    /// See @ref CqlHostDataSource::get6() for parameter details.
    ///
    /// @param subnet_id Id of the subnet to look into
    /// @param identifier_type type of the identifier (duid, hwaddr, flex, etc.)
    /// @param identifier_begin pointer to the first byte of the identifier
    /// @param identifier_len length of the identifier
    virtual ConstHostPtr get6(const SubnetID& subnet_id,
                              const Host::IdentifierType& identifier_type,
                              const uint8_t* identifier_begin,
                              const size_t identifier_len) const;

    /// @brief Implementation of @ref CqlHostDataSource::get6()
    ///
    /// See @ref CqlHostDataSource::get6() for parameter details.
    ///
    /// @param subnet_id Id of the subnet to look into
    /// @param address IPv6 address to be retrieved
    virtual ConstHostPtr get6(const SubnetID& subnet_id,
                              const asiolink::IOAddress& address) const;

    /// @brief Implementation of @ref CqlHostDataSource::getAll()
    ///
    /// Returns reservations in all subnets for a given host.
    /// See @ref CqlHostDataSource::getAll() for parameter details.
    ///
    /// Only one of DUID or hwaddr must be specified, not both.
    /// See @ref CqlHostDataSource::get6() for parameter details.
    ///
    /// @param hwaddr
    /// @param duid
    virtual ConstHostCollection getAll(const HWAddrPtr& hwaddr,
                                       const DuidPtr& duid = DuidPtr()) const;

    /// @brief Implementation of @ref CqlHostDataSource::getAll()
    ///
    /// See @ref CqlHostDataSource::getAll() for parameter details.
    ///
    /// @param identifier_type type of the identifier (duid, hwaddr, flex, etc.)
    /// @param identifier_begin pointer to the first byte of the identifier
    /// @param identifier_len length of the identifier
    virtual ConstHostCollection
    getAll(const Host::IdentifierType& identifier_type,
           const uint8_t* identifier_begin,
           const size_t identifier_len) const;

    /// @brief Implementation of @ref CqlHostDataSource::getAll4()
    ///
    /// See @ref CqlHostDataSource::getAll4() for parameter details.
    ///
    /// @param address IPv4 address of the reservation to be retrieved
    virtual ConstHostCollection
    getAll4(const asiolink::IOAddress& address) const;

    /// @brief Implementation of @ref CqlHostDataSource::getName()
    virtual std::string getName() const;

    /// @brief Implementation of @ref CqlHostDataSource::getVersion()
    virtual VersionPair getVersion() const;

protected:
    /// @brief Adds any options found in the @ref Host object to a separate
    ///     table entry.
    ///
    /// @param host @ref Host object from which options are retrieved and
    ///     inserted into the Cassandra database
    /// @param reservation reservation for the current denormalized table entry
    /// @param option_spaces list of option spaces to search for
    /// @param cfg_option option configuration used to match option spaces in
    ///     order to obtain actual options
    virtual void insertHostWithOptions(const HostPtr& host,
        const IPv6Resrv* const reservation = NULL,
        const std::list<std::string>& option_spaces = std::list<std::string>(),
        const ConstCfgOptionPtr cfg_option = ConstCfgOptionPtr());

    /// @brief Adds any reservations found in the @ref Host object to a separate
    ///     table entry.
    ///
    /// @param host @ref Host object from which reservations are retrieved and
    ///     inserted into the Cassandra database
    /// @param reservation reservation for the current denormalized table entry
    /// @param option_spaces4 list of option spaces for universe Option::V4 to search in
    /// @param cfg_option4 option configuration for universe Option::V4 used to
    ///     match option spaces in order to obtain actual options
    /// @param option_spaces6 list of option spaces for universe Option::V6 to
    ///     search in
    /// @param cfg_option6 option configuration for universe Option::V6 used to
    ///     match option spaces in order to obtain actual options
    virtual void
    insertHostWithReservations(const HostPtr& host,
                               const IPv6Resrv* const reservation,
                               const std::list<std::string>& option_spaces4,
                               const ConstCfgOptionPtr cfg_option4,
                               const std::list<std::string>& option_spaces6,
                               const ConstCfgOptionPtr cfg_option6);

    /// @brief Retrieves a single host.
    ///
    /// Calls @ref getHostCollection() and checks if a single host was
    /// returned.
    ///
    /// @param where_values array of bound objects used to filter the results
    /// @param statement_tag prepared statement being executed
    ///
    /// @return one host or a null pointer to a host
    ///
    /// @throw MultipleRecords exception if two or more hosts are
    /// returned
    virtual ConstHostPtr getHost(StatementTag statement_tag,
                                 AnyArray& where_values) const;

    /// @brief Retrieves a collection of hosts.
    ///
    /// Calls @ref CqlExchange::executeSelect().
    ///
    /// @param where_values array of bound objects used to filter the results
    /// @param statement_tag prepared statement being executed
    ///
    /// @return a collection of hosts containing one or more hosts
    virtual ConstHostCollection getHostCollection(StatementTag statement_tag,
                                                  AnyArray& where_values) const;

    /// @brief Inserts a single host.
    ///
    /// All information is available here. Calls @ref
    /// CqlExchange::executeMutation().
    ///
    /// @param host @ref Host object from which options are retrieved and
    ///     inserted into the Cassandra database
    /// @param subnet_id identifier of the subnet to which the host belongs
    /// @param reservation reservation for the current denormalized table entry
    /// @param option_space option space for the current denormalized table
    ///     entry's option
    /// @param option_descriptor option descriptor containing
    ///     information for the current denormalized table entry's option
    virtual void insertHost(const HostPtr& host,
        const OptionalValue<SubnetID>& subnet_id = OptionalValue<SubnetID>(),
        const IPv6Resrv* const reservation = NULL,
        const std::string& option_space = NULL_OPTION_SPACE,
        const OptionDescriptor& option_descriptor = OptionDescriptor(false));

    /// @brief Merge denormalized table entries that belong to the same host
    /// into a single host, one by one.
    ///
    /// @param target_host host which can contain multiple reservations and
    ///     options to which other distinct reservations and options are
    ///     added.
    /// @param source_host host that is being search for new reservations and
    ///     options that will be merged into the old host.
    virtual void mergeHosts(const ConstHostPtr& source_host,
                            HostPtr& target_host) const;

private:
    /// @brief CQL connection
    mutable CqlConnection dbconn_;
};  // class CqlHostDataSourceImpl

/// @brief hash function for HostMap
///
/// Returns a 64-bits key value. The key is generated with MD5 hash
/// algorithm.
///
/// @param key being hashed
///
/// @return hash value
std::size_t
hash_value(const HostKey& key) {
    // Get key.
    std::stringstream key_stream;
    HostIdentifier host_identifier = std::get<HOST_IDENTIFIER>(key);
    key_stream << std::setw(DUID::MAX_DUID_LEN) << std::setfill('0')
               << DUID(host_identifier).toText();
    key_stream << std::setw(2) << std::setfill('0')
               << std::get<HOST_IDENTIFIER_TYPE>(key);
    key_stream << std::setw(10) << std::setfill('0')
               << std::get<IPv4_SUBNET_ID>(key);
    key_stream << std::setw(10) << std::setfill('0')
               << std::get<IPv6_SUBNET_ID>(key);
    key_stream << std::setw(V4ADDRESS_TEXT_MAX_LEN) << std::setfill('0')
               << std::get<IPv4_RESERVATION>(key);
    const std::string key_string = key_stream.str();

    const uint64_t md5 = md5Hash(key_string);

    return (static_cast<std::size_t>(md5));
}

/// @brief equals operator for HostKey
///
/// @param key1 left hand side operand
/// @param key2 right hand side operand
///
/// @return true if keys are equal. Deep comparison is made.
bool
operator==(const HostKey& key1, const HostKey& key2) {
    return (std::get<HOST_IDENTIFIER>(key1) == std::get<HOST_IDENTIFIER>(key2) &&
            std::get<HOST_IDENTIFIER_TYPE>(key1) ==
            std::get<HOST_IDENTIFIER_TYPE>(key2) &&
            std::get<IPv4_SUBNET_ID>(key1) == std::get<IPv4_SUBNET_ID>(key2) &&
            std::get<IPv6_SUBNET_ID>(key1) == std::get<IPv6_SUBNET_ID>(key2) &&
            std::get<IPv4_RESERVATION>(key1) == std::get<IPv4_RESERVATION>(key2));
}

CqlHostDataSourceImpl::CqlHostDataSourceImpl(const CqlConnection::ParameterMap& parameters)
    : dbconn_(parameters) {
    // Open the database.
    dbconn_.openDatabase();

    // Prepare all possible statements.
    dbconn_.prepareStatements(CqlHostExchange::tagged_statements_);
    dbconn_.prepareStatements(CqlVersionExchange::tagged_statements_);
}

CqlHostDataSourceImpl::~CqlHostDataSourceImpl() {
    // There is no need to close the database in this destructor: it is
    // closed in the destructor of the dbconn_ member variable.
}

void
CqlHostDataSourceImpl::add(const HostPtr& host) {
    // Get option space names and vendor space names and combine them within a
    // single list.

    // For IPv4:
    ConstCfgOptionPtr cfg_option4 = host->getCfgOption4();
    std::list<std::string> option_spaces4 = cfg_option4->getOptionSpaceNames();
    std::list<std::string> vendor_spaces4 = cfg_option4->getVendorIdsSpaceNames();
    option_spaces4.insert(option_spaces4.end(), vendor_spaces4.begin(),
                          vendor_spaces4.end());

    // For IPv6:
    ConstCfgOptionPtr cfg_option6 = host->getCfgOption6();
    std::list<std::string> option_spaces6 = cfg_option6->getOptionSpaceNames();
    std::list<std::string> vendor_spaces6 = cfg_option6->getVendorIdsSpaceNames();
    option_spaces6.insert(option_spaces6.end(), vendor_spaces6.begin(),
                          vendor_spaces6.end());

    // For every IPv6 reservation, add each of their options to the
    // database.
    IPv6ResrvRange reservations = host->getIPv6Reservations();
    if (std::distance(reservations.first, reservations.second) > 0) {
        for (IPv6ResrvIterator it = reservations.first; it != reservations.second; ++it) {
            insertHostWithReservations(host, &it->second, option_spaces4, cfg_option4,
                                       option_spaces6, cfg_option6);
        }
    } else {
        // If host has no reservation, add entries with null
        // reservation. Options could still be present.
        insertHostWithReservations(host, NULL, option_spaces4, cfg_option4,
                                   option_spaces6, cfg_option6);
    }
}

ConstHostPtr
CqlHostDataSourceImpl::get4(const SubnetID& subnet_id, const asiolink::IOAddress& address) const {
    if (!address.isV4()) {
        isc_throw(BadValue, "CqlHostDataSource::get4(2): wrong address type, "
                            "address supplied is not an IPv4 address");
    }

    // Convert to CQL data types.
    cass_int32_t host_ipv4_subnet_id = static_cast<cass_int32_t>(subnet_id);
    cass_int32_t host_ipv4_address = static_cast<cass_int32_t>(address.toUint32());

    // Bind to array.
    AnyArray where_values;
    where_values.add(&host_ipv4_subnet_id);
    where_values.add(&host_ipv4_address);


    // Run statement.
    ConstHostPtr result = getHost(CqlHostExchange::GET_HOST_BY_IPV4_SUBNET_ID_AND_ADDRESS,
                                  where_values);

    return (result);
}

ConstHostPtr
CqlHostDataSourceImpl::get4(const SubnetID& subnet_id, const HWAddrPtr& hwaddr,
                            const DuidPtr& duid) const {
    /// @todo: Rethink the logic in BaseHostDataSource::get4(subnet, hwaddr, duid)
    if (hwaddr && duid) {
        isc_throw(BadValue, "CqlHostDataSource::get4(3) called with both "
                            "hwaddr and duid, only one of them is allowed");
    } else if (!hwaddr && !duid) {
        isc_throw(BadValue, "CqlHostDataSource::get4(3) called with neither "
                            "hwaddr or duid specified, one of them is "
                            "required");
    }

    const HostIdentifier* host_identifier;
    Host::IdentifierType host_identifier_type;
    if (duid) {
        host_identifier = &duid->getDuid();
        host_identifier_type = Host::IDENT_DUID;
    } else if (hwaddr) {
        host_identifier = &hwaddr->hwaddr_;
        host_identifier_type = Host::IDENT_HWADDR;
    } else {
        return (ConstHostPtr());
    }

    // Delegate to get4(4).
    ConstHostPtr result = get4(subnet_id, host_identifier_type, host_identifier->data(),
                               host_identifier->size());

    return (result);
}

ConstHostPtr
CqlHostDataSourceImpl::get4(const SubnetID& subnet_id,
                            const Host::IdentifierType& identifier_type,
                            const uint8_t* identifier_begin,
                            const size_t identifier_len) const {
    // Convert to CQL data types.
    CassBlob host_identifier(identifier_begin, identifier_begin + identifier_len);
    cass_int32_t host_identifier_type = static_cast<cass_int32_t>(identifier_type);
    cass_int32_t host_ipv4_subnet_id = static_cast<cass_int32_t>(subnet_id);

    // Bind to array.
    AnyArray where_values;
    where_values.add(&host_ipv4_subnet_id);
    where_values.add(&host_identifier);
    where_values.add(&host_identifier_type);

    // Run statement.
    ConstHostPtr result = getHost(CqlHostExchange::GET_HOST_BY_IPV4_SUBNET_ID_AND_HOST_ID,
                                  where_values);

    return (result);
}

ConstHostPtr
CqlHostDataSourceImpl::get6(const asiolink::IOAddress& prefix,
                            const uint8_t prefix_len) const {
    // Convert to CQL data types.
    std::string reserved_ipv6_prefix_address = prefix.toText();
    cass_int32_t reserved_ipv6_prefix_length = prefix_len;

    ConstHostPtr host;
    // Bind to array.
    AnyArray where_values;
    where_values.add(&reserved_ipv6_prefix_address);
    where_values.add(&reserved_ipv6_prefix_length);

    // Get host id.
    host = getHost(CqlHostExchange::GET_HOST_BY_IPV6_PREFIX, where_values);

    if (host == ConstHostPtr()) {
        return (ConstHostPtr());
    }

    // Get host.
    HostIdentifier host_identifier = host->getIdentifier();
    // Delegate to getAll(3).
    ConstHostCollection collection = getAll(host->getIdentifierType(), host_identifier.data(),
                                            host_identifier.size());

    if (collection.empty()) {
        return (ConstHostPtr());
    }

    if (collection.size() >= 2u) {
        isc_throw(MultipleRecords,
                  "CqlHostDataSource::get6(2): multiple records were "
                  "found in the "
                  "database where only one was expected for statement "
                      << CqlHostExchange::GET_HOST_BY_IPV6_PREFIX);
    }

    ConstHostPtr result = *collection.begin();

    return (result);
}

ConstHostPtr
CqlHostDataSourceImpl::get6(const SubnetID& subnet_id,
                            const DuidPtr& duid,
                            const HWAddrPtr& hwaddr) const {
    /// @todo: Rethink the logic in BaseHostDataSource::get6(subnet, hwaddr, duid)
    if (hwaddr && duid) {
        isc_throw(BadValue, "CqlHostDataSource::get6(3): both hardware address "
                            "and DUID are specified, only one of them is "
                            "allowed");
    } else if (!hwaddr && !duid) {
        isc_throw(BadValue, "CqlHostDataSource::get6(3): both hardware address "
                            "and DUID are specified, one of them is required");
    }

    const HostIdentifier* host_identifier;
    Host::IdentifierType host_identifier_type;
    if (duid) {
        host_identifier = &duid->getDuid();
        host_identifier_type = Host::IDENT_DUID;
    } else if (hwaddr) {
        host_identifier = &hwaddr->hwaddr_;
        host_identifier_type = Host::IDENT_HWADDR;
    } else {
        return (ConstHostPtr());
    }

    // Delegate to get6(4).
    ConstHostPtr result = get6(subnet_id, host_identifier_type, host_identifier->data(),
                               host_identifier->size());

    return (result);
}

ConstHostPtr
CqlHostDataSourceImpl::get6(const SubnetID& subnet_id,
                            const Host::IdentifierType& identifier_type,
                            const uint8_t* identifier_begin,
                            const size_t identifier_len) const {
    // Convert to CQL data types.
    cass_int32_t host_ipv6_subnet_id = static_cast<cass_int32_t>(subnet_id);
    CassBlob host_identifier(identifier_begin, identifier_begin + identifier_len);
    cass_int32_t host_identifier_type = static_cast<cass_int32_t>(identifier_type);

    // Bind to array.
    AnyArray where_values;
    where_values.add(&host_ipv6_subnet_id);
    where_values.add(&host_identifier);
    where_values.add(&host_identifier_type);

    // Run statement.
    ConstHostPtr result = getHost(CqlHostExchange::GET_HOST_BY_IPV6_SUBNET_ID_AND_HOST_ID,
                                  where_values);

    return (result);
}

ConstHostPtr
CqlHostDataSourceImpl::get6(const SubnetID& subnet_id, const IOAddress& address) const {
    // Convert to CQL data types.
    cass_int32_t host_ipv6_subnet_id = static_cast<cass_int32_t>(subnet_id);
    std::string reserved_ipv6_prefix_address = address.toText();

    // Bind to array.
    AnyArray where_values;
    where_values.add(&host_ipv6_subnet_id);
    where_values.add(&reserved_ipv6_prefix_address);

    // Run statement.
    ConstHostPtr result = getHost(CqlHostExchange::GET_HOST_BY_IPV6_SUBNET_ID_AND_ADDRESS,
                                  where_values);

    return (result);
}

ConstHostCollection
CqlHostDataSourceImpl::getAll(const HWAddrPtr& hwaddr, const DuidPtr& duid) const {
    if (!duid && !hwaddr) {
        return (ConstHostCollection());
    }

    // Convert to CQL data types.
    cass_int32_t host_identifier_type;
    CassBlob host_identifier;
    if (duid) {
        HostIdentifier duid_vector = duid->getDuid();
        host_identifier = CassBlob(duid_vector.begin(), duid_vector.end());
        host_identifier_type = static_cast<cass_int32_t>(Host::IDENT_DUID);
    } else if (hwaddr) {
        host_identifier = CassBlob(hwaddr->hwaddr_.begin(), hwaddr->hwaddr_.end());
        host_identifier_type = static_cast<cass_int32_t>(Host::IDENT_HWADDR);
    }

    // Bind to array.
    AnyArray where_values;
    where_values.add(&host_identifier);
    where_values.add(&host_identifier_type);

    // Run statement.
    ConstHostCollection result = getHostCollection(CqlHostExchange::GET_HOST_BY_HOST_ID,
                                                   where_values);

    return (result);
}

ConstHostCollection
CqlHostDataSourceImpl::getAll(const Host::IdentifierType& identifier_type,
                              const uint8_t* identifier_begin,
                              const size_t identifier_len) const {
    // Convert to CQL data types.
    CassBlob host_identifier(identifier_begin, identifier_begin + identifier_len);
    cass_int32_t host_identifier_type = static_cast<cass_int32_t>(identifier_type);

    // Bind to array.
    AnyArray where_values;
    where_values.add(&host_identifier);
    where_values.add(&host_identifier_type);

    // Run statement.
    ConstHostCollection result = getHostCollection(CqlHostExchange::GET_HOST_BY_HOST_ID,
                                                   where_values);

    return (result);
}

ConstHostCollection
CqlHostDataSourceImpl::getAll4(const asiolink::IOAddress& address) const {
    // Convert to CQL data types.
    cass_int32_t host_ipv4_address = static_cast<cass_int32_t>(address.toUint32());

    // Bind to array.
    AnyArray where_values;
    where_values.add(&host_ipv4_address);

    // Run statement.
    ConstHostCollection result = getHostCollection(CqlHostExchange::GET_HOST_BY_IPV4_ADDRESS,
                                                   where_values);

    return (result);
}

std::string
CqlHostDataSourceImpl::getName() const {
    std::string name;
    try {
        name = dbconn_.getParameter("name");
    } catch (...) {
        // Return an empty name.
    }
    return (name);
}

VersionPair
CqlHostDataSourceImpl::getVersion() const {
    std::unique_ptr<CqlVersionExchange> version_exchange(new CqlVersionExchange());
    return (version_exchange->retrieveVersion(dbconn_));
}

void
CqlHostDataSourceImpl::insertHostWithOptions(const HostPtr& host,
                                             const IPv6Resrv* const reservation,
                                             const std::list<std::string>& option_spaces,
                                             const ConstCfgOptionPtr cfg_option) {
    // For each option space retrieve all options and insert them into
    // the database.
    bool option_found = false;
    for (const std::string& space : option_spaces) {
        OptionContainerPtr options = cfg_option->getAll(space);
        if (options && !options->empty()) {
            for (const OptionDescriptor& option : *options) {
                option_found = true;
                /// @todo: Assign actual value to subnet id.
                insertHost(host, OptionalValue<SubnetID>(), reservation, space,
                           option);
            }
        }
    }
    if (!option_found) {
        // @todo: Assign actual value to subnet id.
        insertHost(host, OptionalValue<SubnetID>(), reservation);
    }
}

void
CqlHostDataSourceImpl::insertHostWithReservations(const HostPtr& host,
                                                  const IPv6Resrv* const reservation,
                                                  const std::list<std::string>& option_spaces4,
                                                  const ConstCfgOptionPtr cfg_option4,
                                                  const std::list<std::string>& option_spaces6,
                                                  const ConstCfgOptionPtr cfg_option6) {
    // If host has no reservation, add entries with null reservation.
    // Options could still be present.
    if (cfg_option4 && !cfg_option4->empty()) {
        insertHostWithOptions(host, reservation, option_spaces4, cfg_option4);
    }
    if (cfg_option6 && !cfg_option6->empty()) {
        insertHostWithOptions(host, reservation, option_spaces6, cfg_option6);
    }
    if ((!cfg_option4 || cfg_option4->empty()) &&
        (!cfg_option6 || cfg_option6->empty())) {
        insertHostWithOptions(host, reservation);
    }
}

ConstHostPtr
CqlHostDataSourceImpl::getHost(StatementTag statement_tag,
                               AnyArray& where_values) const {
    ConstHostCollection collection = getHostCollection(statement_tag, where_values);

    if (collection.empty()) {
        return (ConstHostPtr());
    }

    if (collection.size() >= 2u) {
        isc_throw(MultipleRecords, "CqlHostDataSourceImpl::getHost(): multiple records were "
                  "found in the database where only one was expected for statement "
                  << statement_tag);
    }

    return (*collection.begin());
}

ConstHostCollection
CqlHostDataSourceImpl::getHostCollection(StatementTag statement_tag,
                                         AnyArray& where_values) const {

    // Run statement.
    std::unique_ptr<CqlHostExchange> host_exchange(new CqlHostExchange());
    AnyArray collection = host_exchange->executeSelect(dbconn_, where_values,
                                                       statement_tag, false);

    // Form HostPtr objects.
    HostCollection host_collection;
    for (boost::any& host : collection) {
        host_collection.push_back(HostPtr(boost::any_cast<Host*>(host)));
    }

    // Merge the denormalized table entries that belong to the same host
    // into a
    // single host.
    HostMap map;
    for (HostPtr& host : host_collection) {

        HostKey key = HostKey(host->getIdentifier(), host->getIdentifierType(),
                              host->getIPv4SubnetID(), host->getIPv6SubnetID(),
                              host->getIPv4Reservation());
        if (map.find(key) == map.end()) {
            map[key] = host;
        } else {
            mergeHosts(host, map[key]);
        }
    }

    ConstHostCollection result_collection;
    for (HostPair pair : map) {
        result_collection.push_back(pair.second);
    }
    return (result_collection);
}

void
CqlHostDataSourceImpl::insertHost(const HostPtr& host,
                                  const OptionalValue<SubnetID>& subnet_id,
                                  const IPv6Resrv* const reservation,
                                  const std::string& option_space,
                                  const OptionDescriptor& option_descriptor) {
    AnyArray assigned_values;

    std::unique_ptr<CqlHostExchange> host_exchange(new CqlHostExchange());

    try {
        host_exchange->createBindForMutation(
            host, subnet_id, reservation, option_space, option_descriptor,
            CqlHostExchange::INSERT_HOST, assigned_values);


        host_exchange->executeMutation(dbconn_, assigned_values,
                                       CqlHostExchange::INSERT_HOST);
    } catch (const StatementNotApplied& exception) {
        isc_throw(DuplicateEntry, exception.what());
    }
}

void
CqlHostDataSourceImpl::mergeHosts(const ConstHostPtr& source_host,
                                  HostPtr& target_host) const {
    // Merge reservations.
    const IPv6ResrvRange reservations_range =
        source_host->getIPv6Reservations();
    if (std::distance(reservations_range.first, reservations_range.second) > 0) {
        for (IPv6ResrvIterator reservations_iterator = reservations_range.first;
             reservations_iterator != reservations_range.second;
             ++reservations_iterator) {
            if (!target_host->hasReservation(reservations_iterator->second)) {
                target_host->addReservation(reservations_iterator->second);
            }
        }
    }

    // Merge DHCPv4 options.
    source_host->getCfgOption4()->mergeTo(*target_host->getCfgOption4());

    // Merge DHCPv6 options.
    source_host->getCfgOption6()->mergeTo(*target_host->getCfgOption6());
}

CqlHostDataSource::CqlHostDataSource(const CqlConnection::ParameterMap& parameters)
    : impl_(new CqlHostDataSourceImpl(parameters)) {
}

CqlHostDataSource::~CqlHostDataSource() {
    delete impl_;
}

void
CqlHostDataSource::add(const HostPtr& host) {
    LOG_DEBUG(dhcpsrv_logger, DHCPSRV_DBG_TRACE_DETAIL, DHCPSRV_CQL_HOST_ADD);

    impl_->add(host);
}

ConstHostCollection
CqlHostDataSource::getAll(const HWAddrPtr& hwaddr, const DuidPtr& duid) const {
    LOG_DEBUG(dhcpsrv_logger, DHCPSRV_DBG_TRACE_DETAIL, DHCPSRV_CQL_HOST_GET_ALL);

    return (impl_->getAll(hwaddr, duid));
}

ConstHostCollection
CqlHostDataSource::getAll(const Host::IdentifierType& identifier_type,
                          const uint8_t* identifier_begin,
                          const size_t identifier_len) const {
    LOG_DEBUG(dhcpsrv_logger, DHCPSRV_DBG_TRACE_DETAIL, DHCPSRV_CQL_HOST_GET_ALL);

    return (impl_->getAll(identifier_type, identifier_begin, identifier_len));
}

ConstHostCollection
CqlHostDataSource::getAll4(const asiolink::IOAddress& address) const {
    LOG_DEBUG(dhcpsrv_logger, DHCPSRV_DBG_TRACE_DETAIL, DHCPSRV_CQL_HOST_GET_ALL);

    return (impl_->getAll4(address));
}

ConstHostPtr
CqlHostDataSource::get4(const SubnetID& subnet_id,
                        const HWAddrPtr& hwaddr,
                        const DuidPtr& duid) const {
    LOG_DEBUG(dhcpsrv_logger, DHCPSRV_DBG_TRACE_DETAIL, DHCPSRV_CQL_HOST_GET4);

    return (impl_->get4(subnet_id, hwaddr, duid));
}

ConstHostPtr
CqlHostDataSource::get4(const SubnetID& subnet_id,
                        const Host::IdentifierType& identifier_type,
                        const uint8_t* identifier_begin,
                        const size_t identifier_len) const {
    LOG_DEBUG(dhcpsrv_logger, DHCPSRV_DBG_TRACE_DETAIL, DHCPSRV_CQL_HOST_GET4);

    return (impl_->get4(subnet_id, identifier_type, identifier_begin,
                        identifier_len));
}

ConstHostPtr
CqlHostDataSource::get4(const SubnetID& subnet_id,
                        const asiolink::IOAddress& address) const {
    LOG_DEBUG(dhcpsrv_logger, DHCPSRV_DBG_TRACE_DETAIL, DHCPSRV_CQL_HOST_GET4);

    return (impl_->get4(subnet_id, address));
}

ConstHostPtr
CqlHostDataSource::get6(const SubnetID& subnet_id,
                        const DuidPtr& duid,
                        const HWAddrPtr& hwaddr) const {
    LOG_DEBUG(dhcpsrv_logger, DHCPSRV_DBG_TRACE_DETAIL, DHCPSRV_CQL_HOST_GET6);

    return (impl_->get6(subnet_id, duid, hwaddr));
}

ConstHostPtr
CqlHostDataSource::get6(const SubnetID& subnet_id,
                        const Host::IdentifierType& identifier_type,
                        const uint8_t* identifier_begin,
                        const size_t identifier_len) const {
    LOG_DEBUG(dhcpsrv_logger, DHCPSRV_DBG_TRACE_DETAIL, DHCPSRV_CQL_HOST_GET6);

    return (impl_->get6(subnet_id, identifier_type, identifier_begin, identifier_len));
}

ConstHostPtr
CqlHostDataSource::get6(const asiolink::IOAddress& prefix,
                        const uint8_t prefix_len) const {
    LOG_DEBUG(dhcpsrv_logger, DHCPSRV_DBG_TRACE_DETAIL, DHCPSRV_CQL_HOST_GET6);

    return (impl_->get6(prefix, prefix_len));
}

ConstHostPtr
CqlHostDataSource::get6(const SubnetID& subnet_id,
                        const asiolink::IOAddress& address) const {
    LOG_DEBUG(dhcpsrv_logger, DHCPSRV_DBG_TRACE_DETAIL, DHCPSRV_CQL_HOST_GET6);

    return (impl_->get6(subnet_id, address));
}

bool
CqlHostDataSource::del(const SubnetID& /*subnet_id*/, const asiolink::IOAddress& /*addr*/) {
    isc_throw(NotImplemented, "CqlHostDataSource::del NotImplemented");
}

bool
CqlHostDataSource::del4(const SubnetID& /*subnet_id*/, const Host::IdentifierType& /*type*/,
                        const uint8_t* /*identifier_begin*/, const size_t /*identifier_len*/) {
    isc_throw(NotImplemented, "CqlHostDataSource::del4 NotImplemented");
}

bool
CqlHostDataSource::del6(const SubnetID& /*subnet_id*/, const Host::IdentifierType& /*type*/,
                        const uint8_t* /*identifier_begin*/, const size_t /*identifier_len*/) {
    isc_throw(NotImplemented, "CqlHostDataSource::del6 NotImplemented");
}

std::string
CqlHostDataSource::getType() const {
    return std::string("cql");
}

std::string
CqlHostDataSource::getName() const {
    return (impl_->getName());
}

std::string
CqlHostDataSource::getDescription() const {
    return std::string("Host data source that stores host information in the CQL database");
}

VersionPair
CqlHostDataSource::getVersion() const {
    LOG_DEBUG(dhcpsrv_logger, DHCPSRV_DBG_TRACE_DETAIL, DHCPSRV_CQL_HOST_DB_GET_VERSION);

    return impl_->getVersion();
}

void
CqlHostDataSource::commit() {
    LOG_DEBUG(dhcpsrv_logger, DHCPSRV_DBG_TRACE_DETAIL, DHCPSRV_CQL_COMMIT);
}

void
CqlHostDataSource::rollback() {
    LOG_DEBUG(dhcpsrv_logger, DHCPSRV_DBG_TRACE_DETAIL, DHCPSRV_CQL_ROLLBACK);
}

}  // namespace dhcp
}  // namespace isc<|MERGE_RESOLUTION|>--- conflicted
+++ resolved
@@ -1,9 +1,5 @@
-<<<<<<< HEAD
 // Copyright (C) 2018 Internet Systems Consortium, Inc. ("ISC")
 // Copyright (C) 2016-2017 Deutsche Telekom AG.
-=======
-// Copyright (C) 2016-2018 Deutsche Telekom AG.
->>>>>>> f81e8464
 //
 // Author: Andrei Pavel <andrei.pavel@qualitance.com>
 //
