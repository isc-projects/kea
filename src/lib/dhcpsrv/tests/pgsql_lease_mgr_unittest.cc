// Copyright (C) 2014-2018 Internet Systems Consortium, Inc. ("ISC")
//
// This Source Code Form is subject to the terms of the Mozilla Public
// License, v. 2.0. If a copy of the MPL was not distributed with this
// file, You can obtain one at http://mozilla.org/MPL/2.0/.

#include <config.h>

#include <asiolink/io_address.h>
#include <dhcpsrv/lease_mgr_factory.h>
#include <dhcpsrv/pgsql_connection.h>
#include <dhcpsrv/pgsql_lease_mgr.h>
#include <dhcpsrv/tests/test_utils.h>
#include <dhcpsrv/tests/generic_lease_mgr_unittest.h>
#include <dhcpsrv/testutils/pgsql_schema.h>
#include <exceptions/exceptions.h>

#include <gtest/gtest.h>

#include <algorithm>
#include <iostream>
#include <sstream>
#include <string>
#include <utility>

using namespace isc;
using namespace isc::asiolink;
using namespace isc::dhcp;
using namespace isc::dhcp::test;
using namespace std;

namespace {


/// @brief Test fixture class for testing PostgreSQL Lease Manager
///
/// Opens the database prior to each test and closes it afterwards.
/// All pending transactions are deleted prior to closure.

class PgSqlLeaseMgrTest : public GenericLeaseMgrTest {
public:
    /// @brief Clears the database and opens connection to it.
    void initializeTest() {
        // Ensure schema is the correct one.
        destroyPgSQLSchema();
        createPgSQLSchema();

        // Connect to the database
        try {
            LeaseMgrFactory::create(validPgSQLConnectionString());
        } catch (...) {
            std::cerr << "*** ERROR: unable to open database. The test\n"
                         "*** environment is broken and must be fixed before\n"
                         "*** the PostgreSQL tests will run correctly.\n"
                         "*** The reason for the problem is described in the\n"
                         "*** accompanying exception output.\n";
            throw;
        }

        lmptr_ = &(LeaseMgrFactory::instance());
    }

    /// @brief Destroys the LM and the schema.
    void destroyTest() {
        try {
            lmptr_->rollback();
        } catch (...) {
            // Rollback may fail if backend is in read only mode. That's ok.
        }
        LeaseMgrFactory::destroy();
        destroyPgSQLSchema();
    }

    /// @brief Constructor
    ///
    /// Deletes everything from the database and opens it.
    PgSqlLeaseMgrTest() {
        initializeTest();
    }

    /// @brief Destructor
    ///
    /// Rolls back all pending transactions.  The deletion of lmptr_ will close
    /// the database.  Then reopen it and delete everything created by the test.
    virtual ~PgSqlLeaseMgrTest() {
        destroyTest();
    }

    /// @brief Reopen the database
    ///
    /// Closes the database and re-open it.  Anything committed should be
    /// visible.
    ///
    /// Parameter is ignored for PostgreSQL backend as the v4 and v6 leases share
    /// the same database.
    void reopen(Universe) {
        LeaseMgrFactory::destroy();
        LeaseMgrFactory::create(validPgSQLConnectionString());
        lmptr_ = &(LeaseMgrFactory::instance());
    }
};

/// @brief Check that database can be opened
///
/// This test checks if the PgSqlLeaseMgr can be instantiated.  This happens
/// only if the database can be opened.  Note that this is not part of the
/// PgSqlLeaseMgr test fixure set.  This test checks that the database can be
/// opened: the fixtures assume that and check basic operations.

TEST(PgSqlOpenTest, OpenDatabase) {

    // Schema needs to be created for the test to work.
    destroyPgSQLSchema(true);
    createPgSQLSchema(true);

    // Check that lease manager open the database opens correctly and tidy up.
    // If it fails, print the error message.
    try {
        LeaseMgrFactory::create(validPgSQLConnectionString());
        EXPECT_NO_THROW((void)LeaseMgrFactory::instance());
        LeaseMgrFactory::destroy();
    } catch (const isc::Exception& ex) {
        FAIL() << "*** ERROR: unable to open database, reason:\n"
               << "    " << ex.what() << "\n"
               << "*** The test environment is broken and must be fixed\n"
               << "*** before the PostgreSQL tests will run correctly.\n";
    }

    // Check that lease manager open the database opens correctly with a longer
    // timeout.  If it fails, print the error message.
    try {
        string connection_string = validPgSQLConnectionString() + string(" ") +
                                   string(VALID_TIMEOUT);
        LeaseMgrFactory::create(connection_string);
        EXPECT_NO_THROW((void) LeaseMgrFactory::instance());
        LeaseMgrFactory::destroy();
    } catch (const isc::Exception& ex) {
        FAIL() << "*** ERROR: unable to open database, reason:\n"
               << "    " << ex.what() << "\n"
               << "*** The test environment is broken and must be fixed\n"
               << "*** before the PostgreSQL tests will run correctly.\n";
    }

    // Check that attempting to get an instance of the lease manager when
    // none is set throws an exception.
    EXPECT_THROW(LeaseMgrFactory::instance(), NoLeaseManager);

    // Check that wrong specification of backend throws an exception.
    // (This is really a check on LeaseMgrFactory, but is convenient to
    // perform here.)
    EXPECT_THROW(LeaseMgrFactory::create(connectionString(
        NULL, VALID_NAME, VALID_HOST, INVALID_USER, VALID_PASSWORD)),
        InvalidParameter);

    EXPECT_THROW(LeaseMgrFactory::create(connectionString(
        INVALID_TYPE, VALID_NAME, VALID_HOST, VALID_USER, VALID_PASSWORD)),
        InvalidType);

    // Check that invalid login data causes an exception.
    EXPECT_THROW(LeaseMgrFactory::create(connectionString(
        PGSQL_VALID_TYPE, INVALID_NAME, VALID_HOST, VALID_USER, VALID_PASSWORD)),
        DbOpenError);

    EXPECT_THROW(LeaseMgrFactory::create(connectionString(
        PGSQL_VALID_TYPE, VALID_NAME, INVALID_HOST, VALID_USER, VALID_PASSWORD)),
        DbOpenError);

    EXPECT_THROW(LeaseMgrFactory::create(connectionString(
        PGSQL_VALID_TYPE, VALID_NAME, VALID_HOST, INVALID_USER, VALID_PASSWORD)),
        DbOpenError);

    // This test might fail if 'auth-method' in PostgresSQL host-based authentication
    // file (/var/lib/pgsql/9.4/data/pg_hba.conf) is set to 'trust',
    // which allows logging without password. 'Auth-method' should be changed to 'password'.
    EXPECT_THROW(LeaseMgrFactory::create(connectionString(
        PGSQL_VALID_TYPE, VALID_NAME, VALID_HOST, VALID_USER, INVALID_PASSWORD)),
        DbOpenError);

    // Check for invalid timeouts
    EXPECT_THROW(LeaseMgrFactory::create(connectionString(
        PGSQL_VALID_TYPE, VALID_NAME, VALID_HOST, VALID_USER, VALID_PASSWORD, INVALID_TIMEOUT_1)),
        DbInvalidTimeout);

    EXPECT_THROW(LeaseMgrFactory::create(connectionString(
        PGSQL_VALID_TYPE, VALID_NAME, VALID_HOST, VALID_USER, VALID_PASSWORD, INVALID_TIMEOUT_2)),
        DbInvalidTimeout);

    // Check for missing parameters
    EXPECT_THROW(LeaseMgrFactory::create(connectionString(
        PGSQL_VALID_TYPE, NULL, VALID_HOST, INVALID_USER, VALID_PASSWORD)),
        NoDatabaseName);

    // Tidy up after the test
    destroyPgSQLSchema(true);
}

/// @brief Flag used to detect calls to db_lost_callback function
bool callback_called = false;

/// @brief Callback function used in open database testing
bool db_lost_callback(ReconnectCtlPtr /* db_conn_retry */) {
    return (callback_called = true);
}

/// @brief Make sure open failures do NOT invoke db lost callback
/// The db lost callback should only be invoked after succesfully
/// opening the DB and then subsequently losing it. Failing to
/// open should be handled directly by the application layer.
/// There is simply no good way to break the connection in a
/// unit test environment.  So testing the callback invocation
/// in a unit test is next to impossible. That has to be done
/// as a system test.
TEST(PgSqlOpenTest, NoCallbackOnOpenFail) {
    // Schema needs to be created for the test to work.
    destroyPgSQLSchema();
    createPgSQLSchema();

    callback_called = false;
    EXPECT_THROW(LeaseMgrFactory::create(connectionString(
        PGSQL_VALID_TYPE, VALID_NAME, INVALID_HOST, VALID_USER, VALID_PASSWORD),
        db_lost_callback),
        DbOpenError);
    EXPECT_FALSE(callback_called);

    destroyPgSQLSchema();
}

/// @brief Check the getType() method
///
/// getType() returns a string giving the type of the backend, which should
/// always be "postgresql".
TEST_F(PgSqlLeaseMgrTest, getType) {
    EXPECT_EQ(std::string("postgresql"), lmptr_->getType());
}

/// @brief Check getName() returns correct database name
TEST_F(PgSqlLeaseMgrTest, getName) {
    EXPECT_EQ(std::string("keatest"), lmptr_->getName());
}

/// @brief Check that getVersion() returns the expected version
TEST_F(PgSqlLeaseMgrTest, checkVersion) {
    // Check version
    pair<uint32_t, uint32_t> version;
    ASSERT_NO_THROW(version = lmptr_->getVersion());
    EXPECT_EQ(PG_SCHEMA_VERSION_MAJOR, version.first);
    EXPECT_EQ(PG_SCHEMA_VERSION_MINOR, version.second);
}

////////////////////////////////////////////////////////////////////////////////
/// LEASE4 /////////////////////////////////////////////////////////////////////
////////////////////////////////////////////////////////////////////////////////

/// @brief Basic Lease4 Checks
///
/// Checks that the addLease, getLease4 (by address) and deleteLease (with an
/// IPv4 address) works.
TEST_F(PgSqlLeaseMgrTest, basicLease4) {
    testBasicLease4();
}

/// @brief Check that Lease4 code safely handles invalid dates.
TEST_F(PgSqlLeaseMgrTest, maxDate4) {
    testMaxDate4();
}

/// @brief Lease4 update tests
///
/// Checks that we are able to update a lease in the database.
TEST_F(PgSqlLeaseMgrTest, updateLease4) {
    testUpdateLease4();
}

/// @brief Check GetLease4 methods - access by Hardware Address
TEST_F(PgSqlLeaseMgrTest, getLease4HWAddr1) {
    testGetLease4HWAddr1();
}

/// @brief Check GetLease4 methods - access by Hardware Address
TEST_F(PgSqlLeaseMgrTest, getLease4HWAddr2) {
    testGetLease4HWAddr2();
}

// @brief Get lease4 by hardware address (2)
//
// Check that the system can cope with getting a hardware address of
// any size.
TEST_F(PgSqlLeaseMgrTest, getLease4HWAddrSize) {
    testGetLease4HWAddrSize();
}

/// @brief Check GetLease4 methods - access by Hardware Address & Subnet ID
///
/// Adds leases to the database and checks that they can be accessed via
/// a combination of hardware address and subnet ID
TEST_F(PgSqlLeaseMgrTest, getLease4HwaddrSubnetId) {
    testGetLease4HWAddrSubnetId();
}

// @brief Get lease4 by hardware address and subnet ID (2)
//
// Check that the system can cope with getting a hardware address of
// any size.
TEST_F(PgSqlLeaseMgrTest, getLease4HWAddrSubnetIdSize) {
    testGetLease4HWAddrSubnetIdSize();
}

// This test was derived from memfile.
TEST_F(PgSqlLeaseMgrTest, getLease4ClientId) {
    testGetLease4ClientId();
}

/// @brief Check GetLease4 methods - access by Client ID
///
/// Adds leases to the database and checks that they can be accessed via
/// the Client ID.
TEST_F(PgSqlLeaseMgrTest, getLease4ClientId2) {
    testGetLease4ClientId2();
}

// @brief Get Lease4 by client ID (2)
//
// Check that the system can cope with a client ID of any size.
TEST_F(PgSqlLeaseMgrTest, getLease4ClientIdSize) {
    testGetLease4ClientIdSize();
}

/// @brief Check GetLease4 methods - access by Client ID & Subnet ID
///
/// Adds leases to the database and checks that they can be accessed via
/// a combination of client and subnet IDs.
TEST_F(PgSqlLeaseMgrTest, getLease4ClientIdSubnetId) {
    testGetLease4ClientIdSubnetId();
}

// This test checks that all IPv4 leases for a specified subnet id are returned.
TEST_F(PgSqlLeaseMgrTest, getLeases4SubnetId) {
    testGetLeases4SubnetId();
}

// This test checks that all IPv4 leases are returned.
TEST_F(PgSqlLeaseMgrTest, getLeases4) {
    testGetLeases4();
}

/// @brief Basic Lease4 Checks
///
/// Checks that the addLease, getLease4(by address), getLease4(hwaddr,subnet_id),
/// updateLease4() and deleteLease can handle NULL client-id.
/// (client-id is optional and may not be present)
TEST_F(PgSqlLeaseMgrTest, lease4NullClientId) {
    testLease4NullClientId();
}

/// @brief Verify that too long hostname for Lease4 is not accepted.
///
/// Checks that the it is not possible to create a lease when the hostname
/// length exceeds 255 characters.
TEST_F(PgSqlLeaseMgrTest, lease4InvalidHostname) {
    testLease4InvalidHostname();
}

/// @brief Check that the expired DHCPv4 leases can be retrieved.
///
/// This test adds a number of leases to the lease database and marks
/// some of them as expired. Then it queries for expired leases and checks
/// whether only expired leases are returned, and that they are returned in
/// the order from most to least expired. It also checks that the lease
/// which is marked as 'reclaimed' is not returned.
TEST_F(PgSqlLeaseMgrTest, getExpiredLeases4) {
    testGetExpiredLeases4();
}

/// @brief Check that expired reclaimed DHCPv4 leases are removed.
TEST_F(PgSqlLeaseMgrTest, deleteExpiredReclaimedLeases4) {
    testDeleteExpiredReclaimedLeases4();
}

////////////////////////////////////////////////////////////////////////////////
/// LEASE6 /////////////////////////////////////////////////////////////////////
////////////////////////////////////////////////////////////////////////////////

// Test checks whether simple add, get and delete operations are possible
// on Lease6
TEST_F(PgSqlLeaseMgrTest, testAddGetDelete6) {
    testAddGetDelete6(false);
}

/// @brief Basic Lease6 Checks
///
/// Checks that the addLease, getLease6 (by address) and deleteLease (with an
/// IPv6 address) works.
TEST_F(PgSqlLeaseMgrTest, basicLease6) {
    testBasicLease6();
}

/// @brief Check that Lease6 code safely handles invalid dates.
TEST_F(PgSqlLeaseMgrTest, maxDate6) {
    testMaxDate6();
}

/// @brief Verify that too long hostname for Lease6 is not accepted.
///
/// Checks that the it is not possible to create a lease when the hostname
/// length exceeds 255 characters.
TEST_F(PgSqlLeaseMgrTest, lease6InvalidHostname) {
    testLease6InvalidHostname();
}

/// @brief Check GetLease6 methods - access by DUID/IAID
///
/// Adds leases to the database and checks that they can be accessed via
/// a combination of DUID and IAID.
TEST_F(PgSqlLeaseMgrTest, getLeases6DuidIaid) {
    testGetLeases6DuidIaid();
}

// Check that the system can cope with a DUID of allowed size.
TEST_F(PgSqlLeaseMgrTest, getLeases6DuidSize) {
    testGetLeases6DuidSize();
}

/// @brief Check that getLease6 methods discriminate by lease type.
///
/// Adds six leases, two per lease type all with the same duid and iad but
/// with alternating subnet_ids.
/// It then verifies that all of getLeases6() method variants correctly
/// discriminate between the leases based on lease type alone.
TEST_F(PgSqlLeaseMgrTest, lease6LeaseTypeCheck) {
    testLease6LeaseTypeCheck();
}

/// @brief Check GetLease6 methods - access by DUID/IAID/SubnetID
///
/// Adds leases to the database and checks that they can be accessed via
/// a combination of DIUID and IAID.
TEST_F(PgSqlLeaseMgrTest, getLease6DuidIaidSubnetId) {
    testGetLease6DuidIaidSubnetId();
}

// Test checks that getLease6() works with different DUID sizes
TEST_F(PgSqlLeaseMgrTest, getLease6DuidIaidSubnetIdSize) {
    testGetLease6DuidIaidSubnetIdSize();
}

/// @brief Lease6 update tests
///
/// Checks that we are able to update a lease in the database.
TEST_F(PgSqlLeaseMgrTest, updateLease6) {
    testUpdateLease6();
}

/// @brief DHCPv4 Lease recreation tests
///
/// Checks that the lease can be created, deleted and recreated with
/// different parameters. It also checks that the re-created lease is
/// correctly stored in the lease database.
TEST_F(PgSqlLeaseMgrTest, testRecreateLease4) {
    testRecreateLease4();
}

/// @brief DHCPv6 Lease recreation tests
///
/// Checks that the lease can be created, deleted and recreated with
/// different parameters. It also checks that the re-created lease is
/// correctly stored in the lease database.
TEST_F(PgSqlLeaseMgrTest, testRecreateLease6) {
    testRecreateLease6();
}

/// @brief Checks that null DUID is not allowed.
TEST_F(PgSqlLeaseMgrTest, nullDuid) {
    testNullDuid();
}

/// @brief Tests whether Postgres can store and retrieve hardware addresses
TEST_F(PgSqlLeaseMgrTest, testLease6Mac) {
    testLease6MAC();
}

/// @brief Tests whether Postgres can store and retrieve hardware addresses
TEST_F(PgSqlLeaseMgrTest, testLease6HWTypeAndSource) {
    testLease6HWTypeAndSource();
}

/// @brief Check that the expired DHCPv6 leases can be retrieved.
///
/// This test adds a number of leases to the lease database and marks
/// some of them as expired. Then it queries for expired leases and checks
/// whether only expired leases are returned, and that they are returned in
/// the order from most to least expired. It also checks that the lease
/// which is marked as 'reclaimed' is not returned.
TEST_F(PgSqlLeaseMgrTest, getExpiredLeases6) {
    testGetExpiredLeases6();
}

<<<<<<< HEAD
=======
/// @brief Check that expired reclaimed DHCPv6 leases are removed.
TEST_F(PgSqlLeaseMgrTest, deleteExpiredReclaimedLeases6) {
    testDeleteExpiredReclaimedLeases6();
}

>>>>>>> 4eb1198b
/// @brief Verifies that IPv4 lease statistics can be recalculated.
TEST_F(PgSqlLeaseMgrTest, recountLeaseStats4) {
    testRecountLeaseStats4();
}

/// @brief Verifies that IPv6 lease statistics can be recalculated.
TEST_F(PgSqlLeaseMgrTest, recountLeaseStats6) {
    testRecountLeaseStats6();
}

<<<<<<< HEAD
/// @brief Tests that leases from specific subnet can be removed.
=======
// @brief Tests that leases from specific subnet can be removed.
>>>>>>> 4eb1198b
TEST_F(PgSqlLeaseMgrTest, DISABLED_wipeLeases4) {
    testWipeLeases4();
}

<<<<<<< HEAD
/// @brief Tests that leases from specific subnet can be removed.
=======
// @brief Tests that leases from specific subnet can be removed.
>>>>>>> 4eb1198b
TEST_F(PgSqlLeaseMgrTest, DISABLED_wipeLeases6) {
    testWipeLeases6();
}

}  // namespace<|MERGE_RESOLUTION|>--- conflicted
+++ resolved
@@ -494,14 +494,11 @@
     testGetExpiredLeases6();
 }
 
-<<<<<<< HEAD
-=======
 /// @brief Check that expired reclaimed DHCPv6 leases are removed.
 TEST_F(PgSqlLeaseMgrTest, deleteExpiredReclaimedLeases6) {
     testDeleteExpiredReclaimedLeases6();
 }
 
->>>>>>> 4eb1198b
 /// @brief Verifies that IPv4 lease statistics can be recalculated.
 TEST_F(PgSqlLeaseMgrTest, recountLeaseStats4) {
     testRecountLeaseStats4();
@@ -512,20 +509,12 @@
     testRecountLeaseStats6();
 }
 
-<<<<<<< HEAD
 /// @brief Tests that leases from specific subnet can be removed.
-=======
-// @brief Tests that leases from specific subnet can be removed.
->>>>>>> 4eb1198b
 TEST_F(PgSqlLeaseMgrTest, DISABLED_wipeLeases4) {
     testWipeLeases4();
 }
 
-<<<<<<< HEAD
 /// @brief Tests that leases from specific subnet can be removed.
-=======
-// @brief Tests that leases from specific subnet can be removed.
->>>>>>> 4eb1198b
 TEST_F(PgSqlLeaseMgrTest, DISABLED_wipeLeases6) {
     testWipeLeases6();
 }
