<<<<<<< HEAD
7XX.	[func]*		tomek
	b10-dhcp6: New parameter added to configure: --with-kea-config.
	It allows selecting configuration backend and accepts one of two
	values: BIND10, which uses BIND10 framework as Kea 0.8 did, or
	JSON, which reads configuration from a JSON file.
	(Trac #3400, git TBD)
=======
782.	[func]		tmark
	Added sender-ip, sender-port, and max-queue-size parameters to
	the dhcp-ddns configuration section of both b10-dhcp4 and b10-dhcp6.
	(Trac #3328,    git 8d8d0b5eedaab20bf1008dfb3a6913eb006a6e73)

781.	[func]		marcin
	libkea-dhcpsrv: the Memfile lease storage backend returns leases
	of a specified type. Previously, it ignored the lease type parameter
	and returned all leases for a particular client. Thanks to David
	Carlier for helping to implement this ticket.
	(Trac #3148, git d2f0edf473716cd747a21d6917e89ba55c148d8e)
>>>>>>> 6d750d3f

780.	[func]		marcin
	libkea-cc: JSON parser stores information about the position
	of the data element values in the JSON string. The position
	comprises the line number and the offset within this line where
	the specific value resides. This functionality is intended to
	be used for error logging during configuration parsing.
	(Trac #3408, git 115a52a6713340fc589f6f95d73d242931239405)

779.	[doc]		tmark
	Added a section to the developer's guide for Kea's DHCP-DDNS
	component, D2.
	(Trac #3158,    git  7be263c7372b1401a8b4288742854f96b5bec0d6)

bind10-1.2.0rc1 released on April 8, 2014

778.	[func]*		marcin
	libdhcpsrv: the Memfile lease storage backend now writes
	leases into a CSV file. Configuration parsers for b10-dhcp4
	and b10-dhcp6 use the new configuration parameters to
	control the location of the lease file. It is possible to
	disable lease writes to disk using configuration for testing
	purposes.
	(Trac #3360, git 09e6e71abf8bc693e389ebd262fd149b43c1f1d4)

777.	[func]		tmark
	If b10-dhcp-ddns is configured to listen on an address other than
	loopback, it will issue a log message warning the user that this is
	insecure and is supported for testing purposes only.
	(Trac #3383,    git  652aa4de2fa82fdf3de569d01d9f4aa618fc1972)

776.	[func]		tomek
	b10-dhcp4 and b10-dhcp6 now support using PostgreSQL as the backend
	for storing lease data.  This backend is enabled by specifying
	--with-dhcp-pgsql on the "configure" command line. Without this
	switch the PostgreSQL backend is not compiled leaving BIND 10 able to
	be built on systems without PostgreSQL installed.  Thanks to David
	Carlier who contributed the initial patches for this work.
	(Trac #3080,    git  1aae8b1fab3008e62c4f085948b1abadad512447)

775.	[func]		marcin
	b10-dhcp4, b10-dhcp6: added a new parameter to subnet configuration.
	This parameter allows subnet ids to be set to arbitrary values or
	automatically generated values. Generated subnet ids are renumbered
	each time one or more subnets are removed.  Setting the ids to
	specific values prevents this renumbering.
	(Trac #3281, git d90e9a0642fbb16a4e664160b4812f61fb81f1aa)

774.	[doc]		marcin
	Updated information in the BIND 10 Guide about the standards supported
	by Kea and its current limitations.
	(Trac #3258, git ff52b86206e3a256a02ca6d5cde55040550ba86a)

773.	[doc]		tmark
	Added sections to the BIND 10 guide on configuring and using the
	DHCP-DDNS feature of Kea.  Chapter 19, describes the new DHCP-DDNS
	server and its configuration. Additions to chapters 17 and 18
	describe configuring the DHCP servers to work with the new server.
	(Trac #3283, git 806eea955c61eba2d7268958a740a8e8ea63bdaf)

772.	[bug]		tmark
	b10-dhcp4 and b10-dhcp6 now both correctly support DDNS updates
	when honoring client requested delegation. When DDNS is enabled,
	and the client's FQDN indicates they will do the forward updates,
	the servers will now post a DDNS update request to b10-dhcp-ddns
	for the reverse updates. Prior to this the servers were posting no
	DDNS update requests when honoring client delegation.
	(Trac #3352, git b1a0f405463723d539b2e6ed2dcdd692d7796b88)

771.	[bug]		tmark
	Ticket #3339 (entry 760) was reverted to fix regression
	where components added through bindctl, could not be removed.
	(Trac #3374, git c641e2d0569df3ca3e5a93beaf0ecf39db07e402)

770.	[bug]		tmark
	Configuration parsing in b10-dhcp6 and b10-dhcp4 for the "dhcp-ddns"
	section of their configurations now supplies hard-coded default values
	rather than those from their spec files.  This is a temporary solution
	to circumvent an issue in the configuration libraries which causes
	map-items to behave incorrectly.
	(Trac #3358, git 983d8acec3a7ccb1ffef662eac7518aed5f99381)

769.	[func]		marcin
	b10-dhcp6: Implemented support for Rebind message.
	(Trac #3232, git 3649413932857470558a6f19e0b0e181b3fc0fda)

768.	[bug]		tmark
	b10-dhcp-ddns now treats a DNS server response code of
	NXRRSET as a successful outcome when processing a request
	to remove DNS data.  This corrects a defect in which
	b10-dhcp-ddns would incorrectly fail a request to remove
	DNS data when the DNS server's response was NXRRSET.
	(Trac #3362, git da3b0d4f364d069ffdb47723545798ac589fae42)

767.	[func]		tomek
	Unit-tests for all DHCP database backends are now shared.
	This improves test coverage for memfile and any future
	backends that may appear.
	(Trac #3359, git 3d6c11630ada9d0681a813cf026f6bb16aabb9fa)

bind10-1.2.0beta1 released on March 6, 2014

766.	[func]		muks
	--disable-dns and --disable-dhcp configure arguments have been
	added to conditionally disable the DNS or DHCP components
	respectively. This facility can be used to do a DNS or DHCP-only
	build of BIND 10. DNS and DHCP components are both enabled by
	default.
	(Trac #2367, git 81a689b61b1c4abf8a1a4fcbe41cfc96fd11792a)

765.	[bug]		tomek
	b10-dhcp4: Fixed a minor bug in eRouter1.0 class processing. The
	server no longer sets giaddr field.
	(Trac #3353, git 23c22e9b1141c699f361d45c309e737dfecf6f3f)

764.	[bug]		tomek
	b10-dhcp4: Fixed a bug caused client classification to not work
	properly.
	(Trac #3343, git 1801400ac874380e7a565d373b4bae96a49e21f7)

763.	[func]		tmark
	b10-dhcp-ddns may now be configured to disable DNS updates in
	in a given direction by simply not defining any domains for that
	direction in its configuration.  This allows it to be configured to
	support either forward DNS or reverse DNS only.  Prior to this if
	a request was received that could not be matched to servers in a
	given direction it was failed immediately.
	(Trac #3341, git 01f26bce1d9faaddb8be59802f73891ea065b200)

762.	[func]		tmark
	If configured to do so, b10-dhcp6 will now create DHCP-DDNS update
	requests and send them to b10-dhcp-ddns for processing.
	(Trac# 3329, git 239956696465a13196a2b6bc0f3a61aed21a5de8)

761.	[doc]		stephen, jreed
	Added "man" page for perfdhcp.
	(Trac #2307, git ff2f538912c205fbdb1408ee613c09b90de53514)

760.	[bug]		tmark
	When merging a map of configuration elements into another, elements
	that are themselves maps will be merged. In particular, this
	corrects a defect which caused a configuration commit error to
	occur when using bindctl to modify a single a parameter in
	dhcp-ddns portion of b10-dhcp4 configuration.
	(Trac# 3339, git 3ae0d93d89f3277a566eeb045191a43b2dd9d9b1)

759.	[func]		tomek
	b10-dhcp4, b10-dhcp6: IP address of the relay agent can now be
	specified for both IPv4 and IPv6 subnets. That information allows
	the server to properly handle a case where relay agent address
	does not match subnet.  This is mostly useful in shared subnets
	and cable networks.
	(Trac #3322, git 5de565baea42c9096dff78ed5fbd05982a174469)

758.	[bug]		tmark
	b10-dhcp4 now correctly handles DHO_HOST_OPTION.  This corrects
	a bug where the server would fail to recognize the option in the
	DHCP request and then skip generating the appropriate DHCP-DDNS
	update request.
	(Trac #2426, git 985d66cba7665a71e17ef70c5d22c767abaad1b6)

757.	[func]		tmark
	b10-dhcp6 now parses parameters which support DHCP-DDNS updates
	via the DHCP-DDNS module, b10-dhcp-ddns.  These parameters are
	part of new configuration element, dhcp-ddns, defined in
	dhcp4.spec. These parameters influence when and how DDNS updates
	requests are created but communicating them to b10-dhcp-ddns is
	not yet supported.  That will be provided under separate ticket,
	Trac #3222.
	(Trac# 3034, git 22c667a66536ff3e3741bc67025d824644ed4e7d)

756.	[bug]		marcin
	b10-dhcp6: server parses DHCPv6 Vendor Class option. Previously
	the server failed to parse Vendor Class option having empty opaque
	data field because of the invalid definition in libdhcp++. The
	DHCPv6 Vendor Class option and DHCPv4 V-I Vendor Class option is
	now represented by the new OptionVendorClass. The b10-dhcp4 is
	affected by this change such that it uses new class to parse the
	DHCPv4 V-I Vendor Class option.
	(Trac #3316, git 1e61d7db5b8dc76682aa568cd62bfae0eeff46e3)

755.	[func]		muks
	Add support for the CAA RR type (RFC 6844).
	(Trac #2512, git 39162608985e5c904448f308951c73bb9c32da8f)

754.	[func]		muks
	Add support for the TLSA RR type (RFC 6698).
	(Trac #2185, git a168170430f6927f28597b2a6debebe31cf39b13)

753.	[func]		muks
	libdns++: the unknown/generic (RFC 3597) RDATA class now uses the
	generic lexer in constructors from text.
	(Trac #2426, git 0770d2df84e5608371db3a47e0456eb2a340b5f4)

752.	[func]		tmark
	If configured to do so, b10-dhcp4 will now create DHCP-DDNS update
	requests and send them to b10-dhcp-ddns for processing.
	(Trac# 3329, git 4546dd186782eec5cfcb4ddb61b0a3aa5c700751)

751.	[func]		muks
	The BIND 10 zone loader now supports the $GENERATE directive (a
	BIND 9 extension).
	(Trac #2430, git b05064f681231fe7f8571253c5786f4ff0f2ca03)

750.	[func]		tomek
	b10-dhcp4, b10-dhcp6: Simple client classification has been
	implemented. Incoming packets can be assigned to zero or more
	client classes. It is possible to restrict subnet usage to a given
	client class. User's Guide and Developer's Guide has been updated.
	(Trac #3274, git 1791d19899b92a6ee411199f664bdfc690ec08b2)

749.	[bug]		tmark
	b10-dhcp-ddns now sets the TTL value in RRs that add A, AAAA, or
	PTR DNS entries to the lease length provided in instigating
	NameChangeRequest.  This corrected a bug in which the TTL was
	always set to 0.
	(Trac# 3299, git dbacf27ece77f3d857da793341c6bd31ef1ea239)

748.	[bug]		marcin
	b10-dhcp4 server picks a subnet, to assign address for a directly
	connected client, using IP address of the interface on which the
	client's message has been received. If the message is received on
	the interface for which there is no suitable subnet, the message
	is discarded. Also, the subnet for renewing client which unicasts
	its request, is selected using ciaddr.
	(Trac #3242, git 9e571cc217d6b1a2fd6fdae1565fcc6fde6d08b1)

747.	[bug]		marcin
	libdhcpsrv: server configuration mechanism allows creating definitions
	for standard options for which Kea doesn't provide a definition yet.
	Without this, the server administrator couldn't configure options for
	which a definition didn't exist.
	(Trac# 3309, git 16a6ed6e48a6a950670c4874a2e81b1faf287d99)

746.	[func]		tomek
	IOAddress no longer exposes underlying asio objects. The getAddress()
	method has been removed and replaced with several convenience methods.
	(Trac #1485, git ecdb62db16b3f3d447db4a9d2a4079d5260431f0)

745.	[bug]*		muks
	b10-auth now returns rcode=REFUSED for all questions with
	qtype=RRSIG (i.e., where RRSIGs are queried directly). This is
	because RRSIGs are meaningless without being bundled alongside the
	RRs they cover.
	(Trac #2226, git 68d24e65c9c3dfee38adfbe1c93367b0083f9a58)

744.	[func]		marcin
	b10-dhcp6: Refactored the code which is processing Client FQDN
	option.  The major user-visible change is that server generates
	DDNS NameChangeRequest for the first IPv6 address (instead of all)
	acquired by a client. Also, the server generates fully qualified
	domain name from acquired IPv6 address, if the client sends an
	empty name in Client FQDN option.
	(Trac# 3295, git aa1c94a54114e848c64771fde308fc9ac0c00fd0)

743.	[func]		tmark
	b10-dhcp4 now responds with changes in DDNS behavior based upon
	configuration parameters specified through its dhcp-ddns configuration
	element. The parameters now supported are override-no-update,
	override-client-update, replace-client-name, generated-prefix, and
	qualifying-suffix.
	(Trac# 3282, git 42b1f1e4c4f5aa48b7588233402876f5012c043c)

742.	[func]		muks
	The authoritative server now includes the datasource configuration
	when logging some errors with the
	AUTH_DATASRC_CLIENTS_BUILDER_RECONFIGURE_ERROR message ID.
	(Trac #2756, git 31872754f36c840b4ec0b412a86afe9f38be86e0)

741.	[bug]		shane
	Remove hard-coded (and unnecessary) TSIG key from error message.
	This also prevents a crash if the TSIG name is missing.
	(Trac #3099, git 0ba8bbabe09756a4627e80aacdbb5050407faaac)

740.	[func]		muks
	When displaying messages about mismatched configuration data types
	in entered values (between the supplied value type and expected
	schema type), bindctl now includes both the supplied and expected
	configuration data types in the returned error. The user has more
	information on what caused the error now.
	(Trac #3239, git 84d5eda2a6ae0d737aef68d56023fc33fef623e6)

739.	[bug]		muks
	Various minor updates were made to the SSHFP RDATA parser. Mainly,
	the SSHFP constructor no longer throws an isc::BadValue exception.
	generic::SSHFP::getFingerprintLen() was also renamed to
	getFingerprintLength().
	(Trac #3287, git 2f26d781704618c6007ba896ad3d9e0c107d04b0)

738.	[bug]		muks
	b10-auth now correctly processes NXDOMAIN results in the root zone
	when using a SQLite3 data source.
	(Trac #2951, git 13685cc4580660eaf5b041b683a2d2f31fd24de3)

737.	[func]		muks
	b10-auth now additionally logs the source address and port when
	DNS messages with unsupported opcodes are received.
	(Trac #1516, git 71611831f6d1aaaea09143d4837eddbd1d67fbf4)

736.	[bug]		wlodek
	b10-dhcp6 is now capable to determine if a received
	message is addressed to it, using server identifier option.
	The messages with non-matching server identifier are dropped.
	(Trac #2892, git 3bd69e9b4ab9be231f7c966fd62b95a4e1595901)

735.	[doc]		stephen
	Expanded Developer's Guide to include chapter on logging.
	(Trac #2566, git a08d702839d9df6cddefeccab1e7e657377145de)

734.	[bug]		marcin
	libdhcp++: fixed a bug which caused an error when setting boolean
	values for an option. Also, bind10-guide has been updated with the
	examples how to set the boolean values for an option.
	(Trac# 3292, git 7c4c0514ede3cffc52d8c2874cdbdb74ced5f4ac)

733.	[bug]		marcin
	libdhcp++: a function which opens IPv6/UDPv6 sockets for the
	DHCPv6 server, gracefully handles errors to bind socket to
	a multicast address.
	(Trac #3288, git 76ace0c46a5fe0e53a29dad093b817ad6c891f1b)

732.	[func]		tomek
	b10-dhcp4, b10-dhcp6: Support for simplified client classification
	added. Incoming packets are now assigned to a client class based
	on the content of the packet's user class option (DHCPv4) or vendor
	class option (DHCPv6). Two classes (docsis3.0 and eRouter1.0) have
	class specific behavior in b10-dhcp4. See DHCPv4 Client
	Classification and DHCPv6 Client Classification in BIND10
	Developer's Guide for details.  This is a first ticket in a series
	of planned at least three tickets.
	(Trac #3203, git afea612c23143f81a4201e39ba793bc837c5c9f1)

731.	[func]		tmark
	b10-dhcp4 now parses parameters which support DHCP-DDNS updates
	via the DHCP-DDNS module, b10-dhcp-ddns.  These parameters are
	part of new configuration element, dhcp-ddns, defined in
	dhcp4.spec.  The parameters parse, store and retrieve but do not
	yet govern behavior.  That will be provided under separate ticket.
	(Trac# 3033, git 0ba859834503f2b9b908cd7bc572e0286ca9201f)

730.	[bug]		tomek
	b10-dhcp4, b10-dhcp6: Both servers used to unnecessarily increase
	subnet-id values after reconfiguration. The subnet-ids are now reset
	to 1 every time a server is reconfigured.
	(Trac #3234, git 31e416087685a6dadc3047fdbb0927bbf60095aa)

729.	[bug]		marcin
	b10-dhcp4 discards DHCPv4 messages carrying server identifiers
	which don't match server identifiers used by the server.
	(Trac #3279, git 805d2b269c6bf3e7be68c13f1da1709d8150a666)

728.	[func]		marcin
	b10-dhcp6: If server fails to open a socket on one interface it
	will log a warning and continue to open sockets on other interfaces.
	The warning message is communicated from the libdhcp++ via the
	error handler function supplied by the DHCPv6 server.
	(Trac #3252, git af5eada1bba906697ee92df3fcc25cc0e3979221)

727.	[func]		muks
	RRset::setName() has now been removed.
	(Trac #2335, git c918027a387da8514acf7e125fd52c8378113662)

726.	[bug]*		muks
	Don't print trailing newlines in Question::toText() output by
	default.  This fixes some logging that were split with a line
	feed.  It is possible to get the old behavior by passing
	toText(true).  Message::toText() output is unchanged.
	(Trac #571, git 7286499d5206c6d2aa8a59a5247c3841a772a43e)

725.	[func]		tmark
	b10-dhcp-ddns D2UpdateMgr now uses the newly implemented
	NameAddTransaction and NameRemoveTransaction classes.  This allows
	it to conduct actual DNS update exchanges based upon queued
	NameChangeRequests.
	(Trac# 3089, git 9ff948a169e1c1f3ad9e1bad1568375590a3ef42)

724.	[bug]		marcin
	b10-dhcp4: Different server identifiers are used for the packets
	being sent through different interfaces. The server uses IPv4 address
	assigned to the particular interface as a server identifier. This
	guarantees that the unicast packet sent by a relay or a client, to
	the address being a server identifier, will reach the server.
	(Trac #3231, git c7a229f15089670d2bfde6e9f0530c30ce6f8cf8)

723.	[bug]		marcin
	libdhcp++: Implemented unit tests for the IfaceMgr's routine
	which opens IPv6 sockets on detected interfaces. The IfaceMgr
	logic performing low level operations on sockets has been
	moved to a separate class. By providing a custom implementation
	of this class, the unit tests may use fake interfaces with
	custom configuration and thus cover wide range of test
	scenarios for the function.
	(Trac #3251, git 21d2f7ec425f8461b545687104cd76a42da61b2e)

722.	[bug]		muks
	b10-cmdctl now prints a more operator-friendly message when the
	address+port that b10-cmdctl listens on is already in use.
	(Trac #3227, git 5ec35e37dbb46f66ff0f6a9d9a6a87a393b37934)

721.	[func]		tmark
	Updates the user_chk example hooks shared library with callouts
	for packet receive and packet send.  Decision outcome now includes
	the lease or prefix assigned.  The user registry now supports a
	default user entry.
	(Trac #3207, git 34fddf2e75b80d9e517a8f9c3321aa4878cda795)

720.	[func]		tmark
	Added the initial implementation of the class, NameAddTransaction,
	to b10-dhcp-ddns.  This class provides a state machine which
	implements the logic required to remove forward and reverse DNS
	entries as described in RFC 4703, section 5.5. This includes the
	ability to construct the necessary DNS requests.
	(Trac# 3088, git ca58ac00fce4cb5f46e534d7ffadb2db4e4ffaf3)

719.	[func]		tomek
	b10-dhcp4: Support for sending back client-id (RFC6842) has been
	added now. Also a configuration parameter (echo-client-id) has
	been added, so it is possible to enable backward compatibility
	("echo-client-id false").
	(Trac #3210, git 88a4858db206dfcd53a227562198f308f7779a72)

718.	[func]		dclink, tomek
	libdhcp++: Interface detection implemented for FreeBSD, NetBSD,
	OpenBSD, Mac OS X and Solaris 11. Thanks to David Carlier for
	contributing a patch.
	(Trac #2246, git d8045b5e1580a1d0b89a232fd61c10d25a95e769)

717.	[bug]		marcin
	Fixed the bug which incorrectly treated DHCPv4 option codes 224-254 as
	standard options, barring them from being used as custom options.
	(Trac #2772, git c6158690c389d75686545459618ae0bf16f2cdb8)

716.	[func]		marcin
	perfdhcp: added support for sending DHCPv6 Release messages
	at the specified rate and measure performance. The orphan
	messages counters are not displayed for individual exchanges
	anymore. The following ticket: #3261 has been submitted to
	implement global orphan counting for all exchange types.
	(Trac #3181, git 684524bc130080e4fa31b65edfd14d58eec37e50)

715.	[bug]		marcin
	libdhcp++: Used the CMSG_SPACE instead of CMSG_LEN macro to calculate
	msg_controllen field of the DHCPv6 message. Use of CMSG_LEN causes
	sendmsg failures on OpenBSD due to the bug kernel/6080 on OpenBSD.
	(Trac #1824, git 39c9499d001a98c8d2f5792563c28a5eb2cc5fcb)

714.	[doc]		tomek
	BIND10 Contributor's Guide added.
	(Trac #3109, git 016bfae00460b4f88adbfd07ed26759eb294ef10)

713.	[func]		tmark
	Added DNS update request construction to d2::NameAddTransaction
	in b10-dhcp-ddns.  The class now generates all DNS update
	request variations needed to fulfill it's state machine in
	compliance with RFC 4703, sections 5.3 and 5.4.
	(Trac# 3241, git dceca9554cb9410dd8d12371b68198b797cb6cfb)

712.	[func]		marcin, dclink
	b10-dhcp4: If server fails to open a socket on one interface it
	will log a warning and continue to open sockets on other interfaces.
	The warning message is communicated from the libdhcp++ via the
	error handler function supplied by the DHCPv4 server. Thanks to
	David Carlier for providing a patch.
	(Trac #2765, git f49c4b8942cdbafb85414a1925ff6ca1d381f498)

711.	[func]		tmark
	Added the initial implementation of the class, NameAddTransaction,
	to b10-dhcp-ddns.  This class provides the state model logic
	described in the DHCP_DDNS design to add or replace forward and
	reverse DNS entries for a given FQDN.  It does not yet construct
	the actual DNS update requests, this will be added under Trac#
	3241.
	(Trac# 3087, git 8f99da735a9f39d514c40d0a295f751dc8edfbcd)

710.	[build]		jinmei
	Fixed various build time issues for MacOS X 10.9.  Those include
	some general fixes and improvements:
	- (libdns++) masterLoad() functions now use the generic MasterLoader
	  class as backend, eliminating the restrictions of the previous
	  versions.
	- (libcc) fixed a minor portability bug in the JSON parser.  Although
	  the only known affected system is OS X 10.9 at the moment, that
	  could potentially cause disruption on other existing and future
	  systems.
	Other notes:
	- if built with googletest, gtest 1.7 (and possibly higher) is
	  required.
	- many older versions of Boost don't work.  A known workable version
	  is 1.54.
	(Trac #3213, git d4e570f097fe0eb9009b177a4af285cde0c636cc)

709.	[bug]		marcin
	b10-dhcp6: Server crashed when the client sent FQDN option and did
	not request FQDN option to be returned.
	(Trac #3220, git 0f1ed4205a46eb42ef728ba6b0955c9af384e0be)

708.	[bug]		dclink, marcin
	libdhcpsrv: Fixed a bug in Memfile lease database backend which
	caused DHCPv4 server crashes when leases with NULL client id
	were present. Thanks to David Carlier for submitting the patch.
	(Trac #2940, git a232f3d7d92ebcfb7793dc6b67914299c45c715b)

707.	[bug]		muks
	Using very large numbers (out of bounds) in config values caused
	BIND 10 to throw an exception. This has been fixed in a patch
	contributed by David Carlier.
	(Trac #3114, git 9bd776e36b7f53a6ee2e4d5a2ea79722ba5fe13b)

706.	[func]		marcin
	b10-dhcp4: Server processes the DHCPv4 Client FQDN and Host Name
	options sent by a client and generates the response. As a result
	of processing, the server generates NameChangeRequests which
	represent changes to DNS mappings for a particular lease (addition
	or removal of DNS mappings).
	Currently all generated NameChangeRequests are dropped. Sending
	them to b10-dhcp-ddns will be implemented with the future tickets.
	(Trac #3035, git f617e6af8cdf068320d14626ecbe14a73a6da22)

705.	[bug]*		kean
	When commands are piped into bindctl, no longer attempt to query the
	user name and password if no default user name and password file is
	present, or it contains no valid entries.
	(Trac #264, git 4921d7de6b5623c7e85d2baf8bc978686877345b)

704.	[func]		naokikambe
	New statistics items related to IP sockets added into b10-xfrin:
	open, openfail, close, connfail, conn, senderr, and recverr.
	Their values can be obtained by invoking "Stats show Xfrin" via
	bindctl while b10-xfrin is running.
	(Trac #2300, git 4655c110afa0ec6f5669bf53245bffe6b30ece4b)

703.	[bug]		kean
	A bug in b10-msgq was fixed where it would remove the socket file if
	there was an existing copy of b10-msgq running. It now correctly
	detects and reports this without removing the socket file.
	(Trac #433, git c18a49b0435c656669e6f87ef65d44dc98e0e726)

702.	[func]		marcin
	perfdhcp: support for sending DHCPv6 Renew messages at the specified
	rate and measure performance.
	(Trac #3183, git 66f2939830926f4337623b159210103b5a8e2434)

701.	[bug]		tomek
	libdhcp++: Incoming DHCPv6 IAPREFIX option is now parsed properly.
	(Trac #3211, git ed43618a2c7b2387d76f99a5a4b1a3e05ac70f5e)

700.	[func]		tomek, marcin
	b10-dhcp4, b10-dhcp6: Support for vendor options has been added. It
	is now possible to configure vendor options. Server is able to
	parse some CableLabs vendor options and send configured	vendor
	options	in response. The support is not complete.
	(Trac #3194, git 243ded15bbed0d35e230d00f4e3ee42c3609616c)

699.	[bug]		marcin
	libdhcp++: Options with defined suboptions are now handled properly.
	In particular, Relay Agent Info options is now echoed back properly.
	(Trac #3102, git 6f6251bbd761809634aa470f36480d046b4d2a20)

698.	[bug]		muks
	A bug was fixed in the interaction between b10-init and b10-msgq
	that caused BIND 10 failures after repeated start/stop of
	components.
	(Trac #3094, git ed672a898d28d6249ff0c96df12384b0aee403c8

697.	[func]		tmark
	Implements "user_check" hooks shared library which supports subnet
	selection based upon the contents of a list of known DHCP lease users
	(i.e. clients).  Adds the following subdirectories to the bind10 src
	directory for maintaining hooks shared libraries:
	bind10/src/hooks - base directory for hooks shared libraries;
	bind10/src/hooks/dhcp - base directory for all hooks libs
	pertaining to DHCP (Kea);
	bind10/src/hooks/dhcp/user_check - directory containing the
	user_check hooks library.
	(Trac #3186, git f36aab92c85498f8511fbbe19fad5e3f787aef68)

696.	[func]		tomek
	b10-dhcp4: It is now possible to specify value of siaddr field
	in DHCPv4 responses. It is used to point out to the next
	server in the boot process (that typically is TFTP server).
	(Trac #3191, git 541922b5300904a5de2eaeddc3666fc4b654ffba)

695.	[func]		tomek
	b10-dhcp6 is now able to listen on global IPv6 unicast addresses.
	(Trac #3195, git 72e601f2a57ab70b25d50877c8e49242739d1c9f)

694.	[bug]		tomek
	b10-dhcp6 now handles exceptions better when processing initial
	configuration. In particular, errors with socket binding do not
	prevent b10-dhcp6 from establishing configuration session anymore.
	(Trac #3195, git 72e601f2a57ab70b25d50877c8e49242739d1c9f)

693.	[bug]		tomek
	b10-dhcp6 now handles IPv6 interface enabling correctly.
	(Trac #3195, git 72e601f2a57ab70b25d50877c8e49242739d1c9f)

692.	[bug]		marcin
	b10-dhcp4: Fix a bug whereby the Parameter Request List was not parsed
	by the server and requested DHCPv4 options were not returned to the
	client. Options are not sent back to the client if server failed to
	assign a lease.
	(Trac #3200, git 50d91e4c069c6de13680bfaaee3c56b68d6e4ab1)

691.	[bug]		marcin
	libdhcp++: Created definitions for standard DHCPv4 options:
	tftp-server-name (66) and boot-file-name (67). Also, fixed definition
	of DHCPv4 option time-offset (2).
	(Trac #3199, git 6e171110c4dd9ae3b1be828b9516efc65c33460b)

690.	[bug]		tomek
	b10-dhcp4: Relay Agent Info option is now echoed back in
	DHCPv4 responses.
	(Trac #3184, git 287389c049518bff66bdf6a5a49bb8768be02d8e)

689.	[func]*		marcin
	b10-dhcp4 and b10-dhcp6 install callback functions which parse options
	in the received DHCP packets.
	(Trac #3180, git f73fba3cde9421acbeb9486c615900b0af58fa25)

688.	[func]		tomek
	b10-dhcp6: Prefix Delegation support is now extended to
	Renew and Release messages.
	(Trac #3153, #3154, git 3207932815f58045acea84ae092e0a5aa7c4bfd7)

687.	[func]		tomek
	b10-dhcp6: Prefix Delegation (IA_PD and IAPREFIX options) is now
	supported in Solicit and Request messages.
	(Trac #3152, git a0e73dd74658f2deb22fad2c7a1f56d122aa9021)

686.	[bug]		tomek
	b10-dhcp6 now sends back relayed traffic to proper port.
	(Trac #3177, git 6b33de4bea92eecb64b6c673bf1b8ae51f8edcf1)

685.	[func]		tomek
	libdhcpsrv: Allocation Engine is now able to handle IPv6 prefixes.
	This will be used in Prefix Delegation.
	(Trac #3171, git 7d1431b4c887f0c7ee1b26b9b82d3d3b8464b34f)

684.	[func]		muks, vorner
	API support to delete zone data has been added. With this,
	DomainTree and RdataSet which form the central zone data
	structures of b10-auth allow deletion of names and RR data
	respectively.
	(Trac #2750, git d3dbe8e1643358d4f88cdbb7a16a32fd384b85b1)
	(Trac #2751, git 7430591b4ae4c7052cab86ed17d0221db3b524a8)

683.	[bug]		stephen
	Modifications to fix problems running unit tests if they
	are statically linked.  This includes provision of an
	initialization function that must be called by user-written
	hooks libraries if they are loaded by a statically-linked
	image.
	(Trac #3113, git 3d19eee4dbfabc7cf7ae528351ee9e3a334cae92)

682.	[func]		naokikambe
	New statistics items added into b10-xfrin : ixfr_running,
	axfr_running, and soa_in_progress.  Their values can be
	obtained by invoking "Stats show Xfrin" via bindctl when
	b10-xfrin is running.
	(Trac #2274, git ca691626a2be16f08754177bb27983a9f4984702)

681.	[func]		tmark
	Added support for prefix delegation configuration to b10-dhcp6
	subnets.
	(Trac# 3151, git 79a22be33825bafa1a0cdfa24d5cb751ab1ae2d3)

680.	[func]		marcin
	perfdhcp: Added support for requesting IPv6 prefixes using IA_PD
	option being sent to the server.
	(Trac #3173, git 4cc844f7cc82c8bd749296a2709ef67af8d9ba87)

679.	[func]		tmark
	b10-dhcp-ddns: Finite state machine logic was refactored
	into its own class, StateModel.
	(Trac# 3156, git 6e9227b1b15448e834d1f60dd655e5633ff9745c)

678.	[func]		tmark
	MySQL backend used by b10-dhcp6 now uses lease type as a
	filtering parameter in all IPv6 lease queries.
	(Trac# 3147, git 65b6372b783cb1361fd56efe2b3247bfdbdc47ea)

677.	[func]		tomek
	libdhcpsrv: CfgMgr is now able to store IA, TA and PD pools in
	Subnet6 structures.
	(Trac #3150, git e6f0e89162bac0adae3ce3141437a282d5183162)

676.	[bug]		muks
	We now also allow the short name ("hmac-md5"), along with the long
	name ("hmac-md5.sig-alg.reg.int") that was allowed before for
	HMAC-MD5, so that it is more convenient to configure TSIG keys
	using it.
	(Trac #2762, git c543008573eba65567e9c189824322954c6dd43b)

675.	[func]		vorner
	If there's an exception not handled in a Python BIND10 component,
	it is now stored in a temporary file and properly logged, instead
	of dumping to stderr.
	(Trac #3095, git 18cf54ed89dee1dd1847053c5210f0ca220590c2)

674.	[func]		tomek
	Preparatory work for prefix delegation in LeaseMgr. getLease6()
	renamed to getLeases6(). It now can return more than one lease.
	(Trac #3146, git 05a05d810be754e7a4d8ca181550867febf6dcc6)

673.	[func]		tomek
	libdhcp: Added support for IA_PD and IAPREFIX options. New class
	for IAPREFIX (Option6_IAPrefix) has been added.
	(Trac #3145, git 3a844e85ecc3067ccd1c01841f4a61366cb278f4)

672.	[func]		tmark
	Added b10-dhcp-ddns transaction base class, NameChangeTransaction.
	This class provides the common structure and methods to implement
	the state models described in the DHCP_DDNS design, plus
	integration with DNSClient and its callback mechanism for
	asynchronous IO with the DNS servers.
	(Trac #3086, git 079b862c9eb21056fdf957e560b8fe7b218441b6)

671.	[func]		dclink, tomek
	The memfile backend now supports getLease4(hwaddr) and
	getLease4(client-id) methods. Thanks to David Carlier for
	contributing a patch.
	(Trac #2592, git a11683be53db2f9f8f9b71c1d1c163511e0319b3)

670.	[func]		marcin
	libdhcpsrv: Added support to MySQL lease database backend to
	store FQDN data for the lease.
	(Trac #3084, git 79b7d8ee017b57a81cec5099bc028e1494d7e2e9)

669.	[func]		tmark
	Added main process event loop to D2Process which is the primary
	application object in b10-dhcp-ddns. This allows DHCP-DDNS
	to queue requests received from clients for processing while
	listening for command control events.
	(Trac #3075 git e2f9d2e4c1b36f01eb5bfa2c4f8d55cf139c7e02)

668.	[func]		marcin
	libdhcpsrv: Implemented changes to lease allocation engine to
	propagate information about client's FQDN.
	(Trac #3083, git 37af28303d1cd61f675faea969cd1159df65bf9d)

667.	[func]		tomek
	Additional hooks (buffer4_receive, lease4_renew,
	lease4_release, buffer4_send) added to the DHCPv4 server.
	(Trac #2983, git fd47f18f898695b98623a63a0a1c68d2e4b37568)

666.	[func]		vorner
	The CmdCtl's command "print_settings" was removed. It served no real
	purpose and was just experimental leftover from early development.
	(Trac #3028, git 0d22246092ad4822d48f5a52af5f644f5ae2f5e2)

665.	[doc]		stephen
	Added the "Hook's Maintenance Guide" to the BIND 10 developer
	documentation.
	(Trac #3063, git 5d1ee7b7470fc644b798ac47db1811c829f5ac24)

664.	[bug]		tmark
	Corrects a bug in Hooks processing that was improperly
	creating a new callout handle on every call, rather
	than maintaining it throughout the context of the
	packet being processed.
	(Trac #3062, git 28684bcfe5e54ad0421d75d4445a04b75358ce77)

663.	[func]		marcin
	b10-dhcp6: Server processes the DHCPv6 Client FQDN Option
	sent by a client and generates the response. The DHCPv6 Client
	FQDN Option is represented by the new class in the libdhcp++.
	As a result of FQDN Option processing, the server generates
	NameChangeRequests which represent changes to DNS mappings for
	a particular lease (addition or removal of DNS mappings).
	Currently all generated NameChangeRequests are dropped. Sending
	them to b10-dhcp-ddns will be implemented with the future tickets.
	(Trac #3036, git 209f3964b9f12afbf36f3fa6b62964e03049ec6e)

662.	[func]		marcin
	libdhcp++: Implemented an Option4ClientFqdn class which represents
	DHCPv4 Client FQDN Option (code 81) defined in RFC4702. This class
	supports the domain name encoding in canonical FQDN format as well
	as in deprecated ASCII format.
	(Trac# 3082, git 1b434debfbf4a43070eb480fa0975a6eff6429d4)

661.	[func]		stephen
	Copy additional header files to the BIND 10 installation directory
	to allow the building of DHCP hooks libraries against an installed
	version of BIND 10.
	(Trac #3092, git e9beef0b435ba108af9e5979476bd2928808b342)

660.	[func]		fujiwara
	src/lib/cc: Integer size of C++ CC library is changed to int64_t.
	b10-auth: The size of statistics counters is changed to uint64_t.
	b10-auth sends lower 63 bit of counter values to b10-stats.
	(Trac #3015,  git e5b3471d579937f19e446f8a380464e0fc059567
	 and Trac #3016, git ffbcf9833ebd2f1952664cc0498608b988628d53)

659.	[func]		stephen
	Added capability to configure the hooks libraries for the
	b10-dhcp4 and b10-dhcp6 servers through the BIND 10
	configuration mechanism.
	(Trac #2981, git aff6b06b2490fe4fa6568e7575a9a9105cfd7fae)

658.	[func]*		vorner
	The resolver, being experimental, is no longer installed by default.
	If you really want to use it, even when it is known to be buggy, use
	the ./configure --enable-experimental-resolver option.
	(Trac #3064, git f5f07c976d2d42bdf80fea4433202ecf1f260648)

657.	[bug]		vorner
	Due to various problems with older versions of boost and
	shared memory, the server rejects to compile with combination
	of boost < 1.48 and shared memory enabled. Most users don't
	need shared memory, admins of large servers are asked to
	upgrade boost.
	(Trac #3025, git 598e458c7af7d5bb81131112396e4c5845060ecd)

656.	[func]		tomek
	Additional hooks (buffer6_receive, lease6_renew,
	lease6_release, buffer6_send) added to the DHCPv6 server.
	(Trac #2984, git 540dd0449121094a56f294c500c2ed811f6016b6)

655.	[func]		tmark
	Added D2UpdateMgr class to b10-dhcp-ddns. This class is
	the b10-dhcp-ddns task master, instantiating and supervising
	transactions that carry out the DNS updates needed to
	fulfill the requests (NameChangeRequests) received from
	b10-dhcp-ddns clients (e.g. DHCP servers).
	(Trac #3059 git d72675617d6b60e3eb6160305738771f015849ba)

654.	[bug]		stephen
	Always clear "skip" flag before calling any callouts on a hook.
	(Trac# 3050, git ff0b9b45869b1d9a4b99e785fbce421e184c2e93)

653.	[func]		tmark
	Added initial implementation of D2QueueMgr to
	b10-dhcp-ddns.  This class manages the receipt and
	queueing of requests received by b10-dhcp-ddns from
	its clients (e.g. DHCP servers)
	(Trac# 3052, git a970f6c5255e000c053a2dc47926cea7cec2761c)

652.	[doc]		stephen
	Added the "Hook Developer's Guide" to the BIND 10 developer
	documentation.
	(Trac# 2982, git 26a805c7e49a9ec85ee825f179cda41a2358f4c6)

651.	[bug]		muks
	A race condition when creating cmdctl certificates caused corruption
	of these certificates in rare cases. This has now been fixed.
	(Trac# 2962, git 09f557d871faef090ed444ebeee7f13e142184a0)

650.	[func]		muks
	The DomainTree rebalancing code has been updated to be more
	understandable. This ChangeLog entry is made just to make a note
	of this change. The change should not cause any observable
	difference whatsoever.
	(Trac# 2811, git 7c0bad1643af13dedf9356e9fb3a51264b7481de)

649.	[func]		muks
	The default b10-xfrout also_notify port has been changed from
	0 to 53.
	(Trac# 2925, git 8acbf043daf590a9f2ad003e715cd4ffb0b3f979)

648.	[func]		tmark
	Moved classes pertaining to sending and receiving
	NameChangeRequests from src/bin/d2 into their own library,
	libdhcp_ddns, in src/lib/dhcp_ddns.  This allows the
	classes to be shared between DHDCP-DDNS and its clients,
	such as the DHCP servers.
	(Trac# 3065, git 3d39bccaf3f0565152ef73ec3e2cd03e77572c56)

647.	[func]		tmark
	Added initial implementation of classes for sending
	and receiving NameChangeRequests between DHCP-DDNS
	and its clients such as DHCP. This includes both
	abstract classes and a derivation which traffics
	requests across UDP sockets.
	(Trac #3008, git b54530b4539cec4476986442e72c047dddba7b48)

646.	[func]		stephen
	Extended the hooks framework to add a "validate libraries" function.
	This will be used to check libraries specified during BIND 10
	configuration.
	(Trac #3054, git 0f845ed94f462dee85b67f056656b2a197878b04)

645.	[func]		tomek
	Added initial set of hooks (pkt4_receive, subnet4_select,
	lease4_select, pkt4_send) to the DHCPv4 server.
	(Trac #2994, git be65cfba939a6a7abd3c93931ce35c33d3e8247b)

644.	[func]		marcin
	b10-dhcp4, b10-dhcp6: Implemented selection of the interfaces
	that server listens on, using Configuration Manager. It is
	possible to specify interface names explicitly or use asterisk
	to specify that server should listen on all available interfaces.
	Sockets are reopened according to the new configuration as
	soon as it is committed.
	(Trac #1555, git f48a3bff3fbbd15584d788a264d5966154394f04)

643.	[bug]		muks
	When running some unittests as root that depended on insufficient
	file permissions, the tests used to fail because the root user
	could still access such files. Such tests are now skipped when
	they are run as the root user.
	(Trac #3056, git 92ebabdbcf6168666b03d7f7fbb31f899be39322)

642.	[func]		tomek
	Added initial set of hooks (pkt6_receive, subnet6_select,
	lease6_select, pkt6_send) to the DHCPv6 server.
	(Trac #2995, git d6de376f97313ba40fef989e4a437d184fdf70cc)

641.	[func]		stephen
	Added the hooks framework. This allows shared libraries of
	user-written functions to be loaded at run-time and the
	functions called during packet processing.
	(Trac #2980, git 82c997a72890a12af135ace5b9ee100e41c5534e)

640.	[func]		marcin
	b10-dhcp-ddns: Implemented DNSClient class which implements
	asynchronous DNS updates using UDP. The TCP and TSIG support
	will be	implemented at later time. Nevertheless, class API
	accommodates the use of TCP and TSIG.
	(Trac #2977, git 5a67a8982baa1fd6b796c063eeb13850c633702c)

639.	[bug]		muks
	Added workaround for build failure on Fedora 19 between GCC 4.8.x
	and boost versions less than 1.54. Fedora 19 currently ships
	boost-1.53.
	(Trac #3039, git 4ef6830ed357ceb859ebb3e5e821a064bd8797bb)

638.	[bug]*		naokikambe
	Per-zone statistics counters are distinguished by zone class,
	e.g. IN, CH, and HS. A class name is added onto a zone name in
	structure of per-zone statistics.
	(Trac #2884, git c0153581c3533ef045a92e68e0464aab00947cbb)

637.	[func]		tmark
	Added initial implementation of NameChangeRequest,
	which embodies DNS update requests sent to DHCP-DDNS
	by its clients.
	(trac3007 git f33bdd59c6a8c8ea883f11578b463277d01c2b70)

636.	[func]		tmark
	Added the initial implementation of configuration parsing for
	DHCP-DDNS.
	(Trac #2957, git c04fb71fa44c2a458aac57ae54eeb1711c017a49)

635.	[func]		marcin
	b10-dhcp-ddns: Implemented DNS Update message construction.
	(Trac #2796, git eac5e751473e238dee1ebf16491634a1fbea25e2)

634.	[bug]		muks
	When processing DDNS updates, we now check the zone more
	thoroughly with the received zone data updates to check if it is
	valid.  If the zone fails validation, we reply with SERVFAIL
	rcode. So, while previously we may have allowed more zone data
	cases without checking which resulted in invalid zones, such
	update requests are now rejected.
	(Trac #2759, git d8991bf8ed720a316f7506c1dd9db7de5c57ad4d)

633.	[func]		jinmei
	b10-memmgr: a new BIND 10 module that manages shared memory
	segments for DNS zone data.  At this point it's runnable but does
	nothing really meaningful for end users; it was added to the
	master branch for further development.
	(Trac #2854, git d05d7aa36d0f8f87b94dba114134b50ca37eabff)

632.	[bug]		marcin
	perfdhcp: Fixed a bug in whereby the application was sporadically
	crashing when timed out packets were garbage collected.
	(Trac #2979, git 6d42b333f446eccc9d0204bcc04df38fed0c31db)

631.	[bug]		muks
	Applied a patch by Tomas Hozza to fix a couple of compile errors
	on Fedora 19 development release.
	(Trac #3001, git 6e42b90971b377261c72d51c38bf4a8dc336664a)

630.	[bug]		muks
	If there is a problem loading the backend module for a type of
	data source, b10-auth would not serve any zones. This behaviour
	has been changed now so that it serves zones from all other usable
	data sources that were configured.
	(Trac #2947, git 9a3ddf1e2bfa2546bfcc7df6d9b11bfbdb5cf35f)

629.	[func]		stephen
	Added first part of the hooks framework.
	(Trac #2794, git d2b107586db7c2deaecba212c891d231d7e54a07)

628.	[func]		y-aharen
	b10-auth: A new statistics item 'qryrecursion' has been introduced.
	The counter is for the number of queries (OpCode=Query) with Recursion
	Desired (RD) bit on.
	(Trac #2796, git 3d291f42cdb186682983aa833a1a67cb9e6a8434)

627.	[func]		tmark
	Logger name for DHCP-DDNS has been changed from "d2_logger" to
	"dhcpddns".  In addition, its log messages now use two suffixes,
	DCTL_ for logs the emanate from the underlying base classes, and
	DHCP_DDNS_ for logs which emanate from DHCP-DDNS specific code
	(Trac #2978, git 5aec5fb20b0486574226f89bd877267cb9116921)

626.	[func]		tmark
	Created the initial implementation of DHCP-DDNS service
	controller class, D2Controller, and the abstract class from
	which it derives, DControllerBase. D2Controller manages the
	lifecycle and BIND10 integration of the DHCP-DDNS application
	process, D2Process. Also note, module name is now
	b10-dhcp-ddns.
	(Trac #2956, git a41cac582e46213c120b19928e4162535ba5fe76)

625.	[bug]*		jinmei
	b10-xfrin/b10-loadzone: b10-xfrin now refers to the unified
	"data_sources" module configuration instead of almost-deprecated
	the Auth/database_file configuration (Note: zonemgr still uses the
	latter, so a secondary server would still need it for the moment).
	Due to this change, b10-xfrin does not auto-generate an initial
	zone for the very first transfer anymore; b10-loadzone has been
	extended with a new -e option for the initial setup.
	(Trac #2946, git 8191aec04c5279c199909f00f0a0b2b8f7bede94)

624.	[bug]		jinmei
	logging: prevented multiple BIND 10 processes from generating
	multiple small log files when they dumped logs to files and try
	to roll over them simultaneously.  This fix relies on a feature of
	underling logging library (log4cplus) version 1.1.0 or higher,
	so the problem can still happen if BIND 10 is built with an older
	version of log4cplus. (But this is expected to happen rarely in
	any case unless a verbose debug level is specified).
	(Trac #1622, git 5da8f8131b1224c99603852e1574b2a1adace236)

623.	[func]		tmark
	Created the initial, bare-bones implementation of DHCP-DDNS
	service process class, D2Process, and the abstract class
	from which it derives, DProcessBase. D2Process will provide
	the DHCP-DDNS specific event loop and business logic.
	(Trac #2955, git dbe4772246039a1257b6492936fda2a8600cd245)

622.	[func]*		jinmei
	b10-xfrin now has tighter control on the choice of IXFR or AXFR
	through zones/request_ixfr configuration item.  It includes
	the new "IXFR only" behavior for some special cases.  b10-xfrin
	now also uses AXFR whenever necessary, so it is now safe to try
	IXFR by default and it's made the default.  The previous
	use_ixfr configuration item was deprecated and triggers startup
	failure if specified; configuration using use_ixfr should be
	updated.
	(Trac #2911, git 8118f8e4e9c0ad3e7b690bbce265a163e4f8767a)

621.	[func]		team
	libdns++: All Rdata classes now use the generic lexer in
	constructors from text. This means that the name fields in such
	RRs in a zone file can now be non-absolute (the origin name in that
	context will be used), e.g., when loaded by b10-loadzone. Note
	that the existing string constructors for these Rdata classes also
	use the generic lexer, and they now expect an absolute name (with
	the trailing '.') in the name fields.
	(Trac #2522, git ea97070cf6b41299351fc29af66fa39c6465d56a)
	(Trac #2521, git c6603decaadcd33ccf9aee4a7b22447acec4b7f6)
	(See also ChangeLog 594, 564, 545)

620.	[bug]		jinmei
	b10-auth now returns SERVFAIL to queries for a zone that is
	configured to be loaded in-memory but isn't due to load time
	errors (missing zone file or errors in the zone file, etc).
	Such zones were previously treated as non existent and would
	result in REFUSED or unintentional match against less specific
	zones.  The revised behavior is also compatible with BIND 9.
	(Trac #2905, git 56ee9810fdfb5f86bd6948e6bf26545ac714edd8)

619.	[bug]		jinmei
	b10-xfrout now uses blocking send for xfr response messages
	to prevent abrupt termination of the stream due to a slower
	client or narrower network bandwidth.
	(Trac #2934, git bde0e94518469557c8b455ccbecc079a38382afd)

618.	[func]*		marcin
	b10-dhcp4: Added the ability for the server to respond to a
	directly connected client which does not yet have an IP address.
	On Linux, the server will unicast the response to the client's
	hardware address and the 'yiaddr' (the client's new IP
	address). Sending a response to the unicast address prevents other
	(not interested) hosts from receiving the server response. This
	capability is not yet implemented on non-Linux Operating Systems
	where, in all cases, the server responds to the broadcast
	address. The logic conforms to section 4.1 of RFC 2131.
	(Trac #2902, git c2d40e3d425f1e51647be6a717c4a97d7ca3c29c)

617.	[bug]		marcin
	b10-dhcp4: Fixed a bug whereby the domain-name option was encoded
	as FQDN (using technique described in RFC1035) instead of a string.
	Also, created new class which represents an option carrying a single
	string value. This class is now used for all standard options of
	this kind.
	(Trac #2786, git 96b1a7eb31b16bf9b270ad3d82873c0bd86a3530)

616.	[doc]		stephen
	Added description to the DHCP "Database Back-Ends" section of the
	BIND 10 Developer's Guide about how to set up a MySQL database for
	testing the DHCP MySQL backend.
	(Trac #2653, git da3579feea036aa2b7d094b1c260a80a69d2f9aa)

615.	[bug]		jinmei
	b10-auth: Avoid referencing to a freed object when authoritative
	server addresses are reconfigured.  It caused a crash on a busy
	server during initial startup time, and the same crash could also
	happen if listen_on parameters are reconfigured at run time.
	(Trac #2946, git d5f2a0d0954acd8bc33aabb220fab31652394fcd)

614.	[func]		tmark
	b10-d2: Initial DHCP-DDNS (a.k.a. D2) module implemented.
	Currently it does nothing useful, except for providing the
	skeleton implementation to be expanded in the future.
	(Trac #2954, git 392c5ec5d15cd8c809bc9c6096b9f2bfe7b8c66a)

613.	[func]		jinmei
	datasrc: Error handling in loading zones into memory is now more
	consistent and convenient: data source configuration does not fail
	due to zones configured to be loaded into memory but not available
	in the data source, just like the case of missing zone file for
	the MasterFiles type of data source.  Also, zones that aren't
	loaded into memory due to errors can now be reloaded for b10-auth
	using the bindctl Auth loadzone command after fixing the error,
	without reconfiguring the entire data source.
	(Trac #2851, git a3d4fe8a32003534150ed076ea0bbf80e1fcc43c)

612.	[func]		tomek
	b10-dhcp6: Support for relayed DHCPv6 traffic has been added.
	(Trac #2898, git c3f6b67fa16a07f7f7ede24dd85feaa7c157e1cb)

611.	[func]		naokikambe
	Added Xfrin statistics items such as the number of successful
	transfers.  These are per-zone type counters.  Their values can be
	obtained with zone names by invoking "Stats show Xfrin" via bindctl
	while Xfrin is running.
	(Trac #2252, git e1a0ea8ef5c51b9b25afa111fbfe9347afbe5413)

bind10-1.1.0beta2 released on May 10, 2013

610.	[bug]		muks
	When the sqlite3 program is not available on the system (in
	PATH), we no longer attempt to run some tests which depend
	on it.
	(Trac #1909, git f85b274b85b57a094d33ca06dfbe12ae67bb47df)

609.	[bug]		jinmei
	Handled some rare error cases in DNS server classes correctly.
	This fix specifically solves occasional crash of b10-auth due to
	errors caused by TCP DNS clients.  Also, as a result of cleanups
	with the fix, b10-auth should now be a little bit faster in
	handling UDP queries: in some local experiments it ran about 5%
	faster.
	(Trac #2903, git 6d3e0f4b36a754248f8a03a29e2c36aef644cdcc)

608.	[bug]		jinmei
	b10-cmdctl: fixed a hangup problem on receiving the shutdown
	command from bindctl.  Note, however, that cmdctl is defined as
	a "needed" module by default, so shutting down cmdctl would cause
	shutdown of the entire BIND 10 system anyway, and is therefore
	still not very useful in practice.
	(Trac #2712, git fa392e8eb391a17d30550d4b290c975710651d98)

607.	[bug]		jinmei
	Worked around some unit test regressions on FreeBSD 9.1 due to
	a binary compatibility issue between standard and system
	libraries (http://www.freebsd.org/cgi/query-pr.cgi?pr=175453).
	While not all tests still pass, main BIND 10 programs should
	generally work correctly.  Still, there can be odd run time
	behavior such as abrupt crash instead of graceful shutdown
	when some fatal event happens, so it's generally discouraged to
	use BIND 10 on FreeBSD 9.1 RELEASE.  According to the above
	bug report for FreeBSD, it seems upgrading or downgrading the
	FreeBSD version will solve this problem.
	(Trac #2887, git 69dfb4544d9ded3c10cffbbfd573ae05fdeb771f)

606.	[bug]		jinmei
	b10-xfrout now correctly stops sending notify requests once it
	receives a valid response.  It previously handled it as if the
	requests are timed out and resent it a few times in a short
	period.
	(Trac #2879, git 4c45f29f28ae766a9f7dc3142859f1d0000284e1)

605.	[bug]		tmark
	Modified perfdhcp to calculate the times displayed for packet sent
	and received as time elapsed since perfdhcp process start time.
	Previously these were times since the start of the epoch.
	However the large numbers involved caused loss of precision
	in the calculation of the test statistics.
	(Trac #2785, git e9556924dcd1cf285dc358c47d65ed7c413e02cf)

604.	[func]		marcin
	libdhcp++: abstracted methods which open sockets and send/receive
	DHCP4 packets to a separate class. Other classes will be derived
	from it to implement OS-specific methods of DHCPv4 packets filtering.
	The primary purpose for this change is to add support for Direct
	DHCPv4 response to a client which doesn't have an address yet on
	different OSes.
	(Trac #991, git 33ffc9a750cd3fb34158ef676aab6b05df0302e2)

603.	[func]		tmark
	The directory in which the b10-dhcp4 and b10-dhcp6 server id files has
	been changed from the local state directory (set by the "configure"
	--localstatedir switch) to the "bind10" subdirectory of it. After an
	upgrade, server id files in the former location will be orphaned and
	should be manually removed.
	(Trac #2770, git a622140d411b3f07a68a1451e19df36118a80650)

602.	[bug]		tmark
	Perfdhcp will now exit gracefully if the command line argument for
	IP version (-4 or -6) does not match the command line argument
	given for the server. Prior to this perfdhcp would core when given
	an IP version of -6 but a valid IPv4 address for server.
	(Trac #2784, git 96b66c0c79dccf9a0206a45916b9b23fe9b94f74)

601.	[bug]*		jinmei, vorner
	The "delete record" interface of the database based data source
	was extended so that the parameter includes reversed name in
	addition to the actual name.  This may help the underlying
	accessor implementation if reversed names are more convenient
	for the delete operation.  This was the case for the SQLite3
	accessor implementation, and it now performs delete operations
	much faster.  At a higher level, this means IXFR and DDNS Updates
	to the sqlite3 database are no longer so slow on large zones as
	they were before.
	(Trac #2877, git 33bd949ac7288c61ed0a664b7329b50b36d180e5)

600.	[bug]		tmark
	Changed mysql_lease_mgr to set the SQL mode option to STRICT. This
	causes mysql it to treat invalid input data as an error. Rather than
	"successfully" inserting a too large value by truncating it, the
	insert will fail, and the lease manager will throw an exception.
	Also, attempts to create a HWAddr (hardware address) object with
	too long an array of data now throw an exception.
	(Trac #2387, git cac02e9290600407bd6f3071c6654c1216278616)

599.	[func]		tomek
	libdhcp++: Pkt6 class is now able to parse and build relayed DHCPv6
	messages.
	(Trac #2827, git 29c3f7f4e82d7e85f0f5fb692345fd55092796b4)

bind10-1.1.0beta1 released on April 4, 2013

598.	[func]*		jinmei
	The separate "static" data source is now deprecated as it can be
	served in the more generic "MasterFiles" type of data source.
	This means existing configuration may not work after an update.
	If "config show data_sources/classes/CH[0]" on bindctl contains a
	"static" type of data source, you'll need to update it as follows:
	> config set data_sources/classes/CH[0]/type MasterFiles
	> config set data_sources/classes/CH[0]/params {"BIND": =>
	  "<the value of current data_sources/classes/CH[0]/params>"}
	> config set data_sources/classes/CH[0]/cache-enable true
	> config commit
	(Same for CH[1], CH[2], IN[0], etc, if applicable, although it
	should be very unlikely in practice.  Also note: '=>' above
	indicates the next line is actually part of the command.  Do
	not type in this "arrow").
	(Part of Trac #2833, git 0363b4187fe3c1a148ad424af39e12846610d2d7)

597.	[func]		tmark
	b10-dhcp6: Added unit tests for handling requests when no
	IPv6 subnets are configured/defined. Testing these conditions
	was overlooked during implementation of Trac #2719.
	(Trac #2721, git ce7f53b2de60e2411483b4aa31c714763a36da64)

596.	[bug]		jinmei
	Added special handling for the case where b10-auth receives a
	NOTIFY message, but zonemgr isn't running. Previously this was
	logged as a communications problem at the ERROR level, resulting
	in increasing noise when zonemgr is intentionally stopped. Other
	than the log level there is no change in externally visible
	behavior.
	(Trac #2562, git 119eed9938b17cbad3a74c823aa9eddb7cd337c2)

595.	[bug]		tomek
	All DHCP components now gracefully refuse to handle too short
	DUIDs and client-id.
	(Trac #2723, git a043d8ecda6aff57922fe98a33c7c3f6155d5d64)

594.	[func]		muks, pselkirk
	libdns++: the NSEC, DS, DLV, and AFSDB Rdata classes now use the
	generic lexer in constructors from text.  This means that the name
	fields in such RRs in a zone file can now be non-absolute (the
	origin name in that context will be used), e.g., when loaded by
	b10-loadzone.
	(Trac #2386, git dc0f34afb1eccc574421a802557198e6cd2363fa)
	(Trac #2391, git 1450d8d486cba3bee8be46e8001d66898edd370c)

593.	[func]		jelte
	Address + port output and logs is now consistent according to our
	coding guidelines, e.g. <address>:<port> in the case of IPv4, and
	[<address>]:<port> in the case of IPv6, instead of <address>#<port>
	(Trac #1086, git bcefe1e95cdd61ee4a09b20522c3c56b315a1acc)

592.	[bug]		jinmei
	b10-auth and zonemgr now handle some uncommon NOTIFY messages more
	gracefully: auth immediately returns a NOTAUTH response if the
	server does not have authority for the zone (the behavior
	compatible with BIND 9) without bothering zonemgr; zonemgr now
	simply skips retransfer if the specified zone is not in its
	secondary zone list, instead of producing noisy error logs.
	(Trac #1938, git 89d7de8e2f809aef2184b450e7dee1bfec98ad14)

591.	[func]		vorner
	Ported the remaining tests from the old shell/perl based system to
	lettuce. Make target `systest' is now gone. Currently, the lettuce
	tests are in git only, not part of the release tarball.
	(Trac #2624, git df1c5d5232a2ab551cd98b77ae388ad568a683ad)

590.	[bug]		tmark
	Modified "include" statements in DHCP MySQL lease manager code to
	fix build problems if MySQL is installed in a non-standard location.
	(Trac #2825, git 4813e06cf4e0a9d9f453890557b639715e081eca)

589.	[bug]		jelte
	b10-cmdctl now automatically re-reads the user accounts file when
	it is updated.
	(Trac #2710, git 16e8be506f32de668699e6954f5de60ca9d14ddf)

588.	[bug]*		jreed
	b10-xfrout: Log message id XFROUT_QUERY_QUOTA_EXCCEEDED
	changed to XFROUT_QUERY_QUOTA_EXCEEDED.
	(git be41be890f1349ae4c870a887f7acd99ba1eaac5)

587.	[bug]		jelte
	When used from python, the dynamic datasource factory now
	explicitly loads the logging messages dictionary, so that correct
	logging messages does not depend on incidental earlier import
	statements. Also, the sqlite3-specific log messages have been moved
	from the general datasource library to the sqlite3 datasource
	(which also explicitly loads its messages).
	(Trac #2746, git 1c004d95a8b715500af448683e4a07e9b66ea926)

586.	[func]		marcin
	libdhcp++: Removed unnecessary calls to the function which
	validates option definitions used to create instances of options
	being decoded in the received packets. Eliminating these calls
	lowered the CPU utilization by the server by approximately 10%.
	Also, added the composite search indexes on the container used to
	store DHCP leases by Memfile backend. This resulted in the
	significant performance rise when using this backend to store
	leases.
	(Trac #2701, git b96a30b26a045cfaa8ad579b0a8bf84f5ed4e73f)

585.	[func]		jinmei, muks
	The zone data loader now accepts RRs in any order during load.
	Before it used to reject adding non-consecutive RRsets. It
	expected records for a single owner name and its type to be
	grouped together. These restrictions are now removed.  It now also
	suppresses any duplicate RRs in the zone file when loading them
	into memory.
	(Trac #2440, git 232307060189c47285121f696d4efb206f632432)
	(Trac #2441, git 0860ae366d73314446d4886a093f4e86e94863d4)

584.	[bug]		jinmei
	Fixed build failure with Boost 1.53 (and probably higher) in the
	internal utility library.  Note that with -Werror it may still
	fail, but it's due to a Boost bug that is reportedly fixed in their
	development trunk.  See https://svn.boost.org/trac/boost/ticket/8080
	Until the fix is available in a released Boost version you may need
	to specify the --without-werror configure option to build BIND 10.
	(Trac #2764, git ca1da8aa5de24358d7d4e7e9a4625347457118cf)

583.	[func]*		jelte
	b10-cmdctl-usermgr has been updated and its options and arguments
	have changed; it now defaults to the same accounts file as
	b10-cmdctl defaults to. It can now be used to remove users from the
	accounts file as well, and it now accepts command-line arguments to
	specify the username and password to add or remove, in which case
	it will not prompt for them.
	Note that using a password on the command line is not recommended,
	as this can be viewed by other users.
	(Trac #2713, git 9925af3b3f4daa47ba8c2eb66f556b01ed6f0502)

582.	[func]		naokikambe
	New statistics items related unixdomain sockets added into Xfrout :
	open, openfail, close, bindfail, acceptfail, accept, senderr, and
	recverr.  Their values can be obtained by invoking "Stats show Xfrout"
	via bindctl while Xfrout is running.
	(Trac #2225, git 6df60554683165adacc2d1c3d29aa42a0c9141a1)

581.	[func]*		y-aharen
	Added statistics items in b10-auth based on
	http://bind10.isc.org/wiki/StatisticsItems. Qtype counters are
	dropped as it requires further spec design discussion.
	(Trac #2154, Trac #2155,
	             git 61d7c3959eb991b22bc1c0ef8f4ecb96b65d9325)
	(Trac #2157, git e653adac032f871cbd66cd500c37407a56d14589)

bind10-1.0.0-rc released on February 14, 2013

580.	[func]*		muks
	There is no longer a default user account. The old default account
	with username 'root' has been removed. In a fresh installation of
	BIND 10, the administrator has to configure a user account using
	the b10-cmdctl-usermgr program.
	(Trac #2641, git 54e8f4061f92c2f9e5b8564240937515efa6d934)

579.	[bug]		jinmei
	libdatasrc/b10-auth: corrected some corner cases in query handling
	of in-memory data source that led to the following invalid/odd
	responses from b10-auth:
	- duplicate RRs in answer and additional for type ANY query
	- incorrect NSEC for no error, no data (NXRRSET) response that
	  matches a wildcard
	(Trac #2585, git abe78fae4ba3aca5eb01806dd4e05607b1241745)

578.	[bug]		jinmei
	b10-auth now returns closest encloser NSEC3 proof to queries for
	an empty non terminal derived from an Opt-Out NSEC3 RR, as clarified
	in errata 3441 for RFC5155.  Previously it regarded such case as
	broken zone and returned SERVFAIL.
	(Trac #2659, git 24c235cb1b379c6472772d340e21577c3460b742)

577.	[func]		muks
	Added an SQLite3 index on records(rname, rdtype). This decreases
	insert performance by ~28% and adds about ~20% to the file size,
	but increases zone iteration performance. As it introduces a new
	index, a database upgrade would be required.
	(Trac #1756, git 9b3c959af13111af1fa248c5010aa33ee7e307ee)

576.	[bug]		tmark, tomek
	b10-dhcp6: Fixed bug when the server aborts operation when
	receiving renew and there are no IPv6 subnets configured.
	(Trac #2719, git 3132b8b19495470bbfd0f2ba0fe7da443926034b)

575.	[bug]		marcin
	b10-dhcp6: Fixed the bug whereby the subnet for the incoming
	packet was selected using only its source address. The subnet
	is now selected using either source address or the name of the
	server's interface on which the packet has been received.
	(Trac #2704, git 1cbacf19a28bdae50bb9bd3767bca0147fde37ed)

574.	[func]		tmark
	b10-dhcp4, b10-dhcp6: Composite key indexes were added to the lease
	tables to reduce lease search time. The lease4 table now has two
	additional indexes: a) hwaddr/subnet_id and b) client_id/subnet_id.
	The lease6 now has the one additional index: iaid/subnet_id/duid.
	Adding these indexes significantly improves lease acquisition
	performance.
	(Trac #2699, #2703, git 54bbed5fcbe237c5a49b515ae4c55148723406ce)

573.	[bug]		stephen
	Fixed problem whereby the DHCP server crashed if it ran out of
	addresses.  Such a condition now causes a packet to be returned
	to the client refusing the allocation of an address.
	(Trac #2681, git 87ce14cdb121b37afb5b1931af51bed7f6323dd6)

572.	[bug]		marcin
	perfdhcp: Fixed bug where the command line switches used to
	run the perfdhcp where printed as ASCII codes.
	(Trac #2700, git b8d6b949eb7f4705e32fbdfd7694ca2e6a6a5cdc)

571.	[build]		jinmei
	The ./configure script can now handle output from python-config
	--ldflags that contains a space after -L switches.  This fixes
	failure reported on some Solaris environments.
	(Trac #2661, git e6f86f2f5eec8e6003c13d36804a767a840d96d6)

570.	[bug]		tmark, marcin, tomek
	b10-dhcp4: Address renewal now works properly for DHCPv4 clients
	that do not send client ID.
	(Trac #2702, git daf2abe68ce9c111334a15c14e440730f3a085e2)

569.	[bug]		tomek
	b10-dhcp4: Fix bug whereby a DHCP packet without a client ID
	could crash the MySQL lease database backend.
	(Trac #2697, git b5e2be95d21ed750ad7cf5e15de2058aa8bc45f4)

568.	[func]		muks
	Various message IDs have been renamed to remove the word 'ERROR'
	from them when they are not logged at ERROR severity level.
	(Trac #2672, git 660a0d164feaf055677f375977f7ed327ead893e)

567.	[doc]		marcin, stephen, tomek
	Update DHCP sections of the BIND 10 guide.
	(Trac #2657, git 1d0c2004865d1bf322bf78d13630d992e39179fd)

566.	[func]*		jinmei
	libdns++/Python isc.dns: In Python isc.dns, function style
	constants for RRType, RRClass, Rcode and Opcode were deprecated
	and replaced with straightforward object constants, e.g., from
	RRType.AAAA() to RRType.AAAA.  This is a backward incompatible
	change (see the Trac ticket for a conversion script if needed).
	Also, these constants are now more consistent between C++
	and Python, and RRType constants for all currently standardized
	types are now supported (even if Rdata for these are not yet
	available).
	(Trac #1866 and #2409, git e5005185351cf73d4a611407c2cfcd163f80e428)

565.	[func]*		jelte
	The main initializer script (formerly known as either 'bind10',
	'boss', or 'bob'), has been renamed to b10-init (and Init in
	configuration). Configuring which components are run is henceforth
	done through '/Init/components', and the sbin/bind10 script is now
	simply a shellscript that runs b10-init. Existing configuration is
	automatically updated. NOTE: once configuration with this update
	has been saved (by committing any new change with bindctl), you
	cannot run older versions of BIND 10 anymore with this configuration.
	(Trac #1901, git bae3798603affdb276f370c1ac6b33b011a5ed4f)

564.	[func]		muks
	libdns++: the CNAME, DNAME, MX, NS, PTR and SRV Rdata classes now
	use the generic lexer in constructors from text.  This means that
	the name fields in such RRs in a zone file can now be non-absolute
	(the origin name in that context will be used), e.g., when loaded
	by b10-loadzone. One additional change to the libdns++ API is that
	the existing string constructors for these Rdata classes also use
	the generic lexer, and they now expect an absolute name (with the
	trailing '.') in the name fields.
	(Trac #2390, git a01569277cda3f78b1171bbf79f15ecf502e81e2)
	(Trac #2656, git 5a0d055137287f81e23fbeedd35236fee274596d)

563.	[build]		jinmei
	Added --disable-rpath configure option to avoid embedding library
	paths to binaries.  Patch from Adam Tkac.
	(Trac #2667, git 1c50c5a6ee7e9675e3ab154f2c7f975ef519fca2)

562.	[func]*		vorner
	The b10-xfrin now performs basic sanity check on just received
	zone. It'll reject severely broken zones (such as missing NS
	records).
	(Trac #2439, git 44699b4b18162581cd1dd39be5fb76ca536012e6)

561.	[bug]		kambe, jelte
	b10-stats-httpd no longer dumps request information to the console,
	but uses the bind10 logging system. Additionally, the logging
	identifiers have been changed from STATHTTPD_* to STATSHTTPD_*
	(Trac #1897, git 93716b025a4755a8a2cbf250a9e4187741dbc9bb)

560.	[bug]		jinmei
	b10-auth now sets the TTL of SOA RR for negative responses to
	the minimum of the RR TTL and the minimum TTL of the SOA RDATA
	as specified in RFC2308; previously the RR TTL was always used.
	The ZoneFinder class was extended partly for implementing this
	and partly for allowing further optimization.
	(Trac #2309 and #2635, git ee17e979fcde48b59d91c74ac368244169065f3b)

559.	[bug]		jelte
	b10-cmdctl no longer aborts on basic file issues with its https
	certificate or private key file. It performs additional checks, and
	provides better error logs if these fail. Additionally, bindctl
	provides a better error report if it is unable to connect over
	https connection. This issue could occur if BIND 10 was installed
	with root privileges but then started as a normal user.
	(Trac #2595, git 09b1a2f927483b407d70e98f5982f424cc872149)

558.	[func]		marcin
	b10-dhcp4: server now adds configured options to its
	responses to a client when client requests them.
	A few basic options: Routers, Domain Name, Domain
	Name Servers and Subnet Mask are added regardless
	if client requested them or not.
	(Trac #2591, git aeec2dc1b9c511d17971ac63138576c37e7c5164)

557.	[doc]		stephen
	Update DHCP sections of the BIND 10 guide.
	(Trac #2642, git e5faeb5fa84b7218fde486347359504cf692510e)

556.	[bug]		marcin
	Fixed DHCP servers configuration whereby the servers did not
	receive a configuration stored in the database on their startup.
	Also, the configuration handler function now uses full configuration
	instead of partial to configure the server. This guarantees that
	dependencies between various configuration parameters are
	fulfilled.
	(Trac #2637, git 91aa998226f1f91a232f2be59a53c9568c4ece77)

555.	[func]		marcin
	The encapsulated option space name can be specified for
	a DHCP option. It comprises sub-options being sent within
	an option that encapsulates this option space.
	(Trac #2314, git 27e6119093723a1e46a239ec245a8b4b10677635)

554.	[func]		jinmei
	b10-loadzone: improved completion log message and intermediate
	reports: It now logs the precise number of loaded RRs on
	completion, and intermediate reports show additional information
	such as the estimated progress in percentage and estimated time
	to complete.
	(Trac #2574, git 5b8a824054313bdecb8988b46e55cb2e94cb2d6c)

553.	[func]		stephen
	Values of the parameters to access the DHCP server lease database
	can now be set through the BIND 10 configuration mechanism.
	(Trac #2559, git 6c6f405188cc02d2358e114c33daff58edabd52a)

552.	[bug]		shane
	Build on Raspberry PI.
	The main issue was use of char for reading from input streams,
	which is incorrect, as EOF is returned as an int -1, which would
	then get cast into a char -1.
	A number of other minor issues were also fixed.
	(Trac #2571, git 525333e187cc4bbbbde288105c9582c1024caa4a)

551.	[bug]		shane
	Kill msgq if we cannot connect to it on startup.
	When the boss process was unable to connect to the msgq, it would
	exit. However, it would leave the msgq process running. This has
	been fixed, and the msgq is now stopped in this case.
	(Trac #2608, git 016925ef2437e0396127e135c937d3a55539d224)

550.	[func]		tomek
	b10-dhcp4: The DHCPv4 server now generates a server identifier
	the first time it is run. The identifier is preserved in a file
	across server restarts.
	b10-dhcp6: The server identifier is now preserved in a file across
	server restarts.
	(Trac #2597, git fa342a994de5dbefe32996be7eebe58f6304cff7)

549.	[func]		tomek
	b10-dhcp6: It is now possible to specify that a configured subnet
	is reachable locally over specified interface (see "interface"
	parameter in Subnet6 configuration).
	(Trac #2596, git a70f6172194a976b514cd7d67ce097bbca3c2798)

548.	[func]		vorner
	The message queue daemon now appears on the bus. This has two
	effects, one is it obeys logging configuration and logs to the
	correct place like the rest of the modules. The other is it
	appears in bindctl as module (but it doesn't have any commands or
	configuration yet).
	(Trac #2582, git ced31d8c5a0f2ca930b976d3caecfc24fc04634e)

547.	[func]*		vorner
	The b10-loadzone now performs more thorough sanity check on the
	loaded data.  Some of the checks are now fatal and zone failing
	them will be rejected.
	(Trac #2436, git 48d999f1cb59f308f9f30ba2639521d2a5a85baa)

546.	[func]		marcin
	DHCP option definitions can be now created using the
	Configuration Manager. The option definition specifies
	the option code, name and the types of the data being
	carried by the option.  The Configuration Manager
	reports an error on attempt to override standard DHCP
	option definition.
	(Trac #2317, git 71e25eb81e58a695cf3bad465c4254b13a50696e)

545.	[func]		jinmei
	libdns++: the SOA Rdata class now uses the generic lexer in
	constructors from text.  This means that the MNAME and RNAME of an
	SOA RR in a zone file can now be non absolute (the origin name
	in that context will be used), e.g., when loaded by b10-loadzone.
	(Trac #2500, git 019ca218027a218921519f205139b96025df2bb5)

544.	[func]		tomek
	b10-dhcp4: Allocation engine support for IPv4 added. Currently
	supported operations are server selection (Discover/Offer),
	address assignment (Request/Ack), address renewal (Request/Ack),
	and address release (Release). Expired leases can be reused.
	Some options (e.g. Router Option) are still hardcoded, so the
	DHCPv4 server is not yet usable, although its address allocation
	is operational.
	(Trac #2320, git 60606cabb1c9584700b1f642bf2af21a35c64573)

543.	[func]*		jelte
	When calling getFullConfig() as a module, , the configuration is now
	returned as properly-structured JSON.  Previously, the structure had
	been flattened, with all data being labelled by fully-qualified
	element names.
	(Trac #2619, git bed3c88c25ea8f7e951317775e99ebce3340ca22)

542.	[func]		marcin
	Created OptionSpace and OptionSpace6 classes to represent DHCP
	option spaces. The option spaces are used to group instances
	and definitions of options having unique codes. A special type
	of option space is the so-called "vendor specific option space"
	which groups sub-options sent within Vendor Encapsulated Options.
	The new classes are not used yet but they will be used once
	the creation of option spaces by configuration manager is
	implemented.
	(Trac #2313, git 37a27e19be874725ea3d560065e5591a845daa89)

541.	[func]		marcin
	Added routines to search for configured DHCP options and their
	definitions using name of the option space they belong to.
	New routines are called internally from the DHCPv4 and DHCPv6
	servers code.
	(Trac #2315, git 741fe7bc96c70df35d9a79016b0aa1488e9b3ac8)

540.	[func]		marcin
	DHCP Option values can be now specified using a string of
	tokens separated with comma sign. Subsequent tokens are used
	to set values for corresponding data fields in a particular
	DHCP option. The format of the token matches the data type
	of the corresponding option field: e.g. "192.168.2.1" for IPv4
	address, "5" for integer value etc.
	(Trac #2545, git 792c129a0785c73dd28fd96a8f1439fe6534a3f1)

539.	[func]		stephen
	Add logging to the DHCP server library.
	(Trac #2524, git b55b8b6686cc80eed41793c53d1779f4de3e9e3c)

538.	[bug]		muks
	Added escaping of special characters (double-quotes, semicolon,
	backslash, etc.) in text-like RRType's toText() implementation.
	Without this change, some TXT and SPF RDATA were incorrectly
	stored in SQLite3 datasource as they were not escaped.
	(Trac #2535, git f516fc484544b7e08475947d6945bc87636d4115)

537.	[func]		tomek
	b10-dhcp6: Support for RELEASE message has been added. Clients
	are now able to release their non-temporary IPv6 addresses.
	(Trac #2326, git 0974318566abe08d0702ddd185156842c6642424)

536.	[build]		jinmei
	Detect a build issue on FreeBSD with g++ 4.2 and Boost installed via
	FreeBSD ports at ./configure time.  This seems to be a bug of
	FreeBSD	ports setup and has been reported to the maintainer:
	http://www.freebsd.org/cgi/query-pr.cgi?pr=174753
	Until it's fixed, you need to build BIND 10 for FreeBSD that has
	this problem with specifying --without-werror, with clang++
	(development version), or with manually extracted Boost header
	files (no compiled Boost library is necessary).
	(Trac #1991, git 6b045bcd1f9613e3835551cdebd2616ea8319a36)

535.	[bug]		jelte
	The log4cplus internal logging mechanism has been disabled, and no
	output from the log4cplus library itself should be printed to
	stderr anymore. This output can be enabled by using the
	compile-time option --enable-debug.
	(Trac #1081, git db55f102b30e76b72b134cbd77bd183cd01f95c0)

534.	[func]*		vorner
	The b10-msgq now uses the same logging format as the rest
	of the system. However, it still doesn't obey the common
	configuration, as due to technical issues it is not able
	to read it yet.
	(git 9e6e821c0a33aab0cd0e70e51059d9a2761f76bb)

bind10-1.0.0-beta released on December 20, 2012

533.	[build]*		jreed
	Changed the package name in configure.ac from bind10-devel
	to bind10. This means the default sub-directories for
	etc, include, libexec, share, share/doc, and var are changed.
	If upgrading from a previous version, you may need to move
	and update your configurations or change references for the
	old locations.
	(git bf53fbd4e92ae835280d49fbfdeeebd33e0ce3f2)

532.	[func]		marcin
	Implemented configuration of DHCPv4 option values using
	the configuration manager. In order to set values for the
	data fields carried by a particular option, the user
	specifies a string of hexadecimal digits that is converted
	to binary data and stored in the option buffer. A more
	user-friendly way of specifying option content is planned.
	(Trac #2544, git fed1aab5a0f813c41637807f8c0c5f8830d71942)

531.	[func]		tomek
	b10-dhcp6: Added support for expired leases. Leases for IPv6
	addresses that are past their valid lifetime may be recycled, i.e.
	relocated to other clients if needed.
	(Trac #2327, git 62a23854f619349d319d02c3a385d9bc55442d5e)

530.	[func]*		team
	b10-loadzone was fully overhauled.  It now uses C++-based zone
	parser and loader library, performing stricter checks, having
	more complete support for master file formats, producing more
	helpful logs, is more extendible for various types of data
	sources, and yet much faster than the old version.  In
	functionality the new version should be generally backwards
	compatible to the old version, but there are some
	incompatibilities: name fields of RDATA (in NS, SOA, etc) must
	be absolute for now; due to the stricter checks some input that was
	(incorrectly) accepted by the old version may now be rejected;
	command line options and arguments are not compatible.
	(Trac #2380, git 689b015753a9e219bc90af0a0b818ada26cc5968)

529.	[func]*		team
	The in-memory data source now uses a more complete master
	file parser to load textual zone files.  As of this change
	it supports multi-line RR representation and more complete
	support for escaped and quoted strings.  It also produces
	more helpful log messages when there is an error in the zone
	file.  It will be enhanced as more specific tasks in the
	#2368 meta ticket are completed.  The new parser is generally
	backward compatible to the previous one, but due to the
	tighter checks some input that has been accepted so far
	could now be rejected, so it's advisable to check if you
	use textual zone files directly loaded to memory.
	(Trac #2470, git c4cf36691115c15440b65cac16f1c7fcccc69521)

528.	[func]		marcin
	Implemented definitions for DHCPv4 option definitions identified
	by option codes: 1 to 63, 77, 81-82, 90-92, 118-119, 124-125.
	These definitions are now used by the DHCPv4 server to parse
	options received from a client.
	(Trac #2526, git 50a73567e8067fdbe4405b7ece5b08948ef87f98)

527.	[bug]		jelte
	Fixed a bug in the synchronous UDP server code where unexpected
	errors from ASIO or the system libraries could cause b10-auth to
	stop. In asynchronous mode these errors would be ignored
	completely. Both types have been updated to report the problem with
	an ERROR log message, drop the packet, and continue service.
	(Trac #2494, git db92f30af10e6688a7dc117b254cb821e54a6d95)

526.	[bug]		stephen
	Miscellaneous fixes to DHCP code including rationalisation of
	some methods in LeaseMgr and resolving some Doxygen/cppcheck
	issues.
	(Trac #2546, git 0140368ed066c722e5d11d7f9cf1c01462cf7e13)

525.	[func]		tomek
	b10-dhcp4: DHCPv4 server is now able to parse configuration. It
	is possible to specify IPv4 subnets with dynamic pools within
	them. Although configuration is accepted, it is not used yet. This
	will be implemented shortly.
	(Trac #2270, git de29c07129d41c96ee0d5eebdd30a1ea7fb9ac8a)

524.	[func]		tomek
	b10-dhcp6 is now able to handle RENEW messages. Leases are
	renewed and REPLY responses are sent back to clients.
	(Trac #2325, git 7f6c9d057cc0a7a10f41ce7da9c8565b9ee85246)

523.	[bug]		muks
	Fixed a problem in inmem NSEC3 lookup (for, instance when using a
	zone with no non-apex names) which caused exceptions when the zone
	origin was not added as an explicit NSEC3 record.
	(Trac #2503, git 6fe86386be0e7598633fe35999112c1a6e3b0370)

522.	[func]*		jelte
	Configuration of TSIG keys for b10-xfrin has changed; instead of
	specifying the full TSIG key (<name>:<base64>:<algo>) it now expects
	just the name, and uses the global TSIG Key Ring like all the other
	components (configuration list /tsig_keys/keys).
	Note: this is not automatically updated, so if you use TSIG in
	xfrin, you need to update your configuration.
	(Trac #1351, git e65b7b36f60f14b7abe083da411e6934cdfbae7a)

521.	[func]		marcin
	Implemented definitions for DHCPv6 standard options identified
	by codes up to 48. These definitions are now used by the DHCPv6
	server to create instances of options being sent to a client.
	(Trac #2491, git 0a4faa07777189ed9c25211987a1a9b574015a95)

520.	[func]		jelte
	The system no longer prints initial log messages to stdout
	regardless of what logging configuration is present, but it
	temporarily stores any log messages until the configuration is
	processed. If there is no specific configuration, or if the
	configuration cannot be accessed, it will still fall back to stdout.
	Note that there are still a few instances where output is printed,
	these shall be addressed separately.
	Note also that, currently, in case it falls back to stdout (such as
	when it cannot connect to b10-cfgmgr), all log messages are always
	printed (including debug messages), regardless of whether -v was
	used. This shall also be addressed in a future change.
	(Trac #2445, git 74a0abe5a6d10b28e4a3e360e87b129c232dea68)

519.	[bug]		muks
	Fixed a problem in inmem NSEC lookup which caused returning an
	incorrect NSEC record or (in rare cases) assert failures
	when a non-existent domain was queried, which was a sub-domain of
	a domain that existed.
	(Trac #2504, git 835553eb309d100b062051f7ef18422d2e8e3ae4)

518.	[func]		stephen
	Extend DHCP MySQL backend to handle IPv4 addresses.
	(Trac #2404, git ce7db48d3ff5d5aad12b1da5e67ae60073cb2607)

517.	[func]		stephen
	Added IOAddress::toBytes() to get byte representation of address.
	Also added convenience methods for V4/V6 address determination.
	(Trac #2396, git c23f87e8ac3ea781b38d688f8f7b58539f85e35a)

516.	[bug]		marcin
	Fixed 'make distcheck' failure when running perfdhcp unit tests.
	The unit tests used to read files from the folder specified
	with the path relative to current folder, thus when the test was
	run from a different folder the files could not be found.
	(Trac #2479, git 4e8325e1b309f1d388a3055ec1e1df98c377f383)

515.	[bug]		jinmei
	The in-memory data source now accepts an RRSIG provided without
	a covered RRset in loading.  A subsequent query for its owner name
	of the covered type would generally result in NXRRSET; if the
	covered RRset is of type NSEC3, the corresponding NSEC3 processing
	would result in SERVFAIL.
	(Trac #2420, git 6744c100953f6def5500bcb4bfc330b9ffba0f5f)

514.	[bug]		jelte
	b10-msgq now handles socket errors more gracefully when sending data
	to clients. It no longer exits with 'broken pipe' errors, and is
	also better at resending data on temporary error codes from send().
	(Trac #2398, git 9f6b45ee210a253dca608848a58c824ff5e0d234)

513.	[func]		marcin
	Implemented the OptionCustom class for DHCPv4 and DHCPv6.
	This class represents an option which has a defined
	structure: a set of data fields of specific types and order.
	It is used to represent those options that can't be
	represented by any other specialized class.
	(Trac #2312, git 28d885b457dda970d9aecc5de018ec1120143a10)

512.	[func]		jelte
	Added a new tool b10-certgen, to check and update the self-signed
	SSL certificate used by b10-cmdctl. The original certificate
	provided has been removed, and a fresh one is generated upon first
	build. See the b10-certgen manpage for information on how to update
	existing installed certificates.
	(Trac #1044, git 510773dd9057ccf6caa8241e74a7a0b34ca971ab)

511.	[bug]		stephen
	Fixed a race condition in the DHCP tests whereby the test program
	spawned a subprocess and attempted to read (without waiting) from
	the interconnecting pipe before the subprocess had written
	anything.  The lack of output was being interpreted as a test
	failure.
	(Trac #2410, git f53e65cdceeb8e6da4723730e4ed0a17e4646579)

510.	[func]		marcin
	DHCP option instances can be created using a collection of strings.
	Each string represents a value of a particular data field within
	an option. The data field values, given as strings, are validated
	against the actual types of option fields specified in the options
	definitions.
	(Trac #2490, git 56cfd6612fcaeae9acec4a94e1e5f1a88142c44d)

509.	[func]		muks
	Log messages now include the pid of the process that logged the
	message.
	(Trac #1745, git fc8bbf3d438e8154e7c2bdd322145a7f7854dc6a)

508.	[bug]		stephen
	Split the DHCP library into two directories, each with its own
	Makefile.  This properly solves the problem whereby a "make"
	operation with multiple threads could fail because of the
	dependencies between two libraries in the same directory.
	(Trac #2475, git 834fa9e8f5097c6fd06845620f68547a97da8ff8)

bind10-devel-20121115 released on November 15, 2012

507.	[doc]		jelte
	Added a chapter about the use of the bindctl command tool to
	to the BIND 10 guide.
	(Trac #2305, git c4b0294b5bf4a9d32fb18ab62ca572f492788d72)

506.	[security]		jinmei
	Fixed a use-after-free case in handling DNAME record with the
	in-memory data source.  This could lead to a crash of b10-auth
	if it serves a zone containing a DNAME RR from the in-memory
	data source.  This bug was introduced at bind10-devel-20120927.
	(Trac #2471, git 2b1793ac78f972ddb1ae2fd092a7f539902223ff)

505.	[bug]		jelte
	Fixed a bug in b10-xfrin where a wrong call was made during the
	final check of a TSIG-signed transfer, incorrectly rejecting the
	transfer.
	(Trac #2464, git eac81c0cbebee72f6478bdb5cda915f5470d08e1)

504.	[bug]*		naokikambe
	Fixed an XML format viewed from b10-stats-httpd. Regarding
	per-zone counters as zones of Xfrout, a part of the item
	values wasn't an exact XML format. A zone name can be
	specified in URI as
	/bind10/statistics/xml/Xfrout/zones/example.org/xfrreqdone.
	XSD and XSL formats are also changed to constant ones due
	to these changes.
	(Trac #2298, git 512d2d46f3cb431bcdbf8d90af27bff8874ba075)

503.	[func]		Stephen
	Add initial version of a MySQL backend for the DHCP code.  This
	implements the basic IPv6 lease access functions - add lease, delete
	lease and update lease.  The backend is enabled by specifying
	--with-dhcp-mysql on the "configure" command line: without this
	switch, the MySQL code is not compiled, so leaving BIND 10 able to
	be built on systems without MySQL installed.
	(Trac #2342, git c7defffb89bd0f3fdd7ad2437c78950bcb86ad37)

502.	[func]		vorner
	TTLs can be specified with units as well as number of seconds now.
	This allows specifications like "1D3H".
	(Trac #2384, git 44c321c37e17347f33ced9d0868af0c891ff422b)

501.	[func]		tomek
	Added DHCPv6 allocation engine, now used in the processing of DHCPv6
	messages.
	(Trac #2414, git b3526430f02aa3dc3273612524d23137b8f1fe87)

500.	[bug]		jinmei
	Corrected the autoconf example in the examples directory so it can
	use the configured path to Boost to check availability of the BIND 10
	library.  Previously the sample configure script could fail if
	Boost is installed in an uncommon place.  Also, it now provides a
	helper m4 function and example usage for embedding the library
	path to executable (using linker options like -Wl,-R) to help
	minimize post-build hassles.
	(Trac #2356, git 36514ddc884c02a063e166d44319467ce6fb1d8f)

499.	[func]		team
	The b10-auth 'loadzone' command now uses the internal thread
	introduced in 495 to (re)load a zone in the background, so that
	query processing isn't blocked while loading a zone.
	(Trac #2213, git 686594e391c645279cc4a95e0e0020d1c01fba7e)

498.	[func]		marcin
	Implemented DHCPv6 option values configuration using configuration
	manager. In order to set values for data fields carried by the
	particular option, user specifies the string of hexadecimal digits
	that is in turn converted to binary data and stored into option
	buffer. More user friendly way of option content specification is
	planned.
	(Trac #2318, git e75c686cd9c14f4d6c2a242a0a0853314704fee9)

497.	[bug]		jinmei
	Fixed several issues in isc-sysinfo:
	- make sure it doesn't report a negative value for free memory
	  size (this happened on FreeBSD, but can possibly occur on other
	  BSD variants)
	- correctly identifies the SMP support in kernel on FreeBSD
	- print more human readable uptime as well as the time in seconds
	(Trac #2297, git 59a449f506948e2371ffa87dcd19059388bd1657)

496.	[func]		tomek
	DHCPv6 Allocation Engine implemented. It allows address allocation
	from the configured subnets/pools. It currently features a single
	allocator: IterativeAllocator, which assigns addresses iteratively.
	Other allocators (hashed, random) are planned.
	(Trac #2324, git 8aa188a10298e3a55b725db36502a99d2a8d638a)

495.	[func]		team
	b10-auth now handles reconfiguration of data sources in
	background using a separate thread.  This means even if the new
	configuration includes a large amount of data to be loaded into
	memory (very large zones and/or a very large number of zones),
	the reconfiguration doesn't block query handling.
	(Multiple Trac tickets up to #2211)

494.	[bug]		jinmei
	Fixed a problem that shutting down BIND 10 kept some of the
	processes alive.  It was two-fold: when the main bind10 process
	started as a root, started b10-sockcreator with the privilege, and
	then dropped the privilege, the bind10 process cannot kill the
	sockcreator via signal any more (when it has to), but it kept
	sending the signal and didn't stop.  Also, when running on Python
	3.1 (or older), the sockcreator had some additional file
	descriptor open, which prevented it from exiting even after the
	bind10 process terminated.  Now the bind10 process simply gives up
	killing a subprocess if it fails due to lack of permission, and it
	makes sure the socket creator is spawned without any unnecessary
	FDs open.
	(Trac #1858, git 405d85c8a0042ba807a3a123611ff383c4081ee1)

493.	[build]		jinmei
	Fixed build failure with newer versions of clang++.  These
	versions are stricter regarding "unused variable" and "unused
	(driver) arguments" warnings, and cause fatal build error
	with -Werror.  The affected versions of clang++ include Apple's
	customized version 4.1 included in Xcode 4.5.1.  So this fix
	will solve build errors for Mac OS X that uses newer versions of
	Xcode.
	(Trac #2340, git 55be177fc4f7537143ab6ef5a728bd44bdf9d783,
	3e2a372012e633d017a97029d13894e743199741 and commits before it
	with [2340] in the commit log)

492.	[func]		tomek
	libdhcpsrv: The DHCP Configuration Manager is now able to store
	information about IPv4 subnets and pools. It is still not possible
	to configure that information. Such capability will be implemented
	in a near future.
	(Trac #2237, git a78e560343b41f0f692c7903c938b2b2b24bf56b)

491.	[func]		tomek
	b10-dhcp6: Configuration for DHCPv6 has been implemented.
	Currently it is possible to configure IPv6 subnets and pools
	within those subnets, global and per subnet values of renew,
	rebind, preferred and valid lifetimes. Configured parameters
	are accepted, but are not used yet by the allocation engine yet.
	(Trac #2269, git 028bed9014b15facf1a29d3d4a822c9d14fc6411)

490.	[func]		tomek
	libdhcpsrv: An abstract API for lease database has been
	implemented. It offers a common interface to all concrete
	database backends.
	(Trac #2140, git df196f7609757253c4f2f918cd91012bb3af1163)

489.	[func]		muks
	The isc::dns::RRsetList class has been removed. It was now unused
	inside the BIND 10 codebase, and the interface was considered
	prone to misuse.
	(Trac #2266, git 532ac3d0054f6a11b91ee369964f3a84dabc6040)

488.	[build]		jinmei
	On configure, changed the search order for Python executable.
	It first tries more specific file names such as "python3.2" before
	more generic "python3".  This will prevent configure failure on
	Mac OS X that installs Python3 via recent versions of Homebrew.
	(Trac #2339, git 88db890d8d1c64de49be87f03c24a2021bcf63da)

487.	[bug]		jinmei
	The bind10 process now terminates a component (subprocess) by the
	"config remove Boss/components" bindctl command even if the
	process crashes immediately before the command is sent to bind10.
	Previously this led to an inconsistent state between the
	configuration and an internal component list of bind10, and bind10
	kept trying to restart the component.  A known specific case of
	this problem is that b10-ddns could keep failing (due to lack of
	dependency modules) and the administrator couldn't stop the
	restart via bindctl.
	(Trac #2244, git 7565788d06f216ab254008ffdfae16678bcd00e5)

486.	[bug]*		jinmei
	All public header files for libb10-dns++ are now installed.
	Template configure.ac and utility AC macros for external projects
	using the library are provided under the "examples" directory.
	The src/bin/host was moved as part of the examples (and not
	installed with other BIND 10 programs any more).
	(Trac #1870, git 4973e638d354d8b56dcadf71123ef23c15662021)

485.	[bug]		jelte
	Several bugs have been fixed in bindctl; tab-completion now works
	within configuration lists, the problem where sometimes the
	completion added a part twice has been solved, and it no longer
	suggests the confusing value 'argument' as a completion-hint for
	configuration items. Additionally, bindctl no longer crashes upon
	input like 'config remove Boss'.
	(Trac #2254, git 9047de5e8f973e12e536f7180738e6b515439448)

484.	[func]		tomek
	A new library (libb10-dhcpsrv) has been created. At present, it
	only holds the code for the DHCP Configuration Manager. Currently
	this object only supports basic configuration storage for the DHCPv6
	server, but that capability will be expanded.
	(Trac #2238, git 6f29861b92742da34be9ae76968e82222b5bfd7d)

bind10-devel-20120927 released on September 27, 2012

483.	[func]		marcin
	libdhcp++: Added new parameter to define sub-second timeout
	for DHCP packet reception. The total timeout is now specified
	by two parameters:  first specifies integral number of
	seconds, second (which defaults to 0) specifies fractional
	seconds with microsecond resolution.
	(Trac #2231, git 15560cac16e4c52129322e3cb1787e0f47cf7850)

482.	[func]		team
	Memory footprint of the in-memory data source has been
	substantially improved.  For example, b10-auth now requires much
	less memory than BIND 9 named for loading and serving the same
	zone in-memory.  This is a transparent change in terms of user
	operation; there's no need to update or change the configuration
	to enable this feature.
	Notes: multiple instances of b10-auth still make separate copies
	of the memory image.  Also, loading zones in memory still suspends
	query processing, so manual reloading or reloading after incoming
	transfer may cause service disruption for huge zones.
	(Multiple Trac tickets, Summarized in Trac #2101)

481.	[bug]		vorner
	The abbreviated form of IP addresses in ACLs is accepted
	(eg. "from": ["127.0.0.1", "::1"] now works).
	(Trac #2191, git 48b6e91386b46eed383126ad98dddfafc9f7e75e)

480.	[doc]		vorner
	Added documentation about global TSIG key ring to the Guide.
	(Trac #2189, git 52177bb31f5fb8e134aecb9fd039c368684ad2df)

479.	[func]		marcin
	Refactored perfdhcp tool to C++, added missing unit tests and removed
	the old code. The new code uses libdhcp++ (src/lib/dhcp) for DHCP
	packet management, network interface management and packet
	transmission.
	(Trac #1954, git 8d56105742f3043ed4b561f26241f3e4331f51dc)
	(Trac #1955, git 6f914bb2c388eb4dd3e5c55297f8988ab9529b3f)
	(Trac #1956, git 6f914bb2c388eb4dd3e5c55297f8988ab9529b3f)
	(Trac #1957, git 7fca81716ad3a755bf5744e88c3adeef15b04450)
	(Trac #1958, git 94e17184270cda58f55e6da62e845695117fede3)
	(Trac #1959, git a8cf043db8f44604c7773e047a9dc2861e58462a)
	(Trac #1960, git 6c192e5c0903f349b4d80cf2bb6cd964040ae7da)

478.	[func]		naokikambe
	New statistics items added into b10-xfrout: ixfr_running and
	axfr_running.  Their values can be obtained by invoking "Stats show
	Xfrout" via bindctl while b10-xfrout is running.
	(Trac #2222, git 91311bdbfea95f65c5e8bd8294ba08fac12405f1)

477.	[bug]		jelte
	Fixed a problem with b10-msgq on OSX when using a custom Python
	installation, that offers an unreliable select.poll() interface.
	(Trac #2190, git e0ffa11d49ab949ee5a4ffe7682b0e6906667baa)

476.	[bug]		vorner
	The Xfrin now accepts transfers with some TSIG signatures omitted, as
	allowed per RFC2845, section 4.4. This solves a compatibility
	issues with Knot and NSD.
	(Trac #1357, git 7ca65cb9ec528118f370142d7e7b792fcc31c9cf)

475.	[func]		naokikambe
	Added Xfrout statistics counters: notifyoutv4, notifyoutv6,
	xfrrej, and xfrreqdone. These are per-zone type counters.
	The value of these counters can be seen with zone name by
	invoking "Stats show Xfrout" via bindctl.
	(Trac #2158, git e68c127fed52e6034ab5309ddd506da03c37a08a)

474.	[func]		stephen
	DHCP servers now use the BIND 10 logging system for messages.
	(Trac #1545, git de69a92613b36bd3944cb061e1b7c611c3c85506)

473.	[bug]		jelte
	TCP connections now time out in b10-auth if no (or not all) query
	data is sent by the client. The timeout value defaults to 5000
	milliseconds, but is configurable in Auth/tcp_recv_timeout.
	(Trac #357, git cdf3f04442f8f131542bd1d4a2228a9d0bed12ff)

472.	[build]		jreed
	All generated documentation is removed from the git repository.
	The ./configure --enable-man option is removed. A new option
	-enable-generate-docs is added; it checks for required
	documentation building dependencies. Dummy documentation is
	built and installed if not used. Distributed tarballs will
	contain the generated documentation.
	(Trac #1687, git 2d4063b1a354f5048ca9dfb195e8e169650f43d0)

471.	[bug]		vorner
	Fixed a problem when b10-loadzone tried to tread semicolon
	in string data as start of comment, which caused invalid
	data being loaded.
	(Trac #2188, git 12efec3477feb62d7cbe36bdcfbfc7aa28a36f57)

470.	[func]		naokikambe
	The stats module now supports partial statistics updates. Each
	module can return only statistics data which have been updated since
	the last time it sent them to the stats module. The purpose of partial
	updates is to reduce the amount of statistics data sent through the
	message queue.
	(Trac #2179, git d659abdd9f3f369a29830831297f64484ac7b051)

469.	[bug]		jelte
	libdatasrc: the data source client list class now ignores zone
	content problems (such as out-of-zone data) in MasterFiles type
	zones, instead of aborting the entire configuration.  It only logs
	an error, and all other zones and datasources are still loaded. The
	error log message has been improved to include the zone origin and
	source file name.  As a result of this change, b10-auth no longer
	exits upon encountering such errors during startup.
	(Trac #2178, git a75ed413e8a1c8e3702beea4811a46a1bf519bbd)

468.	[func]*		naokikambe, fujiwara
	b10-stats polls the bind10 and b10-auth with new 'getstats' command
	to retrieve statistics data.  The "poll-interval" parameter in
	b10-stats is for configuring the polling interval.  All statistics
	data collected once are preserved while b10-stats is running.
	The "sendstats" command was removed from bind10 and b10-auth. The
	"statistics-interval" configuration item was removed from b10-auth.
	(Trac #2136, git dcb5ce50b4b4e50d28247d5f8b5cb8d90bda942a)
	(Trac #2137, git d53bb65a43f6027b15a6edc08c137951e3ce5e0e)
	(Trac #2138, git b34e3313460eebc9c272ca8c1beb27297c195150)

bind10-devel-20120816 released on August 16, 2012

467.	[bug]		jelte
	For configurations, allow named sets to contain lists of items.
	(Trac #2114, git 712637513505f7afb8434292ca2a98c3517dffd3)

466.	[func]		jelte
	Allow bindctl to add and remove items to and from lists
	and dicts for items of type "any". This is for easier
	configurations.
	(Trac #2184, git ad2d728d1496a9ff59d622077850eed0638b54eb)

465.	[doc]		vorner
	Improved documentation about ACLs in the Guide.
	(Trac #2066, git 76f733925b3f3560cfc2ee96d2a19905b623bfc3)

464.	[func]		jelte, muks
	libdns++: The LabelSequence class has been extended with some new
	methods.  These are mainly intended for internal development, but
	the class is public, so interested users may want to look into the
	extensions.
	(Trac #2052, git 57c61f2^..dbef0e2)
	(Trac #2053, git 1fc2b06b57a008ec602daa2dac79939b3cc6b65d)
	(Trac #2086, git 3fac7d5579c5f51b8e952b50db510b45bfa986f3)
	(Trac #2087, git 49ad6346f574d00cfbd1d12905915fd0dd6a0bac)
	(Trac #2148, git 285c2845ca96e7ef89f9158f1dea8cda147b6566)

463.	[func]		jinmei
	Python isc.dns: the Name, RRType and RRClass classes are now
	hashable.  So, for example, objects of these classes can be used
	as a dictionary key.
	(Trac #1883, git 93ec40dd0a1df963c676037cc60c066c748b3030)

462.	[build]		jreed
	BIND 10 now compiles against googletest-1.6.0 versions that are
	installed on the system as source code. For such versions, use the
	--with-gtest-source configure switch.
	(Trac #1999, git 6a26d459a40d7eed8ebcff01835377b3394a78de)

461.	[bug]		muks
	We now set g+w and g+s permissions (mode 02770) during
	installation for the BIND 10 local state directory
	($prefix/var/bind10-devel/) so that permissions to files
	and sub-directories created in that directory are inherited.
	(Trac #2171, git ab4d20907abdb3ce972172463dcc73405b3dee79)

460.	[bug]		muks
	SSHFP's algorithm and fingerprint type checks have been relaxed
	such that they will accept any values in [0,255]. This is so that
	future algorithm and fingerprint types are accommodated.
	(Trac #2124, git 49e6644811a7ad09e1326f20dd73ab43116dfd21)

459.	[func]		tomek
	b10-dhcp6: DHCPv6 server component is now integrated into
	BIND 10 framework. It can be started from BIND 10 (using bindctl)
	and can receive commands. The only supported command for now
	is 'Dhcp6 shutdown'.
	b10-dhcp4: Command line-switch '-s' to disable msgq was added.
	b10-dhcp6: Command line-switch '-s' to disable msgq was added.
	(Trac #1708, git e0d7c52a71414f4de1361b09d3c70431c96daa3f)

458.	[build]*		jinmei
	BIND 10 now relies on Boost offset_ptr, which caused some new
	portability issues.  Such issues are detected at ./configure time.
	If ./configure stops due to this, try the following workaround:
	- If it's about the use of mutable for a reference with clang++,
	  upgrade Boost version to 1.44 or higher, or try a different
	  compiler (e.g. g++ generally seems to be free from this issue)
	- If it's about the use of "variadic templates", specify
	  --without-werror so the warning won't be promoted to an error.
	  Specifying BOOST_NO_USER_CONFIG in CXXFLAGS may also work
	  (which would be the case if Boost is installed via pkgsrc)
	(Trac #2147, git 30061d1139aad8716e97d6b620c259752fd0a3cd)

457.	[build]*		muks
	BIND 10 library names now have a "b10-" prefix. This is to avoid
	clashes with other similarly named libraries on the system.
	(Trac #2071, git ac20a00c28069804edc0a36050995df52f601efb)

456.	[build]		muks
	BIND 10 now compiles against log4cplus-1.1.0 (RC releases)
	also.  Note: some older versions of log4cplus don't work any more;
	known oldest workable version is 1.0.4.  Thanks to John Lumby for
	sending a patch.
	(Trac #2169, git 7d7e5269d57451191c0aef1b127d292d3615fe2c)

455.	[func]*		vorner
	The server now uses newer API for data sources. This would be an
	internal change, however, the data sources are now configured
	differently. Please, migrate your configuration to the top-level
	"data_sources" module.  Also the bind10 -n and --no-cache
	and b10-auth -n options are removed.
	(Trac #1976, git 0d4685b3e7603585afde1b587cbfefdfaf6a1bb3)

454.	[bug]		jelte
	b10-cfgmgr now loads its configuration check plugins directly from
	the plugin search path, as opposed to importing them from the
	general python system module path list; this prevents naming
	conflicts with real python modules.
	(Trac #2119, git 2f68d7ac5c3c7cc88a3663191113eece32d46a3d)

453.	[bug]		jelte
	b10-auth no longer tries to send DDNS UPDATE messages to b10-ddns if
	b10-ddns is not running. Sending an UPDATE to BIND 10 that is not
	configured to run DDNS will now result in a response with rcode
	NOTIMP instead of SERVFAIL.
	(Trac #1986, git bd6b0a5ed3481f78fb4e5cb0b18c7b6e5920f9f8)

452.	[func]		muks, jelte
	isc-sysinfo: An initial implementation of the isc-sysinfo
	tool is now available for Linux, OpenBSD, FreeBSD, and Mac
	OS X. It gathers and outputs system information which can
	be used by future tech support staff. This includes a
	generic Python "sysinfo" module.
	(Trac #2062, #2121, #2122, #2172,
	git 144e80212746f8d55e6a59edcf689fec9f32ae95)

451.	[bug]		muks, jinmei
	libdatasrc: the database-based data source now correctly returns
	glue records on (not under) a zone cut, such as in the case where
	the NS name of an NS record is identical to its owner name. (Note:
	libdatasrc itself doesn't judge what kind of record type can be a
	"glue"; it's the caller's responsibility.)
	(Trac #1771, git 483f1075942965f0340291e7ff7dae7806df22af)

450.	[func]		tomek
	b10-dhcp4: DHCPv4 server component is now integrated into
	BIND 10 framework. It can be started from BIND 10 (using bindctl)
	and can receive commands. The only supported command for now
	is 'Dhcp4 shutdown'.
	(Trac #1651, git 7e16a5a50d3311e63d10a224ec6ebcab5f25f62c)

bind10-devel-20120621 released on June 21, 2012

449.	[bug]		muks
	b10-xfin: fixed a bug where xfrin sent the wrong notification
	message to zonemgr on successful zone transfer. This also
	solves other reported problems such as too frequent attempts
	of zone refreshing (see Trac #1786 and #1834).
	(Trac #2023, git b5fbf8a408a047a2552e89ef435a609f5df58d8c)

448.	[func]		team
	b10-ddns is now functional and handles dynamic update requests
	per RFC 2136.  See BIND 10 guide for configuration and operation
	details.
	(Multiple Trac tickets)

447.	[bug]		jinmei
	Fixed a bug in b10-xfrout where a helper thread could fall into
	an infinite loop if b10-auth stops while the thread is waiting for
	forwarded requests from b10-auth.
	(Trac #988 and #1833, git 95a03bbefb559615f3f6e529d408b749964d390a)

446.	[bug]		muks
	A number of warnings reported by Python about unclosed file and
	socket objects were fixed. Some related code was also made safer.
	(Trac #1828, git 464682a2180c672f1ed12d8a56fd0a5ab3eb96ed)

445.	[bug]*		jinmei
	The pre-install check for older SQLite3 DB now refers to the DB
	file with the prefix of DESTDIR.  This ensures that 'make install'
	with specific DESTDIR works regardless of the version of the DB
	file installed in the default path.
	(Trac #1982, git 380b3e8ec02ef45555c0113ee19329fe80539f71)

444.	[bug]		jinmei
	libdatasrc: fixed ZoneFinder for database-based data sources so
	that it handles type DS query correctly, i.e., treating it as
	authoritative data even on a delegation point.
	(Trac #1912, git 7130da883f823ce837c10cbf6e216a15e1996e5d)

443.	[func]*		muks
	The logger now uses a lockfile named `logger_lockfile' that is
	created in the local state directory to mutually separate
	individual logging operations from various processes. This is
	done so that log messages from different processes don't mix
	together in the middle of lines. The `logger_lockfile` is created
	with file permission mode 0660. BIND 10's local state directory
	should be writable and perhaps have g+s mode bit so that the
	`logger_lockfile` can be opened by a group of processes.
	(Trac #1704, git ad8d445dd0ba208107eb239405166c5c2070bd8b)

442.	[func]		tomek
	b10-dhcp4, b10-dhcp6: Both DHCP servers now accept -p parameter
	that can be used to specify listening port number. This capability
	is useful only for testing purposes.
	(Trac #1503, git e60af9fa16a6094d2204f27c40a648fae313bdae)

441.	[func]		tomek
	libdhcp++: Stub interface detection (support for interfaces.txt
	file) was removed.
	(Trac #1281, git 900fc8b420789a8c636bcf20fdaffc60bc1041e0)

bind10-devel-20120517 released on May 17, 2012

440.	[func]		muks
	bindctl: improved some error messages so they will be more
	helpful.  Those include the one when the zone name is unspecified
	or the name is invalid in the b10-auth configuration.
	(Trac #1627, git 1a4d0ae65b2c1012611f4c15c5e7a29d65339104)

439.	[func]		team
	The in-memory data source can now load zones from the
	sqlite3 data source, so that zones stored in the database
	(and updated for example by xfrin) can be served from memory.
	(Trac #1789, #1790, #1792, #1793, #1911,
	git 93f11d2a96ce4dba9308889bdb9be6be4a765b27)

438.	[bug]		naokikambe
	b10-stats-httpd now sends the system a notification that
	it is shutting down if it encounters a fatal error during
	startup.
	(Trac #1852, git a475ef271d4606f791e5ed88d9b8eb8ed8c90ce6)

437.	[build]		jinmei
	Building BIND 10 may fail on MacOS if Python has been
	installed via Homebrew unless --without-werror is specified.
	The configure script now includes a URL that explains this
	issue when it detects failure that is possibly because of
	this problem.
	(Trac #1907, git 0d03b06138e080cc0391fb912a5a5e75f0f97cec)

436.	[bug]		jelte
	The --config-file option now works correctly with relative paths if
	--data-path is not given.
	(Trac #1889, git ce7d1aef2ca88084e4dacef97132337dd3e50d6c)

435.	[func]		team
	The in-memory datasource now supports NSEC-signed zones.
	(Trac #1802-#1810, git 2f9aa4a553a05aa1d9eac06f1140d78f0c99408b)

434.	[func]		tomek
	libdhcp++: Linux interface detection refactored. The code is
	now cleaner. Tests better support certain versions of ifconfig.
	(Trac #1528, git 221f5649496821d19a40863e53e72685524b9ab2)

433.	[func]		tomek
	libdhcp++: Option6 and Pkt6 now follow the same design as
	options and packet for DHCPv4. General code refactoring after
	end of 2011 year release.
	(Trac #1540, git a40b6c665617125eeb8716b12d92d806f0342396)

432.	[bug]*		muks
	BIND 10 now installs its header files in a BIND 10 specific
	sub-directory in the install prefix.
	(Trac #1930, git fcf2f08db9ebc2198236bfa25cf73286821cba6b)

431.	[func]*		muks
	BIND 10 no longer starts b10-stats-httpd by default.
	(Trac #1885, git 5c8bbd7ab648b6b7c48e366e7510dedca5386f6c)

430.	[bug]		jelte
	When displaying configuration data, bindctl no longer treats
	optional list items as an error, but shows them as an empty list.
	(Trac #1520, git 0f18039bc751a8f498c1f832196e2ecc7b997b2a)

429.	[func]		jelte
	Added an 'execute' component to bindctl, which executes either a set
	of commands from a file or a built-in set of commands. Currently,
	only 'init_authoritative_server' is provided as a built-in set, but
	it is expected that more will be added later.
	(Trac #1843, git 551657702a4197ef302c567b5c0eaf2fded3e121)

428.	[bug]		marcin
	perfdhcp: bind to local address to allow reception of
	replies from IPv6 DHCP servers.
	(Trac #1908, git 597e059afaa4a89e767f8f10d2a4d78223af3940)

427.	[bug]		jinmei
	libdatasrc, b10-xfrin: the zone updater for database-based data
	sources now correctly distinguishes NSEC3-related RRs (NSEC3 and
	NSEC3-covering RRSIG) from others, and the SQLite3 implementation
	now manipulates them in the separate table for the NSEC3 namespace.
	As a result b10-xfrin now correctly updates NSEC3-signed zones by
	inbound zone transfers.
	(Trac #1781, #1788, #1891,
	git 672f129700dae33b701bb02069cf276238d66be3)

426.	[bug]		vorner
	The NSEC3 records are now included when transferring a
	signed zone out.
	(Trac #1782, git 36efa7d10ecc4efd39d2ce4dfffa0cbdeffa74b0)

425.	[func]*		muks
	Don't autostart b10-auth, b10-xfrin, b10-xfrout and b10-zonemgr in
	the default configuration.
	(Trac #1818, git 31de885ba0409f54d9a1615eff5a4b03ed420393)

424.	[bug]		jelte
	Fixed a bug in bindctl where in some cases, configuration settings
	in a named set could disappear, if a child element is modified.
	(Trac #1491, git 00a36e752802df3cc683023d256687bf222e256a)

423.	[bug]		jinmei
	The database based zone iterator now correctly resets mixed TTLs
	of the same RRset (when that happens) to the lowest one.  The
	previous implementation could miss lower ones if it appears in a
	later part of the RRset.
	(part of Trac #1791, git f1f0bc00441057e7050241415ee0367a09c35032)

422.	[bug]		jinmei
	The database based zone iterator now separates RRSIGs of the same
	name and type but for different covered types.
	(part of Trac #1791, git b4466188150a50872bc3c426242bc7bba4c5f38d)

421.	[build]		jinmei
	Made sure BIND 10 can be built with clang++ 3.1.  (It failed on
	MacOS 10.7 using Xcode 4.3, but it's more likely to be a matter of
	clang version.)
	(Trac #1773, git ceaa247d89ac7d97594572bc17f005144c5efb8d)

420.	[bug]*		jinmei, stephen
	Updated the DB schema used in the SQLite3 data source so it can
	use SQL indices more effectively.  The previous schema had several
	issues in this sense and could be very slow for some queries on a
	very large zone (especially for negative answers).  This change
	requires a major version up of the schema; use b10-dbutil to
	upgrade existing database files.  Note: 'make install' will fail
	unless old DB files installed in the standard location have been
	upgraded.
	(Trac #324, git 8644866497053f91ada4e99abe444d7876ed00ff)

419.	[bug]		jelte
	JSON handler has been improved; escaping now works correctly
	(including quotes in strings), and it now rejects more types of
	malformed input.
	(Trac #1626, git 3b09268518e4e90032218083bcfebf7821be7bd5)

418.	[bug]		vorner
	Fixed crash in bindctl when config unset was called.
	(Trac #1715, git 098da24dddad497810aa2787f54126488bb1095c)

417.	[bug]		jelte
	The notify-out code now looks up notify targets in their correct
	zones (and no longer just in the zone that the notify is about).
	(Trac #1535, git 66300a3c4769a48b765f70e2d0dbf8bbb714435b)

416.	[func]*		jelte
	The implementations of ZoneFinder::find() now throw an OutOfZone
	exception when the name argument is not in or below the zone this
	zonefinder contains.
	(Trac #1535, git 66300a3c4769a48b765f70e2d0dbf8bbb714435b)

bind10-devel-20120329 released on March 29, 2012

415.	[doc]		jinmei, jreed
	BIND 10 Guide updated to now describe the in-memory data source
	configurations for b10-auth.
	(Trac #1732, git 434d8db8dfcd23a87b8e798e5702e91f0bbbdcf6)

414.	[bug]		jinmei
	b10-auth now correctly handles delegation from an unsigned zone
	(defined in the in-memory data source) when the query has DNSSEC
	DO bit on.  It previously returned SERVFAIL.
	(Trac #1836, git 78bb8f4b9676d6345f3fdd1e5cc89039806a9aba)

413.	[func]		stephen, jelte
	Created a new tool b10-dbutil, that can check and upgrade database
	schemas, to be used when incompatible changes are introduced in the
	backend database schema. Currently it only supports sqlite3 databases.
	Note: there's no schema change that requires this utility as of
	the March 29th release.  While running it shouldn't break
	an existing database file, it should be even more advisable not to
	run it at the moment.
	(Trac #963, git 49ba2cf8ac63246f389ab5e8ea3b3d081dba9adf)

412.	[func]		jelte
	Added a command-line option '--clear-config' to bind10, which causes
	the system to create a backup of the existing configuration database
	file, and start out with a clean default configuration. This can be
	used if the configuration file is corrupted to the point where it
	cannot be read anymore, and BIND 10 refuses to start. The name of
	the backup file can be found in the logs (CFGMGR_RENAMED_CONFIG_FILE).
	(Trac #1443, git 52b36c921ee59ec69deefb6123cbdb1b91dc3bc7)

411.	[func]		muks
	Add a -i/--no-kill command-line argument to bind10, which stops
	it from sending SIGTERM and SIGKILL to other b10 processes when
	they're shutting down.
	(Trac #1819, git 774554f46b20ca5ec2ef6c6d5e608114f14e2102)

410.	[bug]		jinmei
	Python CC library now ensures write operations transmit all given
	data (unless an error happens).  Previously it didn't check the
	size of transmitted data, which could result in partial write on
	some systems (notably on OpenBSD) and subsequently cause system
	hang up or other broken state.  This fix specifically solves start
	up failure on OpenBSD.
	(Trac #1829, git 5e5a33213b60d89e146cd5e47d65f3f9833a9297)

409.	[bug]		jelte
	Fixed a parser bug in bindctl that could make bindctl crash. Also
	improved 'command help' output; argument order is now shown
	correctly, and parameter descriptions are shown as well.
	(Trac #1172, git bec26c6137c9b0a59a3a8ca0f55a17cfcb8a23de)

408.	[bug]		stephen, jinmei
	b10-auth now filters out duplicate RRsets when building a
	response message using the new query handling logic.  It's
	currently only used with the in-memory data source, but will
	also be used for others soon.
	(Trac #1688, git b77baca56ffb1b9016698c00ae0a1496d603d197)

407.	[build]		haikuo
	Remove "--enable-boost-threads" switch in configure command. This
	thread lock mechanism is useless for bind10 and causes performance
	hits.
	(Trac #1680, git 9c4d0cadf4adc802cc41a2610dc2c30b25aad728)

406.	[bug]		muks
	On platforms such as OpenBSD where pselect() is not available,
	make a wrapper around select() in perfdhcp.
	(Trac #1639, git 6ea0b1d62e7b8b6596209291aa6c8b34b8e73191)

405.	[bug]		jinmei
	Make sure disabling Boost threads if the default configuration is
	to disable it for the system.  This fixes a crash and hang up
	problem on OpenBSD, where the use of Boost thread could be
	different in different program files depending on the order of
	including various header files, and could introduce inconsistent
	states between a library and a program.  Explicitly forcing the
	original default throughout the BIND 10 build environment will
	prevent this from happening.
	(Trac #1727, git 23f9c3670b544c5f8105958ff148aeba050bc1b4)

404.	[bug]		naokikambe
	The statistic counters are now properly accumulated across multiple
	instances of b10-auth (if there are multiple instances), instead of
	providing result for random instance.
	(Trac #1751, git 3285353a660e881ec2b645e1bc10d94e5020f357)

403.	[build]*		jelte
	The configure option for botan (--with-botan=PATH) is replaced by
	--with-botan-config=PATH, which takes a full path to a botan-config
	script, instead of the botan 'install' directory. Also, if not
	provided, configure will try out config scripts and pkg-config
	options until it finds one that works.
	(Trac #1640, git 582bcd66dbd8d39f48aef952902f797260280637)

402.	[func]		jelte
	b10-xfrout now has a visible command to send out notifies for
	a given zone, callable from bindctl. Xfrout notify <zone> [class]
	(Trac #1321, git 0bb258f8610620191d75cfd5d2308b6fc558c280)

401.	[func]*		jinmei
	libdns++: updated the internal implementation of the
	MessageRenderer class.  This is mostly a transparent change, but
	the new version now doesn't allow changing compression mode in the
	middle of rendering (which shouldn't be an issue in practice).
	On the other hand, name compression performance was significantly
	improved: depending on the number of names, micro benchmark tests
	showed the new version is several times faster than the previous
	version .
	(Trac #1603, git 9a2a86f3f47b60ff017ce1a040941d0c145cfe16)

400.	[bug]		stephen
	Fix crash on Max OS X 10.7 by altering logging so as not to allocate
	heap storage in the static initialization of logging objects.
	(Trac #1698, git a8e53be7039ad50d8587c0972244029ff3533b6e)

399.	[func]		muks
	Add support for the SSHFP RR type (RFC 4255).
	(Trac #1136, git ea5ac57d508a17611cfae9d9ea1c238f59d52c51)

398.	[func]		jelte
	The b10-xfrin module now logs more information on successful
	incoming transfers. In the case of IXFR, it logs the number of
	changesets, and the total number of added and deleted resource
	records. For AXFR (or AXFR-style IXFR), it logs the number of
	resource records. In both cases, the number of overhead DNS
	messages, runtime, amount of wire data, and transfer speed are logged.
	(Trac #1280, git 2b01d944b6a137f95d47673ea8367315289c205d)

397.	[func]		muks
	The boss process now gives more helpful description when a
	sub-process exits due to a signal.
	(Trac #1673, git 1cd0d0e4fc9324bbe7f8593478e2396d06337b1e)

396.	[func]*		jinmei
	libdatasrc: change the return type of ZoneFinder::find() so it can
	contain more context of the search, which can be used for
	optimizing post find() processing.  A new method getAdditional()
	is added to it for finding additional RRsets based on the result
	of find().  External behavior shouldn't change.  The query
	handling code of b10-auth now uses the new interface.
	(Trac #1607, git 2e940ea65d5b9f371c26352afd9e66719c38a6b9)

395.	[bug]		jelte
	The log message compiler now errors (resulting in build failures) if
	duplicate log message identifiers are found in a single message file.
	Renamed one duplicate that was found (RESOLVER_SHUTDOWN, renamed to
	RESOLVER_SHUTDOWN_RECEIVED).
	(Trac #1093, git f537c7e12fb7b25801408f93132ed33410edae76)
	(Trac #1741, git b8960ab85c717fe70ad282e0052ac0858c5b57f7)

394.	[bug]		jelte
	b10-auth now catches any exceptions during response building; if any
	datasource either throws an exception or causes an exception to be
	thrown, the message processing code will now catch it, log a debug
	message, and return a SERVFAIL response.
	(Trac #1612, git b5740c6b3962a55e46325b3c8b14c9d64cf0d845)

393.	[func]		jelte
	Introduced a new class LabelSequence in libdns++, which provides
	lightweight accessor functionality to the Name class, for more
	efficient comparison of parts of names.
	(Trac #1602, git b33929ed5df7c8f482d095e96e667d4a03180c78)

392.	[func]*		jinmei
	libdns++: revised the (Abstract)MessageRenderer class so that it
	has a default internal buffer and the buffer can be temporarily
	switched.  The constructor interface was modified, and a new
	method setBuffer() was added.
	(Trac #1697, git 9cabc799f2bf9a3579dae7f1f5d5467c8bb1aa40)

391.	[bug]*		vorner
	The long time unused configuration options of Xfrout "log_name",
	"log_file", "log_severity", "log_version" and "log_max_bytes" were
	removed, as they had no effect (Xfrout uses the global logging
	framework).  However, if you have them set, you need to remove
	them from the configuration file or the configuration will be
	rejected.
	(Trac #1090, git ef1eba02e4cf550e48e7318702cff6d67c1ec82e)

bind10-devel-20120301 released on March 1, 2012

390.	[bug]		vorner
	The UDP IPv6 packets are now correctly fragmented for maximum
	guaranteed MTU, so they won't get lost because being too large
	for some hop.
	(Trac #1534, git ff013364643f9bfa736b2d23fec39ac35872d6ad)

389.	[func]*		vorner
	Xfrout now uses the global TSIG keyring, instead of its own. This
	means the keys need to be set only once (in tsig_keys/keys).
	However, the old configuration of Xfrout/tsig_keys need to be
	removed for Xfrout to work.
	(Trac #1643, git 5a7953933a49a0ddd4ee1feaddc908cd2285522d)

388.	[func]		jreed
	Use prefix "sockcreator-" for the private temporary directory
	used for b10-sockcreator communication.
	(git b98523c1260637cb33436964dc18e9763622a242)

387.	[build]		muks
	Accept a --without-werror configure switch so that some builders can
	disable the use of -Werror in CFLAGS when building.
	(Trac #1671, git 8684a411d7718a71ad9fb616f56b26436c4f03e5)

386.	[bug]		jelte
	Upon initial sqlite3 database creation, the 'diffs' table is now
	always created. This already happened most of the time, but there
	are a few cases where it was skipped, resulting in potential errors
	in xfrout later.
	(Trac #1717, git 30d7686cb6e2fa64866c983e0cfb7b8fabedc7a2)

385.	[bug]		jinmei
	libdns++: masterLoad() didn't accept comments placed at the end of
	an RR.  Due to this the in-memory data source cannot load a master
	file for a signed zone even if it's preprocessed with BIND 9's
	named-compilezone.
	Note: this fix is considered temporary and still only accepts some
	limited form of such comments.  The main purpose is to allow the
	in-memory data source to load any signed or unsigned zone files as
	long as they are at least normalized with named-compilezone.
	(Trac #1667, git 6f771b28eea25c693fe93a0e2379af924464a562)

384.	[func]		jinmei, jelte, vorner, haikuo, kevin
	b10-auth now supports NSEC3-signed zones in the in-memory data
	source.
	(Trac #1580, #1581, #1582, #1583, #1584, #1585, #1587, and
	other related changes to the in-memory data source)

383.	[build]		jinmei
	Fixed build failure on MacOS 10.7 (Lion) due to the use of
	IPV6_PKTINFO; the OS requires a special definition to make it
	visible to the compiler.
	(Trac #1633, git 19ba70c7cc3da462c70e8c4f74b321b8daad0100)

382.	[func]		jelte
	b10-auth now also experimentally supports statistics counters of
	the rcode responses it sends. The counters can be shown as
	rcode.<code name>, where code name is the lowercase textual
	representation of the rcode (e.g. "noerror", "formerr", etc.).
	Same note applies as for opcodes, see changelog entry 364.
	(Trac #1613, git e98da500d7b02e11347431a74f2efce5a7d622aa)

381.	[bug]		jinmei
	b10-auth: honor the DNSSEC DO bit in the new query handler.
	(Trac #1695, git 61f4da5053c6a79fbc162fb16f195cdf8f94df64)

380.	[bug]		jinmei
	libdns++: miscellaneous bug fixes for the NSECPARAM RDATA
	implementation, including incorrect handling for empty salt and
	incorrect comparison logic.
	(Trac #1638, git 966c129cc3c538841421f1e554167d33ef9bdf25)

379.	[bug]		jelte
	Configuration commands in bindctl now check for list indices if
	the 'identifier' argument points to a child element of a list
	item. Previously, it was possible to 'get' non-existent values
	by leaving out the index, e.g. "config show Auth/listen_on/port,
	which should be config show Auth/listen_on[<index>]/port, since
	Auth/listen_on is a list. The command without an index will now
	show an error. It is still possible to show/set the entire list
	("config show Auth/listen_on").
	(Trac #1649, git 003ca8597c8d0eb558b1819dbee203fda346ba77)

378.	[func]		vorner
	It is possible to start authoritative server or resolver in multiple
	instances, to use more than one core. Configuration is described in
	the guide.
	(Trac #1596, git 17f7af0d8a42a0a67a2aade5bc269533efeb840a)

377.	[bug]		jinmei
	libdns++: miscellaneous bug fixes for the NSEC and NSEC3 RDATA
	implementation, including a crash in NSEC3::toText() for some RR
	types, incorrect handling of empty NSEC3 salt, and incorrect
	comparison logic in NSEC3::compare().
	(Trac #1641, git 28ba8bd71ae4d100cb250fd8d99d80a17a6323a2)

376.	[bug]		jinmei, vorner
	The new query handling module of b10-auth did not handle type DS
	query correctly: It didn't look for it in the parent zone, and
	it incorrectly returned a DS from the child zone if it
	happened to exist there.  Both were corrected, and it now also
	handles the case of having authority for the child and a grand
	ancestor.
	(Trac #1570, git 2858b2098a10a8cc2d34bf87463ace0629d3670e)

375.	[func]		jelte
	Modules now inform the system when they are stopping. As a result,
	they are removed from the 'active modules' list in bindctl, which
	can then inform the user directly when it tries to send them a
	command or configuration update.  Previously this would result
	in a 'not responding' error instead of 'not running'.
	(Trac #640, git 17e78fa1bb1227340aa9815e91ed5c50d174425d)

374.	[func]*		stephen
	Alter RRsetPtr and ConstRRsetPtr to point to AbstractRRset (instead
	of RRset) to allow for specialised implementations of RRsets in
	data sources.
	(Trac #1604, git 3071211d2c537150a691120b0a5ce2b18d010239)

373.	[bug]		jinmei
	libdatasrc: the in-memory data source incorrectly rejected loading
	a zone containing a CNAME RR with RRSIG and/or NSEC.
	(Trac #1551, git 76f823d42af55ce3f30a0d741fc9297c211d8b38)

372.	[func]		vorner
	When the allocation of a socket fails for a different reason than the
	socket not being provided by the OS, the b10-auth and b10-resolver
	abort, as the system might be in inconsistent state after such error.
	(Trac #1543, git 49ac4659f15c443e483922bf9c4f2de982bae25d)

371.	[bug]		jelte
	The new query handling module of b10-auth (currently only used with
	the in-memory data source) now correctly includes the DS record (or
	the denial of its existence if NSEC is used) when returning a
	delegation from a signed zone.
	(Trac #1573, git bd7a3ac98177573263950303d4b2ea7400781d0f)

370.	[func]		jinmei
	libdns++: a new class NSEC3Hash was introduced as a utility for
	calculating NSEC3 hashes for various purposes.  Python binding was
	provided, too.  Also fixed a small bug in the NSEC3PARAM RDATA
	implementation that empty salt in text representation was
	rejected.
	(Trac #1575, git 2c421b58e810028b303d328e4e2f5b74ea124839)

369.	[func]		vorner
	The SocketRequestor provides more information about what error
	happened when it throws, by using subclasses of the original
	exception. This way a user not interested in the difference can
	still use the original exception, while it can be recognized if
	necessary.
	(Trac #1542, git 2080e0316a339fa3cadea00e10b1ec4bc322ada0)

368.	[func]*		jinmei
	libdatasrc: the interface of ZoneFinder() was changed: WILDCARD
	related result codes were deprecated and removed, and the
	corresponding information is now provided via a separate accessor
	method on FindResult.  Other separate FindResult methods will
	also tell the caller whether the zone is signed with NSEC or NSEC3
	(when necessary and applicable).
	(Trac #1611, git c175c9c06034b4118e0dfdbccd532c2ebd4ba7e8)

367.	[bug]		jinmei
	libdatasrc: in-memory data source could incorrectly reject to load
	zones containing RRSIG records.  For example, it didn't allow
	RRSIG that covers a CNAME RR.  This fix also makes sure find()
	will return RRsets with RRSIGs if they are signed.
	(Trac #1614, git e8241ea5a4adea1b42a60ee7f2c5cfb87301734c)

366.	[bug]		vorner
	Fixed problem where a directory named "io" conflicted with the python3
	standard module "io" and caused the installation to fail.  The
	offending directory has been renamed to "cio".
	(Trac #1561, git d81cf24b9e37773ba9a0d5061c779834ff7d62b9)

365.	[bug]		jinmei
	libdatasrc: in-memory datasource incorrectly returned delegation
	for DS lookups.
	(Trac #1571, git d22e90b5ef94880183cd652e112399b3efb9bd67)

364.	[func]		jinmei
	b10-auth experimentally supports statistics counters of incoming
	requests per opcode.  The counters can be (e.g.) shown as
	opcode.<code name> in the output of the bindctl "Stats show"
	command, where <code name> is lower-cased textual representation
	of opcodes ("query", "notify", etc).
	Note: This is an experimental attempt of supporting more
	statistics counters for b10-auth, and the interface and output may
	change in future versions.
	(Trac #1399, git 07206ec76e2834de35f2e1304a274865f8f8c1a5)

bind10-devel-20120119 released on January 19, 2012

363.	[func]		jelte
	Added dummy DDNS module b10-ddns. Currently it does not
	provide any functionality, but it is a skeleton implementation
	that will be expanded later.
	(Trac #1451, git b0d0bf39fbdc29a7879315f9b8e6d602ef3afb1b)

362.	[func]*		vorner
	Due to the socket creator changes, b10-auth and b10-resolver
	are no longer needed to start as root. They are started as
	the user they should be running, so they no longer have
	the -u flag for switching the user after initialization.
	Note: this change broke backward compatibility to boss component
	configuration.  If your b10-config.db contains "setuid" for
	Boss.components, you'll need to remove that entry by hand before
	starting BIND 10.
	(Trac #1508, #1509, #1510,
	git edc5b3c12eb45437361484c843794416ad86bb00)

361.	[func]		vorner, jelte, jinmei
	The socket creator is now used to provide sockets. It means you can
	reconfigure the ports and addresses at runtime even when the rest
	of the bind10 runs as non root user.
	(Trac #805, #1522, git 1830215f884e3b5efda52bd4dbb120bdca863a6a)

360.	[bug]		vorner
	Fixed problem where bindctl crashed when a duplicate non-string
	item was added  to a list.  This error is now properly reported.
	(Trac #1515, git a3cf5322a73e8a97b388c6f8025b92957e5d8986)

359.	[bug]		kevin
	Corrected SOA serial check in xfrout.  It now compares the SOA
	serial of an IXFR query with that of the server based serial
	number arithmetic, and replies with a single SOA record of the
	server's current version if the former is equal to or newer
	than the latter.
	(Trac #1462, git ceeb87f6d539c413ebdc66e4cf718e7eb8559c45)

358.	[bug]		jinmei
	b10-resolver ignored default configuration parameters if listen_on
	failed (this can easily happen especially for a test environment
	where the run time user doesn't have root privilege), and even if
	listen_on was updated later the resolver wouldn't work correctly
	unless it's fully restarted (for example, all queries would be
	rejected due to an empty ACL).
	(Trac #1424, git 2cba8cb83cde4f34842898a848c0b1182bc20597)

357.	[bug]		jinmei
	ZoneFinder::find() for database based data sources didn't
	correctly identify out-of-zone query name and could return a
	confusing result such as NXRRSET.  It now returns NXDOMAIN with an
	empty RRset.  Note: we should rather throw an exception in such a
	case, which should be revisited later (see Trac #1536).
	(Trac #1430, git b35797ba1a49c78246abc8f2387901f9690b328d)

356.	[doc]		tomek
	BIND 10 Guide updated. It now describes DHCPv4 and DHCPv6
	components, including their overview, usage, supported standard
	and limitations. libdhcp++ is also described.
	(Trac #1367, git 3758ab360efe1cdf616636b76f2e0fb41f2a62a0)

355.	[bug]		jinmei
	Python xfrin.diff module incorrectly combined RRSIGs of different
	type covered, possibly merging different TTLs.  As a result a
	secondary server could store different RRSIGs than those at the
	primary server if it gets these records via IXFR.
	(Trac #1502, git 57b06f8cb6681f591fa63f25a053eb6f422896ef)

354.	[func]		tomek
	dhcp4: Support for DISCOVER and OFFER implemented. b10-dhcp4 is
	now able to offer hardcoded leases to DHCPv4 clients.
	dhcp6: Code refactored to use the same approach as dhcp4.
	(Trac #1230, git aac05f566c49daad4d3de35550cfaff31c124513)

353.	[func]		tomek
	libdhcp++: Interface detection in Linux implemented. libdhcp++
	is now able (on Linux systems) to detect available network
	interfaces, its link-layer addresses, flags and configured
	IPv4 and IPv6 addresses. Interface detection on other
	systems is planned.
	(Trac #1237, git 8a040737426aece7cc92a795f2b712d7c3407513)

352.	[func]		tomek
	libdhcp++: Transmission and reception of DHCPv4 packets is now
	implemented. Low-level hacks are not implemented for transmission
	to hosts that don't have IPv4 address yet, so currently the code
	is usable for communication with relays only, not hosts on the
	same link.
	(Trac #1239, #1240, git f382050248b5b7ed1881b086d89be2d9dd8fe385)

351.	[func]		fdupont
	Alpha version of DHCP benchmarking tool added.  "perfdhcp" is able to
	test both IPv4 and IPv6 servers: it can time the four-packet exchange
	(DORA and SARR) as well as time the initial two-packet exchange (DO
	and SA).  More information can be obtained by invoking the utility
	(in tests/tools/perfdhcp) with the "-h" flag.
	(Trac #1450, git 85083a76107ba2236732b45524ce7018eefbaf90)

350.	[func]*		vorner
	The target parameter of ZoneFinder::find is no longer present, as the
	interface was awkward. To get all the RRsets of a single domain, use
	the new findAll method (the same applies to python version, the method
	is named find_all).
	(Trac #1483, #1484, git 0020456f8d118c9f3fd6fc585757c822b79a96f6)

349.	[bug]		dvv
	resolver: If an upstream server responds with FORMERR to an EDNS
	query, try querying it without EDNS.
	(Trac #1386, git 99ad0292af284a246fff20b3702fbd7902c45418)

348.	[bug]		stephen
	By default the logging output stream is now flushed after each write.
	This fixes a problem seen on some systems where the log output from
	different processes was jumbled up.  Flushing can be disabled by
	setting the appropriate option in the logging configuration.
	(Trac #1405, git 2f0aa20b44604b671e6bde78815db39381e563bf)

347.	[bug]		jelte
	Fixed a bug where adding Zonemgr/secondary_zones without explicitly
	setting the class value of the added zone resulted in a cryptic
	error in bindctl ("Error: class"). It will now correctly default to
	IN if not set. This also adds better checks on the name and class
	values, and better errors if they are bad.
	(Trac #1414, git 7b122af8489acf0f28f935a19eca2c5509a3677f)

346.	[build]*		jreed
	Renamed libdhcp to libdhcp++.
	(Trac #1446, git d394e64f4c44f16027b1e62b4ac34e054b49221d)

345.	[func]		tomek
	dhcp4: Dummy DHCPv4 component implemented. Currently it does
	nothing useful, except providing skeleton implementation that can
	be expanded in the future.
	(Trac #992, git d6e33479365c8f8f62ef2b9aa5548efe6b194601)

344.	[func]		y-aharen
	src/lib/statistics: Added statistics counter library for entire server
	items and per zone items. Also, modified b10-auth to use it. It is
	also intended to use in the other modules such as b10-resolver.
	(Trac #510, git afddaf4c5718c2a0cc31f2eee79c4e0cc625499f)

343.	[func]		jelte
	Added IXFR-out system tests, based on the first two test sets of
	http://bind10.isc.org/wiki/IxfrSystemTests.
	(Trac #1314, git 1655bed624866a766311a01214597db01b4c7cec)

342.	[bug]		stephen
	In the resolver, a FORMERR received from an upstream nameserver
	now results in a SERVFAIL being returned as a response to the original
	query.  Additional debug messages added to distinguish between
	different errors in packets received from upstream nameservers.
	(Trac #1383, git 9b2b249d23576c999a65d8c338e008cabe45f0c9)

341.	[func]		tomek
	libdhcp++: Support for handling both IPv4 and IPv6 added.
	Also added support for binding IPv4 sockets.
	(Trac #1238, git 86a4ce45115dab4d3978c36dd2dbe07edcac02ac)

340.	[build]		jelte
	Fixed several linker issues related to recent gcc versions, botan
	and gtest.
	(Trac #1442, git 91fb141bfb3aadfdf96f13e157a26636f6e9f9e3)

339.	[bug]		jinmei
	libxfr, used by b10-auth to share TCP sockets with b10-xfrout,
	incorrectly propagated ASIO specific exceptions to the application
	if the given file name was too long.  This could lead to
	unexpected shut down of b10-auth.
	(Trac #1387, git a5e9d9176e9c60ef20c0f5ef59eeb6838ed47ab2)

338.	[bug]		jinmei
	b10-xfrin didn't check SOA serials of SOA and IXFR responses,
	which resulted in unnecessary transfer or unexpected IXFR
	timeouts (these issues were not overlooked but deferred to be
	fixed until #1278 was completed).  Validation on responses to SOA
	queries were tightened, too.
	(Trac #1299, git 6ff03bb9d631023175df99248e8cc0cda586c30a)

337.	[func]		tomek
	libdhcp++: Support for DHCPv4 option that can store a single
	address or a list of IPv4 addresses added. Support for END option
	added.
	(Trac #1350, git cc20ff993da1ddb1c6e8a98370438b45a2be9e0a)

336.	[func]		jelte
	libdns++ (and its python wrapper) now includes a class Serial, for
	SOA SERIAL comparison and addition. Operations on instances of this
	class follow the specification from RFC 1982.
	Rdata::SOA::getSerial() now returns values of this type (and not
	uint32_t).
	(Trac #1278, git 2ae72d76c74f61a67590722c73ebbf631388acbd)

335.	[bug]*		jelte
	The DataSourceClientContainer class that dynamically loads
	datasource backend libraries no longer provides just a .so file name
	to its call to dlopen(), but passes it an absolute path. This means
	that it is no longer an system implementation detail that depends on
	[DY]LD_LIBRARY_PATH which file is chosen, should there be multiple
	options (for instance, when test-running a new build while a
	different version is installed).
	These loadable libraries are also no longer installed in the default
	library path, but in a subdirectory of the libexec directory of the
	target ($prefix/libexec/[version]/backends).
	This also removes the need to handle b10-xfin and b10-xfrout as
	'special' hardcoded components, and they are now started as regular
	components as dictated by the configuration of the boss process.
	(Trac #1292, git 83ce13c2d85068a1bec015361e4ef8c35590a5d0)

334.	[bug]		jinmei
	b10-xfrout could potentially create an overflow response message
	(exceeding the 64KB max) or could create unnecessarily small
	messages.  The former was actually unlikely to happen due to the
	effect of name compression, and the latter was marginal and at least
	shouldn't cause an interoperability problem, but these were still
	potential problems and were fixed.
	(Trac #1389, git 3fdce88046bdad392bd89ea656ec4ac3c858ca2f)

333.	[bug]		dvv
	Solaris needs "-z now" to force non-lazy binding and prevent
	g++ static initialization code from deadlocking.
	(Trac #1439, git c789138250b33b6b08262425a08a2a0469d90433)

332.	[bug]		vorner
	C++ exceptions in the isc.dns.Rdata wrapper are now converted
	to python ones instead of just aborting the interpreter.
	(Trac #1407, git 5b64e839be2906b8950f5b1e42a3fadd72fca033)

bind10-devel-20111128 released on November 28, 2011

331.	[bug]		shane
	Fixed a bug in data source library where a zone with more labels
	than an out-of-bailiwick name server would cause an exception to
	be raised.
	(Trac #1430, git 81f62344db074bc5eea3aaf3682122fdec6451ad)

330.	[bug]		jelte
	Fixed a bug in b10-auth where it would sometimes fail because it
	tried to check for queued msgq messages before the session was
	fully running.
	(git c35d0dde3e835fc5f0a78fcfcc8b76c74bc727ca)

329.	[doc]		vorner, jreed
	Document the bind10 run control configuration in guide and
	manual page.
	(Trac #1341, git c1171699a2b501321ab54207ad26e5da2b092d63)

328.	[func]		jelte
	b10-auth now passes IXFR requests on to b10-xfrout, and no longer
	responds to them with NOTIMPL.
	(Trac #1390, git ab3f90da16d31fc6833d869686e07729d9b8c135)

327.	[func]		jinmei
	b10-xfrout now supports IXFR.  (Right now there is no user
	configurable parameter about this feature; b10-xfrout will
	always respond to IXFR requests according to RFC1995).
	(Trac #1371 and #1372, git 80c131f5b0763753d199b0fb9b51f10990bcd92b)

326.	[build]*		jinmei
	Added a check script for the SQLite3 schema version.  It will be
	run at the beginning of 'make install', and if it detects an old
	version of schema, installation will stop.  You'll then need to
	upgrade the database file by following the error message.
	(Trac #1404, git a435f3ac50667bcb76dca44b7b5d152f45432b57)

325.	[func]		jinmei
	Python isc.datasrc: added interfaces for difference management:
	DataSourceClient.get_updater() now has the 'journaling' parameter
	to enable storing diffs to the data source, and a new class
	ZoneJournalReader was introduced to retrieve them, which can be
	created by the new DataSourceClient.get_journal_reader() method.
	(Trac #1333, git 3e19362bc1ba7dc67a87768e2b172c48b32417f5,
	git 39def1d39c9543fc485eceaa5d390062edb97676)

324.	[bug]		jinmei
	Fixed reference leak in the isc.log Python module.  Most of all
	BIND 10 Python programs had memory leak (even though the pace of
	leak may be slow) due to this bug.
	(Trac #1359, git 164d651a0e4c1059c71f56b52ea87ac72b7f6c77)

323.	[bug]		jinmei
	b10-xfrout incorrectly skipped adding TSIG RRs to some
	intermediate responses (when TSIG is to be used for the
	responses).  While RFC2845 optionally allows to skip intermediate
	TSIGs (as long as the digest for the skipped part was included
	in a later TSIG), the underlying TSIG API doesn't support this
	mode of signing.
	(Trac #1370, git 76fb414ea5257b639ba58ee336fae9a68998b30d)

322.	[func]		jinmei
	datasrc: Added C++ API for retrieving difference of two versions
	of a zone.  A new ZoneJournalReader class was introduced for this
	purpose, and a corresponding factory method was added to
	DataSourceClient.
	(Trac #1332, git c1138d13b2692fa3a4f2ae1454052c866d24e654)

321.	[func]*		jinmei
	b10-xfrin now installs IXFR differences into the underlying data
	source (if it supports journaling) so that the stored differences
	can be used for subsequent IXFR-out transactions.
	Note: this is a backward incompatibility change for older sqlite3
	database files.  They need to be upgraded to have a "diffs" table.
	(Trac #1376, git 1219d81b49e51adece77dc57b5902fa1c6be1407)

320.	[func]*		vorner
	The --brittle switch was removed from the bind10 executable.
	It didn't work after change #316 (Trac #213) and the same
	effect can be accomplished by declaring all components as core.
	(Trac #1340, git f9224368908dd7ba16875b0d36329cf1161193f0)

319.	[func]		naokikambe
	b10-stats-httpd was updated. In addition of the access to all
	statistics items of all modules, the specified item or the items
	of the specified module name can be accessed.  For example, the
	URI requested by using the feature is showed as
	"/bind10/statistics/xml/Auth" or
	"/bind10/statistics/xml/Auth/queries.tcp". The list of all possible
	module names and all possible item names can be showed in the
	root document, whose URI is "/bind10/statistics/xml".  This change
	is not only for the XML documents but also is for the XSD and
	XSL documents.
	(Trac #917, git b34bf286c064d44746ec0b79e38a6177d01e6956)

318.	[func]		stephen
	Add C++ API for accessing zone difference information in
	database-based data sources.
	(Trac #1330, git 78770f52c7f1e7268d99e8bfa8c61e889813bb33)

317.	[func]		vorner
	datasrc: the getUpdater method of DataSourceClient supports an
	optional 'journaling' parameter to indicate the generated updater
	to store diffs.  The database based derived class implements this
	extension.
	(Trac #1331, git 713160c9bed3d991a00b2ea5e7e3e7714d79625d)

316.	[func]*		vorner
	The configuration of what parts of the system run is more
	flexible now.  Everything that should run must have an
	entry in Boss/components.
	(Trac #213, git 08e1873a3593b4fa06754654d22d99771aa388a6)

315.	[func]		tomek
	libdhcp: Support for DHCPv4 packet manipulation is now implemented.
	All fixed fields are now supported. Generic support for DHCPv4
	options is available (both parsing and assembly). There is no code
	that uses this new functionality yet, so it is not usable directly
	at this time. This code will be used by upcoming b10-dhcp4 daemon.
	(Trac #1228, git 31d5a4f66b18cca838ca1182b9f13034066427a7)

314.	[bug]		jelte
	b10-xfrin would previously initiate incoming transfers upon
	receiving NOTIFY messages from any address (if the zone was
	known to b10-xfrin, and using the configured address). It now
	only starts a transfer if the source address from the NOTIFY
	packet matches the configured master address and port. This was
	really already fixed in release bind10-devel-20111014, but there
	were some deferred cleanups to add.
	(Trac #1298, git 1177bfe30e17a76bea6b6447e14ae9be9e1ca8c2)

313.	[func]		jinmei
	datasrc: Added C++ API for adding zone differences to database
	based data sources.  It's intended to be used for the support for
	IXFR-in and dynamic update (so they can subsequently be retrieved
	for IXFR-out).  The addRecordDiff method of the DatabaseAccessor
	defines the interface, and a concrete implementation for SQLite3
	was provided.
	(Trac #1329, git 1aa233fab1d74dc776899df61181806679d14013)

312.	[func]		jelte
	Added an initial framework for doing system tests using the
	cucumber-based BDD tool Lettuce. A number of general steps are
	included,  for instance running bind10 with specific
	configurations, sending queries, and inspecting query answers. A
	few very basic tests are included as well.
	(Trac #1290, git 6b75c128bcdcefd85c18ccb6def59e9acedd4437)

311.	[bug]		jelte
	Fixed a bug in bindctl where tab-completion for names that
	contain a hyphen resulted in unexpected behaviour, such as
	appending the already-typed part again.
	(Trac #1345, git f80ab7879cc29f875c40dde6b44e3796ac98d6da)

310.	[bug]		jelte
	Fixed a bug where bindctl could not set a value that is optional
	and has no default, resulting in the error that the setting
	itself was unknown. bindctl now correctly sees the setting and
	is able to set it.
	(Trac #1344, git 0e776c32330aee466073771600390ce74b959b38)

309.	[bug]		jelte
	Fixed a bug in bindctl where the removal of elements from a set
	with default values was not stored, unless the set had been
	modified in another way already.
	(Trac #1343, git 25c802dd1c30580b94345e83eeb6a168ab329a33)

308.	[build]		jelte
	The configure script will now use pkg-config for finding
	information about the Botan library. If pkg-config is unavailable,
	or unaware of Botan, it will fall back to botan-config. It will
	also use botan-config when a specific botan library directory is
	given using the '--with-botan=' flag
	(Trac #1194, git dc491833cf75ac1481ba1475795b0f266545013d)

307.	[func]		vorner
	When zone transfer in fails with IXFR, it is retried with AXFR
	automatically.
	(Trac #1279, git cd3588c9020d0310f949bfd053c4d3a4bd84ef88)

306.	[bug]		stephen
	Boss process now waits for the configuration manager to initialize
	itself before continuing with startup.  This fixes a race condition
	whereby the Boss could start the configuration manager and then
	immediately start components that depended on that component being
	fully initialized.
	(Trac #1271, git 607cbae949553adac7e2a684fa25bda804658f61)

305.	[bug]		jinmei
	Python isc.dns, isc.datasrc, xfrin, xfrout: fixed reference leak
	in Message.get_question(), Message.get_section(),
	RRset.get_rdata(), and DataSourceClient.get_updater().
	The leak caused severe memory leak in b10-xfrin, and (although no
	one reported it) should have caused less visible leak in
	b10-xfrout.  b10-xfrin had its own leak, which was also fixed.
	(Trac #1028, git a72886e643864bb6f86ab47b115a55e0c7f7fcad)

304.	[bug]		jelte
	The run_bind10.sh test script now no longer runs processes from
	an installed version of BIND 10, but will correctly use the
	build tree paths.
	(Trac #1246, git 1d43b46ab58077daaaf5cae3c6aa3e0eb76eb5d8)

303.	[bug]		jinmei
	Changed the installation path for the UNIX domain file used
	for the communication between b10-auth and b10-xfrout to a
	"@PACKAGE@" subdirectory (e.g. from /usr/local/var to
	/usr/local/var/bind10-devel).  This should be transparent change
	because this file is automatically created and cleaned up, but
	if the old file somehow remains, it can now be safely removed.
	(Trac #869, git 96e22f4284307b1d5f15e03837559711bb4f580c)

302.	[bug]		jelte
	msgq no longer crashes if the remote end is closed while msgq
	tries to send data. It will now simply drop the message and close
	the connection itself.
	(Trac #1180, git 6e68b97b050e40e073f736d84b62b3e193dd870a)

301.	[func]		stephen
	Add system test for IXFR over TCP.
	(Trac #1213, git 68ee3818bcbecebf3e6789e81ea79d551a4ff3e8)

300.	[func]*		tomek
	libdhcp: DHCP packet library was implemented. Currently it handles
	packet reception, option parsing, option generation and output
	packet building. Generic and specialized classes for several
	DHCPv6 options (IA_NA, IAADDR, address-list) are available. A
	simple code was added that leverages libdhcp. It is a skeleton
	DHCPv6 server. It receives incoming SOLICIT and REQUEST messages
	and responds with proper ADVERTISE and REPLY. Note that since
	LeaseManager is not implemented, server assigns the same
	hardcoded lease for every client. This change removes existing
	DHCPv6 echo server as it was only a proof of concept code.
	(Trac #1186, git 67ea6de047d4dbd63c25fe7f03f5d5cc2452ad7d)

299.	[build]		jreed
	Do not install the libfake_session, libtestutils, or libbench
	libraries. They are used by tests within the source tree.
	Convert all test-related makefiles to build test code at
	regular make time to better work with test-driven development.
	This reverts some of #1901. (The tests are ran using "make
	check".)
	(Trac #1286, git cee641fd3d12341d6bfce5a6fbd913e3aebc1e8e)

bind10-devel-20111014 released on October 14, 2011

298.	[doc]		jreed
	Shorten README. Include plain text format of the Guide.
	(git d1897d3, git 337198f)

297.	[func]		dvv
	Implement the SPF rrtype according to RFC4408.
	(Trac #1140, git 146934075349f94ee27f23bf9ff01711b94e369e)

296.	[build]		jreed
	Do not install the unittest libraries. At this time, they
	are not useful without source tree (and they may or may
	not have googletest support). Also, convert several makefiles
	to build tests at "check" time and not build time.
	(Trac #1091, git 2adf4a90ad79754d52126e7988769580d20501c3)

295.	[bug]		jinmei
	__init__.py for isc.dns was installed in the wrong directory,
	which would now make xfrin fail to start.  It was also bad
	in that it replaced any existing __init__.py in th public
	site-packages directory.  After applying this fix You may want to
	check if the wrong init file is in the wrong place, in which
	case it should be removed.
	(Trac #1285, git af3b17472694f58b3d6a56d0baf64601b0f6a6a1)

294.	[func]		jelte, jinmei, vorner
	b10-xfrin now supports incoming IXFR.  See BIND 10 Guide for
	how to configure it and operational notes.
	(Trac #1212, multiple git merges)

293.	[func]*		tomek
	b10-dhcp6: Implemented DHCPv6 echo server. It joins DHCPv6
	multicast groups and listens to incoming DHCPv6 client messages.
	Received messages are then echoed back to clients. This
	functionality is limited, but it can be used to test out client
	resiliency to unexpected messages. Note that network interface
	detection routines are not implemented yet, so interface name
	and its address must be specified in interfaces.txt.
	(Trac #878, git 3b1a604abf5709bfda7271fa94213f7d823de69d)

292.	[func]		dvv
	Implement the DLV rrtype according to RFC4431.
	(Trac #1144, git d267c0511a07c41cd92e3b0b9ee9bf693743a7cf)

291.	[func]		naokikambe
	Statistics items are specified by each module's spec file.
	Stats module can read these through the config manager. Stats
	module and stats httpd report statistics data and statistics
	schema by each module via both bindctl and HTTP/XML.
	(Trac #928, #929, #930, #1175,
	git 054699635affd9c9ecbe7a108d880829f3ba229e)

290.	[func]		jinmei
	libdns++/pydnspp: added an option parameter to the "from wire"
	methods of the Message class.  One option is defined,
	PRESERVE_ORDER, which specifies the parser to handle each RR
	separately, preserving the order, and constructs RRsets in the
	message sections so that each RRset contains only one RR.
	(Trac #1258, git c874cb056e2a5e656165f3c160e1b34ccfe8b302)

289.	[func]*		jinmei
	b10-xfrout: ACLs for xfrout can now be configured per zone basis.
	A per zone ACL is part of a more general zone configuration.  A
	quick example for configuring an ACL for zone "example.com" that
	rejects any transfer request for that zone is as follows:
	> config add Xfrout/zone_config
	> config set Xfrout/zone_config[0]/origin "example.com"
	> config add Xfrout/zone_config[0]/transfer_acl
	> config set Xfrout/zone_config[0]/transfer_acl[0] {"action": "REJECT"}
	The previous global ACL (query_acl) was renamed to transfer_acl,
	which now works as the default ACL.  Note: backward compatibility
	is not provided, so an existing configuration using query_acl
	needs to be updated by hand.
	Note: the per zone configuration framework is a temporary
	workaround.  It will eventually be redesigned as a system wide
	configuration.
	(Trac #1165, git 698176eccd5d55759fe9448b2c249717c932ac31)

288.	[bug]		stephen
	Fixed problem whereby the order in which component files appeared in
	rdataclass.cc was system dependent, leading to problems on some
	systems where data types were used before the header file in which
	they were declared was included.
	(Trac #1202, git 4a605525cda67bea8c43ca8b3eae6e6749797450)

287.	[bug]*		jinmei
	Python script files for log messages (xxx_messages.py) should have
	been installed under the "isc" package.  This fix itself should
	be a transparent change without affecting existing configurations
	or other operational practices, but you may want to clean up the
	python files from the common directly (such as "site-packages").
	(Trac #1101, git 0eb576518f81c3758c7dbaa2522bd8302b1836b3)

286.	[func]		ocean
	libdns++: Implement the HINFO rrtype support according to RFC1034,
	and RFC1035.
	(Trac #1112, git 12d62d54d33fbb1572a1aa3089b0d547d02924aa)

285.	[bug]		jelte
	sqlite3 data source: fixed a race condition on initial startup,
	when the database has not been initialized yet, and multiple
	processes are trying to do so, resulting in one of them failing.
	(Trac #326, git 5de6f9658f745e05361242042afd518b444d7466)

284.	[bug]		jerry
	b10-zonemgr: zonemgr will not terminate on empty zones, it will
	log a warning and try to do zone transfer for them.
	(Trac #1153, git 0a39659638fc68f60b95b102968d7d0ad75443ea)

283.	[bug]		zhanglikun
	Make stats and boss processes wait for answer messages from each
	other in block mode to avoid orphan answer messages, add an internal
	command "getstats" to boss process for getting statistics data from
	boss.
	(Trac #519, git 67d8e93028e014f644868fede3570abb28e5fb43)

282.	[func]		ocean
	libdns++: Implement the NAPTR rrtype according to RFC2915,
	RFC2168 and RFC3403.
	(Trac #1130, git 01d8d0f13289ecdf9996d6d5d26ac0d43e30549c)

bind10-devel-20110819 released on August 19, 2011

281.	[func]		jelte
	Added a new type for configuration data: "named set". This allows for
	similar configuration as the current "list" type, but with strings
	instead of indices as identifiers. The intended use is for instance
	/foo/zones/example.org/bar instead of /foo/zones[2]/bar. Currently
	this new type is not in use yet.
	(Trac #926, git 06aeefc4787c82db7f5443651f099c5af47bd4d6)

280.	[func]		jerry
	libdns++: Implement the MINFO rrtype according to RFC1035.
	(Trac #1113, git 7a9a19d6431df02d48a7bc9de44f08d9450d3a37)

279.	[func]		jerry
	libdns++: Implement the AFSDB rrtype according to RFC1183.
	(Trac #1114, git ce052cd92cd128ea3db5a8f154bd151956c2920c)

278.	[doc]		jelte
	Add logging configuration documentation to the guide.
	(Trac #1011, git 2cc500af0929c1f268aeb6f8480bc428af70f4c4)

277.	[func]		jerry
	libdns++: Implement the SRV rrtype according to RFC2782.
	(Trac #1128, git 5fd94aa027828c50e63ae1073d9d6708e0a9c223)

276.	[func]		stephen
	Although the top-level loggers are named after the program (e.g.
	b10-auth, b10-resolver), allow the logger configuration to omit the
	"b10-" prefix and use just the module name.
	(Trac #1003, git a01cd4ac5a68a1749593600c0f338620511cae2d)

275.	[func]		jinmei
	Added support for TSIG key matching in ACLs.  The xfrout ACL can
	now refer to TSIG key names using the "key" attribute.  For
	example, the following specifies an ACL that allows zone transfer
	if and only if the request is signed with a TSIG of a key name
	"key.example":
	> config set Xfrout/query_acl[0] {"action": "ACCEPT", \
	                                  "key": "key.example"}
	(Trac #1104, git 9b2e89cabb6191db86f88ee717f7abc4171fa979)

274.	[bug]		naokikambe
	add unittests for functions xml_handler, xsd_handler and xsl_handler
	respectively to make sure their behaviors are correct, regardless of
	whether type which xml.etree.ElementTree.tostring() after Python3.2
	returns is str or byte.
	(Trac #1021, git 486bf91e0ecc5fbecfe637e1e75ebe373d42509b)

273.	[func]		vorner
	It is possible to specify ACL for the xfrout module. It is in the ACL
	configuration key and has the usual ACL syntax. It currently supports
	only the source address. Default ACL accepts everything.
	(Trac #772, git 50070c824270d5da1db0b716db73b726d458e9f7)

272.	[func]		jinmei
	libdns++/pydnspp: TSIG signing now handles truncated DNS messages
	(i.e. with TC bit on) with TSIG correctly.
	(Trac #910, 8e00f359e81c3cb03c5075710ead0f87f87e3220)

271.	[func]		stephen
	Default logging for unit tests changed to severity DEBUG (level 99)
	with the output routed to /dev/null.  This can be altered by setting
	the B10_LOGGER_XXX environment variables.
	(Trac #1024, git 72a0beb8dfe85b303f546d09986461886fe7a3d8)

270.	[func]		jinmei
	Added python bindings for ACLs using the DNS request as the
	context.  They are accessible via the isc.acl.dns module.
	(Trac #983, git c24553e21fe01121a42e2136d0a1230d75812b27)

269.	[bug]		y-aharen
	Modified IntervalTimerTest not to rely on the accuracy of the timer.
	This fix addresses occasional failure of build tests.
	(Trac #1016, git 090c4c5abac33b2b28d7bdcf3039005a014f9c5b)

268.	[func]		stephen
	Add environment variable to allow redirection of logging output during
	unit tests.
	(Trac #1071, git 05164f9d61006869233b498d248486b4307ea8b6)

bind10-devel-20110705 released on July 05, 2011

267.	[func]		tomek
	Added a dummy module for DHCP6. This module does not actually
	do anything at this point, and BIND 10 has no option for
	starting it yet. It is included as a base for further
	development.
	(Trac #990, git 4a590df96a1b1d373e87f1f56edaceccb95f267d)

266.	[func]		Multiple developers
        Convert various error messages, debugging and other output
        to the new logging interface, including for b10-resolver,
        the resolver library, the CC library, b10-auth, b10-cfgmgr,
        b10-xfrin, and b10-xfrout. This includes a lot of new
        documentation describing the new log messages.
        (Trac #738, #739, #742, #746, #759, #761, #762)

265.	[func]*		jinmei
	b10-resolver: Introduced ACL on incoming queries.  By default the
	resolver accepts queries from ::1 and 127.0.0.1 and rejects all
	others.  The ACL can be configured with bindctl via the
	"Resolver/query_acl" parameter.  For example, to accept queries
	from 192.0.2.0/24 (in addition to the default list), do this:
	> config add Resolver/query_acl
	> config set Resolver/query_acl[2]/action "ACCEPT"
	> config set Resolver/query_acl[2]/from "192.0.2.0/24"
	> config commit
	(Trac #999, git e0744372924442ec75809d3964e917680c57a2ce,
	also based on other ACL related work done by stephen and vorner)

264.	[bug]		jerry
	b10-xfrout: fixed a busy loop in its notify-out subthread.  Due to
	the loop, the thread previously woke up every 0.5 seconds throughout
	most of the lifetime of b10-xfrout, wasting the corresponding CPU
	time.
	(Trac #1001, git fb993ba8c52dca4a3a261e319ed095e5af8db15a)

263.	[func]		jelte
	Logging configuration can now also accept a * as a first-level
	name (e.g. '*', or '*.cache'), indicating that every module
	should use that configuration, unless overridden by an explicit
	logging configuration for that module
	(Trac #1004, git 0fad7d4a8557741f953eda9fed1d351a3d9dc5ef)

262.	[func]		stephen
	Add some initial documentation about the logging framework.
	Provide BIND 10 Messages Manual in HTML and DocBook? XML formats.
	This provides all the log message descriptions in a single document.
	A developer tool, tools/system_messages.py (available in git repo),
	was written to generate this.
	(Trac #1012, git 502100d7b9cd9d2300e78826a3bddd024ef38a74)

261.	[func]		stephen
	Add new-style logging messages to b10-auth.
	(Trac #738, git c021505a1a0d6ecb15a8fd1592b94baff6d115f4)

260.	[func]		stephen
	Remove comma between message identification and the message
	text in the new-style logging messages.
	(Trac #1031, git 1c7930a7ba19706d388e4f8dcf2a55a886b74cd2)

259.	[bug]		stephen
	Logging now correctly initialized in b10-auth.  Also, fixed
	bug whereby querying for "version.bind txt ch" would cause
	b10-auth to crash if BIND 10 was started with the "-v" switch.
	(Trac #1022, #1023, git 926a65fa08617be677a93e9e388df0f229b01067)

258.	[build]		jelte
	Now builds and runs with Python 3.2
	(Trac #710, git dae1d2e24f993e1eef9ab429326652f40a006dfb)

257.	[bug]		y-aharen
	Fixed a bug an instance of IntervalTimerImpl may be destructed
	while deadline_timer is holding the handler. This fix addresses
	occasional failure of IntervalTimerTest.destructIntervalTimer.
	(Trac #957, git e59c215e14b5718f62699ec32514453b983ff603)

256.	[bug]		jerry
	src/bin/xfrin: update xfrin to check TSIG before other part of
	incoming message.
	(Trac #955, git 261450e93af0b0406178e9ef121f81e721e0855c)

255.	[func]		zhang likun
	src/lib/cache:  remove empty code in lib/cache and the corresponding
	suppression rule in	src/cppcheck-suppress.lst.
	(Trac #639, git 4f714bac4547d0a025afd314c309ca5cb603e212)

254.	[bug]		jinmei
	b10-xfrout: failed to send notifies over IPv6 correctly.
	(Trac #964, git 3255c92714737bb461fb67012376788530f16e40)

253.	[func]		jelte
	Add configuration options for logging through the virtual module
	Logging.
	(Trac #736, git 9fa2a95177265905408c51d13c96e752b14a0824)

252.	[func]		stephen
	Add syslog as destination for logging.
	(Trac #976, git 31a30f5485859fd3df2839fc309d836e3206546e)

251.	[bug]*		jinmei
	Make sure bindctl private files are non readable to anyone except
	the owner or users in the same group.  Note that if BIND 10 is run
	with changing the user, this change means that the file owner or
	group will have to be adjusted.  Also note that this change is
	only effective for a fresh install; if these files already exist,
	their permissions must be adjusted by hand (if necessary).
	(Trac #870, git 461fc3cb6ebabc9f3fa5213749956467a14ebfd4)

250.	[bug]		ocean
	src/lib/util/encode, in some conditions, the DecodeNormalizer's
	iterator may reach the end() and when later being dereferenced
	it will cause crash on some platform.
	(Trac #838, git 83e33ec80c0c6485d8b116b13045b3488071770f)

249.	[func]		jerry
	xfrout: add support for TSIG verification.
	(Trac #816, git 3b2040e2af2f8139c1c319a2cbc429035d93f217)

248.	[func]		stephen
	Add file and stderr as destinations for logging.
	(Trac #555, git 38b3546867425bd64dbc5920111a843a3330646b)

247.	[func]		jelte
	Upstream queries from the resolver now set EDNS0 buffer size.
	(Trac #834, git 48e10c2530fe52c9bde6197db07674a851aa0f5d)

246.	[func]		stephen
	Implement logging using log4cplus (http://log4cplus.sourceforge.net)
	(Trac #899, git 31d3f525dc01638aecae460cb4bc2040c9e4df10)

245.	[func]		vorner
	Authoritative server can now sign the answers using TSIG
	(configured in tsig_keys/keys, list of strings like
	"name:<base64-secret>:sha1-hmac"). It doesn't use them for
	ACL yet, only verifies them and signs if the request is signed.
	(Trac #875, git fe5e7003544e4e8f18efa7b466a65f336d8c8e4d)

244.	[func]		stephen
	In unit tests, allow the choice of whether unhandled exceptions are
	caught in the unit test program (and details printed) or allowed to
	propagate to the default exception handler.  See the bind10-dev thread
	https://lists.isc.org/pipermail/bind10-dev/2011-January/001867.html
	for more details.
	(Trac #542, git 1aa773d84cd6431aa1483eb34a7f4204949a610f)

243.	[func]*		feng
	Add optional hmac algorithm SHA224/384/512.
	(Trac #782, git 77d792c9d7c1a3f95d3e6a8b721ac79002cd7db1)

bind10-devel-20110519 released on May 19, 2011

242.	[func]		jinmei
	xfrin: added support for TSIG verify.  This change completes TSIG
	support in b10-xfrin.
	(Trac #914, git 78502c021478d97672232015b7df06a7d52e531b)

241.	[func]		jinmei
	pydnspp: added python extension for the TSIG API introduced in
	change 235.
	(Trac #905, git 081891b38f05f9a186814ab7d1cd5c572b8f777f)
	(Trac #915, git 0555ab65d0e43d03b2d40c95d833dd050eea6c23)

240.	[func]*		jelte
	Updated configuration options to Xfrin, so that you can specify
	a master address, port, and TSIG key per zone. Still only one per
	zone at this point, and TSIG keys are (currently) only specified
	by their full string representation. This replaces the
	Xfrin/master_addr, Xfrin/master_port, and short-lived
	Xfrin/tsig_key configurations with a Xfrin/zones list.
	(Trac #811, git 88504d121c5e08fff947b92e698a54d24d14c375)

239.	[bug]		jerry
	src/bin/xfrout: If a zone doesn't have notify slaves (only has
	one apex ns record - the primary master name server) will cause
	b10-xfrout uses 100% of CPU.
	(Trac #684, git d11b5e89203a5340d4e5ca51c4c02db17c33dc1f)

238.	[func]		zhang likun
	Implement the simplest forwarder, which pass everything through
	except QID, port number. The response will not be cached.
	(Trac #598_new, git 8e28187a582820857ef2dae9b13637a3881f13ba)

237.	[bug]		naokikambe
	Resolved that the stats module wasn't configurable in bindctl in
	spite of its having configuration items. The configuration part
	was removed from the original spec file "stats.spec" and was
	placed in a new spec file "stats-schema.spec". Because it means
	definitions of statistics items. The command part is still
	there. Thus stats module currently has no its own configuration,
	and the items in "stats-schema.spec" are neither visible nor
	configurable through bindctl. "stats-schema.spec" is shared with
	stats module and stats-httpd module, and maybe with other
	statistical modules in future. "stats.spec" has own configuration
	and commands of stats module, if it requires.
	(Trac #719, git a234b20dc6617392deb8a1e00eb0eed0ff353c0a)

236.	[func]		jelte
	C++ client side of configuration now uses BIND 10 logging system.
	It also has improved error handling when communicating with the
	rest of the system.
	(Trac #743, git 86632c12308c3ed099d75eb828f740c526dd7ec0)

235.	[func]		jinmei
	libdns++: added support for TSIG signing and verification.  It can
	be done using a newly introduced TSIGContext class.
	Note: we temporarily disabled support for truncated signature
	and modified some part of the code introduced in #226 accordingly.
	We plan to fix this pretty soon.
	(Trac #812, git ebe0c4b1e66d359227bdd1bd47395fee7b957f14)
	(Trac #871, git 7c54055c0e47c7a0e36fcfab4b47ff180c0ca8c8)
	(Trac #813, git ffa2f0672084c1f16e5784cdcdd55822f119feaa)
	(Trac #893, git 5aaa6c0f628ed7c2093ecdbac93a2c8cf6c94349)

234.	[func]		jerry
	src/bin/xfrin: update xfrin to use TSIG. Currently it only supports
	sending a signed TSIG request or SOA request.
	(Trac #815, git a892818fb13a1839c82104523cb6cb359c970e88)

233.	[func]		stephen
	Added new-style logging statements to the NSAS code.
	(Trac #745, git ceef68cd1223ae14d8412adbe18af2812ade8c2d)

232.	[func]		stephen
	To facilitate the writing of extended descriptions in
	message files, altered the message file format.  The message
	is now flagged with a "%" as the first non-blank character
	in the line and the lines in the extended description are
	no longer preceded by a "+".
	(Trac #900, git b395258c708b49a5da8d0cffcb48d83294354ba3)

231.	[func]*		vorner
	The logging interface changed slightly. We use
	logger.foo(MESSAGE_ID).arg(bar); instead of logger.foo(MESSAGE_ID,
	bar); internally. The message definitions use '%1,%2,...'
	instead of '%s,%d', which allows us to cope better with
	mismatched placeholders and allows reordering of them in
	case of translation.
	(Trac #901, git 4903410e45670b30d7283f5d69dc28c2069237d6)

230.	[bug]		naokikambe
	Removed too repeated verbose messages in two cases of:
	 - when auth sends statistics data to stats
	 - when stats receives statistics data from other modules
	(Trac #620, git 0ecb807011196eac01f281d40bc7c9d44565b364)

229.	[doc]		jreed
	Add manual page for b10-host.
	(git a437d4e26b81bb07181ff35a625c540703eee845)

228.	[func]*		jreed
	The host tool is renamed to b10-host. While the utility is
	a work in progress, it is expected to now be shipped with
	tarballs. Its initial goal was to be a host(1) clone,
	rewritten in C++ from scratch and using BIND 10's libdns++.
	It now supports the -a (any), -c class, -d (verbose) switches
	and has improved output.
	(Trac #872, git d846851699d5c76937533adf9ff9d948dfd593ca)

227.	[build]		jreed
	Add missing libdns++ rdata files for the distribution (this
	fixes distcheck error). Change three generated libdns++
	headers to "nodist" so they aren't included in the distribution
	(they were mistakenly included in last tarball).

226.	[func]*		jelte
	Introduced an API for cryptographic operations. Currently it only
	supports HMAC, intended for use with TSIG. The current
	implementation uses Botan as the backend library.
	This introduces a new dependency, on Botan.  Currently only Botan
	1.8.x works; older or newer versions don't.
	(Trac #781, git 9df42279a47eb617f586144dce8cce680598558a)

225.	[func]		naokikambe
	Added the HTTP/XML interface (b10-stats-httpd) to the
	statistics feature in BIND 10. b10-stats-httpd is a standalone
	HTTP server and it requests statistics data to the stats
	daemon (b10-stats) and sends it to HTTP clients in XML
	format. Items of the data collected via b10-stats-httpd
	are almost equivalent to ones which are collected via
	bindctl. Since it also can send XSL (Extensible Stylesheet
	Language) document and XSD (XML Schema definition) document,
	XML document is human-friendly to view through web browsers
	and its data types are strictly defined.
	(Trac #547, git 1cbd51919237a6e65983be46e4f5a63d1877b1d3)

224.	[bug]		jinmei
	b10-auth, src/lib/datasrc: inconsistency between the hot spot
	cache and actual data source could cause a crash while query
	processing.  The crash could happen, e.g., when an sqlite3 DB file
	is being updated after a zone transfer while b10-auth handles a
	query using the corresponding sqlite3 data source.
	(Trac #851, git 2463b96680bb3e9a76e50c38a4d7f1d38d810643)

223.	[bug]		feng
	If ip address or port isn't usable for name server, name
	server process won't exist and give end user chance to
	reconfigure them.
	(Trac #775, git 572ac2cf62e18f7eb69d670b890e2a3443bfd6e7)

222.	[bug]*		jerry
	src/lib/zonemgr: Fix a bug that xfrin not checking for new
	copy of zone on startup.  Imposes some random jitters to
	avoid many zones need to do refresh at the same time. This
	removed the Zonemgr/jitter_scope setting and introduced
	Zonemgr/refresh_jitter and Zonemgr/reload_jitter.
	(Trac #387, git 1241ddcffa16285d0a7bb01d6a8526e19fbb70cb)

221.	[func]*		jerry
	src/lib/util: Create C++ utility library.
	(Trac #749, git 084d1285d038d31067f8cdbb058d626acf03566d)

220.	[func]		stephen
	Added the 'badpacket' program for testing; it sends a set of
	(potentially) bad packets to a nameserver and prints the responses.
	(Trac #703, git 1b666838b6c0fe265522b30971e878d9f0d21fde)

219.	[func]		ocean
	src/lib: move some dns related code out of asiolink library to
	asiodns library
	(Trac #751, git 262ac6c6fc61224d54705ed4c700dadb606fcb1c)

218.	[func]		jinmei
	src/lib/dns: added support for RP RDATA.
	(Trac #806, git 4e47d5f6b692c63c907af6681a75024450884a88)

217.	[bug]		jerry
	src/lib/dns/python: Use a signed version of larger size of
	integer and perform more strict range checks with
	PyArg_ParseTuple() in case of overflows.
	(Trac #363, git ce281e646be9f0f273229d94ccd75bf7e08d17cf)

216.	[func]		vorner
	The BIND10_XFROUT_SOCKET_FILE environment variable can be
	used to specify which socket should be used for communication
	between b10-auth and b10-xfrout. Mostly for testing reasons.
	(Trac #615, git 28b01ad5bf72472c824a7b8fc4a8dc394e22e462)

215.	[func]		vorner
	A new process, b10-sockcreator, is added, which will create
	sockets for the rest of the system.  It is the only part
	which will need to keep the root privileges. However, only
	the process exists, nothing can talk to it yet.
	(Trac #366, git b509cbb77d31e388df68dfe52709d6edef93df3f)

214.	[func]*		vorner
	Zone manager no longer thinks it is secondary master for
	all zones in the database. They are listed in
	Zonemgr/secondary_zones configuration variable (in the form
	[{"name": "example.com", "class": "IN"}]).
	(Trac #670, git 7c1e4d5e1e28e556b1d10a8df8d9486971a3f052)

213.	[bug]		naokikambe
	Solved incorrect datetime of "bind10.boot_time" and also
	added a new command "sendstats" for Bob. This command is
	to send statistics data to the stats daemon immediately.
	The solved problem is that statistics data doesn't surely
	reach to the daemon because Bob sent statistics data to
	the daemon while it is starting. So the daemon invokes the
	command for Bob after it starts up. This command is also
	useful for resending statistics data via bindctl manually.
	(Trac #521, git 1c269cbdc76f5dc2baeb43387c4d7ccc6dc863d2)

212.	[bug]		naokikambe
	Fixed that the ModuleCCSession object may group_unsubscribe in the
	closed CC session in being deleted.
	(Trac #698, git 0355bddc92f6df66ef50b920edd6ec3b27920d61)

211.	[func]		shane
	Implement "--brittle" option, which causes the server to exit
	if any of BIND 10's processes dies.
	(Trac #788, git 88c0d241fe05e5ea91b10f046f307177cc2f5bc5)

210.	[bug]		jerry
	src/bin/auth: fixed a bug where type ANY queries don't provide
	additional glue records for ANSWER section.
	(Trac #699, git 510924ebc57def8085cc0e5413deda990b2abeee)

bind10-devel-20110322 released on March 22, 2011

209.	[func]		jelte
	Resolver now uses the NSAS when looking for a nameserver to
	query for any specific zone. This also includes keeping track of
	the RTT for that nameserver.
	(Trac #495, git 76022a7e9f3ff339f0f9f10049aa85e5784d72c5)

208.	[bug]*		jelte
	Resolver now answers REFUSED on queries that are not for class IN.
	This includes the various CH TXT queries, which will be added
	later.
	(git 012f9e78dc611c72ea213f9bd6743172e1a2ca20)

207.	[func]		jelte
	Resolver now starts listening on localhost:53 if no configuration
	is set.
	(Trac #471, git 1960b5becbba05570b9c7adf5129e64338659f07)

206.	[func]		shane
	Add the ability to list the running BIND 10 processes using the
	command channel. To try this, use "Boss show_processes".
	(Trac #648, git 451bbb67c2b5d544db2f7deca4315165245d2b3b)

205.	[bug]		jinmei
	b10-auth, src/lib/datasrc: fixed a bug where b10-auth could return
	an empty additional section for delegation even if some glue is
	crucial when it fails to find some other glue records in its data
	source.
	(Trac #646, git 6070acd1c5b2f7a61574eda4035b93b40aab3e2b)

204.	[bug]		jinmei
	b10-auth, src/lib/datasrc: class ANY queries were not handled
	correctly in the generic data source (mainly for sqlite3).  It
	could crash b10-auth in the worst case, and could result in
	incorrect responses in some other cases.
	(Trac #80, git c65637dd41c8d94399bd3e3cee965b694b633339)

203.	[bug]		zhang likun
	Fix resolver cache memory leak: when cache is destructed, rrset
	and message entries in it are not destructed properly.
	(Trac #643, git aba4c4067da0dc63c97c6356dc3137651755ffce)

202.	[func]		vorner
	It is possible to specify a different directory where we look for
	configuration files (by -p) and different configuration file to
	use (-c).  Also, it is possible to specify the port on which
	cmdctl should listen (--cmdctl-port).
	(Trac #615, git 5514dd78f2d61a222f3069fc94723ca33fb3200b)

201.	[bug]		jerry
	src/bin/bindctl: bindctl doesn't show traceback on shutdown.
	(Trac #588, git 662e99ef050d98e86614c4443326568a0b5be437)

200.	[bug]		Jelte
	Fixed a bug where incoming TCP connections were not closed.
	(Trac #589, git 1d88daaa24e8b1ab27f28be876f40a144241e93b)

199.	[func]		ocean
	Cache negative responses (NXDOMAIN/NODATA) from authoritative
	server for recursive resolver.
	(Trac #493, git f8fb852bc6aef292555063590c361f01cf29e5ca)

198.	[bug]		jinmei
	b10-auth, src/lib/datasrc: fixed a bug where hot spot cache failed
	to reuse cached SOA for negative responses.  Due to this bug
	b10-auth returned SERVFAIL when it was expected to return a
	negative response immediately after a specific SOA query for
	the zone.
	(Trac #626, git 721a53160c15e8218f6798309befe940b9597ba0)

197.	[bug]		zhang likun
	Remove expired message and rrset entries when looking up them
	in cache, touch or remove the rrset entry in cache properly
	when doing lookup or update.
	(Trac #661, git 9efbe64fe3ff22bb5fba46de409ae058f199c8a7)

196.	[bug]		jinmei
	b10-auth, src/lib/datasrc: the backend of the in-memory data
	source could not handle the root name.  As a result b10-auth could
	not work as a root server when using the in-memory data source.
	(Trac #683, git 420ec42bd913fb83da37b26b75faae49c7957c46)

195.	[func]		stephen
	Resolver will now re-try a query over TCP if a response to a UDP
	query has the TC bit set.
	(Trac #499, git 4c05048ba059b79efeab53498737abe94d37ee07)

194.	[bug]		vorner
	Solved a 100% CPU usage problem after switching addresses in b10-auth
	(and possibly, but unconfirmed, in b10-resolver). It was caused by
	repeated reads/accepts on closed socket (the bug was in the code for a
	long time, recent changes made it show).
	(Trac #657, git e0863720a874d75923ea66adcfbf5b2948efb10a)

193.	[func]*		jreed
	Listen on the IPv6 (::) and IPv4 (0.0.0.0) wildcard addresses
	for b10-auth. This returns to previous behavior prior to
	change #184. Document the listen_on configuration in manual.
	(Trac #649, git 65a77d8fde64d464c75917a1ab9b6b3f02640ca6)

192.	[func]*		jreed
	Listen on standard domain port 53 for b10-auth and
	b10-resolver.
	(Trac #617, #618, git 137a6934a14cf0c5b5c065e910b8b364beb0973f)

191.	[func]		jinmei
	Imported system test framework of BIND 9.  It can be run by
	'make systest' at the top source directory.  Notes: currently it
	doesn't work when built in a separate tree.  It also requires
	perl, an inherited dependency from the original framework.
	Also, mainly for the purpose of tests, a new option "--pid-file"
	was added to BoB, with which the boss process will dump its PID
	to the specified file.
	(Trac #606, git 6ac000df85625f5921e8895a1aafff5e4be3ba9c)

190.	[func]		jelte
	Resolver now sets random qids on outgoing queries using
	the boost::mt19937 prng.
	(Trac #583, git 5222b51a047d8f2352bc9f92fd022baf1681ed81)

189.	[bug]		jreed
	Do not install the log message compiler.
	(Trac #634, git eb6441aca464980d00e3ff827cbf4195c5a7afc5)

188.	[bug]		zhang likun
	Make the rrset trust level ranking algorithm used by
	isc::cache::MessageEntry::getRRsetTrustLevel() follow RFC2181
	section 5.4.1.
	(Trac #595 git 19197b5bc9f2955bd6a8ca48a2d04472ed696e81)

187.	[bug]		zhang likun
	Fix the assert error in class isc::cache::RRsetCache by adding the
	check for empty pointer and test case for it.
	(Trac #638, git 54e61304131965c4a1d88c9151f8697dcbb3ce12)

186.	[bug]		jelte
	b10-resolver could stop with an assertion failure on certain kinds
	of messages (there was a problem in error message creation). This
	fixes that.
	(Trac #607, git 25a5f4ec755bc09b54410fcdff22691283147f32)

185.	[bug]		vorner
	Tests use port from private range (53210), lowering chance of
	a conflict with something else (eg. running bind 10).
	(Trac #523, git 301da7d26d41e64d87c0cf72727f3347aa61fb40)

184.	[func]*		vorner
	Listening address and port configuration of b10-auth is the same as
	for b10-resolver now. That means, it is configured through bindctl
	at runtime, in the Auth/listen_on list, not through command line
	arguments.
	(Trac #575, #576, git f06ce638877acf6f8e1994962bf2dbfbab029edf)

183.	[bug]		jerry
	src/bin/xfrout: Enable parallel sessions between xfrout server and
	multi-Auth. The session needs to be created only on the first time
	or if an error occur.
	(Trac #419, git 1d60afb59e9606f312caef352ecb2fe488c4e751)

182.	[func]		jinmei
	Support cppcheck for static code check on C++ code.  If cppcheck
	is available, 'make cppcheck' on the top source directory will run
	the checker and should cleanly complete with an exit code of 0
	(at least with cppcheck 1.47).
	Note: the suppression list isn't included in the final
	distributions.  It should be created by hand or retrieved from
	the git repository.
	(Trac #613, git b973f67520682b63ef38b1451d309be9f4f4b218)

181.	[func]		feng
	Add stop interface into dns server, so we can stop each running
	server individually. With it, user can reconfigure her running server
	with different ip address or port.
	(Trac #388, git 6df94e2db856c1adc020f658cc77da5edc967555)

180.	[build]		jreed
	Fix custom DESTDIR for make install. Patch from Jan Engelhardt.
	(Trac #629, git 5ac67ede03892a5eacf42ce3ace1e4e376164c9f)

bind10-devel-20110224 released on February 24, 2011

179.	[func]		vorner
	It is possible to start and stop resolver and authoritative
	server without restart of the whole system. Change of the
	configuration (Boss/start_auth and Boss/start_resolver) is
	enough.
	(Trac #565, git 0ac0b4602fa30852b0d86cc3c0b4730deb1a58fe)

178.	[func]		jelte
	Resolver now makes (limited) use of the cache
	(Trac #491, git 8b41f77f0099ddc7ca7d34d39ad8c39bb1a8363c)

177.	[func]		stephen
	The upstream fetch code in asiolink is now protocol agnostic to
	allow for the addition of fallback to TCP if a fetch response
	indicates truncation.
	(Trac #554, git 9739cbce2eaffc7e80640db58a8513295cf684de)

176.	[func]		likun
	src/lib/cache: Rename one interface: from lookupClosestRRset()
	to lookupDeepestNS(), and remove one parameter of it.
	(Trac #492, git ecbfb7cf929d62a018dd4cdc7a841add3d5a35ae)

175.	[bug]		jerry
	src/bin/xfrout: Xfrout use the case-sensitive mode to compress
	names in an AXFR massage.
	(Trac #253, git 004e382616150f8a2362e94d3458b59bb2710182)

174.	[bug]*		jinmei
	src/lib/dns: revised dnssectime functions so that they don't rely
	on the time_t type (whose size varies on different systems, which
	can lead to subtle bugs like some form of "year 2038 problem").
	Also handled 32-bit wrap around issues more explicitly, with more
	detailed tests.  The function API has been changed, but the effect
	should be minimal because these functions are mostly private.
	(Trac #61, git 09ece8cdd41c0f025e8b897b4883885d88d4ba5d)

173.	[bug]		jerry
	python/isc/notify: A notify_out test fails without network
	connectivity, encapsulate the socket behavior using a mock
	socket class to fix it.
	(Trac #346, git 319debfb957641f311102739a15059f8453c54ce)

172.	[func]		jelte
	Improved the bindctl cli in various ways, mainly concerning
	list and map item addressing, the correct display of actual values,
	and internal help.
	(Trac #384, git e5fb3bc1ed5f3c0aec6eb40a16c63f3d0fc6a7b2)

171.	[func]		vorner
	b10-auth, src/lib/datasrc: in memory data source now works as a
	complete data source for authoritative DNS servers and b10-auth
	uses it.  It still misses major features, however, including
	DNSSEC support and zone transfer.
	(Last Trac #553, but many more,
	git 6f031a09a248e7684723c000f3e8cc981dcdb349)

170.	[bug]		jinmei
	Tightened validity checks in the NSEC3 constructors, both "from
	"text" and "from wire".  Specifically, wire data containing
	invalid type bitmaps or invalid lengths of salt or hash is now
	correctly rejected.
	(Trac #117, git 9c690982f24fef19c747a72f43c4298333a58f48)

169.	[func]		jelte
	Added a basic implementation for a resolver cache (though not
	used yet).
	(Trac #449, git 8aa3b2246ae095bbe7f855fd11656ae3bdb98986)

168.	[bug]		vorner
	Boss no longer has the -f argument, which was undocumented and
	stayed as a relict of previous versions, currently causing only
	strange behaviour.
	(Trac #572, git 17f237478961005707d649a661cc72a4a0d612d4)

167.	[bug]		naokikambe
	Fixed failure of termination of msgq_test.py with python3
	coverage (3.3.1).
	(Trac #573, git 0e6a18e12f61cc482e07078776234f32605312e5)

166.	[func]		jelte
	The resolver now sends back a SERVFAIL when there is a client
	timeout (timeout_client config setting), but it will not stop
	resolving (until there is a lookup timeout or a result).
	(Trac #497 and #489, git af0e5cd93bebb27cb5c4457f7759d12c8bf953a6)

165.	[func]		jelte
	The resolver now handles CNAMEs, it will follow them, and include
	them in the answer. The maximum length of CNAME chains that is
	supported is 16.
	(Trac #497, git af0e5cd93bebb27cb5c4457f7759d12c8bf953a6)

164.	[bug]		y-aharen
	IntervalTimer: Modified the interface to accept interval in
	milliseconds. It shortens the time of the tests of IntervalTimer.
	(Trac #452, git c9f6acc81e24c4b8f0eb351123dc7b43f64e0914)

163.	[func]		vorner
	The pimpl design pattern is used in UDPServer, with a shared
	pointer. This makes it smaller to copy (which is done a lot as a
	side effect of being coroutine) and speeds applications of this
	class (notably b10-auth) up by around 10%.
	(Trac #537, git 94cb95b1d508541201fc064302ba836164d3cbe6)

162.	[func]		stephen
	Added C++ logging, allowing logging at different severities.
	Code specifies the message to be logged via a symbol, and the
	logging code picks up the message from an in-built dictionary.
	The contents of the dictionary can be replaced at run-time by
	locale-specific messages.  A message compiler program is provided
	to create message header files and supply the default messages.
	(Trac #438, git 7b1606cea7af15dc71f5ec1d70d958b00aa98af7)

161.	[func]		stephen
	Added ResponseScrubber class to examine response from
	a server and to remove out-of-bailiwick RRsets.  Also
	does cross-section checks to ensure consistency.
	(Trac #496, git b9296ca023cc9e76cda48a7eeebb0119166592c5)

160.	[func]		jelte
	Updated the resolver to take 3 different timeout values;
	timeout_query for outstanding queries we sent while resolving
	timeout_client for sending an answer back to the client
	timeout_lookup for stopping the resolving
	(currently 2 and 3 have the same final effect)
	(Trac #489, git 578ea7f4ba94dc0d8a3d39231dad2be118e125a2)

159.	[func]		smann
	The resolver now has a configurable set of root servers to start
	resolving at (called root_addresses). By default these are not
	(yet) filled in. If empty, a hardcoded address for f-root will be
	used right now.
	(Trac #483, git a07e078b4feeb01949133fc88c9939254c38aa7c)

158.	[func]		jelte
	The Resolver module will now do (very limited) resolving, if not
	set to forwarding mode (i.e. if the configuration option
	forward_addresses is left empty). It only supports referrals that
	contain glue addresses at this point, and does no other processing
	of authoritative answers.
	(Trac #484, git 7b84de4c0e11f4a070e038ca4f093486e55622af)

157.	[bug]		vorner
	One frozen process no longer freezes the whole b10-msgq. It caused the
	whole system to stop working.
	(Trac #420, git 93697f58e4d912fa87bc7f9a591c1febc9e0d139)

156.	[func]		stephen
	Added ResponseClassifier class to examine response from
	a server and classify it into one of several categories.
	(Trac #487, git 18491370576e7438c7893f8551bbb8647001be9c)

bind10-devel-20110120 released on January 20, 2011

155.	[doc]		jreed
	Miscellaneous documentation improvements for man pages and
	the guide, including auth, resolver, stats, xfrout, and
	zonemgr.  (git c14c4741b754a1eb226d3bdc3a7abbc4c5d727c0)

154.	[bug]		jinmei
	b10-xfrin/b10-zonemgr: Fixed a bug where these programs didn't
	receive command responses from CC sessions.  Eventually the
	receive buffer became full, and many other components that rely
	on CC channels would stall (as noted in #420 and #513).  This is
	an urgent care fix due to the severity of the problem; we'll need
	to revisit it for cleaner fix later.
	(Trac #516, git 62c72fcdf4617e4841e901408f1e7961255b8194)

153.	[bug]		jelte
	b10-cfgmgr: Fixed a bug where configuration updates sometimes
	lost previous settings in the configuration manager.
	(Trac #427, git 2df894155657754151e0860e2ca9cdbed7317c70)

152.	[func]*		jinmei
	b10-auth: Added new configuration variable "statistics-interval"
	to allow the user to change the timer interval for periodic
	statistics updates.  The update can also be disabled by setting
	the value to 0.  Disabling statistics updates will also work as
	a temporary workaround of a known issue that b10-auth can block in
	sending statistics and stop responding to queries as a result.
	(Trac #513, git 285c5ee3d5582ed6df02d1aa00387f92a74e3695)

151.	[bug]		smann
	lib/log/dummylog.h:
	lib/log/dummylog.cc: Modify dlog so that it takes an optional
	2nd argument of type bool (true or false). This flag, if
	set, will cause the message to be printed whether or not
	-v is chosen.
        (Trac #432, git 880220478c3e8702d56d761b1e0b21b77d08ee5a)

150.	[bug]		jelte
	b10-cfgmgr: No longer save the configuration on exit. Configuration
	is already saved if it is changed successfully, so writing it on
	exit (and hence, when nothing has changed too) is unnecessary and
	may even cause problems.
	(Trac #435, git fd7baa38c08d54d5b5f84930c1684c436d2776dc)

149.	[bug]		jelte
	bindctl: Check if the user session has disappeared (either by a
	timeout or by a server restart), and reauthenticate if so. This
	fixes the 'cmdctl not running' problem.
        (Trac #431, git b929be82fec5f92e115d8985552f84b4fdd385b9)

148.	[func]		jelte
	bindctl: Command results are now pretty-printed (i.e. printed in
	a more readable form). Empty results are no longer printed at all
	(used to print '{}'), and the message
	'send the command to cmd-ctrl' has also been removed.
	(git 3954c628c13ec90722a2d8816f52a380e0065bae)

147.	[bug]		jinmei
	python/isc/config: Fixed a bug that importing custom configuration
	(in b10-config.db) of a remote module didn't work.
	(Trac #478, git ea4a481003d80caf2bff8d0187790efd526d72ca)

146.	[func]		jelte
	Command arguments were not validated internally against their
	specifications. This change fixes that (on the C++ side, Python
	side depends on an as yet planned addition). Note: this is only
	an added internal check, the cli already checks format.
	(Trac #473, git 5474eba181cb2fdd80e2b2200e072cd0a13a4e52)

145.	[func]*		jinmei
	b10-auth: added a new command 'loadzone' for (re)loading a
	specific zone.  The command syntax is generic but it is currently
	only feasible for class IN in memory data source.  To reload a
	zone "example.com" via bindctl, execute the command as follows:
	> Auth loadzone origin = example.com
	(Trac #467 git 4f7e1f46da1046de527ab129a88f6aad3dba7562
	from 1d7d3918661ba1c6a8b1e40d8fcbc5640a84df12)

144.	[build]		jinmei
	Introduced a workaround for clang++ build on FreeBSD (and probably
	some other OSes).  If building BIND 10 fails with clang++ due to
	a link error about "__dso_handle", try again from the configure
	script with CXX_LIBTOOL_LDFLAGS=-L/usr/lib (the path actually
	doesn't matter; the important part is the -L flag).  This
	workaround is not automatically enabled as it's difficult to
	detect the need for it dynamically, and must be enabled via the
	variable by hand.
	(Trac #474, git cfde436fbd7ddf3f49cbbd153999656e8ca2a298)

143.	[build]		jinmei
	Fixed build problems with clang++ in unit tests due to recent
	changes.  No behavior change. (Trac #448, svn r4133)

142.	[func]		jinmei
	b10-auth: updated query benchmark so that it can test in memory
	data source.  Also fixed a bug that the output buffer isn't
	cleared after query processing, resulting in misleading results
	or program crash.  This is a regression due to change #135.
	(Trac #465, svn r4103)

141.	[bug]		jinmei
	b10-auth: Fixed a bug that the authoritative server includes
	trailing garbage data in responses.  This is a regression due to
	change #135. (Trac #462, svn r4081)

140.	[func]		y-aharen
	src/bin/auth: Added a feature to count queries and send counter
	values to statistics periodically. To support it, added wrapping
	class of asio::deadline_timer to use as interval timer.
	The counters can be seen using the "Stats show" command from
	bindctl.  The result would look like:
	  ... "auth.queries.tcp": 1, "auth.queries.udp": 1 ...
	Using the "Auth sendstats" command you can make b10-auth send the
	counters to b10-stats immediately.
	(Trac #347, svn r4026)

139.	[build]		jreed
	Introduced configure option and make targets for generating
	Python code coverage report. This adds new make targets:
	report-python-coverage and clean-python-coverage. The C++
	code coverage targets were renamed to clean-cpp-coverage
	and report-cpp-coverage. (Trac #362, svn r4023)

138.	[func]*		jinmei
	b10-auth: added a configuration interface to support in memory
	data sources.  For example, the following command to bindctl
	will configure a memory data source containing the "example.com"
	zone with the zone file named "example.com.zone":
	> config set Auth/datasources/ [{"type": "memory", "zones": \
	 [{"origin": "example.com", "file": "example.com.zone"}]}]
	By default, the memory data source is disabled; it must be
	configured explicitly.  To disable it again, specify a null list
	for Auth/datasources:
	> config set Auth/datasources/ []
	Notes: it's currently for class IN only.  The zone files are not
	actually loaded into memory yet (which will soon be implemented).
	This is an experimental feature and the syntax may change in
	future versions.
	(Trac #446, svn r3998)

137.	[bug]		jreed
	Fix run_*.sh scripts that are used for development testing
	so they use a msgq socket file in the build tree.
	(Trac #226, svn r3989)

136.	[bug]		jelte
	bindctl (and the configuration manager in general) now no longer
	accepts 'unknown' data; i.e. data for modules that it does not know
	about, or configuration items that are not specified in the .spec
	files.
	(Trac #202, svn r3967)

135.	[func]		each
	Add b10-resolver. This is an example recursive server that
	currently does forwarding only and no caching.
	(Trac #327, svn r3903)

134.	[func]		vorner
	b10-resolver supports timeouts and retries in forwarder mode.
	(Trac #401, svn r3660)

133.	[func]		vorner
	New temporary logging function available in isc::log. It is used by
	b10-resolver.
	(Trac #393, r3602)

132.	[func]		vorner
	The b10-resolver is configured through config manager.
	It has "listen_on" and "forward_addresses" options.
	(Trac #389, r3448)

131.	[func]		jerry
	src/lib/datasrc: Introduced two template classes RBTree and RBNode
	to provide the generic map with domain name as key and anything as
	the value. Because of some unresolved design issue, the new classes
	are only intended to be used by memory zone and zone table.
	(Trac #397, svn r3890)

130.	[func]		jerry
	src/lib/datasrc: Introduced a new class MemoryDataSrc to provide
	the general interface for memory data source.  For the initial
	implementation, we don't make it a derived class of AbstractDataSrc
	because the interface is so different (we'll eventually
	consider this as part of the generalization work).
	(Trac #422, svn r3866)

129.	[func]		jinmei
	src/lib/dns: Added new functions masterLoad() for loading master
	zone files.  The initial implementation can only parse a limited
	form of master files, but BIND 9's named-compilezone can convert
	any valid zone file into the acceptable form.
	(Trac #423, svn r3857)

128.	[build]		vorner
	Test for query name = '.', type = DS to authoritative nameserver
	for root zone was added.
	(Trac #85, svn r3836)

127.	[bug]		stephen
	During normal operation process termination and resurrection messages
	are now output regardless of the state of the verbose flag.
	(Trac #229, svn r3828)

126.	[func]		ocean
	The Nameserver Address Store (NSAS) component has been added. It takes
	care of choosing an IP address of a nameserver when a zone needs to be
	contacted.
	(Trac #356, Trac #408, svn r3823)

bind10-devel-20101201 released on December 01, 2010

125.	[func]		jelte
	Added support for addressing individual list items in bindctl
	configuration commands; If you have an element that is a list, you
	can use foo[X]		integer
	(starting at 0)
	(Trac #405, svn r3739)

124.	[bug]		jreed
	Fix some wrong version reporting. Now also show the version
	for the component and BIND 10 suite. (Trac #302, svn r3696)

123.	[bug]		jelte
	src/bin/bindctl printed values had the form of python literals
	(e.g. 'True'), while the input requires valid JSON (e.g. 'true').
	Output changed to JSON format for consistency. (svn r3694)

122.	[func]		stephen
	src/bin/bind10: Added configuration options to Boss to determine
	whether to start the authoritative server, recursive server (or
	both). A dummy program has been provided for test purposes.
	(Trac #412, svn r3676)

121.	[func]		jinmei
	src/lib/dns: Added support for TSIG RDATA.  At this moment this is
	not much of real use, however, because no protocol support was
	added yet.  It will soon be added. (Trac #372, svn r3649)

120.	[func]		jinmei
	src/lib/dns: introduced two new classes, TSIGKey and TSIGKeyRing,
	to manage TSIG keys. (Trac #381, svn r3622)

119.	[bug]		jinmei
	The master file parser of the python datasrc module incorrectly
	regarded a domain name beginning with a decimal number as a TTL
	specification.  This confused b10-loadzone and had it reject to
	load a zone file that contains such a name.
	Note: this fix is incomplete and the loadzone would still be
	confused if the owner name is a syntactically indistinguishable
	from a TTL specification.  This is part of a more general issue
	and will be addressed in Trac #413. (Trac #411, svn r3599)

118.	[func]		jinmei
	src/lib/dns: changed the interface of
	AbstractRRset::getRdataIterator() so that the internal
	cursor would point to the first RDATA automatically.  This
	will be a more intuitive and less error prone behavior.
	This is a backward compatible change. (Trac #410, r3595)

117.	[func]		jinmei
	src/lib/datasrc: added new zone and zone table classes for the
	support of in memory data source.  This is an intermediate step to
	the bigger feature, and is not yet actually usable in practice.
	(Trac #399, svn r3590)

116.	[bug]		jerry
	src/bin/xfrout: Xfrout and Auth will communicate by long tcp
	connection, Auth needs to make a new connection only on the first
	time or if an error occurred.
	(Trac #299, svn r3482)

115.	[func]*		jinmei
	src/lib/dns: Changed DNS message flags and section names from
	separate classes to simpler enums, considering the balance between
	type safety and usability.  API has been changed accordingly.
	More documentation and tests were provided with these changes.
	(Trac #358, r3439)

114.	[build]		jinmei
	Supported clang++.  Note: Boost >= 1.44 is required.
	(Trac #365, svn r3383)

113.	[func]*		zhanglikun
	Folder name 'utils'(the folder in /src/lib/python/isc/) has been
	renamed	to 'util'. Programs that used 'import isc.utils.process'
	now need to use 'import isc.util.process'. The folder
	/src/lib/python/isc/Util is removed since it isn't used by any
	program. (Trac #364, r3382)

112.	[func]		zhang likun
	Add one mixin class to override the naive serve_forever() provided
	in python library socketserver. Instead of polling for shutdown
	every poll_interval seconds, one socketpair is used to wake up
	the waiting server. (Trac #352, svn r3366)

111.	[bug]*		Vaner
	Make sure process xfrin/xfrout/zonemgr/cmdctl can be stopped
	properly when user enter "ctrl+c" or 'Boss shutdown' command
	through bindctl.  The ZonemgrRefresh.run_timer and
	NotifyOut.dispatcher spawn a thread themselves.
	(Trac #335, svn r3273)

110.	[func]		Vaner
	Added isc.net.check module to check ip addresses and ports for
	correctness and isc.net.addr to hold IP address. The bind10, xfrin
	and cmdctl programs are modified to use it.
	(Trac #353, svn r3240)

109.	[func]		naokikambe
	Added the initial version of the stats module for the statistics
	feature of BIND 10, which supports the restricted features and
	items and reports via bindctl command. (Trac #191, r3218)
	Added the document of the stats module, which is about how stats
	module collects the data (Trac #170, [wiki:StatsModule])

108.	[func]		jerry
	src/bin/zonemgr: Provide customizable configurations for
	lowerbound_refresh, lowerbound_retry, max_transfer_timeout and
	jitter_scope. (Trac #340, r3205)

107.	[func]		likun
	Remove the parameter 'db_file' for command 'retransfer' of
	xfrin module. xfrin.spec will not be generated by script.
	(Trac #329, r3171)

106.	[bug]		likun
	When xfrin can't connect with one zone's master, it should tell
	the bad news to zonemgr, so that zonemgr can reset the timer for
	that zone. (Trac #329, r3170)

105.	[bug]		Vaner
	Python processes: they no longer take 100% CPU while idle
	due to a busy loop in reading command session in a nonblocking way.
	(Trac #349, svn r3153), (Trac #382, svn r3294)

104.	[bug]		jerry
	bin/zonemgr: zonemgr should be attempting to refresh expired zones.
	(Trac #336, r3139)

103.	[bug]		jerry
	lib/python/isc/log: Fixed an issue with python logging,
	python log shouldn't die with OSError. (Trac #267, r3137)

102.	[build]		jinmei
	Disable threads in ASIO to minimize build time dependency.
	(Trac #345, r3100)

101.	[func]		jinmei
	src/lib/dns: Completed Opcode and Rcode implementation with more
	tests and documentation.  API is mostly the same but the
	validation was a bit tightened. (Trac #351, svn r3056)

100.	[func]		Vaner
	Python processes: support naming of python processes so
	they're not all called python3.
	(Trac #322, svn r3052)

99.	[func]*		jinmei
	Introduced a separate EDNS class to encapsulate EDNS related
	information more cleanly.  The related APIs are changed a bit,
	although it won't affect most of higher level applications.
	(Trac #311, svn r3020)

98.	[build]		jinmei
	The ./configure script now tries to search some common include
	paths for boost header files to minimize the need for explicit
	configuration with --with-boost-include. (Trac #323, svn r3006)

97.	[func]		jinmei
	Added a micro benchmark test for query processing of b10-auth.
	(Trac #308, svn r2982)

96.	[bug]		jinmei
	Fixed two small issues with configure: Do not set CXXFLAGS so that
	it can be customized; Make sure --disable-static works.
	(Trac #325, r2976)

bind10-devel-20100917 released on September 17, 2010

95.	[doc]		jreed
	Add b10-zonemgr manual page. Update other docs to introduce
	this secondary manager. (Trac #341, svn r2951)

95.	[bug]		jreed
	bin/xfrout and bin/zonemgr: Fixed some stderr output.
	(Trac #342, svn r2949)

94.	[bug]		jelte
	bin/xfrout:  Fixed a problem in xfrout where only 2 or 3 RRs
	were used per DNS message in the xfrout stream.
	(Trac #334, r2931)

93.	[bug]		jinmei
	lib/datasrc: A DS query could crash the library (and therefore,
	e.g. the authoritative server) if some RR of the same apex name
	is stored in the hot spot cache. (Trac #307, svn r2923)

92.	[func]*		jelte
	libdns_python (the python wrappers for libdns++) has been renamed
	to pydnspp (Python DNS++). Programs and libraries that used
	'import libdns_python' now need to use 'import pydnspp'.
	(Trac #314, r2902)

91.	[func]*		jinmei
	lib/cc: Use const pointers and const member functions for the API
	as much as possible for safer operations.  Basically this does not
	change the observable behavior, but some of the API were changed
	in a backward incompatible manner.  This change also involves more
	copies, but at this moment the overhead is deemed acceptable.
	(Trac #310, r2803)

90.	[build]		jinmei
	(Darwin/Mac OS X specific) Specify DYLD_LIBRARY_PATH for tests and
	experimental run under the source tree.  Without this loadable
	python modules refer to installation paths, which may confuse the
	operation due to version mismatch or even trigger run time errors
	due to missing libraries. (Trac #313, r2782)

89.	[build]		jinmei
	Generate b10-config.db for tests at build time so that the source
	tree does not have to be writable. (Trac #315, r2776)

88.	[func]		jelte
	Blocking reads on the msgq command channel now have a timeout
	(defaults to 4 seconds, modifiable as needed by modules).
	Because of this, modules will no longer block indefinitely
	if they are waiting for a message that is not sent for whatever
	reason. (Trac #296, r2761)

87.	[func]		zhanglikun
	lib/python/isc/notifyout: Add the feature of notify-out, when
	zone axfr/ixfr finishing, the server will notify its slaves.
	(Trac #289, svn r2737)

86.	[func]		jerry
	bin/zonemgr: Added zone manager module. The zone manager is one
	of the co-operating processes of BIND 10, which keeps track of
	timers and other information necessary for BIND 10 to act as a
	slave. (Trac #215, svn r2737)

85.	[build]*		jinmei
	Build programs using dynamic link by default.  A new configure
	option --enable-static-link is provided to force static link for
	executable programs.  Statically linked programs can be run on a
	debugger more easily and would be convenient for developers.
	(Trac #309, svn r2723)

bind10-devel-20100812 released on August 12, 2010

84.	[bug]		jinmei, jerry
	This is a quick fix patch for the issue: AXFR fails half the
	time because of connection problems. xfrout client will make
	a new connection every time. (Trac #299, svn r2697)

83.	[build]*		jreed
	The configure --with-boost-lib option is removed. It was not
	used since the build included ASIO. (svn r2684)

82.	[func]		jinmei
	bin/auth: Added -u option to change the effective process user
	of the authoritative server after invocation.  The same option to
	the boss process will be propagated to b10-auth, too.
	(Trac #268, svn r2675)

81.	[func]		jinmei
	Added a C++ framework for micro benchmark tests.  A supplemental
	library functions to build query data for the tests were also
	provided. (Trac #241, svn r2664)

80.	[bug]		jelte
	bindctl no longer accepts configuration changes for unknown or
	non-running modules (for the latter, this is until we have a
	way to verify those options, at which point it'll be allowed
	again).
	(Trac #99, r2657)

79.	[func]		feng, jinmei
	Refactored the ASIO link interfaces to move incoming XFR and
	NOTIFY processing to the auth server class.  Wrapper classes for
	ASIO specific concepts were also provided, so that other BIND 10
	modules can (eventually) use the interface without including the
	ASIO header file directly.  On top of these changes, AXFR and
	NOTIFY processing was massively improved in terms of message
	validation and protocol conformance.  Detailed tests were provided
	to confirm the behavior.
	Note: Right now, NOTIFY doesn't actually trigger subsequent zone
	transfer due to security reasons. (Trac #221, r2565)

78.	[bug]		jinmei
	lib/dns: Fixed miscellaneous bugs in the base32 (hex) and hex
	(base16) implementation, including incorrect padding handling,
	parser failure in decoding with a SunStudio build, missing
	validation on the length of encoded hex string.  Test cases were
	more detailed to identify these bugs and confirm the fix.  Also
	renamed the incorrect term of "base32" to "base32hex".  This
	changed the API, but they are not intended to be used outside
	libdns++, so we don't consider it a backward incompatible change.
	(Trac #256, r2549)

77.	[func]		zhanglikun
	Make error message be more friendly when running cmdctl and it's
	already running (listening on same port)(Trac #277, r2540)

76.	[bug]		jelte
	Fixed a bug in the handling of 'remote' config modules (i.e.
	modules that peek at the configuration of other modules), where
	they answered 'unknown command' to commands for those other
	modules. (Trac #278, r2506)

75.	[bug]		jinmei
	Fixed a bug in the sqlite3 data source where temporary strings
	could be referenced after destruction.  It caused various lookup
	failures with SunStudio build. (Trac #288, r2494)

74.	[func]*		jinmei
	Refactored the cc::Session class by introducing an abstract base
	class.  Test code can use their own derived mock class so that
	tests can be done without establishing a real CC session.  This
	change also modified some public APIs, mainly in the config
	module. (Trac #275, r2459)

73.	[bug]		jelte
	Fixed a bug where in bindctl, locally changed settings were
	reset when the list of running modules is updated. (Trac #285,
	r2452)

72.	[build]		jinmei
	Added -R when linking python wrapper modules to libpython when
	possible.  This helps build BIND 10 on platforms that install
	libpython whose path is unknown to run-time loader.  NetBSD is a
	known such platform. (Trac #148, r2427)

71.	[func]		each
	Add "-a" (address) option to bind10 to specify an address for
	the auth server to listen on.

70.	[func]		each
	Added a hot-spot cache to libdatasrc to speed up access to
	repeatedly-queried data and reduce the number of queries to
	the underlying database; this should substantially improve
	performance.  Also added a "-n" ("no cache") option to
	bind10 and b10-auth to disable the cache if needed.
	(Trac #192, svn r2383)

bind10-devel-20100701 released on July 1, 2010

69.	[func]*		jelte
	Added python wrappers for libdns++ (isc::dns), and libxfr. This
	removes the dependency on Boost.Python. The wrappers don't
	completely implement all functionality, but the high-level API
	is wrapped, and current modules use it now.
	(Trac #181, svn r2361)

68.	[func]		zhanglikun
	Add options -c (--certificate-chain) to bindctl. Override class
	HTTPSConnection to support server certificate validation.
	Add support to cmdctl.spec file, now there are three configurable
	items for cmdctl: 'key_file', 'cert_file' and 'accounts_file',
	all of them can be changed in runtime.
	(Trac #127, svn r2357)

67.	[func]		zhanglikun
	Make bindctl's command parser only do minimal check.
	Parameter value can be a sequence of non-space characters,
	or a string surrounded by quotation marks (these marks can
	be a part of the value string in escaped form). Make error
	message be more friendly. (If there is some error in
	parameter's value, the parameter name will be provided).
	Refactor function login_to_cmdctl() in class BindCmdInterpreter:
	avoid using Exception to catch all exceptions.
	(Trac #220, svn r2356)

66.	[bug]		each
	Check for duplicate RRsets before inserting data into a message
	section; this, among other things, will prevent multiple copies
	of the same CNAME from showing up when there's a loop. (Trac #69,
	svn r2350)

65.	[func]		shentingting
	Various loadzone improvements: allow optional comment for
	$TTL, allow optional origin and comment for $INCLUDE, allow
	optional comment for $ORIGIN, support BIND9 extension of
	time units for TTLs, and fix bug to not use class as part
	of label name when records don't have a label but do have
	a class.  Added verbose options to exactly what is happening
	with loadzone.  Added loadzone test suite of different file
	formats to load.
	(Trac #197, #199, #244, #161, #198, #174, #175, svn r2340)

64.	[func]		jerry
	Added python logging framework. It is for testing and
	experimenting with logging ideas. Currently, it supports
	three channels (file, syslog and stderr) and five levels
	(debug, info, warning, error and critical).
	(Trac #176, svn r2338)

63.	[func]		shane
	Added initial support for setuid(), using the "-u" flag. This will
	be replaced in the future, but for now provides a reasonable
	starting point.
	(Trac #180, svn r2330)

62.	[func]		jelte
	bin/xfrin: Use the database_file as configured in Auth to transfers
	bin/xfrout: Use the database_file as configured in Auth to transfers

61.	[bug]		jelte
	bin/auth: Enable b10-auth to be launched in source tree
	(i.e. use a zone database file relative to that)

60.	[build]		jinmei
	Supported SunStudio C++ compiler.  Note: gtest still doesn't work.
	(Trac #251, svn r2310)

59.	[bug]		jinmei
	lib/datasrc, bin/auth: The authoritative server could return a
	SERVFAIL with a partial answer if it finds a data source broken
	while looking for an answer.  This can happen, for example, if a
	zone that doesn't have an NS RR is configured and loaded as a
	sqlite3 data source. (Trac #249, r2286)

58.	[bug]		jinmei
	Worked around an interaction issue between ASIO and standard C++
	library headers.  Without this ASIO didn't work: sometimes the
	application crashes, sometimes it blocked in the ASIO module.
	(Trac #248, svn r2187, r2190)

57.	[func]		jinmei
	lib/datasrc: used a simpler version of Name::split (change 31) for
	better readability.  No behavior change. (Trac #200, svn r2159)

56.	[func]*		jinmei
	lib/dns: renamed the library name to libdns++ to avoid confusion
	with the same name of library of BIND 9.
	(Trac #190, svn r2153)

55.	[bug]		shane
	bin/xfrout: xfrout exception on Ctrl-C now no longer generates
	exception for 'Interrupted system call'
	(Trac #136, svn r2147)

54.	[bug]		zhanglikun
	bin/xfrout: Enable b10-xfrout can be launched in source
	code tree.
	(Trac #224, svn r2103)

53.	[bug]		zhanglikun
	bin/bindctl: Generate a unique session ID by using
	socket.gethostname() instead of socket.gethostbyname(),
	since the latter one could make bindctl	stall if its own
	host name can't be resolved.
	(Trac #228, svn r2096)

52.	[func]		zhanglikun
	bin/xfrout: When xfrout is launched, check whether the
	socket file is being used by one running xfrout process,
	if it is, exit from python.	If the file isn't a socket file
	or nobody is listening, it will be removed. If it can't
	be removed, exit from python.
	(Trac #151, svn r2091)

bind10-devel-20100602 released on June 2, 2010

51.	[build]		jelte
	lib/python: Add bind10_config.py module for paths and
	possibly other configure-time variables. Allow some components
	to find spec files in build tree when ran from source.
	(Trac #223)

50.	[bug]		zhanglikun
	bin/xfrin: a regression in xfrin: it can't communicate with
	a remote server. (Trac #218, svn r2038)

49.	[func]*		jelte
	Use unix domain sockets for msgq. For b10-msgq, the command
	line options --msgq-port and -m were removed. For bind10,
	the -msgq-port option was removed, and the -m command line
	option was changed to be a filename (instead of port number).
	(Trac #183, svn r2009)

48.	[func]		jelte
	bin/auth: Use asio's io_service for the msgq handling.
	(svn r2007)

47.	[func]		zhanglikun
	bin/cmdctl: Add value/type check for commands sent to
	cmdctl. (Trac #201, svn r1959)

46.	[func]		zhanglikun
	lib/cc: Fix real type data encoding/decoding. (Trac #193,
	svn r1959)

45.	[func]		zhanglikun
	bin/bind10: Pass verbose option to more modules. (Trac
	#205, svn r1957)

44.	[build]		jreed
	Install headers for libdns and libexception. (Trac #68,
	svn r1941)

43.	[func]		jelte
	lib/cc: Message queuing on cc channel. (Trac #58, svn r1870)

42.	[func]		jelte
	lib/python/isc/config:      Make temporary file with python
	tempfile module instead of manual with fixed name. (Trac
	#184, svn r1859)

41.	[func]		jelte
	Module descriptions in spec files. (Trac #90, svn r1856)

40.	[build]		jreed
	Report detected features and configure settings at end of
	configure output. (svn r1836)

39.	[func]*		each
	Renamed libauth to libdatasrc.

38.	[bug]		zhanglikun
	Send command 'shutdown' to Xfrin and Xfrout when boss receive SIGINT.
	Remove unused socket file when Xfrout process exits. Make sure Xfrout
	exit by itself when it receives SIGINT, instead of being killed by the
	signal SIGTERM or SIGKILL sent from boss.
	(Trac #135, #151, #134, svn r1797)

37.	[build]		jinmei
	Check for the availability of python-config. (Trac #159,
	svn r1794)

36.	[func]		shane
	bin/bind10:	Miscellaneous code cleanups and improvements.
	(Trac #40, svn r2012)

35.	[bug]		jinmei
	bin/bindctl: fixed a bug that it didn't accept IPv6 addresses as
	command arguments. (Trac #219, svn r2022)

34.	[bug]		jinmei
	bin/xfrin: fixed several small bugs with many additional unit
	tests.  Fixes include: IPv6 transport support, resource leak,
	and non IN class support. (Trac #185, svn r2000)

33.	[bug]		each
	bin/auth: output now prepended with "[b10-auth]" (Trac
	#109, svn r1985)

32.	[func]*		each
	bin/auth: removed custom query-processing code, changed
        boost::asio code to use plain asio instead, and added asio
        headers to the source tree.  This allows building without
        using an external boost library. (Trac #163, svn r1983)

31.	[func]		jinmei
	lib/dns: added a separate signature for Name::split() as a
	convenient wrapper for common usage. (Trac #49, svn r1903)

30.	[bug]		jinmei
	lib/dns: parameter validation of Name::split() was not sufficient,
	and invalid parameters could cause integer overflow and make the
	library crash. (Trac #177, svn r1806)

bind10-devel-20100421 released on April 21, 2010

29.	[build]		jreed
	Enable Python unit tests for "make check". (svn r1762)

28.	[bug]		jreed
	Fix msgq CC test so it can find its module. (svn r1751)

27.	[build]		jelte
	Add missing copyright license statements to various source
	files. (svn r1750)

26.	[func]		jelte
	Use PACKAGE_STRING (name + version) from config.h instead
	of hard-coded value in CH TXT version.bind replies (Trac
	#114, svn r1749)

25.	[func]*		jreed
	Renamed msgq to b10-msgq. (Trac #25, svn r1747, r1748)

24.	[func]		jinmei
	Support case-sensitive name compression in MessageRenderer.
	(Trac #142, svn r1704)

23.	[func]		jinmei
	Support a simple name with possible compression. (svn r1701)

22.	[func]		zhanglikun
	b10-xfrout for AXFR-out support added. (svn r1629, r1630)

21.	[bug]		zhanglikun
	Make log message more readable when xfrin failed. (svn
	r1697)

20.	[bug]		jinmei
	Keep stderr for child processes if -v is specified. (svn
	r1690, r1698)

19.	[bug]		jinmei
	Allow bind10 boss to pass environment variables from parent.
	(svn r1689)

18.	[bug]		jinmei
	Xfrin warn if bind10_dns load failed. (svn r1688)

17.	[bug]		jinmei
	Use sqlite3_ds.load() in xfrin module and catch Sqlite3DSError
	explicitly. (svn r1684)

16.	[func]*		zhanglikun
	Removed print_message and print_settings configuration
	commands from Xfrin. (Trac #136, svn r1682)

15.	[func]*		jinmei
	Changed zone loader/updater so trailing dot is not required.
	(svn r1681)

14.	[bug]		shane
	Change shutdown to actually SIGKILL properly. (svn r1675)

13.	[bug]		jinmei
	Don't ignore other RRs than SOA even if the second SOA is
	found. (svn r1674)

12.	[build]		jreed
	Fix tests and testdata so can be used from a read-only
	source directory.

11.	[build]		jreed
	Make sure python tests scripts are included in tarball.
	(svn r1648)

10.	[build]		jinmei
	Improve python detection for configure. (svn r1622)

9.	[build]		jinmei
	Automake the python binding of libdns. (svn r1617)

8.	[bug]		zhanglikun
	Fix log errors which may cause xfrin module to crash. (svn
	r1613)

7.	[func]		zhanglikun
	New API for inserting zone data to sqlite3 database for
	AXFR-in. (svn r1612, r1613)

6.	[bug]		jreed
	More code review, miscellaneous cleanups, style guidelines,
	and new and improved unit tests added.

5.	[doc]		jreed
	Manual page cleanups and improvements.

4.	[bug]		jinmei
	NSEC RDATA fixes for buffer overrun lookups, incorrect
	boundary checks, spec-non-conformant behaviors. (svn r1611)

3.	[bug]		jelte
	Remove a re-raise of an exception that should only have
	been included in an error answer on the cc channel. (svn
	r1601)

2.	[bug]		mgraff
	Removed unnecessary sleep() from ccsession.cc. (svn r1528)

1.	[build]*		jreed
	The configure --with-boostlib option changed to --with-boost-lib.

bind10-devel-20100319 released on March 19, 2010

For complete code revision history, see
	http://git.bind10.isc.org/cgi-bin/cgit.cgi/bind10
Specific git changesets can be accessed at:
	http://git.bind10.isc.org/cgi-bin/cgit.cgi/bind10/commit/?id=rrr
or after cloning the original git repository by executing:
	% git diff rrrr^ rrrr
Subversion changesets are not accessible any more.  The subversion
revision numbers will be replaced with corresponding git revisions.
Trac tickets can be accessed at: https://bind10.isc.org/ticket/nnn

LEGEND
[bug] general bug fix.  This is generally a backward compatible change,
	unless it's deemed to be impossible or very hard to keep
	compatibility to fix the bug.
[build] compilation and installation infrastructure change.
[doc] update to documentation. This shouldn't change run time behavior.
[func] new feature.  In some cases this may be a backward incompatible
	change, which would require a bump of major version.
[security] security hole fix. This is no different than a general bug
	fix except that it will be handled as confidential and will cause
	security patch releases.
*: Backward incompatible or operational change.<|MERGE_RESOLUTION|>--- conflicted
+++ resolved
@@ -1,11 +1,10 @@
-<<<<<<< HEAD
 7XX.	[func]*		tomek
 	b10-dhcp6: New parameter added to configure: --with-kea-config.
 	It allows selecting configuration backend and accepts one of two
 	values: BIND10, which uses BIND10 framework as Kea 0.8 did, or
 	JSON, which reads configuration from a JSON file.
 	(Trac #3400, git TBD)
-=======
+
 782.	[func]		tmark
 	Added sender-ip, sender-port, and max-queue-size parameters to
 	the dhcp-ddns configuration section of both b10-dhcp4 and b10-dhcp6.
@@ -17,7 +16,6 @@
 	and returned all leases for a particular client. Thanks to David
 	Carlier for helping to implement this ticket.
 	(Trac #3148, git d2f0edf473716cd747a21d6917e89ba55c148d8e)
->>>>>>> 6d750d3f
 
 780.	[func]		marcin
 	libkea-cc: JSON parser stores information about the position
