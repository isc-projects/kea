--- conflicted
+++ resolved
@@ -162,13 +162,10 @@
                              const uint32_t iaid) {
     Pkt6Ptr msg = Pkt6Ptr(new Pkt6(message_type, 1234));
     msg->setRemoteAddr(IOAddress("fe80::abcd"));
-<<<<<<< HEAD
+    msg->setIface("eth0");
     msg->addOption(createIA(lease_type, addr, prefix_len, iaid));
     return (msg);
 }
-=======
-    msg->setIface("eth0");
->>>>>>> 51b46695
 
 Option6IAPtr
 Dhcpv6SrvTest::createIA(isc::dhcp::Lease::Type lease_type,
