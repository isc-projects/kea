--- conflicted
+++ resolved
@@ -366,46 +366,6 @@
 # Configure log4cxx header and library path
 #
 # If explicitly specified, use it.
-<<<<<<< HEAD
-#
-# AC_ARG_WITH([log4cxx],
-#   AC_HELP_STRING([--with-log4cxx=PATH],
-#     [specify directory where log4cxx is installed]),
-#   [
-#    log4cxx_include_path="${withval}/include";
-#    log4cxx_library_path="${withval}/lib"
-#   ])
-#
-# # If not specified, try some common paths.  These default to
-# # /usr/include and /usr/lib if not found
-#
-# if test -z "$with_log4cxx"; then
-# 	log4cxxdirs="/usr/local /usr/pkg /opt /opt/local"
-# 	for d in $log4cxxdirs
-# 	do
-# 		if test -d $d/include/log4cxx; then
-# 			log4cxx_include_path=$d/include
-# 			log4cxx_library_path=$d/lib
-# 			break
-# 		fi
-# 	done
-# fi
-#
-# CPPFLAGS_SAVES="$CPPFLAGS"
-# if test "${log4cxx_include_path}" ; then
-# 	LOG4CXX_INCLUDES="-I${log4cxx_include_path}"
-# 	CPPFLAGS="$CPPFLAGS $LOG4CXX_INCLUDES"
-# fi
-# AC_CHECK_HEADER([log4cxx/logger.h],, AC_MSG_ERROR([Missing log4cxx header files.]))
-# CPPFLAGS="$CPPFLAGS_SAVES"
-# AC_SUBST(LOG4CXX_INCLUDES)
-#
-# LOG4CXX_LDFLAGS="-llog4cxx";
-# if test "${log4cxx_library_path}"; then
-#     LOG4CXX_LDFLAGS="-L${log4cxx_library_path} -llog4cxx"
-# fi
-# AC_SUBST(LOG4CXX_LDFLAGS)
-=======
 
 AC_ARG_WITH([log4cxx],
   AC_HELP_STRING([--with-log4cxx=PATH],
@@ -453,7 +413,6 @@
 # up with a better fix.
 fi
 AM_CONDITIONAL(USE_LOG4CXX, test "X${with_log4cxx}" != "Xno")
->>>>>>> 745daf96
 
 #
 # Configure Boost header path
@@ -862,8 +821,8 @@
                  ${PYTHON_LDFLAGS}
                  ${PYTHON_LIB}
   Boost:         ${BOOST_INCLUDES}
-dnl  log4cxx:       ${LOG4CXX_INCLUDES}
-dnl                 ${LOG4CXX_LDFLAGS}
+  log4cxx:       ${LOG4CXX_INCLUDES}
+                 ${LOG4CXX_LDFLAGS}
   SQLite:        $SQLITE_CFLAGS
                  $SQLITE_LIBS
 
