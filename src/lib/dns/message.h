// Copyright (C) 2009  Internet Systems Consortium, Inc. ("ISC")
//
// Permission to use, copy, modify, and/or distribute this software for any
// purpose with or without fee is hereby granted, provided that the above
// copyright notice and this permission notice appear in all copies.
//
// THE SOFTWARE IS PROVIDED "AS IS" AND ISC DISCLAIMS ALL WARRANTIES WITH
// REGARD TO THIS SOFTWARE INCLUDING ALL IMPLIED WARRANTIES OF MERCHANTABILITY
// AND FITNESS.  IN NO EVENT SHALL ISC BE LIABLE FOR ANY SPECIAL, DIRECT,
// INDIRECT, OR CONSEQUENTIAL DAMAGES OR ANY DAMAGES WHATSOEVER RESULTING FROM
// LOSS OF USE, DATA OR PROFITS, WHETHER IN AN ACTION OF CONTRACT, NEGLIGENCE
// OR OTHER TORTIOUS ACTION, ARISING OUT OF OR IN CONNECTION WITH THE USE OR
// PERFORMANCE OF THIS SOFTWARE.

// $Id$

#ifndef __MESSAGE_H
#define __MESSAGE_H 1

#include <stdint.h>

#include <iterator>
#include <string>
#include <ostream>

#include <exceptions/exceptions.h>

#include <dns/edns.h>
#include <dns/question.h>
#include <dns/rrset.h>

namespace isc {
namespace dns {

///
/// \brief A standard DNS module exception that is thrown if a wire format
/// message parser encounters a short length of data that don't even contain
/// the full header section.
///
class MessageTooShort : public Exception {
public:
    MessageTooShort(const char* file, size_t line, const char* what) :
        isc::Exception(file, line, what) {}
};

///
/// \brief A standard DNS module exception that is thrown if a section iterator
/// is being constructed for an incompatible section.  Specifically, this
/// happens RRset iterator is being constructed for a Question section.
///
class InvalidMessageSection : public Exception {
public:
    InvalidMessageSection(const char* file, size_t line, const char* what) :
        isc::Exception(file, line, what) {}
};

///
/// \brief A standard DNS module exception that is thrown if a \c Message
/// class method is called that is prohibited for the current mode of
/// the message.
///
class InvalidMessageOperation : public Exception {
public:
    InvalidMessageOperation(const char* file, size_t line, const char* what) :
        isc::Exception(file, line, what) {}
};

///
/// \brief A standard DNS module exception that is thrown if a UDP buffer size
/// smaller than the standard default maximum (DEFAULT_MAX_UDPSIZE) is
/// being specified for the message.
///
class InvalidMessageUDPSize : public Exception {
public:
    InvalidMessageUDPSize(const char* file, size_t line, const char* what) :
        isc::Exception(file, line, what) {}
};

typedef uint16_t qid_t;

class InputBuffer;
class MessageRenderer;
class Message;
class MessageImpl;
class Opcode;
class Rcode;

template <typename T>
struct SectionIteratorImpl;

/// \c SectionIterator is a templated class to provide standard-compatible
/// iterators for Questions and RRsets for a given DNS message section.
/// The template parameter is either \c QuestionPtr (for the question section)
/// or \c RRsetPtr (for the answer, authority, or additional section).
template <typename T>
class SectionIterator : public std::iterator<std::input_iterator_tag, T> {
public:
    SectionIterator<T>() : impl_(NULL) {}
    SectionIterator<T>(const SectionIteratorImpl<T>& impl);
    ~SectionIterator<T>();
    SectionIterator<T>(const SectionIterator<T>& source);
    void operator=(const SectionIterator<T>& source);
    SectionIterator<T>& operator++();
    SectionIterator<T> operator++(int);
    const T& operator*() const;
    const T* operator->() const;
    bool operator==(const SectionIterator<T>& other) const;
    bool operator!=(const SectionIterator<T>& other) const;
private:
    SectionIteratorImpl<T>* impl_;
};

typedef SectionIterator<QuestionPtr> QuestionIterator;
typedef SectionIterator<RRsetPtr> RRsetIterator;

/// \brief The \c Message class encapsulates a standard DNS message.
///
/// Details of the design and interfaces of this class are still in flux.
/// Here are some notes about the current design.
///
/// Since many realistic DNS applications deal with messages, message objects
/// will be frequently used, and can be performance sensitive.  To minimize
/// the performance overhead of constructing and destructing the objects,
/// this class is designed to be reusable.  The \c clear() method is provided
/// for this purpose.
///
/// A \c Message class object is in either the \c PARSE or the \c RENDER mode.
/// A \c PARSE mode object is intended to be used to convert wire-format
/// message data into a complete \c Message object.
/// A \c RENDER mode object is intended to be used to convert a \c Message
/// object into wire-format data.
/// Some of the method functions of this class are limited to a specific mode.
/// In general, "set" type operations are only allowed for \c RENDER mode
/// objects.
/// The initial mode must be specified on construction, and can be changed
/// through some method functions.
///
/// This class uses the "pimpl" idiom, and hides detailed implementation
/// through the \c impl_ pointer.  Since a \c Message object is expected to
/// be reused, the construction overhead of this approach should be acceptable.
///
/// Open issues (among other things):
/// - We may want to provide an "iterator" for all RRsets/RRs for convenience.
///   This will be for applications that do not care about performance much,
///   so the implementation can only be moderately efficient.
/// - may want to provide a "find" method for a specified type
///   of RR in the message.
class Message {
public:
    /// Constants to specify the operation mode of the \c Message.
    enum Mode {
        PARSE = 0,              ///< Parse mode (handling an incoming message)
        RENDER = 1              ///< Render mode (building an outgoing message)
    };

    /// \brief Constants for flag bit fields of a DNS message header.
    ///
    /// Only the defined constants are valid where a header flag is required
    /// in this library (e.g., in \c Message::setHeaderFlag()).
    /// Since these are enum constants, however, invalid value could be passed
    /// via casting without an error at compilation time.
    /// It is generally the callee's responsibility to check and reject invalid
    /// values.
    /// Of course, applications shouldn't pass invalid values even if the
    /// callee does not perform proper validation; the result in such usage
    /// is undefined.
    ///
    /// In the current implementation, the defined values happen to be
    /// a 16-bit integer with one bit being set corresponding to the
    /// specified flag in the second 16 bits of the DNS Header section
    /// in order to make the internal implementation simpler.
    /// For example, \c HEADERFLAG_QR is defined to be 0x8000 as the QR
    /// bit is the most significant bit of the 2nd 16 bits of the header.
    /// However, applications should not assume this coincidence and
    /// must solely use the enum representations.
    /// Any usage based on the assumption of the underlying values is invalid
    /// and the result is undefined.
    ///
    /// Likewise, bit wise operations such as AND or OR on the flag values
    /// are invalid and are not guaranteed to work, even if it could compile
    /// with casting.
    /// For example, the following code will compile:
    /// \code const uint16_t combined_flags =
    ///           static_cast<uint16_t>(Message::HEADERFLAG_AA) |
    ///           static_cast<uint16_t>(Message::HEADERFLAG_CD);
    /// message->setHeaderFlag(static_cast<Message::HeaderFlag>(combined_flags));
    /// \endcode
    /// and (with the current definition) happens to work as if it were
    /// validly written as follows:
    /// \code message->setHeaderFlag(Message::HEADERFLAG_AA);
    /// message->setHeaderFlag(Message::HEADERFLAG_CD);
    /// \endcode
    /// But the former notation is invalid and may not work in future versions.
    /// We did not try to prohibit such usage at compilation time, e.g., by
    /// introducing a separately defined class considering the balance
    /// between the complexity and advantage, but hopefully the cast notation
    /// is sufficiently ugly to prevent proliferation of the usage.
    enum HeaderFlag {
        HEADERFLAG_QR = 0x8000, ///< Query (if cleared) or response (if set)
        HEADERFLAG_AA = 0x0400, ///< Authoritative answer
        HEADERFLAG_TC = 0x0200, ///< Truncation
        HEADERFLAG_RD = 0x0100, ///< Recursion desired
        HEADERFLAG_RA = 0x0080, ///< Recursion available
        HEADERFLAG_AD = 0x0020, ///< DNSSEC checking disabled (RFC4035)
        HEADERFLAG_CD = 0x0010  ///< Authentic %data (RFC4035)
    };

    /// \brief Constants to specify sections of a DNS message.
    ///
    /// The sections are those defined in RFC 1035 excluding the Header
    /// section; the fields of the Header section are accessed via specific
    /// methods of the \c Message class (e.g., \c getQid()).
    ///
    /// <b>Open Design Issue:</b>
    /// In the current implementation the values for the constants are
    /// sorted in the order of appearance in DNS messages, i.e.,
    /// from %Question to Additional.
    /// So, for example,
    /// code <code>section >= Message::SECTION_AUTHORITY</code> can be
    /// used to do something in or after the Authority section.
    /// This would be convenient, but it is not clear if it's really a good
    /// idea to rely on relationship between the underlying values of enum
    /// constants.  At the moment, applications are discouraged to rely on
    /// this implementation detail.  We will see if such usage is sufficiently
    /// common to officially support it.
    ///
    /// Note also that since we don't define \c operator++ for this enum,
    /// the following code intending to iterate over all sections will
    /// \b not compile:
    /// \code for (Section s; s <= SECTION_ADDITIONAL; ++s) { // ++s undefined
    ///     // do something
    /// } \endcode
    /// This is intentional at this moment, and we'll see if we need to allow
    /// that as we have more experiences with this library.
    ///
    /// <b>Future Extension:</b> We'll probably also define constants for
    /// the section names used in dynamic updates in future versions.
    enum Section {
        SECTION_QUESTION = 0,   ///< %Question section
        SECTION_ANSWER = 1,     ///< Answer section
        SECTION_AUTHORITY = 2,  ///< Authority section
        SECTION_ADDITIONAL = 3  ///< Additional section
    };

    ///
    /// \name Constructors and Destructor
    ///
    /// Note: The copy constructor and the assignment operator are
    /// intentionally defined as private.
    /// The intended use case wouldn't require copies of a \c Message object;
    /// once created, it would normally be expected to be reused, changing the
    /// mode from \c PARSE to \c RENDER, and vice versa.
    //@{
public:
    /// \brief The constructor.
    /// The mode of the message is specified by the \c mode parameter.
    Message(Mode mode);
    /// \brief The destructor.
    ~Message();
private:
    Message(const Message& source);
    Message& operator=(const Message& source);
    //@}
public:
    /// \brief Return whether the specified header flag bit is set in the
    /// header section.
    ///
    /// This method is basically exception free, but if
    /// \c flag is not a valid constant of the \c HeaderFlag type,
    /// an exception of class \c InvalidParameter will be thrown.
    ///
    /// \param flag The header flag constant to test.
    /// \return \c true if the specified flag is set; otherwise \c false.
    bool getHeaderFlag(const HeaderFlag flag) const;

    /// \brief Set or clear the specified header flag bit in the header
    /// section.
    ///
    /// The optional parameter \c on indicates the operation mode,
    /// set or clear; if it's \c true the corresponding flag will be set;
    /// otherwise the flag will be cleared.
    /// In either case the original state of the flag does not affect the
    /// operation; for example, if a flag is already set and the "set"
    /// operation is attempted, it effectively results in no operation.
    ///
    /// The parameter \c on can be omitted, in which case a value of \c true
    /// (i.e., set operation) will be assumed.
    /// This is based on the observation that the flag would have to be set
    /// in the vast majority of the cases where an application needs to
    /// use this method.
    ///
    /// This method is only allowed in the \c RENDER mode;
    /// if the \c Message is in other mode, an exception of class
    /// InvalidMessageOperation will be thrown.
    ///
    /// If \c flag is not a valid constant of the \c HeaderFlag type,
    /// an exception of class \c InvalidParameter will be thrown.
    ///
    /// \param flag The header flag constant to set or clear.
    /// \param on If \c true the flag will be set; otherwise the flag will be
    /// cleared.
    void setHeaderFlag(const HeaderFlag flag, const bool on = true);

    /// \brief Return the query ID given in the header section of the message.
    qid_t getQid() const;

    /// \brief Set the query ID of the header section of the message.
    ///
    /// This method is only allowed in the \c RENDER mode;
    /// if the \c Message is in other mode, an exception of class
    /// InvalidMessageOperation will be thrown.
    void setQid(qid_t qid);

    /// \brief Return the Response Code of the message.
    ///
    /// This includes extended codes specified by an EDNS OPT RR (when
    /// included).  In the \c PARSE mode, if the received message contains
    /// an EDNS OPT RR, the corresponding extended code is identified and
    /// returned.
    ///
    /// The message must have been properly parsed (in the case of the
    /// \c PARSE mode) or an \c Rcode has been set (in the case of the
    /// \c RENDER mode) beforehand.  Otherwise, an exception of class
    /// \c InvalidMessageOperation will be thrown.
    const Rcode& getRcode() const;

    /// \brief Set the Response Code of the message.
    ///
    /// This method is only allowed in the \c RENDER mode;
    /// if the \c Message is in other mode, an exception of class
    /// InvalidMessageOperation will be thrown.
    ///
    /// If the specified code is an EDNS extended RCODE, an EDNS OPT RR will be
    /// included in the message.
    void setRcode(const Rcode& rcode);

    /// \brief Return the OPCODE given in the header section of the message.
    ///
    /// The message must have been properly parsed (in the case of the
    /// \c PARSE mode) or an \c Opcode has been set (in the case of the
    /// \c RENDER mode) beforehand.  Otherwise, an exception of class
    /// \c InvalidMessageOperation will be thrown.
    const Opcode& getOpcode() const;

    /// \brief Set the OPCODE of the header section of the message.
    ///
    /// This method is only allowed in the \c RENDER mode;
    /// if the \c Message is in other mode, an exception of class
    /// InvalidMessageOperation will be thrown.
    void setOpcode(const Opcode& opcode);

    /// \brief Return, if any, the EDNS associated with the message.
    ///
    /// This method never throws an exception.
    ///
    /// \return A shared pointer to the EDNS.  This will be a null shared
    /// pointer if the message is not associated with EDNS.
    ConstEDNSPtr getEDNS() const;

    /// \brief Set EDNS for the message.
    ///
    /// This method is only allowed in the \c RENDER mode;
    /// if the \c Message is in other mode, an exception of class
    /// InvalidMessageOperation will be thrown.
    ///
    /// \param edns A shared pointer to an \c EDNS object to be set in
    /// \c Message.
    void setEDNS(ConstEDNSPtr edns);

    /// \brief Returns the number of RRs contained in the given section.
    ///
    /// In the \c PARSE mode, the returned value may not be identical to
    /// the actual number of RRs of the incoming message that is parsed.
    /// The \c Message class handles some "meta" RRs such as EDNS OPT RR
    /// separately.  This method doesn't include such RRs.
    /// Also, a future version of the parser will detect and unify duplicate
    /// RRs (which should be rare in practice though), in which case
    /// the stored RRs in the \c Message object will be fewer than the RRs
    /// originally contained in the incoming message.
    ///
    /// Likewise, in the \c RENDER mode, even if \c EDNS is set in the
    /// \c Message, this method doesn't count the corresponding OPT RR
    /// in the Additional section.
    ///
    /// This method is basically exception free, but if
    /// \c section is not a valid constant of the \c Section type,
    /// an exception of class \c OutOfRange will be thrown.
    ///
    /// \param section The section in the message where RRs should be
    /// counted.
    /// \return The number of RRs stored in the specified section of the
    /// message.
    unsigned int getRRCount(const Section section) const;

    /// \brief Return an iterator corresponding to the beginning of the
    /// Question section of the message.
    const QuestionIterator beginQuestion() const;

    /// \brief Return an iterator corresponding to the end of the
    /// Question section of the message.
    const QuestionIterator endQuestion() const;

    /// \brief Return an iterator corresponding to the beginning of the
    /// given section (other than Question) of the message.
    ///
    /// \c section must be a valid constant of the \c Section type;
    /// otherwise, an exception of class \c OutOfRange will be thrown.
    const RRsetIterator beginSection(const Section section) const;

    /// \brief Return an iterator corresponding to the end of the
    /// given section (other than Question) of the message.
    ///
    /// \c section must be a valid constant of the \c Section type;
    /// otherwise, an exception of class \c OutOfRange will be thrown.
    const RRsetIterator endSection(const Section section) const;

    /// \brief Add a (pointer like object of) Question to the message.
    ///
    /// This method is only allowed in the \c RENDER mode;
    /// if the \c Message is in other mode, an exception of class
    /// InvalidMessageOperation will be thrown.
    void addQuestion(QuestionPtr question);

    /// \brief Add a (pointer like object of) Question to the message.
    ///
    /// This version internally creates a \c QuestionPtr object from the
    /// given \c question and calls the other version of this method.
    /// So this is inherently less efficient, but is provided because this
    /// form may be more intuitive and may make more sense for performance
    /// insensitive applications.
    ///
    /// This method is only allowed in the \c RENDER mode;
    /// if the \c Message is in other mode, an exception of class
    /// InvalidMessageOperation will be thrown.
    void addQuestion(const Question& question);

    /// \brief Add a (pointer like object of) RRset to the given section
    /// of the message.
    ///
    /// This interface takes into account the RRSIG possibly attached to
    /// \c rrset.  This interface design needs to be revisited later.
    ///
    /// This method is only allowed in the \c RENDER mode;
    /// if the \c Message is in other mode, an exception of class
    /// InvalidMessageOperation will be thrown.
    /// \c section must be a valid constant of the \c Section type;
    /// otherwise, an exception of class \c OutOfRange will be thrown.
    ///
    /// Note that \c addRRset() does not currently check for duplicate
    /// data before inserting RRsets.  The caller is responsible for
    /// checking for these (see \c hasRRset() below).
    void addRRset(const Section section, RRsetPtr rrset, bool sign = false);

    /// \brief Determine whether the given section already has an RRset
    /// matching the given name, RR class and RR type.
    ///
    /// \c section must be a valid constant of the \c Section type;
    /// otherwise, an exception of class \c OutOfRange will be thrown.
    ///
    /// This should probably be extended to be a "find" method that returns
    /// a matching RRset if found.
    bool hasRRset(const Section section, const Name& name,
                  const RRClass& rrclass, const RRType& rrtype);

    // The following methods are not currently implemented.
    //void removeQuestion(QuestionPtr question);
    //void removeRRset(const Section section, RRsetPtr rrset);
    // notyet:
    //void addRR(const Section section, const RR& rr);
    //void removeRR(const Section section, const RR& rr);

    /// \brief Clear the message content (if any) and reinitialize it in the
    /// specified mode.
    void clear(Mode mode);

    /// \brief Prepare for making a response from a request.
    ///
    /// This will clear the DNS header except those fields that should be kept
    /// for the response, and clear answer and the following sections.
    /// See also dns_message_reply() of BIND9.
    void makeResponse();

    /// \brief Convert the Message to a string.
    ///
    /// At least \c Opcode and \c Rcode must be validly set in the \c Message
    /// (as a result of parse in the \c PARSE mode or by explicitly setting
    /// in the \c RENDER mode);  otherwise, an exception of
    /// class \c InvalidMessageOperation will be thrown.
    std::string toText() const;

    /// \brief Render the message in wire formant into a \c MessageRenderer
    /// object.
    ///
    /// This \c Message must be in the \c RENDER mode and both \c Opcode and
    /// \c Rcode must have been set beforehand; otherwise, an exception of
    /// class \c InvalidMessageOperation will be thrown.
    void toWire(MessageRenderer& renderer);

    /// \brief Parse the header section of the \c Message.
    void parseHeader(InputBuffer& buffer);

    /// \brief Parse the \c Message.
    void fromWire(InputBuffer& buffer);

    ///
    /// \name Protocol constants
    ///
    //@{
    /// \brief The default maximum size of UDP DNS messages that don't cause
    /// truncation.
    ///
    /// With EDNS the maximum size can be increased per message.
    static const uint16_t DEFAULT_MAX_UDPSIZE = 512;
    //@}

private:
    MessageImpl* impl_;
};

<<<<<<< HEAD
/// \brief Pointer-like type pointing to a \c Message
///
/// This type is expected to be used as an argument in asynchronous
/// callback functions.  The internal reference-counting will ensure that
/// that ongoing state information will not be lost if the object
/// that originated the asynchronous call falls out of scope.
typedef boost::shared_ptr<Message> MessagePtr;

std::ostream& operator<<(std::ostream& os, const Opcode& opcode);
std::ostream& operator<<(std::ostream& os, const Rcode& rcode);
=======
>>>>>>> 0c6ed3db
std::ostream& operator<<(std::ostream& os, const Message& message);
}
}
#endif  // __MESSAGE_H

// Local Variables: 
// mode: c++
// End: <|MERGE_RESOLUTION|>--- conflicted
+++ resolved
@@ -517,7 +517,6 @@
     MessageImpl* impl_;
 };
 
-<<<<<<< HEAD
 /// \brief Pointer-like type pointing to a \c Message
 ///
 /// This type is expected to be used as an argument in asynchronous
@@ -528,8 +527,6 @@
 
 std::ostream& operator<<(std::ostream& os, const Opcode& opcode);
 std::ostream& operator<<(std::ostream& os, const Rcode& rcode);
-=======
->>>>>>> 0c6ed3db
 std::ostream& operator<<(std::ostream& os, const Message& message);
 }
 }
