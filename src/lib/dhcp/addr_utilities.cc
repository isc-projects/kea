--- conflicted
+++ resolved
@@ -46,22 +46,13 @@
 /// @param len prefix length
 isc::asiolink::IOAddress firstAddrInPrefix6(const isc::asiolink::IOAddress& prefix,
                                             uint8_t len) {
-<<<<<<< HEAD
-
-    if (len > 128) {
-        isc_throw(BadValue, "IPv6 prefix length too large:" << len);
-    }
-
-=======
->>>>>>> b4921859
-    uint8_t packed[V6ADDRESS_LEN];
-
     if (len > 128) {
         isc_throw(isc::BadValue,
                   "Too large netmask. 0..128 is allowed in IPv6");
     }
 
     // First we copy the whole address as 16 bytes.
+    uint8_t packed[V6ADDRESS_LEN];
     memcpy(packed, prefix.getAddress().to_v6().to_bytes().data(), 16);
 
     // If the length is divisible by 8, it is simple. We just zero out the host
@@ -116,10 +107,6 @@
 /// @param len netmask length (0-32)
 isc::asiolink::IOAddress lastAddrInPrefix4(const isc::asiolink::IOAddress& prefix,
                                            uint8_t len) {
-<<<<<<< HEAD
-=======
-    uint32_t addr = prefix;
->>>>>>> b4921859
     if (len > 32) {
         isc_throw(isc::BadValue, "Too large netmask. 0..32 is allowed in IPv4");
     }
@@ -138,17 +125,12 @@
 isc::asiolink::IOAddress lastAddrInPrefix6(const isc::asiolink::IOAddress& prefix,
                                            uint8_t len) {
     if (len > 128) {
-        isc_throw(BadValue, "IPv6 prefix length too large:" << len);
-    }
-
-    uint8_t packed[V6ADDRESS_LEN];
-
-    if (len > 128) {
         isc_throw(isc::BadValue,
                   "Too large netmask. 0..128 is allowed in IPv6");
     }
 
     // First we copy the whole address as 16 bytes.
+    uint8_t packed[V6ADDRESS_LEN];
     memcpy(packed, prefix.getAddress().to_v6().to_bytes().data(), 16);
 
     // if the length is divisible by 8, it is simple. We just fill the host part
