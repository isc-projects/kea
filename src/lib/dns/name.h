--- conflicted
+++ resolved
@@ -26,14 +26,10 @@
 namespace util {
 class InputBuffer;
 class OutputBuffer;
-<<<<<<< HEAD
 }
 
 namespace dns {
-class MessageRenderer;
-=======
 class AbstractMessageRenderer;
->>>>>>> 29025aa5
 
 ///
 /// \brief A standard DNS module exception that is thrown if the name parser
