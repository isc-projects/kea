--- conflicted
+++ resolved
@@ -54,15 +54,9 @@
      dns_update_status_(DNSClient::OTHER), dns_update_response_(),
      forward_change_completed_(false), reverse_change_completed_(false),
      current_server_list_(), current_server_(), next_server_pos_(0),
-<<<<<<< HEAD
-     update_attempts_(0), cfg_mgr_(cfg_mgr) {
+     update_attempts_(0), cfg_mgr_(cfg_mgr), tsig_key_() {
     /// @todo if io_service is NULL we are multi-threading and should
     /// instantiate our own
-=======
-     update_attempts_(0), tsig_key_() {
-    // @todo if io_service is NULL we are multi-threading and should
-    // instantiate our own
->>>>>>> 5be496f3
     if (!io_service_) {
         isc_throw(NameChangeTransactionError, "IOServicePtr cannot be null");
     }
@@ -183,16 +177,8 @@
 
         D2ParamsPtr d2_params = cfg_mgr_->getD2Params();
         dns_client_->doUpdate(*io_service_, current_server_->getIpAddress(),
-<<<<<<< HEAD
                               current_server_->getPort(), *dns_update_request_,
-                              d2_params->getDnsServerTimeout());
-=======
-                              current_server_->getPort(),
-                              *dns_update_request_,
-                              DNS_UPDATE_DEFAULT_TIMEOUT,
-                              tsig_key_);
->>>>>>> 5be496f3
-
+                              d2_params->getDnsServerTimeout(), tsig_key_);
         // Message is on its way, so the next event should be NOP_EVT.
         postNextEvent(NOP_EVT);
         LOG_DEBUG(dctl_logger, DBGLVL_TRACE_DETAIL,
