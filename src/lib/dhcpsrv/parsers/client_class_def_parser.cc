--- conflicted
+++ resolved
@@ -133,16 +133,14 @@
         opts_parser.parse(options, option_data);
     }
 
-<<<<<<< HEAD
     // Parse user context
     ConstElementPtr user_context = class_def_cfg->get("user-context");
-=======
+
     // Let's try to parse the only-if-required flag
     bool required = false;
     if (class_def_cfg->contains("only-if-required")) {
         required = getBoolean(class_def_cfg, "only-if-required");
     }
->>>>>>> 44f874d6
 
     // Let's try to parse the next-server field
     IOAddress next_server("0.0.0.0");
@@ -199,13 +197,8 @@
 
     // Add the client class definition
     try {
-<<<<<<< HEAD
-        class_dictionary->addClass(name, match_expr, test, options, defs,
-                                   user_context, next_server, sname, filename);
-=======
         class_dictionary->addClass(name, match_expr, test, required, options,
                                    defs, next_server, sname, filename);
->>>>>>> 44f874d6
     } catch (const std::exception& ex) {
         isc_throw(DhcpConfigError, "Can't add class: " << ex.what()
                   << " (" << class_def_cfg->getPosition() << ")");
