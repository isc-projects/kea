// Copyright (C) 2011-2013 Internet Systems Consortium, Inc. ("ISC")
//
// Permission to use, copy, modify, and/or distribute this software for any
// purpose with or without fee is hereby granted, provided that the above
// copyright notice and this permission notice appear in all copies.
//
// THE SOFTWARE IS PROVIDED "AS IS" AND ISC DISCLAIMS ALL WARRANTIES WITH
// REGARD TO THIS SOFTWARE INCLUDING ALL IMPLIED WARRANTIES OF MERCHANTABILITY
// AND FITNESS.  IN NO EVENT SHALL ISC BE LIABLE FOR ANY SPECIAL, DIRECT,
// INDIRECT, OR CONSEQUENTIAL DAMAGES OR ANY DAMAGES WHATSOEVER RESULTING FROM
// LOSS OF USE, DATA OR PROFITS, WHETHER IN AN ACTION OF CONTRACT, NEGLIGENCE
// OR OTHER TORTIOUS ACTION, ARISING OUT OF OR IN CONNECTION WITH THE USE OR
// PERFORMANCE OF THIS SOFTWARE.

#include <config.h>

#include <asiolink/io_address.h>
#include <d2/ncr_msg.h>
#include <dhcp/dhcp6.h>
#include <dhcp/duid.h>
#include <dhcp/iface_mgr.h>
#include <dhcp/libdhcp++.h>
#include <dhcp/option6_addrlst.h>
#include <dhcp/option6_client_fqdn.h>
#include <dhcp/option6_ia.h>
#include <dhcp/option6_iaaddr.h>
#include <dhcp/option6_iaaddr.h>
#include <dhcp/option_custom.h>
#include <dhcp/option_int_array.h>
#include <dhcp/pkt6.h>
#include <dhcp6/dhcp6_log.h>
#include <dhcp6/dhcp6_srv.h>
#include <dhcpsrv/cfgmgr.h>
#include <dhcpsrv/lease_mgr.h>
#include <dhcpsrv/lease_mgr_factory.h>
#include <dhcpsrv/subnet.h>
#include <dhcpsrv/utils.h>
#include <exceptions/exceptions.h>
#include <util/io_utilities.h>
#include <util/range_utilities.h>
#include <util/encode/hex.h>
#include <hooks/hooks_manager.h>
#include <hooks/callout_handle.h>

#include <boost/foreach.hpp>
#include <boost/tokenizer.hpp>
#include <boost/algorithm/string/erase.hpp>

#include <stdlib.h>
#include <time.h>
#include <iomanip>
#include <fstream>

using namespace isc;
using namespace isc::asiolink;
using namespace isc::d2;
using namespace isc::dhcp;
using namespace isc::hooks;
using namespace isc::util;
using namespace std;

namespace {

/// Structure that holds registered hook indexes
struct Dhcp6Hooks {
    int hook_index_buffer6_receive_;///< index for "buffer6_receive" hook point
    int hook_index_pkt6_receive_;   ///< index for "pkt6_receive" hook point
    int hook_index_subnet6_select_; ///< index for "subnet6_select" hook point
    int hook_index_lease6_renew_;   ///< index for "lease6_renew" hook point
    int hook_index_lease6_release_; ///< index for "lease6_release" hook point
    int hook_index_pkt6_send_;      ///< index for "pkt6_send" hook point
    int hook_index_buffer6_send_;   ///< index for "buffer6_send" hook point

    /// Constructor that registers hook points for DHCPv6 engine
    Dhcp6Hooks() {
        hook_index_buffer6_receive_= HooksManager::registerHook("buffer6_receive");
        hook_index_pkt6_receive_   = HooksManager::registerHook("pkt6_receive");
        hook_index_subnet6_select_ = HooksManager::registerHook("subnet6_select");
        hook_index_lease6_renew_   = HooksManager::registerHook("lease6_renew");
        hook_index_lease6_release_ = HooksManager::registerHook("lease6_release");
        hook_index_pkt6_send_      = HooksManager::registerHook("pkt6_send");
        hook_index_buffer6_send_   = HooksManager::registerHook("buffer6_send");
    }
};

// Declare a Hooks object. As this is outside any function or method, it
// will be instantiated (and the constructor run) when the module is loaded.
// As a result, the hook indexes will be defined before any method in this
// module is called.
Dhcp6Hooks Hooks;

}; // anonymous namespace

namespace isc {
namespace dhcp {

namespace {

// The following constants describe server's behavior with respect to the
// DHCPv6 Client FQDN Option sent by a client. They will be removed
// when DDNS parameters for DHCPv6 are implemented with the ticket #3034.

// Should server always include the FQDN option in its response, regardless
// if it has been requested in ORO (Disabled).
const bool FQDN_ALWAYS_INCLUDE = false;
// Enable AAAA RR update delegation to the client (Disabled).
const bool FQDN_ALLOW_CLIENT_UPDATE = false;
// Globally enable updates (Enabled).
const bool FQDN_ENABLE_UPDATE = true;
// The partial name generated for the client if empty name has been
// supplied.
const char* FQDN_GENERATED_PARTIAL_NAME = "myhost";
// Do update, even if client requested no updates with N flag (Disabled).
const bool FQDN_OVERRIDE_NO_UPDATE = false;
// Server performs an update when client requested delegation (Enabled).
const bool FQDN_OVERRIDE_CLIENT_UPDATE = true;
// The fully qualified domain-name suffix if partial name provided by
// a client.
const char* FQDN_PARTIAL_SUFFIX = "example.com";
// Should server replace the domain-name supplied by the client (Disabled).
const bool FQDN_REPLACE_CLIENT_NAME = false;

}

/// @brief file name of a server-id file
///
/// Server must store its duid in persistent storage that must not change
/// between restarts. This is name of the file that is created in dataDir
/// (see isc::dhcp::CfgMgr::getDataDir()). It is a text file that uses
/// double digit hex values separated by colons format, e.g.
/// 01:ff:02:03:06:80:90:ab:cd:ef. Server will create it during first
/// run and then use it afterwards.
static const char* SERVER_DUID_FILE = "b10-dhcp6-serverid";

Dhcpv6Srv::Dhcpv6Srv(uint16_t port)
:alloc_engine_(), serverid_(), shutdown_(true), port_(port)
{

    LOG_DEBUG(dhcp6_logger, DBG_DHCP6_START, DHCP6_OPEN_SOCKET).arg(port);

    // Initialize objects required for DHCP server operation.
    try {
        // Port 0 is used for testing purposes. It means that the server should
        // not open any sockets at all. Some tests, e.g. configuration parser,
        // require Dhcpv6Srv object, but they don't really need it to do
        // anything. This speed up and simplifies the tests.
        if (port > 0) {
            if (IfaceMgr::instance().countIfaces() == 0) {
                LOG_ERROR(dhcp6_logger, DHCP6_NO_INTERFACES);
                return;
            }
            IfaceMgr::instance().openSockets6(port_);
        }

        string duid_file = CfgMgr::instance().getDataDir() + "/" + string(SERVER_DUID_FILE);
        if (loadServerID(duid_file)) {
            LOG_DEBUG(dhcp6_logger, DBG_DHCP6_START, DHCP6_SERVERID_LOADED)
                .arg(duidToString(getServerID()))
                .arg(duid_file);
        } else {
            generateServerID();
            LOG_INFO(dhcp6_logger, DHCP6_SERVERID_GENERATED)
                .arg(duidToString(getServerID()))
                .arg(duid_file);

            if (!writeServerID(duid_file)) {
                LOG_WARN(dhcp6_logger, DHCP6_SERVERID_WRITE_FAIL)
                    .arg(duid_file);
            }
        }

        // Instantiate allocation engine
        alloc_engine_.reset(new AllocEngine(AllocEngine::ALLOC_ITERATIVE, 100));

        /// @todo call loadLibraries() when handling configuration changes

    } catch (const std::exception &e) {
        LOG_ERROR(dhcp6_logger, DHCP6_SRV_CONSTRUCT_ERROR).arg(e.what());
        return;
    }

    // All done, so can proceed
    shutdown_ = false;
}

Dhcpv6Srv::~Dhcpv6Srv() {
    IfaceMgr::instance().closeSockets();

    LeaseMgrFactory::destroy();
}

void Dhcpv6Srv::shutdown() {
    LOG_DEBUG(dhcp6_logger, DBG_DHCP6_BASIC, DHCP6_SHUTDOWN_REQUEST);
    shutdown_ = true;
}

Pkt6Ptr Dhcpv6Srv::receivePacket(int timeout) {
    return (IfaceMgr::instance().receive6(timeout));
}

void Dhcpv6Srv::sendPacket(const Pkt6Ptr& packet) {
    IfaceMgr::instance().send(packet);
}

bool Dhcpv6Srv::run() {
    while (!shutdown_) {
        /// @todo Calculate actual timeout to the next event (e.g. lease
        /// expiration) once we have lease database. The idea here is that
        /// it is possible to do everything in a single process/thread.
        /// For now, we are just calling select for 1000 seconds. There
        /// were some issues reported on some systems when calling select()
        /// with too large values. Unfortunately, I don't recall the details.
        //cppcheck-suppress variableScope This is temporary anyway
        const int timeout = 1000;

        // client's message and server's response
        Pkt6Ptr query;
        Pkt6Ptr rsp;

        try {
            query = receivePacket(timeout);
        } catch (const std::exception& e) {
            LOG_ERROR(dhcp6_logger, DHCP6_PACKET_RECEIVE_FAIL).arg(e.what());
        }

        // Timeout may be reached or signal received, which breaks select() with no packet received
        if (!query) {
            continue;
        }

        bool skip_unpack = false;

        // The packet has just been received so contains the uninterpreted wire
        // data; execute callouts registered for buffer6_receive.
        if (HooksManager::getHooksManager().calloutsPresent(Hooks.hook_index_buffer6_receive_)) {
            CalloutHandlePtr callout_handle = getCalloutHandle(query);

            // Delete previously set arguments
            callout_handle->deleteAllArguments();

            // Pass incoming packet as argument
            callout_handle->setArgument("query6", query);

            // Call callouts
            HooksManager::callCallouts(Hooks.hook_index_buffer6_receive_, *callout_handle);

            // Callouts decided to skip the next processing step. The next
            // processing step would to parse the packet, so skip at this
            // stage means that callouts did the parsing already, so server
            // should skip parsing.
            if (callout_handle->getSkip()) {
                LOG_DEBUG(dhcp6_logger, DBG_DHCP6_HOOKS, DHCP6_HOOK_BUFFER_RCVD_SKIP);
                skip_unpack = true;
            }

            callout_handle->getArgument("query6", query);
        }

        // Unpack the packet information unless the buffer6_receive callouts
        // indicated they did it
        if (!skip_unpack) {
            if (!query->unpack()) {
                LOG_DEBUG(dhcp6_logger, DBG_DHCP6_DETAIL,
                          DHCP6_PACKET_PARSE_FAIL);
                continue;
            }
<<<<<<< HEAD
            LOG_DEBUG(dhcp6_logger, DBG_DHCP6_DETAIL, DHCP6_PACKET_RECEIVED)
                      .arg(query->getName());
            LOG_DEBUG(dhcp6_logger, DBG_DHCP6_DETAIL_DATA, DHCP6_QUERY_DATA)
                      .arg(static_cast<int>(query->getType()))
                      .arg(query->getBuffer().getLength())
                      .arg(query->toText());

            try {
                NameChangeRequestPtr ncr;
                switch (query->getType()) {
                case DHCPV6_SOLICIT:
                    rsp = processSolicit(query);
                    break;

                case DHCPV6_REQUEST:
                    rsp = processRequest(query);
                    break;

                case DHCPV6_RENEW:
                    rsp = processRenew(query);
                    break;

                case DHCPV6_REBIND:
                    rsp = processRebind(query);
                    break;
=======
        }
        LOG_DEBUG(dhcp6_logger, DBG_DHCP6_DETAIL, DHCP6_PACKET_RECEIVED)
            .arg(query->getName());
        LOG_DEBUG(dhcp6_logger, DBG_DHCP6_DETAIL_DATA, DHCP6_QUERY_DATA)
            .arg(static_cast<int>(query->getType()))
            .arg(query->getBuffer().getLength())
            .arg(query->toText());

        // At this point the information in the packet has been unpacked into
        // the various packet fields and option objects has been cretated.
        // Execute callouts registered for packet6_receive.
        if (HooksManager::getHooksManager().calloutsPresent(Hooks.hook_index_pkt6_receive_)) {
            CalloutHandlePtr callout_handle = getCalloutHandle(query);

            // Delete previously set arguments
            callout_handle->deleteAllArguments();

            // Pass incoming packet as argument
            callout_handle->setArgument("query6", query);

            // Call callouts
            HooksManager::callCallouts(Hooks.hook_index_pkt6_receive_, *callout_handle);

            // Callouts decided to skip the next processing step. The next
            // processing step would to process the packet, so skip at this
            // stage means drop.
            if (callout_handle->getSkip()) {
                LOG_DEBUG(dhcp6_logger, DBG_DHCP6_HOOKS, DHCP6_HOOK_PACKET_RCVD_SKIP);
                continue;
            }
>>>>>>> 598e458c

            callout_handle->getArgument("query6", query);
        }

        try {
            switch (query->getType()) {
            case DHCPV6_SOLICIT:
                rsp = processSolicit(query);
                    break;

            case DHCPV6_REQUEST:
                rsp = processRequest(query);
                break;

            case DHCPV6_RENEW:
                rsp = processRenew(query);
                break;

            case DHCPV6_REBIND:
                rsp = processRebind(query);
                break;

            case DHCPV6_CONFIRM:
                rsp = processConfirm(query);
                break;

            case DHCPV6_RELEASE:
                rsp = processRelease(query);
                break;

            case DHCPV6_DECLINE:
                rsp = processDecline(query);
                break;

            case DHCPV6_INFORMATION_REQUEST:
                rsp = processInfRequest(query);
                break;

            default:
                // We received a packet type that we do not recognize.
                LOG_DEBUG(dhcp6_logger, DBG_DHCP6_BASIC, DHCP6_UNKNOWN_MSG_RECEIVED)
                    .arg(static_cast<int>(query->getType()))
                    .arg(query->getIface());
                // Only action is to output a message if debug is enabled,
                // and that will be covered by the debug statement before
                // the "switch" statement.
                ;
            }

        } catch (const RFCViolation& e) {
            LOG_DEBUG(dhcp6_logger, DBG_DHCP6_BASIC, DHCP6_REQUIRED_OPTIONS_CHECK_FAIL)
                .arg(query->getName())
                .arg(query->getRemoteAddr().toText())
                .arg(e.what());

        } catch (const isc::Exception& e) {

            // Catch-all exception (at least for ones based on the isc
            // Exception class, which covers more or less all that
            // are explicitly raised in the BIND 10 code).  Just log
            // the problem and ignore the packet. (The problem is logged
            // as a debug message because debug is disabled by default -
            // it prevents a DDOS attack based on the sending of problem
            // packets.)
            LOG_DEBUG(dhcp6_logger, DBG_DHCP6_BASIC, DHCP6_PACKET_PROCESS_FAIL)
                .arg(query->getName())
                .arg(query->getRemoteAddr().toText())
                .arg(e.what());
        }

        if (rsp) {
            rsp->setRemoteAddr(query->getRemoteAddr());
            rsp->setLocalAddr(query->getLocalAddr());
            rsp->setRemotePort(DHCP6_CLIENT_PORT);
            rsp->setLocalPort(DHCP6_SERVER_PORT);
            rsp->setIndex(query->getIndex());
            rsp->setIface(query->getIface());

            // Specifies if server should do the packing
            bool skip_pack = false;

            // Server's reply packet now has all options and fields set.
            // Options are represented by individual objects, but the
            // output wire data has not been prepared yet.
            // Execute all callouts registered for packet6_send
            if (HooksManager::getHooksManager().calloutsPresent(Hooks.hook_index_pkt6_send_)) {
                CalloutHandlePtr callout_handle = getCalloutHandle(query);

                // Delete all previous arguments
                callout_handle->deleteAllArguments();

                // Set our response
                callout_handle->setArgument("response6", rsp);

                // Call all installed callouts
                HooksManager::callCallouts(Hooks.hook_index_pkt6_send_, *callout_handle);

                // Callouts decided to skip the next processing step. The next
                // processing step would to pack the packet (create wire data).
                // That step will be skipped if any callout sets skip flag.
                // It essentially means that the callout already did packing,
                // so the server does not have to do it again.
                if (callout_handle->getSkip()) {
                    LOG_DEBUG(dhcp6_logger, DBG_DHCP6_HOOKS, DHCP6_HOOK_PACKET_SEND_SKIP);
                    skip_pack = true;
                }
            }

            LOG_DEBUG(dhcp6_logger, DBG_DHCP6_DETAIL_DATA,
                      DHCP6_RESPONSE_DATA)
                .arg(static_cast<int>(rsp->getType())).arg(rsp->toText());

            if (!skip_pack) {
                try {
                    rsp->pack();
                } catch (const std::exception& e) {
                    LOG_ERROR(dhcp6_logger, DHCP6_PACK_FAIL)
                        .arg(e.what());
                    continue;
                }
            }

            try {

                // Now all fields and options are constructed into output wire buffer.
                // Option objects modification does not make sense anymore. Hooks
                // can only manipulate wire buffer at this stage.
                // Let's execute all callouts registered for buffer6_send
                if (HooksManager::getHooksManager().calloutsPresent(Hooks.hook_index_buffer6_send_)) {
                    CalloutHandlePtr callout_handle = getCalloutHandle(query);

                    // Delete previously set arguments
                    callout_handle->deleteAllArguments();

                    // Pass incoming packet as argument
                    callout_handle->setArgument("response6", rsp);
                    
                    // Call callouts
                    HooksManager::callCallouts(Hooks.hook_index_buffer6_send_, *callout_handle);
                    
                    // Callouts decided to skip the next processing step. The next
                    // processing step would to parse the packet, so skip at this
                    // stage means drop.
                    if (callout_handle->getSkip()) {
                        LOG_DEBUG(dhcp6_logger, DBG_DHCP6_HOOKS, DHCP6_HOOK_BUFFER_SEND_SKIP);
                        continue;
                    }
                    
                    callout_handle->getArgument("response6", rsp);
                }

                LOG_DEBUG(dhcp6_logger, DBG_DHCP6_DETAIL_DATA,
                          DHCP6_RESPONSE_DATA)
                    .arg(static_cast<int>(rsp->getType())).arg(rsp->toText());

<<<<<<< HEAD
                if (rsp->pack()) {
                    try {
                        IfaceMgr::instance().send(rsp);
                    } catch (const std::exception& e) {
                        LOG_ERROR(dhcp6_logger, DHCP6_PACKET_SEND_FAIL).arg(e.what());
                    }

                } else {
                    LOG_ERROR(dhcp6_logger, DHCP6_PACK_FAIL);
                }
=======
                sendPacket(rsp);
            } catch (const std::exception& e) {
                LOG_ERROR(dhcp6_logger, DHCP6_PACKET_SEND_FAIL)
                    .arg(e.what());
>>>>>>> 598e458c
            }

            // Although we don't support sending the NameChangeRequests to
            // bind10-d2 module, we already call sendNameChangeRequets() here
            // to empty the queue. Otherwise, the queue would bloat.
            sendNameChangeRequests();
        }
    }

    return (true);
}

bool Dhcpv6Srv::loadServerID(const std::string& file_name) {

    // load content of the file into a string
    fstream f(file_name.c_str(), ios::in);
    if (!f.is_open()) {
        return (false);
    }

    string hex_string;
    f >> hex_string;
    f.close();

    // remove any spaces
    boost::algorithm::erase_all(hex_string, " ");

    // now remove :
    /// @todo: We should check first if the format is sane.
    /// Otherwise 1:2:3:4 will be converted to 0x12, 0x34
    boost::algorithm::erase_all(hex_string, ":");

    std::vector<uint8_t> bin;

    // Decode the hex string and store it in bin (which happens
    // to be OptionBuffer format)
    isc::util::encode::decodeHex(hex_string, bin);

    // Now create server-id option
    serverid_.reset(new Option(Option::V6, D6O_SERVERID, bin));

    return (true);
}

std::string
Dhcpv6Srv::duidToString(const OptionPtr& opt) {
    stringstream tmp;

    OptionBuffer data = opt->getData();

    bool colon = false;
    for (OptionBufferConstIter it = data.begin(); it != data.end(); ++it) {
        if (colon) {
            tmp << ":";
        }
        tmp << hex << setw(2) << setfill('0') << static_cast<uint16_t>(*it);
        if (!colon) {
            colon = true;
        }
    }

    return tmp.str();
}

bool
Dhcpv6Srv::writeServerID(const std::string& file_name) {
    fstream f(file_name.c_str(), ios::out | ios::trunc);
    if (!f.good()) {
        return (false);
    }
    f << duidToString(getServerID());
    f.close();
    return (true);
}

void
Dhcpv6Srv::generateServerID() {

    /// @todo: This code implements support for DUID-LLT (the recommended one).
    /// We should eventually add support for other DUID types: DUID-LL, DUID-EN
    /// and DUID-UUID

    const IfaceMgr::IfaceCollection& ifaces = IfaceMgr::instance().getIfaces();

    // Let's find suitable interface.
    for (IfaceMgr::IfaceCollection::const_iterator iface = ifaces.begin();
         iface != ifaces.end(); ++iface) {
        // All the following checks could be merged into one multi-condition
        // statement, but let's keep them separated as perhaps one day
        // we will grow knobs to selectively turn them on or off. Also,
        // this code is used only *once* during first start on a new machine
        // and then server-id is stored. (or at least it will be once
        // DUID storage is implemented)

        // I wish there was a this_is_a_real_physical_interface flag...

        // MAC address should be at least 6 bytes. Although there is no such
        // requirement in any RFC, all decent physical interfaces (Ethernet,
        // WiFi, Infiniband, etc.) have 6 bytes long MAC address. We want to
        // base our DUID on real hardware address, rather than virtual
        // interface that pretends that underlying IP address is its MAC.
        if (iface->getMacLen() < MIN_MAC_LEN) {
            continue;
        }

        // Let's don't use loopback.
        if (iface->flag_loopback_) {
            continue;
        }

        // Let's skip downed interfaces. It is better to use working ones.
        if (!iface->flag_up_) {
            continue;
        }

        // Some interfaces (like lo on Linux) report 6-bytes long
        // MAC address 00:00:00:00:00:00. Let's not use such weird interfaces
        // to generate DUID.
        if (isRangeZero(iface->getMac(), iface->getMac() + iface->getMacLen())) {
            continue;
        }

        // Ok, we have useful MAC. Let's generate DUID-LLT based on
        // it. See RFC3315, Section 9.2 for details.

        // DUID uses seconds since midnight of 01-01-2000, time() returns
        // seconds since 01-01-1970. DUID_TIME_EPOCH substution corrects that.
        time_t seconds = time(NULL);
        seconds -= DUID_TIME_EPOCH;

        OptionBuffer srvid(8 + iface->getMacLen());
        writeUint16(DUID::DUID_LLT, &srvid[0]);
        writeUint16(HWTYPE_ETHERNET, &srvid[2]);
        writeUint32(static_cast<uint32_t>(seconds), &srvid[4]);
        memcpy(&srvid[0] + 8, iface->getMac(), iface->getMacLen());

        serverid_ = OptionPtr(new Option(Option::V6, D6O_SERVERID,
                                         srvid.begin(), srvid.end()));
        return;
    }

    // If we reached here, there are no suitable interfaces found.
    // Either interface detection is not supported on this platform or
    // this is really weird box. Let's use DUID-EN instead.
    // See Section 9.3 of RFC3315 for details.

    OptionBuffer srvid(12);
    writeUint16(DUID::DUID_EN, &srvid[0]);
    writeUint32(ENTERPRISE_ID_ISC, &srvid[2]);

    // Length of the identifier is company specific. I hereby declare
    // ISC "standard" of 6 bytes long pseudo-random numbers.
    srandom(time(NULL));
    fillRandom(&srvid[6], &srvid[12]);

    serverid_ = OptionPtr(new Option(Option::V6, D6O_SERVERID,
                                     srvid.begin(), srvid.end()));
}

void
Dhcpv6Srv::copyDefaultOptions(const Pkt6Ptr& question, Pkt6Ptr& answer) {
    // Add client-id.
    OptionPtr clientid = question->getOption(D6O_CLIENTID);
    if (clientid) {
        answer->addOption(clientid);
    }
    /// @todo: Should throw if there is no client-id (except anonymous INF-REQUEST)

    // If this is a relayed message, we need to copy relay information
    if (!question->relay_info_.empty()) {
        answer->copyRelayInfo(question);
    }

}

void
Dhcpv6Srv::appendDefaultOptions(const Pkt6Ptr&, Pkt6Ptr& answer) {
    // add server-id
    answer->addOption(getServerID());
}

void
Dhcpv6Srv::appendRequestedOptions(const Pkt6Ptr& question, Pkt6Ptr& answer) {
    // Get the configured subnet suitable for the incoming packet.
    Subnet6Ptr subnet = selectSubnet(question);
    // Leave if there is no subnet matching the incoming packet.
    // There is no need to log the error message here because
    // it will be logged in the assignLease() when it fails to
    // pick the suitable subnet. We don't want to duplicate
    // error messages in such case.
    if (!subnet) {
        return;
    }

    // Client requests some options using ORO option. Try to
    // get this option from client's message.
    boost::shared_ptr<OptionIntArray<uint16_t> > option_oro =
        boost::dynamic_pointer_cast<OptionIntArray<uint16_t> >(question->getOption(D6O_ORO));
    // Option ORO not found. Don't do anything then.
    if (!option_oro) {
        return;
    }
    // Get the list of options that client requested.
    const std::vector<uint16_t>& requested_opts = option_oro->getValues();
    BOOST_FOREACH(uint16_t opt, requested_opts) {
        Subnet::OptionDescriptor desc = subnet->getOptionDescriptor("dhcp6", opt);
        if (desc.option) {
            answer->addOption(desc.option);
        }
    }
}

OptionPtr
Dhcpv6Srv::createStatusCode(uint16_t code, const std::string& text) {
    // @todo This function uses OptionCustom class to manage contents
    // of the data fields. Since this this option is frequently used
    // it may be good to implement dedicated class to avoid performance
    // impact.

    // Get the definition of the option holding status code.
    OptionDefinitionPtr status_code_def =
        LibDHCP::getOptionDef(Option::V6, D6O_STATUS_CODE);
    // This definition is assumed to be initialized in LibDHCP.
    assert(status_code_def);

    // As there is no dedicated class to represent Status Code
    // the OptionCustom class is used here instead.
    OptionCustomPtr option_status =
        OptionCustomPtr(new OptionCustom(*status_code_def, Option::V6));
    assert(option_status);

    // Set status code to 'code' (0 - means data field #0).
    option_status->writeInteger(code, 0);
    // Set a message (1 - means data field #1).
    option_status->writeString(text, 1);
    return (option_status);
}

void
Dhcpv6Srv::sanityCheck(const Pkt6Ptr& pkt, RequirementLevel clientid,
                       RequirementLevel serverid) {
    Option::OptionCollection client_ids = pkt->getOptions(D6O_CLIENTID);
    switch (clientid) {
    case MANDATORY:
        if (client_ids.size() != 1) {
            isc_throw(RFCViolation, "Exactly 1 client-id option expected in "
                      << pkt->getName() << ", but " << client_ids.size()
                      << " received");
        }
        break;
    case OPTIONAL:
        if (client_ids.size() > 1) {
            isc_throw(RFCViolation, "Too many (" << client_ids.size()
                      << ") client-id options received in " << pkt->getName());
        }
        break;

    case FORBIDDEN:
        // doesn't make sense - client-id is always allowed
        break;
    }

    Option::OptionCollection server_ids = pkt->getOptions(D6O_SERVERID);
    switch (serverid) {
    case FORBIDDEN:
        if (!server_ids.empty()) {
            isc_throw(RFCViolation, "Server-id option was not expected, but "
                      << server_ids.size() << " received in " << pkt->getName());
        }
        break;

    case MANDATORY:
        if (server_ids.size() != 1) {
            isc_throw(RFCViolation, "Invalid number of server-id options received ("
                      << server_ids.size() << "), exactly 1 expected in message "
                      << pkt->getName());
        }
        break;

    case OPTIONAL:
        if (server_ids.size() > 1) {
            isc_throw(RFCViolation, "Too many (" << server_ids.size()
                      << ") server-id options received in " << pkt->getName());
        }
    }
}

Subnet6Ptr
Dhcpv6Srv::selectSubnet(const Pkt6Ptr& question) {

    Subnet6Ptr subnet;

    if (question->relay_info_.empty()) {
        // This is a direct (non-relayed) message

        // Try to find a subnet if received packet from a directly connected client
        subnet = CfgMgr::instance().getSubnet6(question->getIface());
        if (!subnet) {
            // If no subnet was found, try to find it based on remote address
            subnet = CfgMgr::instance().getSubnet6(question->getRemoteAddr());
        }
    } else {

        // This is a relayed message
        OptionPtr interface_id = question->getAnyRelayOption(D6O_INTERFACE_ID,
                                                             Pkt6::RELAY_GET_FIRST);
        if (interface_id) {
            subnet = CfgMgr::instance().getSubnet6(interface_id);
        }

        if (!subnet) {
            // If no interface-id was specified (or not configured on server), let's
            // try address matching
            IOAddress link_addr = question->relay_info_.back().linkaddr_;

            // if relay filled in link_addr field, then let's use it
            if (link_addr != IOAddress("::")) {
                subnet = CfgMgr::instance().getSubnet6(link_addr);
            }
        }
    }

    // Let's execute all callouts registered for subnet6_receive
    if (HooksManager::getHooksManager().calloutsPresent(Hooks.hook_index_subnet6_select_)) {
        CalloutHandlePtr callout_handle = getCalloutHandle(question);

        // We're reusing callout_handle from previous calls
        callout_handle->deleteAllArguments();

        // Set new arguments
        callout_handle->setArgument("query6", question);
        callout_handle->setArgument("subnet6", subnet);

        // We pass pointer to const collection for performance reasons.
        // Otherwise we would get a non-trivial performance penalty each
        // time subnet6_select is called.
        callout_handle->setArgument("subnet6collection", CfgMgr::instance().getSubnets6());

        // Call user (and server-side) callouts
        HooksManager::callCallouts(Hooks.hook_index_subnet6_select_, *callout_handle);

        // Callouts decided to skip this step. This means that no subnet will be
        // selected. Packet processing will continue, but it will be severly limited
        // (i.e. only global options will be assigned)
        if (callout_handle->getSkip()) {
            LOG_DEBUG(dhcp6_logger, DBG_DHCP6_HOOKS, DHCP6_HOOK_SUBNET6_SELECT_SKIP);
            return (Subnet6Ptr());
        }

        // Use whatever subnet was specified by the callout
        callout_handle->getArgument("subnet6", subnet);
    }

    return (subnet);
}

void
Dhcpv6Srv::assignLeases(const Pkt6Ptr& question, Pkt6Ptr& answer,
                        const Option6ClientFqdnPtr& fqdn) {

    // We need to allocate addresses for all IA_NA options in the client's
    // question (i.e. SOLICIT or REQUEST) message.
    // @todo add support for IA_TA
    // @todo add support for IA_PD

    // We need to select a subnet the client is connected in.
    Subnet6Ptr subnet = selectSubnet(question);
    if (!subnet) {
        // This particular client is out of luck today. We do not have
        // information about the subnet he is connected to. This likely means
        // misconfiguration of the server (or some relays). We will continue to
        // process this message, but our response will be almost useless: no
        // addresses or prefixes, no subnet specific configuration etc. The only
        // thing this client can get is some global information (like DNS
        // servers).

        LOG_WARN(dhcp6_logger, DHCP6_SUBNET_SELECTION_FAILED)
            .arg(question->getRemoteAddr().toText())
            .arg(question->getName());

    } else {
        LOG_DEBUG(dhcp6_logger, DBG_DHCP6_DETAIL_DATA, DHCP6_SUBNET_SELECTED)
            .arg(subnet->toText());
    }

    // @todo: We should implement Option6Duid some day, but we can do without it
    // just fine for now

    // Let's find client's DUID. Client is supposed to include its client-id
    // option almost all the time (the only exception is an anonymous inf-request,
    // but that is mostly a theoretical case). Our allocation engine needs DUID
    // and will refuse to allocate anything to anonymous clients.
    DuidPtr duid;
    OptionPtr opt_duid = question->getOption(D6O_CLIENTID);
    if (opt_duid) {
        duid = DuidPtr(new DUID(opt_duid->getData()));
    } else {
        LOG_DEBUG(dhcp6_logger, DBG_DHCP6_BASIC, DHCP6_CLIENTID_MISSING);
        // Let's drop the message. This client is not sane.
        isc_throw(RFCViolation, "Mandatory client-id is missing in received message");
    }

    // Now that we have all information about the client, let's iterate over all
    // received options and handle IA_NA options one by one and store our
    // responses in answer message (ADVERTISE or REPLY).
    //
    // @todo: expand this to cover IA_PD and IA_TA once we implement support for
    // prefix delegation and temporary addresses.
    for (Option::OptionCollection::iterator opt = question->options_.begin();
         opt != question->options_.end(); ++opt) {
        switch (opt->second->getType()) {
        case D6O_IA_NA: {
            OptionPtr answer_opt = assignIA_NA(subnet, duid, question,
<<<<<<< HEAD
                                               boost::dynamic_pointer_cast<
                                               Option6IA>(opt->second),
                                               fqdn);
=======
                                               boost::dynamic_pointer_cast<Option6IA>(opt->second),
                                               question);
>>>>>>> 598e458c
            if (answer_opt) {
                answer->addOption(answer_opt);
            }
            break;
        }
        default:
            break;
        }
    }
}

Option6ClientFqdnPtr
Dhcpv6Srv::processClientFqdn(const Pkt6Ptr& question) {
    // Get Client FQDN Option from the client's message. If this option hasn't
    // been included, do nothing.
    Option6ClientFqdnPtr fqdn = boost::dynamic_pointer_cast<
        Option6ClientFqdn>(question->getOption(D6O_CLIENT_FQDN));
    if (!fqdn) {
        return (fqdn);
    }

    LOG_DEBUG(dhcp6_logger, DBG_DHCP6_DETAIL,
              DHCP6_DDNS_RECEIVE_FQDN).arg(fqdn->toText());


    // Prepare the FQDN option which will be included in the response to
    // the client.
    Option6ClientFqdnPtr fqdn_resp(new Option6ClientFqdn(*fqdn));
    // RFC 4704, section 6. - all flags set to 0.
    fqdn_resp->resetFlags();

    // Conditions when N flag has to be set to indicate that server will not
    // perform DNS updates:
    // 1. Updates are globally disabled,
    // 2. Client requested no update and server respects it,
    // 3. Client requested that the AAAA update is delegated to the client but
    //    server neither respects delegation of updates nor it is configured
    //    to send update on its own when client requested delegation.
    if (!FQDN_ENABLE_UPDATE ||
        (fqdn->getFlag(Option6ClientFqdn::FLAG_N) &&
         !FQDN_OVERRIDE_NO_UPDATE) ||
        (!fqdn->getFlag(Option6ClientFqdn::FLAG_S) &&
         !FQDN_ALLOW_CLIENT_UPDATE && !FQDN_OVERRIDE_CLIENT_UPDATE)) {
        fqdn_resp->setFlag(Option6ClientFqdn::FLAG_N, true);

    // Conditions when S flag is set to indicate that server will perform
    // DNS update on its own:
    // 1. Client requested that server performs DNS update and DNS updates are
    //    globally enabled
    // 2. Client requested that server delegates AAAA update to the client but
    //    server doesn't respect delegation and it is configured to perform
    //    an update on its own when client requested delegation.
    } else if (fqdn->getFlag(Option6ClientFqdn::FLAG_S) ||
               (!fqdn->getFlag(Option6ClientFqdn::FLAG_S) &&
                !FQDN_ALLOW_CLIENT_UPDATE && FQDN_OVERRIDE_CLIENT_UPDATE)) {
        fqdn_resp->setFlag(Option6ClientFqdn::FLAG_S, true);
    }

    // Server MUST set the O flag if it has overridden the client's setting
    // of S flag.
    if (fqdn->getFlag(Option6ClientFqdn::FLAG_S) !=
        fqdn_resp->getFlag(Option6ClientFqdn::FLAG_S)) {
        fqdn_resp->setFlag(Option6ClientFqdn::FLAG_O, true);
    }

    // If client supplied partial or empty domain-name, server should
    // generate one.
    if (fqdn->getDomainNameType() == Option6ClientFqdn::PARTIAL) {
        std::ostringstream name;
        if (fqdn->getDomainName().empty()) {
            name << FQDN_GENERATED_PARTIAL_NAME;
        } else {
            name << fqdn->getDomainName();
        }
        name << "." << FQDN_PARTIAL_SUFFIX;
        fqdn_resp->setDomainName(name.str(), Option6ClientFqdn::FULL);

    // Server may be configured to replace a name supplied by a client,
    // even if client supplied fully qualified domain-name.
    } else if (FQDN_REPLACE_CLIENT_NAME) {
        std::ostringstream name;
        name << FQDN_GENERATED_PARTIAL_NAME << "." << FQDN_PARTIAL_SUFFIX;
        fqdn_resp->setDomainName(name.str(), Option6ClientFqdn::FULL);

    }

    // Return the FQDN option which can be included in the server's response.
    // Note that it doesn't have to be included, if client didn't request
    // it using ORO and server is not configured to always include it.
    return (fqdn_resp);
}


void
Dhcpv6Srv::appendClientFqdn(const Pkt6Ptr& question,
                            Pkt6Ptr& answer,
                            const Option6ClientFqdnPtr& fqdn) {

    // If FQDN is NULL, it means that client did not request DNS Update, plus
    // server doesn't force updates.
    if (fqdn) {
        return;
    }

    // Server sends back the FQDN option to the client if client has requested
    // it using Option Request Option. However, server may be configured to
    // send the FQDN option in its response, regardless whether client requested
    // it or not.
    bool include_fqdn = FQDN_ALWAYS_INCLUDE;
    if (!include_fqdn) {
        OptionUint16ArrayPtr oro = boost::dynamic_pointer_cast<
            OptionUint16Array>(question->getOption(D6O_ORO));
        if (oro) {
            const std::vector<uint16_t>& values = oro->getValues();
            for (int i = 0; i < values.size(); ++i) {
                if (values[i] == D6O_CLIENT_FQDN) {
                    include_fqdn = true;
                }
            }
        }
    }

    if (include_fqdn) {
        LOG_DEBUG(dhcp6_logger, DBG_DHCP6_DETAIL,
                  DHCP6_DDNS_SEND_FQDN).arg(fqdn->toText());
        answer->addOption(fqdn);
    }

}

void
Dhcpv6Srv::createNameChangeRequests(const Pkt6Ptr& answer,
                                    const Option6ClientFqdnPtr& opt_fqdn) {

    // It is likely that client haven't included the FQDN option in the message
    // and server is not configured to always update DNS. In such cases,
    // FQDN option will be NULL. This is valid state, so we simply return.
    if (!opt_fqdn) {
        return;
    }

    // The response message instance is always required. For instance it
    // holds the Client Identifier. It is a programming error if supplied
    // message is NULL.
    if (!answer) {
        isc_throw(isc::Unexpected, "an instance of the object"
                  << " encapsulating server's message must not be"
                  << " NULL when creating DNS NameChangeRequest");
    }

    // Get the Client Id. It is mandatory and a function creating a response
    // would have thrown an exception if it was missing. Thus throwning
    // Unexpected if it is missing as it is a programming error.
    OptionPtr opt_duid = answer->getOption(D6O_CLIENTID);
    if (!opt_duid) {
        isc_throw(isc::Unexpected,
                  "client identifier is required when creating a new"
                  " DNS NameChangeRequest");
    }
    DuidPtr duid = DuidPtr(new DUID(opt_duid->getData()));

    // Get the FQDN in the on-wire format. It will be needed to compute
    // DHCID.
    OutputBuffer name_buf(1);
    opt_fqdn->packDomainName(name_buf);
    const uint8_t* name_data = static_cast<const uint8_t*>(name_buf.getData());
    // @todo currently D2Dhcid accepts a vector holding FQDN.
    // However, it will be faster if we used a pointer name_data.
    std::vector<uint8_t> buf_vec(name_data, name_data + name_buf.getLength());
    // Compute DHCID from Client Identifier and FQDN.
    isc::d2::D2Dhcid dhcid(*duid, buf_vec);

    // Get all IAs from the answer. For each IA, holding an address we will
    // create a corresponding NameChangeRequest.
    Option::OptionCollection answer_ias = answer->getOptions(D6O_IA_NA);
    for (Option::OptionCollection::const_iterator answer_ia =
             answer_ias.begin(); answer_ia != answer_ias.end(); ++answer_ia) {
        Option6IAAddrPtr iaaddr = boost::static_pointer_cast<
            Option6IAAddr>(answer_ia->second->getOption(D6O_IAADDR));
        // We need an address to create a name-to-address mapping.
        // If address is missing for any reason, go to the next IA.
        if (!iaaddr) {
            continue;
        }
        // Create new NameChangeRequest. Use the domain name from the FQDN.
        // This is an FQDN included in the response to the client, so it
        // holds a fully qualified domain-name already (not partial).
        // Get the IP address from the lease. Also, use the S flag to determine
        // if forward change should be performed. This flag will always be
        // set if server has taken responsibility for the forward update.
        NameChangeRequest ncr(isc::d2::CHG_ADD,
                              opt_fqdn->getFlag(Option6ClientFqdn::FLAG_S),
                              true, opt_fqdn->getDomainName(),
                              iaaddr->getAddress().toText(),
                              dhcid, 0, iaaddr->getValid());
        // Add the request to the queue. This queue will be read elsewhere in
        // the code and all requests from this queue will be sent to the
        // D2 module.
        name_change_reqs_.push(ncr);

        LOG_DEBUG(dhcp6_logger, DBG_DHCP6_DETAIL,
                  DHCP6_DDNS_CREATE_ADD_NAME_CHANGE_REQUEST).arg(ncr.toText());
    }
}

void
Dhcpv6Srv::createRemovalNameChangeRequest(const Lease6Ptr& lease) {
    // If we haven't performed a DNS Update when lease was acquired,
    // there is nothing to do here.
    if (!lease->fqdn_fwd_ && !lease->fqdn_rev_) {
        return;
    }

    // When lease was added into a database the host name should have
    // been added. The hostname can be empty if someone messed up in the
    // lease data base and removed the hostname.
    if (lease->hostname_.empty()) {
        LOG_ERROR(dhcp6_logger, DHCP6_DDNS_REMOVE_EMPTY_HOSTNAME)
            .arg(lease->addr_.toText());
        return;
    }

    // If hostname is non-empty, try to convert it to wire format so as
    // DHCID can be computed from it. This may throw an exception if hostname
    // has invalid format. Again, this should be only possible in case of
    // manual intervention in the database.
    std::vector<uint8_t> hostname_wire;
    try {
        OptionDataTypeUtil::writeFqdn(lease->hostname_, hostname_wire);
    } catch (const Exception& ex) {
        LOG_ERROR(dhcp6_logger, DHCP6_DDNS_REMOVE_INVALID_HOSTNAME);
        return;
    }

    // DUID must have been checked already  by the caller of this function.
    // Let's be on the safe side and make sure it is non-NULL and throw
    // an exception if it is NULL.
    if (!lease->duid_) {
        isc_throw(isc::Unexpected, "DUID must be set when creating"
                  << " NameChangeRequest for DNS records removal for "
                  << lease->addr_.toText());

    }
    isc::d2::D2Dhcid dhcid(*lease->duid_, hostname_wire);

    // Create a NameChangeRequest to remove the entry.
    NameChangeRequest ncr(isc::d2::CHG_REMOVE,
                          lease->fqdn_fwd_, lease->fqdn_rev_,
                          lease->hostname_,
                          lease->addr_.toText(),
                          dhcid, 0, lease->valid_lft_);
    name_change_reqs_.push(ncr);

    LOG_DEBUG(dhcp6_logger, DBG_DHCP6_DETAIL,
              DHCP6_DDNS_CREATE_REMOVE_NAME_CHANGE_REQUEST).arg(ncr.toText());

}

void
Dhcpv6Srv::sendNameChangeRequests() {
    while (!name_change_reqs_.empty()) {
        // @todo Once next NameChangeRequest is picked from the queue
        // we should send it to the bind10-d2 module. Currently we
        // just drop it.
        name_change_reqs_.pop();
    }
}


OptionPtr
Dhcpv6Srv::assignIA_NA(const Subnet6Ptr& subnet, const DuidPtr& duid,
<<<<<<< HEAD
                       Pkt6Ptr question, Option6IAPtr ia,
                       const Option6ClientFqdnPtr& fqdn) {
=======
                       Pkt6Ptr question, boost::shared_ptr<Option6IA> ia, const Pkt6Ptr& query) {
>>>>>>> 598e458c
    // If there is no subnet selected for handling this IA_NA, the only thing to do left is
    // to say that we are sorry, but the user won't get an address. As a convenience, we
    // use a different status text to indicate that (compare to the same status code,
    // but different wording below)
    if (!subnet) {
        // Create empty IA_NA option with IAID matching the request.
        // Note that we don't use OptionDefinition class to create this option.
        // This is because we prefer using a constructor of Option6IA that
        // initializes IAID. Otherwise we would have to use setIAID() after
        // creation of the option which has some performance implications.
        boost::shared_ptr<Option6IA> ia_rsp(new Option6IA(D6O_IA_NA, ia->getIAID()));

        // Insert status code NoAddrsAvail.
        ia_rsp->addOption(createStatusCode(STATUS_NoAddrsAvail, "Sorry, no subnet available."));
        return (ia_rsp);
    }

    // Check if the client sent us a hint in his IA_NA. Clients may send an
    // address in their IA_NA options as a suggestion (e.g. the last address
    // they used before).
    boost::shared_ptr<Option6IAAddr> hintOpt = boost::dynamic_pointer_cast<Option6IAAddr>
                                        (ia->getOption(D6O_IAADDR));
    IOAddress hint("::");
    if (hintOpt) {
        hint = hintOpt->getAddress();
    }

    LOG_DEBUG(dhcp6_logger, DBG_DHCP6_DETAIL, DHCP6_PROCESS_IA_NA_REQUEST)
        .arg(duid?duid->toText():"(no-duid)").arg(ia->getIAID())
        .arg(hintOpt?hint.toText():"(no hint)");

    // "Fake" allocation is processing of SOLICIT message. We pretend to do an
    // allocation, but we do not put the lease in the database. That is ok,
    // because we do not guarantee that the user will get that exact lease. If
    // the user selects this server to do actual allocation (i.e. sends REQUEST)
    // it should include this hint. That will help us during the actual lease
    // allocation.
    bool fake_allocation = false;
    if (question->getType() == DHCPV6_SOLICIT) {
        /// @todo: Check if we support rapid commit
        fake_allocation = true;
    }

<<<<<<< HEAD
    // At this point, we have to make make some decisions with respect to the
    // FQDN option that we have generated as a result of receiving client's
    // FQDN. In particular, we have to get to know if the DNS update will be
    // performed or not. It is possible that option is NULL, which is valid
    // condition if client didn't request DNS updates and server didn't force
    // the update.
    bool do_fwd = false;
    bool do_rev = false;
    if (fqdn) {
        // Flag S must not coexist with flag N being set to 1, so if S=1
        // server takes responsibility for both reverse and forward updates.
        // Otherwise, we have to check N.
        if (fqdn->getFlag(Option6ClientFqdn::FLAG_S)) {
            do_fwd = true;
            do_rev = true;
        } else if (!fqdn->getFlag(Option6ClientFqdn::FLAG_N)) {
            do_rev = true;
        }
    }
    // Set hostname only in case any of the updates is being performed.
    std::string hostname;
    if (do_fwd || do_rev) {
        hostname = fqdn->getDomainName();
    }
=======
    CalloutHandlePtr callout_handle = getCalloutHandle(query);
>>>>>>> 598e458c

    // Use allocation engine to pick a lease for this client. Allocation engine
    // will try to honour the hint, but it is just a hint - some other address
    // may be used instead. If fake_allocation is set to false, the lease will
    // be inserted into the LeaseMgr as well.
<<<<<<< HEAD
    Lease6Ptr lease = alloc_engine_->allocateAddress6(subnet, duid,
                                                      ia->getIAID(),
                                                      hint,
                                                      do_fwd, do_rev,
                                                      hostname,
                                                      fake_allocation);
=======
    Lease6Ptr lease = alloc_engine_->allocateAddress6(subnet, duid, ia->getIAID(),
                                                      hint, fake_allocation,
                                                      callout_handle);
>>>>>>> 598e458c

    // Create IA_NA that we will put in the response.
    // Do not use OptionDefinition to create option's instance so
    // as we can initialize IAID using a constructor.
    boost::shared_ptr<Option6IA> ia_rsp(new Option6IA(D6O_IA_NA, ia->getIAID()));

    if (lease) {
        // We have a lease! Let's wrap its content into IA_NA option
        // with IAADDR suboption.
        LOG_DEBUG(dhcp6_logger, DBG_DHCP6_DETAIL, fake_allocation?
                  DHCP6_LEASE_ADVERT:DHCP6_LEASE_ALLOC)
            .arg(lease->addr_.toText())
            .arg(duid?duid->toText():"(no-duid)")
            .arg(ia->getIAID());

        ia_rsp->setT1(subnet->getT1());
        ia_rsp->setT2(subnet->getT2());

        boost::shared_ptr<Option6IAAddr>
            addr(new Option6IAAddr(D6O_IAADDR,
                                   lease->addr_,
                                   lease->preferred_lft_,
                                   lease->valid_lft_));
        ia_rsp->addOption(addr);

        // It would be possible to insert status code=0(success) as well,
        // but this is considered waste of bandwidth as absence of status
        // code is considered a success.

        // Allocation engine may have returned an existing lease. If so, we
        // have to check that the FQDN settings we provided are the same
        // that were set. If they aren't, we will have to remove existing
        // DNS records and update the lease with the new settings.
        if ((lease->hostname_ != hostname) || (lease->fqdn_fwd_ != do_fwd) ||
            (lease->fqdn_rev_ != do_rev)) {
            LOG_DEBUG(dhcp6_logger, DBG_DHCP6_DETAIL,
                      DHCP6_DDNS_LEASE_ASSIGN_FQDN_CHANGE)
                .arg(lease->toText())
                .arg(hostname)
                .arg(do_rev ? "true" : "false")
                .arg(do_fwd ? "true" : "false");

            // Schedule removal of the existing lease.
            createRemovalNameChangeRequest(lease);
            // Set the new lease properties and update.
            lease->hostname_ = hostname;
            lease->fqdn_fwd_ = do_fwd;
            lease->fqdn_rev_ = do_rev;
            LeaseMgrFactory::instance().updateLease6(lease);
        }

    } else {
        // Allocation engine did not allocate a lease. The engine logged
        // cause of that failure. The only thing left is to insert
        // status code to pass the sad news to the client.

        LOG_DEBUG(dhcp6_logger, DBG_DHCP6_DETAIL, fake_allocation ?
                  DHCP6_LEASE_ADVERT_FAIL : DHCP6_LEASE_ALLOC_FAIL)
            .arg(duid?duid->toText():"(no-duid)")
            .arg(ia->getIAID());

        ia_rsp->addOption(createStatusCode(STATUS_NoAddrsAvail,
                          "Sorry, no address could be allocated."));
    }
    return (ia_rsp);
}

OptionPtr
Dhcpv6Srv::renewIA_NA(const Subnet6Ptr& subnet, const DuidPtr& duid,
<<<<<<< HEAD
                      Pkt6Ptr /* question */, boost::shared_ptr<Option6IA> ia,
                      const Option6ClientFqdnPtr& fqdn) {
=======
                      const Pkt6Ptr& query, boost::shared_ptr<Option6IA> ia) {
>>>>>>> 598e458c
    if (!subnet) {
        // There's no subnet select for this client. There's nothing to renew.
        boost::shared_ptr<Option6IA> ia_rsp(new Option6IA(D6O_IA_NA, ia->getIAID()));

        // Insert status code NoAddrsAvail.
        ia_rsp->addOption(createStatusCode(STATUS_NoBinding,
                          "Sorry, no known leases for this duid/iaid."));

        LOG_DEBUG(dhcp6_logger, DBG_DHCP6_DETAIL, DHCP6_RENEW_UNKNOWN_SUBNET)
            .arg(duid->toText())
            .arg(ia->getIAID());

        return (ia_rsp);
    }

    Lease6Ptr lease = LeaseMgrFactory::instance().getLease6(*duid, ia->getIAID(),
                                                            subnet->getID());

    if (!lease) {
        // client renewing a lease that we don't know about.

        // Create empty IA_NA option with IAID matching the request.
        boost::shared_ptr<Option6IA> ia_rsp(new Option6IA(D6O_IA_NA, ia->getIAID()));

        // Insert status code NoAddrsAvail.
        ia_rsp->addOption(createStatusCode(STATUS_NoBinding,
                          "Sorry, no known leases for this duid/iaid."));

        LOG_DEBUG(dhcp6_logger, DBG_DHCP6_DETAIL, DHCP6_UNKNOWN_RENEW)
            .arg(duid->toText())
            .arg(ia->getIAID())
            .arg(subnet->toText());

        return (ia_rsp);
    }

<<<<<<< HEAD
    // At this point, we have to make make some decisions with respect to the
    // FQDN option that we have generated as a result of receiving client's
    // FQDN. In particular, we have to get to know if the DNS update will be
    // performed or not. It is possible that option is NULL, which is valid
    // condition if client didn't request DNS updates and server didn't force
    // the update.
    bool do_fwd = false;
    bool do_rev = false;
    if (fqdn) {
        if (fqdn->getFlag(Option6ClientFqdn::FLAG_S)) {
            do_fwd = true;
            do_rev = true;
        } else if (!fqdn->getFlag(Option6ClientFqdn::FLAG_N)) {
            do_rev = true;
        }
    }

    std::string hostname;
    if (do_fwd || do_rev) {
        hostname = fqdn->getDomainName();
    }

    // If the new FQDN settings have changed for the lease, we need to
    // delete any existing FQDN records for this lease.
    if ((lease->hostname_ != hostname) || (lease->fqdn_fwd_ != do_fwd) ||
        (lease->fqdn_rev_ != do_rev)) {
        LOG_DEBUG(dhcp6_logger, DBG_DHCP6_DETAIL,
                  DHCP6_DDNS_LEASE_RENEW_FQDN_CHANGE)
            .arg(lease->toText())
            .arg(hostname)
            .arg(do_rev ? "true" : "false")
            .arg(do_fwd ? "true" : "false");

        createRemovalNameChangeRequest(lease);
    }
=======
    // Keep the old data in case the callout tells us to skip update
    Lease6 old_data = *lease;
>>>>>>> 598e458c

    lease->preferred_lft_ = subnet->getPreferred();
    lease->valid_lft_ = subnet->getValid();
    lease->t1_ = subnet->getT1();
    lease->t2_ = subnet->getT2();
    lease->cltt_ = time(NULL);
    lease->hostname_ = hostname;
    lease->fqdn_fwd_ = do_fwd;
    lease->fqdn_rev_ = do_rev;

    // Create empty IA_NA option with IAID matching the request.
    boost::shared_ptr<Option6IA> ia_rsp(new Option6IA(D6O_IA_NA, ia->getIAID()));

    ia_rsp->setT1(subnet->getT1());
    ia_rsp->setT2(subnet->getT2());

    boost::shared_ptr<Option6IAAddr> addr(new Option6IAAddr(D6O_IAADDR,
                                          lease->addr_, lease->preferred_lft_,
                                          lease->valid_lft_));
    ia_rsp->addOption(addr);

    bool skip = false;
    // Execute all callouts registered for packet6_send
    if (HooksManager::getHooksManager().calloutsPresent(Hooks.hook_index_lease6_renew_)) {
        CalloutHandlePtr callout_handle = getCalloutHandle(query);

        // Delete all previous arguments
        callout_handle->deleteAllArguments();

        // Pass the original packet
        callout_handle->setArgument("query6", query);

        // Pass the lease to be updated
        callout_handle->setArgument("lease6", lease);

        // Pass the IA option to be sent in response
        callout_handle->setArgument("ia_na", ia_rsp);

        // Call all installed callouts
        HooksManager::callCallouts(Hooks.hook_index_lease6_renew_, *callout_handle);

        // Callouts decided to skip the next processing step. The next
        // processing step would to actually renew the lease, so skip at this
        // stage means "keep the old lease as it is".
        if (callout_handle->getSkip()) {
            skip = true;
            LOG_DEBUG(dhcp6_logger, DBG_DHCP6_HOOKS, DHCP6_HOOK_LEASE6_RENEW_SKIP);
        }
    }

    if (!skip) {
        LeaseMgrFactory::instance().updateLease6(lease);
    } else {
        // Copy back the original date to the lease. For MySQL it doesn't make
        // much sense, but for memfile, the Lease6Ptr points to the actual lease
        // in memfile, so the actual update is performed when we manipulate fields
        // of returned Lease6Ptr, the actual updateLease6() is no-op.
        *lease = old_data;
    }

    return (ia_rsp);
}

void
Dhcpv6Srv::renewLeases(const Pkt6Ptr& renew, Pkt6Ptr& reply,
                       const Option6ClientFqdnPtr& fqdn) {

    // We need to renew addresses for all IA_NA options in the client's
    // RENEW message.
    // @todo add support for IA_TA
    // @todo add support for IA_PD

    // We need to select a subnet the client is connected in.
    Subnet6Ptr subnet = selectSubnet(renew);
    if (!subnet) {
        // This particular client is out of luck today. We do not have
        // information about the subnet he is connected to. This likely means
        // misconfiguration of the server (or some relays). We will continue to
        // process this message, but our response will be almost useless: no
        // addresses or prefixes, no subnet specific configuration etc. The only
        // thing this client can get is some global information (like DNS
        // servers).

        LOG_WARN(dhcp6_logger, DHCP6_SUBNET_SELECTION_FAILED)
            .arg(renew->getRemoteAddr().toText())
            .arg(renew->getName());
    } else {
        LOG_DEBUG(dhcp6_logger, DBG_DHCP6_DETAIL_DATA, DHCP6_SUBNET_SELECTED)
            .arg(subnet->toText());
    }

    // Let's find client's DUID. Client is supposed to include its client-id
    // option almost all the time (the only exception is an anonymous inf-request,
    // but that is mostly a theoretical case). Our allocation engine needs DUID
    // and will refuse to allocate anything to anonymous clients.
    OptionPtr opt_duid = renew->getOption(D6O_CLIENTID);
    if (!opt_duid) {
        // This should not happen. We have checked this before.
        reply->addOption(createStatusCode(STATUS_UnspecFail,
                         "You did not include mandatory client-id"));
        return;
    }
    DuidPtr duid(new DUID(opt_duid->getData()));

    for (Option::OptionCollection::iterator opt = renew->options_.begin();
         opt != renew->options_.end(); ++opt) {
        switch (opt->second->getType()) {
        case D6O_IA_NA: {
            OptionPtr answer_opt = renewIA_NA(subnet, duid, renew,
                                              boost::dynamic_pointer_cast<
                                              Option6IA>(opt->second),
                                              fqdn);
            if (answer_opt) {
                reply->addOption(answer_opt);
            }
            break;
        }
        default:
            break;
        }
    }
}

void
Dhcpv6Srv::releaseLeases(const Pkt6Ptr& release, Pkt6Ptr& reply) {

    // We need to release addresses for all IA_NA options in the client's
    // RELEASE message.
    // @todo Add support for IA_TA
    // @todo Add support for IA_PD
    // @todo Consider supporting more than one address in a single IA_NA.
    // That was envisaged by RFC3315, but it never happened. The only
    // software that supports that is Dibbler, but its author seriously doubts
    // if anyone is really using it. Clients that want more than one address
    // just include more instances of IA_NA options.

    // Let's find client's DUID. Client is supposed to include its client-id
    // option almost all the time (the only exception is an anonymous inf-request,
    // but that is mostly a theoretical case). Our allocation engine needs DUID
    // and will refuse to allocate anything to anonymous clients.
    OptionPtr opt_duid = release->getOption(D6O_CLIENTID);
    if (!opt_duid) {
        // This should not happen. We have checked this before.
        // see sanityCheck() called from processRelease()
        LOG_WARN(dhcp6_logger, DHCP6_RELEASE_MISSING_CLIENTID)
            .arg(release->getRemoteAddr().toText());

        reply->addOption(createStatusCode(STATUS_UnspecFail,
                         "You did not include mandatory client-id"));
        return;
    }
    DuidPtr duid(new DUID(opt_duid->getData()));

    int general_status = STATUS_Success;
    for (Option::OptionCollection::iterator opt = release->options_.begin();
         opt != release->options_.end(); ++opt) {
        switch (opt->second->getType()) {
        case D6O_IA_NA: {
            OptionPtr answer_opt = releaseIA_NA(duid, release, general_status,
                                   boost::dynamic_pointer_cast<Option6IA>(opt->second));
            if (answer_opt) {
                reply->addOption(answer_opt);
            }
            break;
        }
        // @todo: add support for IA_PD
        // @todo: add support for IA_TA
        default:
            // remaining options are stateless and thus ignored in this context
            ;
        }
    }

    // To be pedantic, we should also include status code in the top-level
    // scope, not just in each IA_NA. See RFC3315, section 18.2.6.
    // This behavior will likely go away in RFC3315bis.
    reply->addOption(createStatusCode(general_status,
                     "Summary status for all processed IA_NAs"));
}

OptionPtr
Dhcpv6Srv::releaseIA_NA(const DuidPtr& duid, const Pkt6Ptr& query,
                        int& general_status, boost::shared_ptr<Option6IA> ia) {
    // Release can be done in one of two ways:
    // Approach 1: extract address from client's IA_NA and see if it belongs
    // to this particular client.
    // Approach 2: find a subnet for this client, get a lease for
    // this subnet/duid/iaid and check if its content matches to what the
    // client is asking us to release.
    //
    // This method implements approach 1.

    // That's our response
    boost::shared_ptr<Option6IA> ia_rsp(new Option6IA(D6O_IA_NA, ia->getIAID()));

    boost::shared_ptr<Option6IAAddr> release_addr = boost::dynamic_pointer_cast<Option6IAAddr>
        (ia->getOption(D6O_IAADDR));
    if (!release_addr) {
        ia_rsp->addOption(createStatusCode(STATUS_NoBinding,
                                           "You did not include address in your RELEASE"));
        general_status = STATUS_NoBinding;
        return (ia_rsp);
    }

    Lease6Ptr lease = LeaseMgrFactory::instance().getLease6(release_addr->getAddress());

    if (!lease) {
        // client releasing a lease that we don't know about.

        // Insert status code NoAddrsAvail.
        ia_rsp->addOption(createStatusCode(STATUS_NoBinding,
                          "Sorry, no known leases for this duid/iaid, can't release."));
        general_status = STATUS_NoBinding;

        LOG_INFO(dhcp6_logger, DHCP6_UNKNOWN_RELEASE)
            .arg(duid->toText())
            .arg(ia->getIAID());

        return (ia_rsp);
    }

    if (!lease->duid_) {
        // Something is gravely wrong here. We do have a lease, but it does not
        // have mandatory DUID information attached. Someone was messing with our
        // database.

        LOG_ERROR(dhcp6_logger, DHCP6_LEASE_WITHOUT_DUID)
            .arg(release_addr->getAddress().toText());

        general_status = STATUS_UnspecFail;
        ia_rsp->addOption(createStatusCode(STATUS_UnspecFail,
                          "Database consistency check failed when trying to RELEASE"));
        return (ia_rsp);
    }

    if (*duid != *(lease->duid_)) {
        // Sorry, it's not your address. You can't release it.

        LOG_INFO(dhcp6_logger, DHCP6_RELEASE_FAIL_WRONG_DUID)
            .arg(duid->toText())
            .arg(release_addr->getAddress().toText())
            .arg(lease->duid_->toText());

        general_status = STATUS_NoBinding;
        ia_rsp->addOption(createStatusCode(STATUS_NoBinding,
                          "This address does not belong to you, you can't release it"));
        return (ia_rsp);
    }

    if (ia->getIAID() != lease->iaid_) {
        // This address belongs to this client, but to a different IA
        LOG_WARN(dhcp6_logger, DHCP6_RELEASE_FAIL_WRONG_IAID)
            .arg(duid->toText())
            .arg(release_addr->getAddress().toText())
            .arg(lease->iaid_)
            .arg(ia->getIAID());
        ia_rsp->addOption(createStatusCode(STATUS_NoBinding,
                          "This is your address, but you used wrong IAID"));
        general_status = STATUS_NoBinding;
        return (ia_rsp);
    }

    // It is not necessary to check if the address matches as we used
    // getLease6(addr) method that is supposed to return a proper lease.

    bool skip = false;
    // Execute all callouts registered for packet6_send
    if (HooksManager::getHooksManager().calloutsPresent(Hooks.hook_index_lease6_release_)) {
        CalloutHandlePtr callout_handle = getCalloutHandle(query);

        // Delete all previous arguments
        callout_handle->deleteAllArguments();

        // Pass the original packet
        callout_handle->setArgument("query6", query);

        // Pass the lease to be updated
        callout_handle->setArgument("lease6", lease);

        // Call all installed callouts
        HooksManager::callCallouts(Hooks.hook_index_lease6_release_, *callout_handle);

        // Callouts decided to skip the next processing step. The next
        // processing step would to send the packet, so skip at this
        // stage means "drop response".
        if (callout_handle->getSkip()) {
            skip = true;
            LOG_DEBUG(dhcp6_logger, DBG_DHCP6_HOOKS, DHCP6_HOOK_LEASE6_RELEASE_SKIP);
        }
    }

    // Ok, we've passed all checks. Let's release this address.
    bool success = false; // was the removal operation succeessful?

    if (!skip) {
        success = LeaseMgrFactory::instance().deleteLease(lease->addr_);
    }

    // Here the success should be true if we removed lease successfully
    // and false if skip flag was set or the removal failed for whatever reason

    if (!success) {
        ia_rsp->addOption(createStatusCode(STATUS_UnspecFail,
                          "Server failed to release a lease"));

        LOG_ERROR(dhcp6_logger, DHCP6_RELEASE_FAIL)
            .arg(lease->addr_.toText())
            .arg(duid->toText())
            .arg(lease->iaid_);
        general_status = STATUS_UnspecFail;

        return (ia_rsp);
    } else {
        LOG_DEBUG(dhcp6_logger, DBG_DHCP6_DETAIL, DHCP6_RELEASE)
            .arg(lease->addr_.toText())
            .arg(duid->toText())
            .arg(lease->iaid_);

        ia_rsp->addOption(createStatusCode(STATUS_Success,
                          "Lease released. Thank you, please come again."));

        // Check if a lease has flags indicating that the FQDN update has
        // been performed. If so, create NameChangeRequest which removes
        // the entries.
        createRemovalNameChangeRequest(lease);

        return (ia_rsp);
    }
}

Pkt6Ptr
Dhcpv6Srv::processSolicit(const Pkt6Ptr& solicit) {

    sanityCheck(solicit, MANDATORY, FORBIDDEN);

    Pkt6Ptr advertise(new Pkt6(DHCPV6_ADVERTISE, solicit->getTransid()));

    copyDefaultOptions(solicit, advertise);
    appendDefaultOptions(solicit, advertise);
    appendRequestedOptions(solicit, advertise);

    Option6ClientFqdnPtr fqdn = processClientFqdn(solicit);
    assignLeases(solicit, advertise, fqdn);
    appendClientFqdn(solicit, advertise, fqdn);
    // Note, that we don't create NameChangeRequests here because we don't
    // perform DNS Updates for Solicit. Client must send Request to update
    // DNS.

    return (advertise);
}

Pkt6Ptr
Dhcpv6Srv::processRequest(const Pkt6Ptr& request) {

    sanityCheck(request, MANDATORY, MANDATORY);

    Pkt6Ptr reply(new Pkt6(DHCPV6_REPLY, request->getTransid()));

    copyDefaultOptions(request, reply);
    appendDefaultOptions(request, reply);
    appendRequestedOptions(request, reply);

    Option6ClientFqdnPtr fqdn = processClientFqdn(request);
    assignLeases(request, reply, fqdn);
    appendClientFqdn(request, reply, fqdn);
    createNameChangeRequests(reply, fqdn);

    return (reply);
}

Pkt6Ptr
Dhcpv6Srv::processRenew(const Pkt6Ptr& renew) {

    sanityCheck(renew, MANDATORY, MANDATORY);

    Pkt6Ptr reply(new Pkt6(DHCPV6_REPLY, renew->getTransid()));

    copyDefaultOptions(renew, reply);
    appendDefaultOptions(renew, reply);
    appendRequestedOptions(renew, reply);

    Option6ClientFqdnPtr fqdn = processClientFqdn(renew);
    renewLeases(renew, reply, fqdn);
    appendClientFqdn(renew, reply, fqdn);
    createNameChangeRequests(reply, fqdn);

    return reply;
}

Pkt6Ptr
Dhcpv6Srv::processRebind(const Pkt6Ptr& rebind) {

    /// @todo: Implement this
    Pkt6Ptr reply(new Pkt6(DHCPV6_REPLY, rebind->getTransid()));
    return reply;
}

Pkt6Ptr
Dhcpv6Srv::processConfirm(const Pkt6Ptr& confirm) {
    /// @todo: Implement this
    Pkt6Ptr reply(new Pkt6(DHCPV6_REPLY, confirm->getTransid()));
    return reply;
}

Pkt6Ptr
Dhcpv6Srv::processRelease(const Pkt6Ptr& release) {

    sanityCheck(release, MANDATORY, MANDATORY);

    Pkt6Ptr reply(new Pkt6(DHCPV6_REPLY, release->getTransid()));

    copyDefaultOptions(release, reply);
    appendDefaultOptions(release, reply);

    releaseLeases(release, reply);

    // @todo If client sent a release and we should remove outstanding
    // DNS records.

    return (reply);
}

Pkt6Ptr
Dhcpv6Srv::processDecline(const Pkt6Ptr& decline) {
    /// @todo: Implement this
    Pkt6Ptr reply(new Pkt6(DHCPV6_REPLY, decline->getTransid()));
    return reply;
}

Pkt6Ptr
Dhcpv6Srv::processInfRequest(const Pkt6Ptr& infRequest) {
    /// @todo: Implement this
    Pkt6Ptr reply(new Pkt6(DHCPV6_REPLY, infRequest->getTransid()));
    return reply;
}

isc::hooks::CalloutHandlePtr Dhcpv6Srv::getCalloutHandle(const Pkt6Ptr& pkt) {
    // This method returns a CalloutHandle for a given packet. It is guaranteed
    // to return the same callout_handle (so user library contexts are
    // preserved). This method works well if the server processes one packet
    // at a time. Once the server architecture is extended to cover parallel
    // packets processing (e.g. delayed-ack, some form of buffering etc.), this
    // method has to be extended (e.g. store callouts in a map and use pkt as
    // a key). Additional code would be required to release the callout handle
    // once the server finished processing.

    CalloutHandlePtr callout_handle;
    static Pkt6Ptr old_pointer;

    if (!callout_handle ||
        old_pointer != pkt) {
        // This is the first packet or a different packet than previously
        // passed to getCalloutHandle()

        // Remember the pointer to this packet
        old_pointer = pkt;

        callout_handle = HooksManager::getHooksManager().createCalloutHandle();
    }

    return (callout_handle);
}

void
Dhcpv6Srv::openActiveSockets(const uint16_t port) {
    IfaceMgr::instance().closeSockets();

    // Get the reference to the collection of interfaces. This reference should be
    // valid as long as the program is run because IfaceMgr is a singleton.
    // Therefore we can safely iterate over instances of all interfaces and modify
    // their flags. Here we modify flags which indicate wheter socket should be
    // open for a particular interface or not.
    const IfaceMgr::IfaceCollection& ifaces = IfaceMgr::instance().getIfaces();
    for (IfaceMgr::IfaceCollection::const_iterator iface = ifaces.begin();
         iface != ifaces.end(); ++iface) {
        Iface* iface_ptr = IfaceMgr::instance().getIface(iface->getName());
        if (iface_ptr == NULL) {
            isc_throw(isc::Unexpected, "Interface Manager returned NULL"
                      << " instance of the interface when DHCPv6 server was"
                      << " trying to reopen sockets after reconfiguration");
        }
        if (CfgMgr::instance().isActiveIface(iface->getName())) {
            iface_ptr->inactive4_ = false;
            LOG_INFO(dhcp6_logger, DHCP6_ACTIVATE_INTERFACE)
                .arg(iface->getFullName());

        } else {
            // For deactivating interface, it should be sufficient to log it
            // on the debug level because it is more useful to know what
            // interface is activated which is logged on the info level.
            LOG_DEBUG(dhcp6_logger, DBG_DHCP6_BASIC,
                      DHCP6_DEACTIVATE_INTERFACE).arg(iface->getName());
            iface_ptr->inactive6_ = true;

        }
    }
    // Let's reopen active sockets. openSockets6 will check internally whether
    // sockets are marked active or inactive.
    // @todo Optimization: we should not reopen all sockets but rather select
    // those that have been affected by the new configuration.
    if (!IfaceMgr::instance().openSockets6(port)) {
        LOG_WARN(dhcp6_logger, DHCP6_NO_SOCKETS_OPEN);
    }
}

};
};<|MERGE_RESOLUTION|>--- conflicted
+++ resolved
@@ -15,7 +15,7 @@
 #include <config.h>
 
 #include <asiolink/io_address.h>
-#include <d2/ncr_msg.h>
+#include <dhcp_ddns/ncr_msg.h>
 #include <dhcp/dhcp6.h>
 #include <dhcp/duid.h>
 #include <dhcp/iface_mgr.h>
@@ -53,7 +53,7 @@
 
 using namespace isc;
 using namespace isc::asiolink;
-using namespace isc::d2;
+using namespace isc::dhcp_ddns;
 using namespace isc::dhcp;
 using namespace isc::hooks;
 using namespace isc::util;
@@ -264,33 +264,6 @@
                           DHCP6_PACKET_PARSE_FAIL);
                 continue;
             }
-<<<<<<< HEAD
-            LOG_DEBUG(dhcp6_logger, DBG_DHCP6_DETAIL, DHCP6_PACKET_RECEIVED)
-                      .arg(query->getName());
-            LOG_DEBUG(dhcp6_logger, DBG_DHCP6_DETAIL_DATA, DHCP6_QUERY_DATA)
-                      .arg(static_cast<int>(query->getType()))
-                      .arg(query->getBuffer().getLength())
-                      .arg(query->toText());
-
-            try {
-                NameChangeRequestPtr ncr;
-                switch (query->getType()) {
-                case DHCPV6_SOLICIT:
-                    rsp = processSolicit(query);
-                    break;
-
-                case DHCPV6_REQUEST:
-                    rsp = processRequest(query);
-                    break;
-
-                case DHCPV6_RENEW:
-                    rsp = processRenew(query);
-                    break;
-
-                case DHCPV6_REBIND:
-                    rsp = processRebind(query);
-                    break;
-=======
         }
         LOG_DEBUG(dhcp6_logger, DBG_DHCP6_DETAIL, DHCP6_PACKET_RECEIVED)
             .arg(query->getName());
@@ -321,12 +294,12 @@
                 LOG_DEBUG(dhcp6_logger, DBG_DHCP6_HOOKS, DHCP6_HOOK_PACKET_RCVD_SKIP);
                 continue;
             }
->>>>>>> 598e458c
 
             callout_handle->getArgument("query6", query);
         }
 
         try {
+                NameChangeRequestPtr ncr;
             switch (query->getType()) {
             case DHCPV6_SOLICIT:
                 rsp = processSolicit(query);
@@ -442,6 +415,7 @@
                         .arg(e.what());
                     continue;
                 }
+
             }
 
             try {
@@ -477,23 +451,10 @@
                           DHCP6_RESPONSE_DATA)
                     .arg(static_cast<int>(rsp->getType())).arg(rsp->toText());
 
-<<<<<<< HEAD
-                if (rsp->pack()) {
-                    try {
-                        IfaceMgr::instance().send(rsp);
-                    } catch (const std::exception& e) {
-                        LOG_ERROR(dhcp6_logger, DHCP6_PACKET_SEND_FAIL).arg(e.what());
-                    }
-
-                } else {
-                    LOG_ERROR(dhcp6_logger, DHCP6_PACK_FAIL);
-                }
-=======
                 sendPacket(rsp);
             } catch (const std::exception& e) {
                 LOG_ERROR(dhcp6_logger, DHCP6_PACKET_SEND_FAIL)
                     .arg(e.what());
->>>>>>> 598e458c
             }
 
             // Although we don't support sending the NameChangeRequests to
@@ -907,14 +868,9 @@
         switch (opt->second->getType()) {
         case D6O_IA_NA: {
             OptionPtr answer_opt = assignIA_NA(subnet, duid, question,
-<<<<<<< HEAD
                                                boost::dynamic_pointer_cast<
                                                Option6IA>(opt->second),
                                                fqdn);
-=======
-                                               boost::dynamic_pointer_cast<Option6IA>(opt->second),
-                                               question);
->>>>>>> 598e458c
             if (answer_opt) {
                 answer->addOption(answer_opt);
             }
@@ -1085,7 +1041,7 @@
     // However, it will be faster if we used a pointer name_data.
     std::vector<uint8_t> buf_vec(name_data, name_data + name_buf.getLength());
     // Compute DHCID from Client Identifier and FQDN.
-    isc::d2::D2Dhcid dhcid(*duid, buf_vec);
+    isc::dhcp_ddns::D2Dhcid dhcid(*duid, buf_vec);
 
     // Get all IAs from the answer. For each IA, holding an address we will
     // create a corresponding NameChangeRequest.
@@ -1105,7 +1061,7 @@
         // Get the IP address from the lease. Also, use the S flag to determine
         // if forward change should be performed. This flag will always be
         // set if server has taken responsibility for the forward update.
-        NameChangeRequest ncr(isc::d2::CHG_ADD,
+        NameChangeRequest ncr(isc::dhcp_ddns::CHG_ADD,
                               opt_fqdn->getFlag(Option6ClientFqdn::FLAG_S),
                               true, opt_fqdn->getDomainName(),
                               iaaddr->getAddress().toText(),
@@ -1158,10 +1114,10 @@
                   << lease->addr_.toText());
 
     }
-    isc::d2::D2Dhcid dhcid(*lease->duid_, hostname_wire);
+    isc::dhcp_ddns::D2Dhcid dhcid(*lease->duid_, hostname_wire);
 
     // Create a NameChangeRequest to remove the entry.
-    NameChangeRequest ncr(isc::d2::CHG_REMOVE,
+    NameChangeRequest ncr(isc::dhcp_ddns::CHG_REMOVE,
                           lease->fqdn_fwd_, lease->fqdn_rev_,
                           lease->hostname_,
                           lease->addr_.toText(),
@@ -1186,12 +1142,8 @@
 
 OptionPtr
 Dhcpv6Srv::assignIA_NA(const Subnet6Ptr& subnet, const DuidPtr& duid,
-<<<<<<< HEAD
-                       Pkt6Ptr question, Option6IAPtr ia,
+                       const Pkt6Ptr& query, boost::shared_ptr<Option6IA> ia,
                        const Option6ClientFqdnPtr& fqdn) {
-=======
-                       Pkt6Ptr question, boost::shared_ptr<Option6IA> ia, const Pkt6Ptr& query) {
->>>>>>> 598e458c
     // If there is no subnet selected for handling this IA_NA, the only thing to do left is
     // to say that we are sorry, but the user won't get an address. As a convenience, we
     // use a different status text to indicate that (compare to the same status code,
@@ -1230,12 +1182,13 @@
     // it should include this hint. That will help us during the actual lease
     // allocation.
     bool fake_allocation = false;
-    if (question->getType() == DHCPV6_SOLICIT) {
+    if (query->getType() == DHCPV6_SOLICIT) {
         /// @todo: Check if we support rapid commit
         fake_allocation = true;
     }
 
-<<<<<<< HEAD
+    CalloutHandlePtr callout_handle = getCalloutHandle(query);
+
     // At this point, we have to make make some decisions with respect to the
     // FQDN option that we have generated as a result of receiving client's
     // FQDN. In particular, we have to get to know if the DNS update will be
@@ -1260,26 +1213,18 @@
     if (do_fwd || do_rev) {
         hostname = fqdn->getDomainName();
     }
-=======
-    CalloutHandlePtr callout_handle = getCalloutHandle(query);
->>>>>>> 598e458c
 
     // Use allocation engine to pick a lease for this client. Allocation engine
     // will try to honour the hint, but it is just a hint - some other address
     // may be used instead. If fake_allocation is set to false, the lease will
     // be inserted into the LeaseMgr as well.
-<<<<<<< HEAD
     Lease6Ptr lease = alloc_engine_->allocateAddress6(subnet, duid,
                                                       ia->getIAID(),
                                                       hint,
                                                       do_fwd, do_rev,
                                                       hostname,
-                                                      fake_allocation);
-=======
-    Lease6Ptr lease = alloc_engine_->allocateAddress6(subnet, duid, ia->getIAID(),
-                                                      hint, fake_allocation,
+                                                      fake_allocation,
                                                       callout_handle);
->>>>>>> 598e458c
 
     // Create IA_NA that we will put in the response.
     // Do not use OptionDefinition to create option's instance so
@@ -1349,12 +1294,8 @@
 
 OptionPtr
 Dhcpv6Srv::renewIA_NA(const Subnet6Ptr& subnet, const DuidPtr& duid,
-<<<<<<< HEAD
-                      Pkt6Ptr /* question */, boost::shared_ptr<Option6IA> ia,
+                      const Pkt6Ptr& query, boost::shared_ptr<Option6IA> ia,
                       const Option6ClientFqdnPtr& fqdn) {
-=======
-                      const Pkt6Ptr& query, boost::shared_ptr<Option6IA> ia) {
->>>>>>> 598e458c
     if (!subnet) {
         // There's no subnet select for this client. There's nothing to renew.
         boost::shared_ptr<Option6IA> ia_rsp(new Option6IA(D6O_IA_NA, ia->getIAID()));
@@ -1391,7 +1332,9 @@
         return (ia_rsp);
     }
 
-<<<<<<< HEAD
+    // Keep the old data in case the callout tells us to skip update
+    Lease6 old_data = *lease;
+
     // At this point, we have to make make some decisions with respect to the
     // FQDN option that we have generated as a result of receiving client's
     // FQDN. In particular, we have to get to know if the DNS update will be
@@ -1427,10 +1370,6 @@
 
         createRemovalNameChangeRequest(lease);
     }
-=======
-    // Keep the old data in case the callout tells us to skip update
-    Lease6 old_data = *lease;
->>>>>>> 598e458c
 
     lease->preferred_lft_ = subnet->getPreferred();
     lease->valid_lft_ = subnet->getValid();
