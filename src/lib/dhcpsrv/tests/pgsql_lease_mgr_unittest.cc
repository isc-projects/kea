// Copyright (C) 2014-2018 Internet Systems Consortium, Inc. ("ISC")
//
// This Source Code Form is subject to the terms of the Mozilla Public
// License, v. 2.0. If a copy of the MPL was not distributed with this
// file, You can obtain one at http://mozilla.org/MPL/2.0/.

#include <config.h>

#include <asiolink/io_address.h>
#include <dhcpsrv/lease_mgr_factory.h>
#include <dhcpsrv/pgsql_connection.h>
#include <dhcpsrv/pgsql_lease_mgr.h>
#include <dhcpsrv/tests/test_utils.h>
#include <dhcpsrv/tests/generic_lease_mgr_unittest.h>
#include <dhcpsrv/testutils/pgsql_schema.h>
#include <exceptions/exceptions.h>

#include <gtest/gtest.h>

#include <algorithm>
#include <iostream>
#include <sstream>
#include <string>
#include <utility>

using namespace isc;
using namespace isc::asiolink;
using namespace isc::dhcp;
using namespace isc::dhcp::test;
using namespace std;

namespace {


/// @brief Test fixture class for testing PostgreSQL Lease Manager
///
/// Opens the database prior to each test and closes it afterwards.
/// All pending transactions are deleted prior to closure.

class PgSqlLeaseMgrTest : public GenericLeaseMgrTest {
public:
    /// @brief Clears the database and opens connection to it.
    void initializeTest() {
        // Ensure schema is the correct one.
        destroyPgSQLSchema();
        createPgSQLSchema();

        // Connect to the database
        try {
            LeaseMgrFactory::create(validPgSQLConnectionString());
        } catch (...) {
            std::cerr << "*** ERROR: unable to open database. The test\n"
                         "*** environment is broken and must be fixed before\n"
                         "*** the PostgreSQL tests will run correctly.\n"
                         "*** The reason for the problem is described in the\n"
                         "*** accompanying exception output.\n";
            throw;
        }

        lmptr_ = &(LeaseMgrFactory::instance());
    }

    /// @brief Destroys the LM and the schema.
    void destroyTest() {
        try {
            lmptr_->rollback();
        } catch (...) {
            // Rollback may fail if backend is in read only mode. That's ok.
        }
        LeaseMgrFactory::destroy();
        destroyPgSQLSchema();
    }

    /// @brief Constructor
    ///
    /// Deletes everything from the database and opens it.
    PgSqlLeaseMgrTest() {
        initializeTest();
    }

    /// @brief Destructor
    ///
    /// Rolls back all pending transactions.  The deletion of lmptr_ will close
    /// the database.  Then reopen it and delete everything created by the test.
    virtual ~PgSqlLeaseMgrTest() {
        destroyTest();
    }

    /// @brief Reopen the database
    ///
    /// Closes the database and re-open it.  Anything committed should be
    /// visible.
    ///
    /// Parameter is ignored for PostgreSQL backend as the v4 and v6 leases share
    /// the same database.
    void reopen(Universe) {
        LeaseMgrFactory::destroy();
        LeaseMgrFactory::create(validPgSQLConnectionString());
        lmptr_ = &(LeaseMgrFactory::instance());
    }
};

/// @brief Check that database can be opened
///
/// This test checks if the PgSqlLeaseMgr can be instantiated.  This happens
/// only if the database can be opened.  Note that this is not part of the
/// PgSqlLeaseMgr test fixure set.  This test checks that the database can be
/// opened: the fixtures assume that and check basic operations.

TEST(PgSqlOpenTest, OpenDatabase) {

    // Schema needs to be created for the test to work.
    destroyPgSQLSchema(true);
    createPgSQLSchema(true);

    // Check that lease manager open the database opens correctly and tidy up.
    // If it fails, print the error message.
    try {
        LeaseMgrFactory::create(validPgSQLConnectionString());
        EXPECT_NO_THROW((void)LeaseMgrFactory::instance());
        LeaseMgrFactory::destroy();
    } catch (const isc::Exception& ex) {
        FAIL() << "*** ERROR: unable to open database, reason:\n"
               << "    " << ex.what() << "\n"
               << "*** The test environment is broken and must be fixed\n"
               << "*** before the PostgreSQL tests will run correctly.\n";
    }

    // Check that lease manager open the database opens correctly with a longer
    // timeout.  If it fails, print the error message.
    try {
        string connection_string =
            validPgSQLConnectionString() + string(" ") + string(VALID_TIMEOUT);
        LeaseMgrFactory::create(connection_string);
        EXPECT_NO_THROW((void)LeaseMgrFactory::instance());
        LeaseMgrFactory::destroy();
    } catch (const isc::Exception& ex) {
        FAIL() << "*** ERROR: unable to open database, reason:\n"
               << "    " << ex.what() << "\n"
               << "*** The test environment is broken and must be fixed\n"
               << "*** before the PostgreSQL tests will run correctly.\n";
    }

    // Check that attempting to get an instance of the lease manager when
    // none is set throws an exception.
    EXPECT_THROW(LeaseMgrFactory::instance(), NoLeaseManager);

    // Check that wrong specification of backend throws an exception.
    // (This is really a check on LeaseMgrFactory, but is convenient to
    // perform here.)
    EXPECT_THROW(
        LeaseMgrFactory::create(connectionString(NULL, VALID_NAME, VALID_HOST,
                                                 INVALID_USER, VALID_PASSWORD)),
        InvalidParameter);

    EXPECT_THROW(
        LeaseMgrFactory::create(connectionString(
            INVALID_TYPE, VALID_NAME, VALID_HOST, VALID_USER, VALID_PASSWORD)),
        InvalidType);

    // Check that invalid login data causes an exception.
    EXPECT_THROW(LeaseMgrFactory::create(
                     connectionString(PGSQL_VALID_TYPE, INVALID_NAME,
                                      VALID_HOST, VALID_USER, VALID_PASSWORD)),
                 DbOpenError);

    EXPECT_THROW(LeaseMgrFactory::create(connectionString(
                     PGSQL_VALID_TYPE, VALID_NAME, INVALID_HOST, VALID_USER,
                     VALID_PASSWORD)),
                 DbOpenError);

    EXPECT_THROW(LeaseMgrFactory::create(
                     connectionString(PGSQL_VALID_TYPE, VALID_NAME, VALID_HOST,
                                      INVALID_USER, VALID_PASSWORD)),
                 DbOpenError);

    // This test might fail if 'auth-method' in PostgresSQL host-based
    // authentication
    // file (/var/lib/pgsql/9.4/data/pg_hba.conf) is set to 'trust',
    // which allows logging without password. 'Auth-method' should be changed to
    // 'password'.
    EXPECT_THROW(LeaseMgrFactory::create(
                     connectionString(PGSQL_VALID_TYPE, VALID_NAME, VALID_HOST,
                                      VALID_USER, INVALID_PASSWORD)),
                 DbOpenError);

    // Check for invalid timeouts
    EXPECT_THROW(LeaseMgrFactory::create(connectionString(
<<<<<<< HEAD
                     PGSQL_VALID_TYPE, VALID_NAME, VALID_HOST, VALID_USER,
                     VALID_PASSWORD, INVALID_TIMEOUT_1)),
                 DbInvalidTimeout);
=======
        PGSQL_VALID_TYPE, VALID_NAME, VALID_HOST, VALID_USER, VALID_PASSWORD, INVALID_TIMEOUT_1)),
        DbInvalidTimeout);

>>>>>>> 4eb1198b
    EXPECT_THROW(LeaseMgrFactory::create(connectionString(
                     PGSQL_VALID_TYPE, VALID_NAME, VALID_HOST, VALID_USER,
                     VALID_PASSWORD, INVALID_TIMEOUT_2)),
                 DbInvalidTimeout);

    // Check for missing parameters
    EXPECT_THROW(
        LeaseMgrFactory::create(connectionString(
            PGSQL_VALID_TYPE, NULL, VALID_HOST, INVALID_USER, VALID_PASSWORD)),
        NoDatabaseName);

    // Tidy up after the test
    destroyPgSQLSchema(true);
}

/// @brief Flag used to detect calls to db_lost_callback function
bool callback_called = false;

/// @brief Callback function used in open database testing
bool db_lost_callback(ReconnectCtlPtr /* db_conn_retry */) {
    return (callback_called = true);
}

/// @brief Make sure open failures do NOT invoke db lost callback
/// The db lost callback should only be invoked after succesfully
/// opening the DB and then subsequently losing it. Failing to
/// open should be handled directly by the application layer.
/// There is simply no good way to break the connection in a
/// unit test environment.  So testing the callback invocation
/// in a unit test is next to impossible. That has to be done
/// as a system test.
TEST(PgSqlOpenTest, NoCallbackOnOpenFail) {
    // Schema needs to be created for the test to work.
    destroyPgSQLSchema();
    createPgSQLSchema();

    callback_called = false;
    EXPECT_THROW(LeaseMgrFactory::create(connectionString(
        PGSQL_VALID_TYPE, VALID_NAME, INVALID_HOST, VALID_USER, VALID_PASSWORD),
        db_lost_callback),
        DbOpenError);
    EXPECT_FALSE(callback_called);

    destroyPgSQLSchema();
}

/// @brief Check the getType() method
///
/// getType() returns a string giving the type of the backend, which should
/// always be "postgresql".
TEST_F(PgSqlLeaseMgrTest, getType) {
    EXPECT_EQ(std::string("postgresql"), lmptr_->getType());
}

/// @brief Check getName() returns correct database name
TEST_F(PgSqlLeaseMgrTest, getName) {
    EXPECT_EQ(std::string("keatest"), lmptr_->getName());
}

/// @brief Check that getVersion() returns the expected version
TEST_F(PgSqlLeaseMgrTest, checkVersion) {
    // Check version
    pair<uint32_t, uint32_t> version;
    ASSERT_NO_THROW(version = lmptr_->getVersion());
    EXPECT_EQ(PG_SCHEMA_VERSION_MAJOR, version.first);
    EXPECT_EQ(PG_SCHEMA_VERSION_MINOR, version.second);
}

////////////////////////////////////////////////////////////////////////////////
/// LEASE4 /////////////////////////////////////////////////////////////////////
////////////////////////////////////////////////////////////////////////////////

/// @brief Basic Lease4 Checks
///
/// Checks that the addLease, getLease4 (by address) and deleteLease (with an
/// IPv4 address) works.
TEST_F(PgSqlLeaseMgrTest, basicLease4) {
    testBasicLease4();
}

/// @brief Check that Lease4 code safely handles invalid dates.
TEST_F(PgSqlLeaseMgrTest, maxDate4) {
    testMaxDate4();
}

/// @brief Lease4 update tests
///
/// Checks that we are able to update a lease in the database.
TEST_F(PgSqlLeaseMgrTest, updateLease4) {
    testUpdateLease4();
}

/// @brief Check GetLease4 methods - access by Hardware Address
TEST_F(PgSqlLeaseMgrTest, getLease4HWAddr1) {
    testGetLease4HWAddr1();
}

/// @brief Check GetLease4 methods - access by Hardware Address
TEST_F(PgSqlLeaseMgrTest, getLease4HWAddr2) {
    testGetLease4HWAddr2();
}

// @brief Get lease4 by hardware address (2)
//
// Check that the system can cope with getting a hardware address of
// any size.
TEST_F(PgSqlLeaseMgrTest, getLease4HWAddrSize) {
    testGetLease4HWAddrSize();
}

/// @brief Check GetLease4 methods - access by Hardware Address & Subnet ID
///
/// Adds leases to the database and checks that they can be accessed via
/// a combination of hardware address and subnet ID
TEST_F(PgSqlLeaseMgrTest, getLease4HwaddrSubnetId) {
    testGetLease4HWAddrSubnetId();
}

// @brief Get lease4 by hardware address and subnet ID (2)
//
// Check that the system can cope with getting a hardware address of
// any size.
TEST_F(PgSqlLeaseMgrTest, getLease4HWAddrSubnetIdSize) {
    testGetLease4HWAddrSubnetIdSize();
}

// This test was derived from memfile.
TEST_F(PgSqlLeaseMgrTest, getLease4ClientId) {
    testGetLease4ClientId();
}

/// @brief Check GetLease4 methods - access by Client ID
///
/// Adds leases to the database and checks that they can be accessed via
/// the Client ID.
TEST_F(PgSqlLeaseMgrTest, getLease4ClientId2) {
    testGetLease4ClientId2();
}

// @brief Get Lease4 by client ID (2)
//
// Check that the system can cope with a client ID of any size.
TEST_F(PgSqlLeaseMgrTest, getLease4ClientIdSize) {
    testGetLease4ClientIdSize();
}

/// @brief Check GetLease4 methods - access by Client ID & Subnet ID
///
/// Adds leases to the database and checks that they can be accessed via
/// a combination of client and subnet IDs.
TEST_F(PgSqlLeaseMgrTest, getLease4ClientIdSubnetId) {
    testGetLease4ClientIdSubnetId();
}

// This test checks that all IPv4 leases for a specified subnet id are returned.
TEST_F(PgSqlLeaseMgrTest, getLeases4SubnetId) {
    testGetLeases4SubnetId();
}

// This test checks that all IPv4 leases are returned.
TEST_F(PgSqlLeaseMgrTest, getLeases4) {
    testGetLeases4();
}

/// @brief Basic Lease4 Checks
///
<<<<<<< HEAD
/// Checks that the addLease, getLease4(by address),
/// getLease4(hwaddr,subnet_id),
=======
/// Checks that the addLease, getLease4(by address), getLease4(hwaddr,subnet_id),
>>>>>>> 4eb1198b
/// updateLease4() and deleteLease can handle NULL client-id.
/// (client-id is optional and may not be present)
TEST_F(PgSqlLeaseMgrTest, lease4NullClientId) {
    testLease4NullClientId();
}

/// @brief Verify that too long hostname for Lease4 is not accepted.
///
/// Checks that the it is not possible to create a lease when the hostname
/// length exceeds 255 characters.
TEST_F(PgSqlLeaseMgrTest, lease4InvalidHostname) {
    testLease4InvalidHostname();
}

/// @brief Check that the expired DHCPv4 leases can be retrieved.
///
/// This test adds a number of leases to the lease database and marks
/// some of them as expired. Then it queries for expired leases and checks
/// whether only expired leases are returned, and that they are returned in
/// the order from most to least expired. It also checks that the lease
/// which is marked as 'reclaimed' is not returned.
TEST_F(PgSqlLeaseMgrTest, getExpiredLeases4) {
    testGetExpiredLeases4();
}

/// @brief Check that expired reclaimed DHCPv4 leases are removed.
TEST_F(PgSqlLeaseMgrTest, deleteExpiredReclaimedLeases4) {
    testDeleteExpiredReclaimedLeases4();
}

////////////////////////////////////////////////////////////////////////////////
/// LEASE6 /////////////////////////////////////////////////////////////////////
////////////////////////////////////////////////////////////////////////////////

// Test checks whether simple add, get and delete operations are possible
// on Lease6
TEST_F(PgSqlLeaseMgrTest, testAddGetDelete6) {
    testAddGetDelete6(false);
}

/// @brief Basic Lease6 Checks
///
/// Checks that the addLease, getLease6 (by address) and deleteLease (with an
/// IPv6 address) works.
TEST_F(PgSqlLeaseMgrTest, basicLease6) {
    testBasicLease6();
}

/// @brief Check that Lease6 code safely handles invalid dates.
TEST_F(PgSqlLeaseMgrTest, maxDate6) {
    testMaxDate6();
}

/// @brief Verify that too long hostname for Lease6 is not accepted.
///
/// Checks that the it is not possible to create a lease when the hostname
/// length exceeds 255 characters.
TEST_F(PgSqlLeaseMgrTest, lease6InvalidHostname) {
    testLease6InvalidHostname();
}

/// @brief Check GetLease6 methods - access by DUID/IAID
///
/// Adds leases to the database and checks that they can be accessed via
/// a combination of DUID and IAID.
TEST_F(PgSqlLeaseMgrTest, getLeases6DuidIaid) {
    testGetLeases6DuidIaid();
}

// Check that the system can cope with a DUID of allowed size.
TEST_F(PgSqlLeaseMgrTest, getLeases6DuidSize) {
    testGetLeases6DuidSize();
}

/// @brief Check that getLease6 methods discriminate by lease type.
///
/// Adds six leases, two per lease type all with the same duid and iad but
/// with alternating subnet_ids.
/// It then verifies that all of getLeases6() method variants correctly
/// discriminate between the leases based on lease type alone.
TEST_F(PgSqlLeaseMgrTest, lease6LeaseTypeCheck) {
    testLease6LeaseTypeCheck();
}

/// @brief Check GetLease6 methods - access by DUID/IAID/SubnetID
///
/// Adds leases to the database and checks that they can be accessed via
/// a combination of DIUID and IAID.
TEST_F(PgSqlLeaseMgrTest, getLease6DuidIaidSubnetId) {
    testGetLease6DuidIaidSubnetId();
}

// Test checks that getLease6() works with different DUID sizes
TEST_F(PgSqlLeaseMgrTest, getLease6DuidIaidSubnetIdSize) {
    testGetLease6DuidIaidSubnetIdSize();
}

/// @brief Lease6 update tests
///
/// Checks that we are able to update a lease in the database.
TEST_F(PgSqlLeaseMgrTest, updateLease6) {
    testUpdateLease6();
}

/// @brief DHCPv4 Lease recreation tests
///
/// Checks that the lease can be created, deleted and recreated with
/// different parameters. It also checks that the re-created lease is
/// correctly stored in the lease database.
TEST_F(PgSqlLeaseMgrTest, testRecreateLease4) {
    testRecreateLease4();
}

/// @brief DHCPv6 Lease recreation tests
///
/// Checks that the lease can be created, deleted and recreated with
/// different parameters. It also checks that the re-created lease is
/// correctly stored in the lease database.
TEST_F(PgSqlLeaseMgrTest, testRecreateLease6) {
    testRecreateLease6();
}

/// @brief Checks that null DUID is not allowed.
TEST_F(PgSqlLeaseMgrTest, nullDuid) {
    testNullDuid();
}

/// @brief Tests whether Postgres can store and retrieve hardware addresses
TEST_F(PgSqlLeaseMgrTest, testLease6Mac) {
    testLease6MAC();
}

/// @brief Tests whether Postgres can store and retrieve hardware addresses
TEST_F(PgSqlLeaseMgrTest, testLease6HWTypeAndSource) {
    testLease6HWTypeAndSource();
}

/// @brief Check that the expired DHCPv6 leases can be retrieved.
///
/// This test adds a number of leases to the lease database and marks
/// some of them as expired. Then it queries for expired leases and checks
/// whether only expired leases are returned, and that they are returned in
/// the order from most to least expired. It also checks that the lease
/// which is marked as 'reclaimed' is not returned.
TEST_F(PgSqlLeaseMgrTest, getExpiredLeases6) {
    testGetExpiredLeases6();
}

/// @brief Check that expired reclaimed DHCPv6 leases are removed.
TEST_F(PgSqlLeaseMgrTest, deleteExpiredReclaimedLeases6) {
    testDeleteExpiredReclaimedLeases6();
}

<<<<<<< HEAD
// Verifies that IPv4 lease statistics can be recalculated.
=======
/// @brief Verifies that IPv4 lease statistics can be recalculated.
>>>>>>> 4eb1198b
TEST_F(PgSqlLeaseMgrTest, recountLeaseStats4) {
    testRecountLeaseStats4();
}

/// @brief Verifies that IPv6 lease statistics can be recalculated.
TEST_F(PgSqlLeaseMgrTest, recountLeaseStats6) {
    testRecountLeaseStats6();
}

// @brief Tests that leases from specific subnet can be removed.
TEST_F(PgSqlLeaseMgrTest, DISABLED_wipeLeases4) {
    testWipeLeases4();
}

// @brief Tests that leases from specific subnet can be removed.
TEST_F(PgSqlLeaseMgrTest, DISABLED_wipeLeases6) {
    testWipeLeases6();
}

}  // namespace<|MERGE_RESOLUTION|>--- conflicted
+++ resolved
@@ -186,15 +186,9 @@
 
     // Check for invalid timeouts
     EXPECT_THROW(LeaseMgrFactory::create(connectionString(
-<<<<<<< HEAD
-                     PGSQL_VALID_TYPE, VALID_NAME, VALID_HOST, VALID_USER,
-                     VALID_PASSWORD, INVALID_TIMEOUT_1)),
-                 DbInvalidTimeout);
-=======
         PGSQL_VALID_TYPE, VALID_NAME, VALID_HOST, VALID_USER, VALID_PASSWORD, INVALID_TIMEOUT_1)),
         DbInvalidTimeout);
 
->>>>>>> 4eb1198b
     EXPECT_THROW(LeaseMgrFactory::create(connectionString(
                      PGSQL_VALID_TYPE, VALID_NAME, VALID_HOST, VALID_USER,
                      VALID_PASSWORD, INVALID_TIMEOUT_2)),
@@ -361,12 +355,7 @@
 
 /// @brief Basic Lease4 Checks
 ///
-<<<<<<< HEAD
-/// Checks that the addLease, getLease4(by address),
-/// getLease4(hwaddr,subnet_id),
-=======
 /// Checks that the addLease, getLease4(by address), getLease4(hwaddr,subnet_id),
->>>>>>> 4eb1198b
 /// updateLease4() and deleteLease can handle NULL client-id.
 /// (client-id is optional and may not be present)
 TEST_F(PgSqlLeaseMgrTest, lease4NullClientId) {
@@ -520,11 +509,7 @@
     testDeleteExpiredReclaimedLeases6();
 }
 
-<<<<<<< HEAD
-// Verifies that IPv4 lease statistics can be recalculated.
-=======
 /// @brief Verifies that IPv4 lease statistics can be recalculated.
->>>>>>> 4eb1198b
 TEST_F(PgSqlLeaseMgrTest, recountLeaseStats4) {
     testRecountLeaseStats4();
 }
