--- conflicted
+++ resolved
@@ -53,7 +53,7 @@
 
 // new db file, we don't need this to be a std::string, and given the
 // raw calls we use it in a const char* is more convenient
-const char* SQLITE_NEW_DBFILE = TEST_DATA_BUILD_DIR "/newdb.sqlite3";
+const char* SQLITE_NEW_DBFILE = TEST_DATA_BUILDDIR "/newdb.sqlite3";
 
 // Opening works (the content is tested in different tests)
 TEST(SQLite3Open, common) {
@@ -94,45 +94,26 @@
 };
 
 // This zone exists in the data, so it should be found
-<<<<<<< HEAD
-TEST_F(SQLite3Access, getZone) {
-    std::pair<bool, int> result(db->getZone("example.com."));
-=======
 TEST_F(SQLite3AccessorTest, getZone) {
-    std::pair<bool, int> result(accessor->getZone(Name("example.com")));
->>>>>>> 4473f217
+    std::pair<bool, int> result(accessor->getZone("example.com."));
     EXPECT_TRUE(result.first);
     EXPECT_EQ(1, result.second);
 }
 
 // But it should find only the zone, nothing below it
-<<<<<<< HEAD
-TEST_F(SQLite3Access, subZone) {
-    EXPECT_FALSE(db->getZone("sub.example.com.").first);
-}
-
-// This zone is not there at all
-TEST_F(SQLite3Access, noZone) {
-    EXPECT_FALSE(db->getZone("example.org.").first);
-=======
 TEST_F(SQLite3AccessorTest, subZone) {
-    EXPECT_FALSE(accessor->getZone(Name("sub.example.com")).first);
+    EXPECT_FALSE(accessor->getZone("sub.example.com.").first);
 }
 
 // This zone is not there at all
 TEST_F(SQLite3AccessorTest, noZone) {
-    EXPECT_FALSE(accessor->getZone(Name("example.org")).first);
->>>>>>> 4473f217
+    EXPECT_FALSE(accessor->getZone("example.org.").first);
 }
 
 // This zone is there, but in different class
 TEST_F(SQLite3AccessorTest, noClass) {
     initAccessor(SQLITE_DBFILE_EXAMPLE, RRClass::CH());
-<<<<<<< HEAD
-    EXPECT_FALSE(db->getZone("example.com.").first);
-=======
-    EXPECT_FALSE(accessor->getZone(Name("example.com")).first);
->>>>>>> 4473f217
+    EXPECT_FALSE(accessor->getZone("example.com.").first);
 }
 
 // This tests the iterator context
@@ -140,19 +121,13 @@
     // Our test zone is conveniently small, but not empty
     initAccessor(SQLITE_DBFILE_EXAMPLE_ORG, RRClass::IN());
 
-    const std::pair<bool, int> zone_info(db->getZone("example.org."));
+    const std::pair<bool, int> zone_info(accessor->getZone("example.org."));
     ASSERT_TRUE(zone_info.first);
 
     // Get the iterator context
-<<<<<<< HEAD
     DatabaseAccessor::IteratorContextPtr
-        context(db->getAllRecords(zone_info.second));
-    ASSERT_NE(DatabaseAccessor::IteratorContextPtr(),
-              context);
-=======
-    DatabaseAccessor::IteratorContextPtr context(accessor->getAllRecords(1));
+        context(accessor->getAllRecords(zone_info.second));
     ASSERT_NE(DatabaseAccessor::IteratorContextPtr(), context);
->>>>>>> 4473f217
 
     std::string data[DatabaseAccessor::COLUMN_COUNT];
     // Get and check the first and only record
@@ -162,7 +137,6 @@
     EXPECT_EQ("dname.example.info.", data[DatabaseAccessor::RDATA_COLUMN]);
     EXPECT_EQ("dname.example.org.", data[DatabaseAccessor::NAME_COLUMN]);
 
-<<<<<<< HEAD
     EXPECT_TRUE(context->getNext(data));
     EXPECT_EQ("DNAME", data[DatabaseAccessor::TYPE_COLUMN]);
     EXPECT_EQ("3600", data[DatabaseAccessor::TTL_COLUMN]);
@@ -174,17 +148,6 @@
     EXPECT_EQ("3600", data[DatabaseAccessor::TTL_COLUMN]);
     EXPECT_EQ("10 mail.example.org.", data[DatabaseAccessor::RDATA_COLUMN]);
     EXPECT_EQ("example.org.", data[DatabaseAccessor::NAME_COLUMN]);
-=======
-TEST_F(SQLite3AccessorTest, iteratorColumnCount) {
-    // Our test zone is conveniently small, but not empty
-    initAccessor(SQLITE_DBFILE_EXAMPLE2, RRClass::IN());
-
-    // Get the iterator context
-    DatabaseAccessor::IteratorContextPtr
-        context(accessor->getAllRecords(1));
-    ASSERT_NE(DatabaseAccessor::IteratorContextPtr(),
-              context);
->>>>>>> 4473f217
 
     EXPECT_TRUE(context->getNext(data));
     EXPECT_EQ("NS", data[DatabaseAccessor::TYPE_COLUMN]);
@@ -270,14 +233,8 @@
     EXPECT_EQ(field4, columns[DatabaseAccessor::NAME_COLUMN]);
 }
 
-<<<<<<< HEAD
-TEST_F(SQLite3Access, getRecords) {
-    const std::pair<bool, int> zone_info(db->getZone("example.com."));
-=======
 TEST_F(SQLite3AccessorTest, getRecords) {
-    const std::pair<bool, int> zone_info(
-        accessor->getZone(Name("example.com")));
->>>>>>> 4473f217
+    const std::pair<bool, int> zone_info(accessor->getZone("example.com."));
     ASSERT_TRUE(zone_info.first);
 
     const int zone_id = zone_info.second;
@@ -286,22 +243,14 @@
     std::string columns[DatabaseAccessor::COLUMN_COUNT];
 
     DatabaseAccessor::IteratorContextPtr
-<<<<<<< HEAD
-        context(db->getRecords("foo.bar", 1));
-=======
-        context(accessor->getRecords(Name("foo.bar"), 1));
->>>>>>> 4473f217
+        context(accessor->getRecords("foo.bar", 1));
     ASSERT_NE(DatabaseAccessor::IteratorContextPtr(),
               context);
     EXPECT_FALSE(context->getNext(columns));
     checkRecordRow(columns, "", "", "", "", "");
 
     // now try some real searches
-<<<<<<< HEAD
-    context = db->getRecords("foo.example.com.", zone_id);
-=======
-    context = accessor->getRecords(Name("foo.example.com."), zone_id);
->>>>>>> 4473f217
+    context = accessor->getRecords("foo.example.com.", zone_id);
     ASSERT_TRUE(context->getNext(columns));
     checkRecordRow(columns, "CNAME", "3600", "",
                    "cnametest.example.org.", "");
@@ -323,11 +272,7 @@
                    "NSEC 5 3 7200 20100322084538 20100220084538 33495 "
                    "example.com. FAKEFAKEFAKEFAKE", "");
 
-<<<<<<< HEAD
-    context = db->getRecords("example.com.", zone_id);
-=======
-    context = accessor->getRecords(Name("example.com."), zone_id);
->>>>>>> 4473f217
+    context = accessor->getRecords("example.com.", zone_id);
     ASSERT_TRUE(context->getNext(columns));
     checkRecordRow(columns, "SOA", "3600", "",
                    "master.example.com. admin.example.com. "
@@ -397,12 +342,12 @@
 
     // Try searching for subdomain
     // There's foo.bar.example.com in the data
-    context = db->getRecords("bar.example.com.", zone_id, true);
+    context = accessor->getRecords("bar.example.com.", zone_id, true);
     ASSERT_TRUE(context->getNext(columns));
     checkRecordRow(columns, "A", "3600", "", "192.0.2.1", "");
     EXPECT_FALSE(context->getNext(columns));
     // But we shouldn't match mix.example.com here
-    context = db->getRecords("ix.example.com.", zone_id, true);
+    context = accessor->getRecords("ix.example.com.", zone_id, true);
     EXPECT_FALSE(context->getNext(columns));
 }
 
@@ -427,7 +372,7 @@
 TEST_F(SQLite3Create, creationtest) {
     ASSERT_FALSE(exists(SQLITE_NEW_DBFILE));
     // Should simply be created
-    SQLite3Database db(SQLITE_NEW_DBFILE, RRClass::IN());
+    SQLite3Accessor accessor(SQLITE_NEW_DBFILE, RRClass::IN());
     ASSERT_TRUE(exists(SQLITE_NEW_DBFILE));
 }
 
@@ -439,12 +384,12 @@
     ASSERT_EQ(SQLITE_OK, sqlite3_open(SQLITE_NEW_DBFILE, &db));
 
     // empty, but not locked, so creating it now should work
-    SQLite3Database db2(SQLITE_NEW_DBFILE, RRClass::IN());
+    SQLite3Accessor accessor2(SQLITE_NEW_DBFILE, RRClass::IN());
 
     sqlite3_close(db);
 
     // should work now that we closed it
-    SQLite3Database db3(SQLITE_NEW_DBFILE, RRClass::IN());
+    SQLite3Accessor accessor3(SQLITE_NEW_DBFILE, RRClass::IN());
 }
 
 TEST_F(SQLite3Create, lockedtest) {
@@ -456,13 +401,13 @@
     sqlite3_exec(db, "BEGIN EXCLUSIVE TRANSACTION", NULL, NULL, NULL);
 
     // should not be able to open it
-    EXPECT_THROW(SQLite3Database db2(SQLITE_NEW_DBFILE, RRClass::IN()),
+    EXPECT_THROW(SQLite3Accessor accessor2(SQLITE_NEW_DBFILE, RRClass::IN()),
                  SQLite3Error);
 
     sqlite3_exec(db, "ROLLBACK TRANSACTION", NULL, NULL, NULL);
 
     // should work now that we closed it
-    SQLite3Database db3(SQLITE_NEW_DBFILE, RRClass::IN());
+    SQLite3Accessor accessor3(SQLITE_NEW_DBFILE, RRClass::IN());
 }
 
 //
@@ -491,7 +436,7 @@
         system(INSTALL_PROG " " TEST_DATA_DIR
                "/test.sqlite3 " TEST_DATA_BUILDDIR "/test.sqlite3.copied");
         initAccessor(TEST_DATA_BUILDDIR "/test.sqlite3.copied", RRClass::IN());
-        zone_id = accessor->getZone(Name("example.com")).second;
+        zone_id = accessor->getZone("example.com.").second;
         another_accessor.reset(new SQLite3Accessor(
                                    TEST_DATA_BUILDDIR "/test.sqlite3.copied",
                                    RRClass::IN()));
@@ -516,7 +461,7 @@
              vector<const char* const*> expected_rows)
 {
     DatabaseAccessor::IteratorContextPtr iterator =
-        accessor.getRecords(Name(name), zone_id);
+        accessor.getRecords(name, zone_id);
     std::string columns[DatabaseAccessor::COLUMN_COUNT];
     vector<const char* const*>::const_iterator it = expected_rows.begin();
     while (iterator->getNext(columns)) {
@@ -579,7 +524,7 @@
     // the rollback operation at the end of the test.
 
     string columns[DatabaseAccessor::COLUMN_COUNT];
-    iterator = accessor->getRecords(Name("example.com"), zone_id);
+    iterator = accessor->getRecords("example.com.", zone_id);
     EXPECT_TRUE(iterator->getNext(columns));
 
     accessor->startUpdateZone("example.com.", true);
@@ -589,7 +534,7 @@
 TEST_F(SQLite3Update, commitConflict) {
     // Start reading the DB by another accessor.  We should stop at a single
     // call to getNextRecord() to keep holding the lock.
-    iterator = another_accessor->getRecords(Name("foo.example.com"), zone_id);
+    iterator = another_accessor->getRecords("foo.example.com.", zone_id);
     EXPECT_TRUE(iterator->getNext(get_columns));
 
     // Due to getNextRecord() above, the other accessor holds a DB lock,
