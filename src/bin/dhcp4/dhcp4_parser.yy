/* Copyright (C) 2016-2018 Internet Systems Consortium, Inc. ("ISC")

   This Source Code Form is subject to the terms of the Mozilla Public
   License, v. 2.0. If a copy of the MPL was not distributed with this
   file, You can obtain one at http://mozilla.org/MPL/2.0/. */

%skeleton "lalr1.cc" /* -*- C++ -*- */
%require "3.0.0"
%defines
%define parser_class_name {Dhcp4Parser}
%define api.prefix {parser4_}
%define api.token.constructor
%define api.value.type variant
%define api.namespace {isc::dhcp}
%define parse.assert
%code requires
{
#include <string>
#include <cc/data.h>
#include <dhcp/option.h>
#include <boost/lexical_cast.hpp>
#include <dhcp4/parser_context_decl.h>

using namespace isc::dhcp;
using namespace isc::data;
using namespace std;
}
// The parsing context.
%param { isc::dhcp::Parser4Context& ctx }
%locations
%define parse.trace
%define parse.error verbose
%code
{
#include <dhcp4/parser_context.h>
}


%define api.token.prefix {TOKEN_}
// Tokens in an order which makes sense and related to the intented use.
// Actual regexps for tokens are defined in dhcp4_lexer.ll.
%token
  END  0  "end of file"
  COMMA ","
  COLON ":"
  LSQUARE_BRACKET "["
  RSQUARE_BRACKET "]"
  LCURLY_BRACKET "{"
  RCURLY_BRACKET "}"
  NULL_TYPE "null"

  DHCP4 "Dhcp4"
  INTERFACES_CONFIG "interfaces-config"
  INTERFACES "interfaces"
  DHCP_SOCKET_TYPE "dhcp-socket-type"
  RAW "raw"
  UDP "udp"
  OUTBOUND_INTERFACE "outbound-interface"
  SAME_AS_INBOUND "same-as-inbound"
  USE_ROUTING "use-routing"
  RE_DETECT "re-detect"

  ECHO_CLIENT_ID "echo-client-id"
  MATCH_CLIENT_ID "match-client-id"
  NEXT_SERVER "next-server"
  SERVER_HOSTNAME "server-hostname"
  BOOT_FILE_NAME "boot-file-name"

  LEASE_DATABASE "lease-database"
  HOSTS_DATABASE "hosts-database"
  TYPE "type"
  MEMFILE "memfile"
  MYSQL "mysql"
  POSTGRESQL "postgresql"
  CQL "cql"
  USER "user"
  PASSWORD "password"
  HOST "host"
  PORT "port"
  PERSIST "persist"
  LFC_INTERVAL "lfc-interval"
  READONLY "readonly"
  CONNECT_TIMEOUT "connect-timeout"
  TCP_NODELAY "tcp-nodelay"
  RECONNECT_WAIT_TIME "reconnect-wait-time"
  REQUEST_TIMEOUT "request-timeout"
  TCP_KEEPALIVE "tcp-keepalive"
  PROTOCOL "protocol"
  CONTACT_POINTS "contact-points"
  KEYSPACE "keyspace"
  SSL_CERT "ssl-cert"
  MAX_RECONNECT_TRIES "max-reconnect-tries"
<<<<<<< HEAD
=======
  RECONNECT_WAIT_TIME "reconnect-wait-time"
  REQUEST_TIMEOUT "request-timeout"
  TCP_KEEPALIVE "tcp-keepalive"
  TCP_NODELAY "tcp-nodelay"
>>>>>>> 8af66965

  VALID_LIFETIME "valid-lifetime"
  RENEW_TIMER "renew-timer"
  REBIND_TIMER "rebind-timer"
  DECLINE_PROBATION_PERIOD "decline-probation-period"
  SUBNET4 "subnet4"
  SUBNET_4O6_INTERFACE "4o6-interface"
  SUBNET_4O6_INTERFACE_ID "4o6-interface-id"
  SUBNET_4O6_SUBNET "4o6-subnet"
  OPTION_DEF "option-def"
  OPTION_DATA "option-data"
  NAME "name"
  DATA "data"
  CODE "code"
  SPACE "space"
  CSV_FORMAT "csv-format"
  ALWAYS_SEND "always-send"
  RECORD_TYPES "record-types"
  ENCAPSULATE "encapsulate"
  ARRAY "array"

  SHARED_NETWORKS "shared-networks"

  POOLS "pools"
  POOL "pool"
  USER_CONTEXT "user-context"
  COMMENT "comment"

  SUBNET "subnet"
  INTERFACE "interface"
  INTERFACE_ID "interface-id"
  ID "id"
  RAPID_COMMIT "rapid-commit"
  RESERVATION_MODE "reservation-mode"
  DISABLED "disabled"
  OUT_OF_POOL "out-of-pool"
  ALL "all"

  HOST_RESERVATION_IDENTIFIERS "host-reservation-identifiers"

  CLIENT_CLASSES "client-classes"
  TEST "test"
  CLIENT_CLASS "client-class"

  RESERVATIONS "reservations"
  DUID "duid"
  HW_ADDRESS "hw-address"
  CIRCUIT_ID "circuit-id"
  CLIENT_ID "client-id"
  HOSTNAME "hostname"
  FLEX_ID "flex-id"

  RELAY "relay"
  IP_ADDRESS "ip-address"

  HOOKS_LIBRARIES "hooks-libraries"
  LIBRARY "library"
  PARAMETERS "parameters"

  EXPIRED_LEASES_PROCESSING "expired-leases-processing"
  RECLAIM_TIMER_WAIT_TIME "reclaim-timer-wait-time"
  FLUSH_RECLAIMED_TIMER_WAIT_TIME "flush-reclaimed-timer-wait-time"
  HOLD_RECLAIMED_TIME "hold-reclaimed-time"
  MAX_RECLAIM_LEASES "max-reclaim-leases"
  MAX_RECLAIM_TIME "max-reclaim-time"
  UNWARNED_RECLAIM_CYCLES "unwarned-reclaim-cycles"

  DHCP4O6_PORT "dhcp4o6-port"

  CONTROL_SOCKET "control-socket"
  SOCKET_TYPE "socket-type"
  SOCKET_NAME "socket-name"

  DHCP_DDNS "dhcp-ddns"
  ENABLE_UPDATES "enable-updates"
  QUALIFYING_SUFFIX "qualifying-suffix"
  SERVER_IP "server-ip"
  SERVER_PORT "server-port"
  SENDER_IP "sender-ip"
  SENDER_PORT "sender-port"
  MAX_QUEUE_SIZE "max-queue-size"
  NCR_PROTOCOL "ncr-protocol"
  NCR_FORMAT "ncr-format"
  ALWAYS_INCLUDE_FQDN "always-include-fqdn"
  OVERRIDE_NO_UPDATE "override-no-update"
  OVERRIDE_CLIENT_UPDATE "override-client-update"
  REPLACE_CLIENT_NAME "replace-client-name"
  GENERATED_PREFIX "generated-prefix"
  TCP "tcp"
  JSON "JSON"
  WHEN_PRESENT "when-present"
  NEVER "never"
  ALWAYS "always"
  WHEN_NOT_PRESENT "when-not-present"

  LOGGING "Logging"
  LOGGERS "loggers"
  OUTPUT_OPTIONS "output_options"
  OUTPUT "output"
  DEBUGLEVEL "debuglevel"
  SEVERITY "severity"
  FLUSH "flush"
  MAXSIZE "maxsize"
  MAXVER "maxver"

  DHCP6 "Dhcp6"
  DHCPDDNS "DhcpDdns"
  CONTROL_AGENT "Control-agent"

 // Not real tokens, just a way to signal what the parser is expected to
 // parse.
  TOPLEVEL_JSON
  TOPLEVEL_DHCP4
  SUB_DHCP4
  SUB_INTERFACES4
  SUB_SUBNET4
  SUB_POOL4
  SUB_RESERVATION
  SUB_OPTION_DEFS
  SUB_OPTION_DEF
  SUB_OPTION_DATA
  SUB_HOOKS_LIBRARY
  SUB_DHCP_DDNS
  SUB_LOGGING
;

%token <std::string> STRING "constant string"
%token <int64_t> INTEGER "integer"
%token <double> FLOAT "floating point"
%token <bool> BOOLEAN "boolean"

%type <ElementPtr> value
%type <ElementPtr> map_value
%type <ElementPtr> socket_type
%type <ElementPtr> outbound_interface_value
%type <ElementPtr> db_type
%type <ElementPtr> hr_mode
%type <ElementPtr> ncr_protocol_value
%type <ElementPtr> replace_client_name_value

%printer { yyoutput << $$; } <*>;

%%

// The whole grammar starts with a map, because the config file
// consists of Dhcp, Logger and DhcpDdns entries in one big { }.
// We made the same for subparsers at the exception of the JSON value.
%start start;

start: TOPLEVEL_JSON { ctx.ctx_ = ctx.NO_KEYWORD; } sub_json
     | TOPLEVEL_DHCP4 { ctx.ctx_ = ctx.CONFIG; } syntax_map
     | SUB_DHCP4 { ctx.ctx_ = ctx.DHCP4; } sub_dhcp4
     | SUB_INTERFACES4 { ctx.ctx_ = ctx.INTERFACES_CONFIG; } sub_interfaces4
     | SUB_SUBNET4 { ctx.ctx_ = ctx.SUBNET4; } sub_subnet4
     | SUB_POOL4 { ctx.ctx_ = ctx.POOLS; } sub_pool4
     | SUB_RESERVATION { ctx.ctx_ = ctx.RESERVATIONS; } sub_reservation
     | SUB_OPTION_DEFS { ctx.ctx_ = ctx.DHCP4; } sub_option_def_list
     | SUB_OPTION_DEF { ctx.ctx_ = ctx.OPTION_DEF; } sub_option_def
     | SUB_OPTION_DATA { ctx.ctx_ = ctx.OPTION_DATA; } sub_option_data
     | SUB_HOOKS_LIBRARY { ctx.ctx_ = ctx.HOOKS_LIBRARIES; } sub_hooks_library
     | SUB_DHCP_DDNS { ctx.ctx_ = ctx.DHCP_DDNS; } sub_dhcp_ddns
     | SUB_LOGGING { ctx.ctx_ = ctx.LOGGING; } sub_logging
     ;

// ---- generic JSON parser ---------------------------------

// Note that ctx_ is NO_KEYWORD here

// Values rule
value: INTEGER { $$ = ElementPtr(new IntElement($1, ctx.loc2pos(@1))); }
     | FLOAT { $$ = ElementPtr(new DoubleElement($1, ctx.loc2pos(@1))); }
     | BOOLEAN { $$ = ElementPtr(new BoolElement($1, ctx.loc2pos(@1))); }
     | STRING { $$ = ElementPtr(new StringElement($1, ctx.loc2pos(@1))); }
     | NULL_TYPE { $$ = ElementPtr(new NullElement(ctx.loc2pos(@1))); }
     | map2 { $$ = ctx.stack_.back(); ctx.stack_.pop_back(); }
     | list_generic { $$ = ctx.stack_.back(); ctx.stack_.pop_back(); }
     ;

sub_json: value {
    // Push back the JSON value on the stack
    ctx.stack_.push_back($1);
};

map2: LCURLY_BRACKET {
    // This code is executed when we're about to start parsing
    // the content of the map
    ElementPtr m(new MapElement(ctx.loc2pos(@1)));
    ctx.stack_.push_back(m);
} map_content RCURLY_BRACKET {
    // map parsing completed. If we ever want to do any wrap up
    // (maybe some sanity checking), this would be the best place
    // for it.
};

map_value: map2 { $$ = ctx.stack_.back(); ctx.stack_.pop_back(); };

// Assignments rule
map_content: %empty // empty map
           | not_empty_map
           ;

not_empty_map: STRING COLON value {
                  // map containing a single entry
                  ctx.stack_.back()->set($1, $3);
                  }
             | not_empty_map COMMA STRING COLON value {
                  // map consisting of a shorter map followed by
                  // comma and string:value
                  ctx.stack_.back()->set($3, $5);
                  }
             ;

list_generic: LSQUARE_BRACKET {
    ElementPtr l(new ListElement(ctx.loc2pos(@1)));
    ctx.stack_.push_back(l);
} list_content RSQUARE_BRACKET {
    // list parsing complete. Put any sanity checking here
};

list_content: %empty // Empty list
            | not_empty_list
            ;

not_empty_list: value {
                  // List consisting of a single element.
                  ctx.stack_.back()->add($1);
                  }
              | not_empty_list COMMA value {
                  // List ending with , and a value.
                  ctx.stack_.back()->add($3);
                  }
              ;

// This one is used in syntax parser and is restricted to strings.
list_strings: LSQUARE_BRACKET {
    // List parsing about to start
} list_strings_content RSQUARE_BRACKET {
    // list parsing complete. Put any sanity checking here
    //ctx.stack_.pop_back();
};

list_strings_content: %empty // Empty list
                    | not_empty_list_strings
                    ;

not_empty_list_strings: STRING {
                          ElementPtr s(new StringElement($1, ctx.loc2pos(@1)));
                          ctx.stack_.back()->add(s);
                          }
                      | not_empty_list_strings COMMA STRING {
                          ElementPtr s(new StringElement($3, ctx.loc2pos(@3)));
                          ctx.stack_.back()->add(s);
                          }
                      ;

// ---- generic JSON parser ends here ----------------------------------

// ---- syntax checking parser starts here -----------------------------

// Unknown keyword in a map
unknown_map_entry: STRING COLON {
    const std::string& where = ctx.contextName();
    const std::string& keyword = $1;
    error(@1,
          "got unexpected keyword \"" + keyword + "\" in " + where + " map.");
};


// This defines the top-level { } that holds Control-agent, Dhcp6, Dhcp4,
// DhcpDdns or Logging objects.
syntax_map: LCURLY_BRACKET {
    // This code is executed when we're about to start parsing
    // the content of the map
    ElementPtr m(new MapElement(ctx.loc2pos(@1)));
    ctx.stack_.push_back(m);
} global_objects RCURLY_BRACKET {
    // map parsing completed. If we ever want to do any wrap up
    // (maybe some sanity checking), this would be the best place
    // for it.

    // Dhcp4 is required
    ctx.require("Dhcp4", ctx.loc2pos(@1), ctx.loc2pos(@4));
};

// This represents top-level entries: Control-agent, Dhcp6, Dhcp4,
// DhcpDdns, Logging
global_objects: global_object
              | global_objects COMMA global_object
              ;

// This represents a single top level entry, e.g. Dhcp4 or DhcpDdns.
global_object: dhcp4_object
             | logging_object
             | dhcp6_json_object
             | dhcpddns_json_object
             | control_agent_json_object
             | unknown_map_entry
             ;

dhcp4_object: DHCP4 {
    // This code is executed when we're about to start parsing
    // the content of the map
    ElementPtr m(new MapElement(ctx.loc2pos(@1)));
    ctx.stack_.back()->set("Dhcp4", m);
    ctx.stack_.push_back(m);
    ctx.enter(ctx.DHCP4);
} COLON LCURLY_BRACKET global_params RCURLY_BRACKET {
    // No global parameter is required
    ctx.stack_.pop_back();
    ctx.leave();
};

// subparser: similar to the corresponding rule but without parent
// so the stack is empty at the rule entry.
sub_dhcp4: LCURLY_BRACKET {
    // Parse the Dhcp4 map
    ElementPtr m(new MapElement(ctx.loc2pos(@1)));
    ctx.stack_.push_back(m);
} global_params RCURLY_BRACKET {
    // No global parameter is required
    // parsing completed
};

global_params: global_param
             | global_params COMMA global_param
             ;

// These are the parameters that are allowed in the top-level for
// Dhcp4.
global_param: valid_lifetime
            | renew_timer
            | rebind_timer
            | decline_probation_period
            | subnet4_list
            | shared_networks
            | interfaces_config
            | lease_database
            | hosts_database
            | host_reservation_identifiers
            | client_classes
            | option_def_list
            | option_data_list
            | hooks_libraries
            | expired_leases_processing
            | dhcp4o6_port
            | control_socket
            | dhcp_ddns
            | echo_client_id
            | match_client_id
            | next_server
            | server_hostname
            | boot_file_name
            | user_context
            | comment
            | unknown_map_entry
            ;

valid_lifetime: VALID_LIFETIME COLON INTEGER {
    ElementPtr prf(new IntElement($3, ctx.loc2pos(@3)));
    ctx.stack_.back()->set("valid-lifetime", prf);
};

renew_timer: RENEW_TIMER COLON INTEGER {
    ElementPtr prf(new IntElement($3, ctx.loc2pos(@3)));
    ctx.stack_.back()->set("renew-timer", prf);
};

rebind_timer: REBIND_TIMER COLON INTEGER {
    ElementPtr prf(new IntElement($3, ctx.loc2pos(@3)));
    ctx.stack_.back()->set("rebind-timer", prf);
};

decline_probation_period: DECLINE_PROBATION_PERIOD COLON INTEGER {
    ElementPtr dpp(new IntElement($3, ctx.loc2pos(@3)));
    ctx.stack_.back()->set("decline-probation-period", dpp);
};

echo_client_id: ECHO_CLIENT_ID COLON BOOLEAN {
    ElementPtr echo(new BoolElement($3, ctx.loc2pos(@3)));
    ctx.stack_.back()->set("echo-client-id", echo);
};

match_client_id: MATCH_CLIENT_ID COLON BOOLEAN {
    ElementPtr match(new BoolElement($3, ctx.loc2pos(@3)));
    ctx.stack_.back()->set("match-client-id", match);
};

interfaces_config: INTERFACES_CONFIG {
    ElementPtr i(new MapElement(ctx.loc2pos(@1)));
    ctx.stack_.back()->set("interfaces-config", i);
    ctx.stack_.push_back(i);
    ctx.enter(ctx.INTERFACES_CONFIG);
} COLON LCURLY_BRACKET interfaces_config_params RCURLY_BRACKET {
    // No interfaces config param is required
    ctx.stack_.pop_back();
    ctx.leave();
};

interfaces_config_params: interfaces_config_param
                        | interfaces_config_params COMMA interfaces_config_param
                        ;

interfaces_config_param: interfaces_list
                       | dhcp_socket_type
                       | outbound_interface
                       | re_detect
                       | user_context
                       | comment
                       | unknown_map_entry
                       ;

sub_interfaces4: LCURLY_BRACKET {
    // Parse the interfaces-config map
    ElementPtr m(new MapElement(ctx.loc2pos(@1)));
    ctx.stack_.push_back(m);
} interfaces_config_params RCURLY_BRACKET {
    // No interfaces config param is required
    // parsing completed
};

interfaces_list: INTERFACES {
    ElementPtr l(new ListElement(ctx.loc2pos(@1)));
    ctx.stack_.back()->set("interfaces", l);
    ctx.stack_.push_back(l);
    ctx.enter(ctx.NO_KEYWORD);
} COLON list_strings {
    ctx.stack_.pop_back();
    ctx.leave();
};

dhcp_socket_type: DHCP_SOCKET_TYPE {
    ctx.enter(ctx.DHCP_SOCKET_TYPE);
} COLON socket_type {
    ctx.stack_.back()->set("dhcp-socket-type", $4);
    ctx.leave();
};

socket_type: RAW { $$ = ElementPtr(new StringElement("raw", ctx.loc2pos(@1))); }
           | UDP { $$ = ElementPtr(new StringElement("udp", ctx.loc2pos(@1))); }
           ;

outbound_interface: OUTBOUND_INTERFACE {
    ctx.enter(ctx.OUTBOUND_INTERFACE);
} COLON outbound_interface_value {
    ctx.stack_.back()->set("outbound-interface", $4);
    ctx.leave();
};

outbound_interface_value: SAME_AS_INBOUND {
    $$ = ElementPtr(new StringElement("same-as-inbound", ctx.loc2pos(@1)));
} | USE_ROUTING {
    $$ = ElementPtr(new StringElement("use-routing", ctx.loc2pos(@1)));
    } ;

re_detect: RE_DETECT COLON BOOLEAN {
    ElementPtr b(new BoolElement($3, ctx.loc2pos(@3)));
    ctx.stack_.back()->set("re-detect", b);
};


lease_database: LEASE_DATABASE {
    ElementPtr i(new MapElement(ctx.loc2pos(@1)));
    ctx.stack_.back()->set("lease-database", i);
    ctx.stack_.push_back(i);
    ctx.enter(ctx.LEASE_DATABASE);
} COLON LCURLY_BRACKET database_map_params RCURLY_BRACKET {
    // The type parameter is required
    ctx.require("type", ctx.loc2pos(@4), ctx.loc2pos(@6));
    ctx.stack_.pop_back();
    ctx.leave();
};

hosts_database: HOSTS_DATABASE {
    ElementPtr i(new MapElement(ctx.loc2pos(@1)));
    ctx.stack_.back()->set("hosts-database", i);
    ctx.stack_.push_back(i);
    ctx.enter(ctx.HOSTS_DATABASE);
} COLON LCURLY_BRACKET database_map_params RCURLY_BRACKET {
    // The type parameter is required
    ctx.require("type", ctx.loc2pos(@4), ctx.loc2pos(@6));
    ctx.stack_.pop_back();
    ctx.leave();
};

database_map_params: database_map_param
                   | database_map_params COMMA database_map_param
                   ;

database_map_param: database_type
                  | user
                  | password
                  | host
                  | port
                  | name
                  | persist
                  | lfc_interval
                  | readonly
                  | connect_timeout
                  | tcp_nodelay
                  | reconnect_wait_time
                  | request_timeout
                  | tcp_keepalive
                  | contact_points
                  | max_reconnect_tries
                  | reconnect_wait_time
                  | request_timeout
                  | tcp_keepalive
                  | tcp_nodelay
                  | keyspace
                  | ssl_cert
                  | protocol
                  | unknown_map_entry
                  ;

database_type: TYPE {
    ctx.enter(ctx.DATABASE_TYPE);
} COLON db_type {
    ctx.stack_.back()->set("type", $4);
    ctx.leave();
};

db_type: MEMFILE { $$ = ElementPtr(new StringElement("memfile", ctx.loc2pos(@1))); }
       | MYSQL { $$ = ElementPtr(new StringElement("mysql", ctx.loc2pos(@1))); }
       | POSTGRESQL { $$ = ElementPtr(new StringElement("postgresql", ctx.loc2pos(@1))); }
       | CQL { $$ = ElementPtr(new StringElement("cql", ctx.loc2pos(@1))); }
       ;

user: USER {
    ctx.enter(ctx.NO_KEYWORD);
} COLON STRING {
    ElementPtr user(new StringElement($4, ctx.loc2pos(@4)));
    ctx.stack_.back()->set("user", user);
    ctx.leave();
};

password: PASSWORD {
    ctx.enter(ctx.NO_KEYWORD);
} COLON STRING {
    ElementPtr pwd(new StringElement($4, ctx.loc2pos(@4)));
    ctx.stack_.back()->set("password", pwd);
    ctx.leave();
};

host: HOST {
    ctx.enter(ctx.NO_KEYWORD);
} COLON STRING {
    ElementPtr h(new StringElement($4, ctx.loc2pos(@4)));
    ctx.stack_.back()->set("host", h);
    ctx.leave();
};

port: PORT COLON INTEGER {
    ElementPtr p(new IntElement($3, ctx.loc2pos(@3)));
    ctx.stack_.back()->set("port", p);
};

name: NAME {
    ctx.enter(ctx.NO_KEYWORD);
} COLON STRING {
    ElementPtr name(new StringElement($4, ctx.loc2pos(@4)));
    ctx.stack_.back()->set("name", name);
    ctx.leave();
};

persist: PERSIST COLON BOOLEAN {
    ElementPtr n(new BoolElement($3, ctx.loc2pos(@3)));
    ctx.stack_.back()->set("persist", n);
};

lfc_interval: LFC_INTERVAL COLON INTEGER {
    ElementPtr n(new IntElement($3, ctx.loc2pos(@3)));
    ctx.stack_.back()->set("lfc-interval", n);
};

readonly: READONLY COLON BOOLEAN {
    ElementPtr n(new BoolElement($3, ctx.loc2pos(@3)));
    ctx.stack_.back()->set("readonly", n);
};

connect_timeout: CONNECT_TIMEOUT COLON INTEGER {
    ElementPtr n(new IntElement($3, ctx.loc2pos(@3)));
    ctx.stack_.back()->set("connect-timeout", n);
};

<<<<<<< HEAD
tcp_nodelay: TCP_NODELAY COLON BOOLEAN {
    ElementPtr n(new BoolElement($3, ctx.loc2pos(@3)));
    ctx.stack_.back()->set("tcp-nodelay", n);
};

reconnect_wait_time: RECONNECT_WAIT_TIME COLON INTEGER {
    ElementPtr n(new IntElement($3, ctx.loc2pos(@3)));
    ctx.stack_.back()->set("reconnect-wait-time", n);
};

=======
>>>>>>> 8af66965
request_timeout: REQUEST_TIMEOUT COLON INTEGER {
    ElementPtr n(new IntElement($3, ctx.loc2pos(@3)));
    ctx.stack_.back()->set("request-timeout", n);
};

tcp_keepalive: TCP_KEEPALIVE COLON INTEGER {
    ElementPtr n(new IntElement($3, ctx.loc2pos(@3)));
    ctx.stack_.back()->set("tcp-keepalive", n);
};

<<<<<<< HEAD
protocol: PROTOCOL {
    ctx.enter(ctx.NO_KEYWORD);
} COLON STRING {
    ElementPtr protocol(new StringElement($4, ctx.loc2pos(@4)));
    ctx.stack_.back()->set("protocol", protocol);
    ctx.leave();
=======
tcp_nodelay: TCP_NODELAY COLON BOOLEAN {
    ElementPtr n(new BoolElement($3, ctx.loc2pos(@3)));
    ctx.stack_.back()->set("tcp-nodelay", n);
>>>>>>> 8af66965
};

contact_points: CONTACT_POINTS {
    ctx.enter(ctx.NO_KEYWORD);
} COLON STRING {
    ElementPtr cp(new StringElement($4, ctx.loc2pos(@4)));
    ctx.stack_.back()->set("contact-points", cp);
    ctx.leave();
};

ssl_cert: SSL_CERT {
    ctx.enter(ctx.NO_KEYWORD);
} COLON STRING {
    ElementPtr cp(new StringElement($4, ctx.loc2pos(@4)));
    ctx.stack_.back()->set("ssl-cert", cp);
    ctx.leave();
};

keyspace: KEYSPACE {
    ctx.enter(ctx.NO_KEYWORD);
} COLON STRING {
    ElementPtr ks(new StringElement($4, ctx.loc2pos(@4)));
    ctx.stack_.back()->set("keyspace", ks);
    ctx.leave();
};

max_reconnect_tries: MAX_RECONNECT_TRIES COLON INTEGER {
    ElementPtr n(new IntElement($3, ctx.loc2pos(@3)));
    ctx.stack_.back()->set("max-reconnect-tries", n);
};

host_reservation_identifiers: HOST_RESERVATION_IDENTIFIERS {
    ElementPtr l(new ListElement(ctx.loc2pos(@1)));
    ctx.stack_.back()->set("host-reservation-identifiers", l);
    ctx.stack_.push_back(l);
    ctx.enter(ctx.HOST_RESERVATION_IDENTIFIERS);
} COLON LSQUARE_BRACKET host_reservation_identifiers_list RSQUARE_BRACKET {
    ctx.stack_.pop_back();
    ctx.leave();
};

host_reservation_identifiers_list: host_reservation_identifier
    | host_reservation_identifiers_list COMMA host_reservation_identifier
    ;

host_reservation_identifier: duid_id
                           | hw_address_id
                           | circuit_id
                           | client_id
                           | flex_id
                           ;

duid_id : DUID {
    ElementPtr duid(new StringElement("duid", ctx.loc2pos(@1)));
    ctx.stack_.back()->add(duid);
};

hw_address_id : HW_ADDRESS {
    ElementPtr hwaddr(new StringElement("hw-address", ctx.loc2pos(@1)));
    ctx.stack_.back()->add(hwaddr);
};

circuit_id : CIRCUIT_ID {
    ElementPtr circuit(new StringElement("circuit-id", ctx.loc2pos(@1)));
    ctx.stack_.back()->add(circuit);
};

client_id : CLIENT_ID {
    ElementPtr client(new StringElement("client-id", ctx.loc2pos(@1)));
    ctx.stack_.back()->add(client);
};

flex_id: FLEX_ID {
    ElementPtr flex_id(new StringElement("flex-id", ctx.loc2pos(@1)));
    ctx.stack_.back()->add(flex_id);
};

hooks_libraries: HOOKS_LIBRARIES {
    ElementPtr l(new ListElement(ctx.loc2pos(@1)));
    ctx.stack_.back()->set("hooks-libraries", l);
    ctx.stack_.push_back(l);
    ctx.enter(ctx.HOOKS_LIBRARIES);
} COLON LSQUARE_BRACKET hooks_libraries_list RSQUARE_BRACKET {
    ctx.stack_.pop_back();
    ctx.leave();
};

hooks_libraries_list: %empty
                    | not_empty_hooks_libraries_list
                    ;

not_empty_hooks_libraries_list: hooks_library
    | not_empty_hooks_libraries_list COMMA hooks_library
    ;

hooks_library: LCURLY_BRACKET {
    ElementPtr m(new MapElement(ctx.loc2pos(@1)));
    ctx.stack_.back()->add(m);
    ctx.stack_.push_back(m);
} hooks_params RCURLY_BRACKET {
    // The library hooks parameter is required
    ctx.require("library", ctx.loc2pos(@1), ctx.loc2pos(@4));
    ctx.stack_.pop_back();
};

sub_hooks_library: LCURLY_BRACKET {
    // Parse the hooks-libraries list entry map
    ElementPtr m(new MapElement(ctx.loc2pos(@1)));
    ctx.stack_.push_back(m);
} hooks_params RCURLY_BRACKET {
    // The library hooks parameter is required
    ctx.require("library", ctx.loc2pos(@1), ctx.loc2pos(@4));
    // parsing completed
};

hooks_params: hooks_param
            | hooks_params COMMA hooks_param
            | unknown_map_entry
            ;

hooks_param: library
           | parameters
           ;

library: LIBRARY {
    ctx.enter(ctx.NO_KEYWORD);
} COLON STRING {
    ElementPtr lib(new StringElement($4, ctx.loc2pos(@4)));
    ctx.stack_.back()->set("library", lib);
    ctx.leave();
};

parameters: PARAMETERS {
    ctx.enter(ctx.NO_KEYWORD);
} COLON value {
    ctx.stack_.back()->set("parameters", $4);
    ctx.leave();
};

// --- expired-leases-processing ------------------------
expired_leases_processing: EXPIRED_LEASES_PROCESSING {
    ElementPtr m(new MapElement(ctx.loc2pos(@1)));
    ctx.stack_.back()->set("expired-leases-processing", m);
    ctx.stack_.push_back(m);
    ctx.enter(ctx.EXPIRED_LEASES_PROCESSING);
} COLON LCURLY_BRACKET expired_leases_params RCURLY_BRACKET {
    // No expired lease parameter is required
    ctx.stack_.pop_back();
    ctx.leave();
};

expired_leases_params: expired_leases_param
                     | expired_leases_params COMMA expired_leases_param
                     ;

expired_leases_param: reclaim_timer_wait_time
                    | flush_reclaimed_timer_wait_time
                    | hold_reclaimed_time
                    | max_reclaim_leases
                    | max_reclaim_time
                    | unwarned_reclaim_cycles
                    ;

reclaim_timer_wait_time: RECLAIM_TIMER_WAIT_TIME COLON INTEGER {
    ElementPtr value(new IntElement($3, ctx.loc2pos(@3)));
    ctx.stack_.back()->set("reclaim-timer-wait-time", value);
};

flush_reclaimed_timer_wait_time: FLUSH_RECLAIMED_TIMER_WAIT_TIME COLON INTEGER {
    ElementPtr value(new IntElement($3, ctx.loc2pos(@3)));
    ctx.stack_.back()->set("flush-reclaimed-timer-wait-time", value);
};

hold_reclaimed_time: HOLD_RECLAIMED_TIME COLON INTEGER {
    ElementPtr value(new IntElement($3, ctx.loc2pos(@3)));
    ctx.stack_.back()->set("hold-reclaimed-time", value);
};

max_reclaim_leases: MAX_RECLAIM_LEASES COLON INTEGER {
    ElementPtr value(new IntElement($3, ctx.loc2pos(@3)));
    ctx.stack_.back()->set("max-reclaim-leases", value);
};

max_reclaim_time: MAX_RECLAIM_TIME COLON INTEGER {
    ElementPtr value(new IntElement($3, ctx.loc2pos(@3)));
    ctx.stack_.back()->set("max-reclaim-time", value);
};

unwarned_reclaim_cycles: UNWARNED_RECLAIM_CYCLES COLON INTEGER {
    ElementPtr value(new IntElement($3, ctx.loc2pos(@3)));
    ctx.stack_.back()->set("unwarned-reclaim-cycles", value);
};

// --- subnet4 ------------------------------------------
// This defines subnet4 as a list of maps.
// "subnet4": [ ... ]
subnet4_list: SUBNET4 {
    ElementPtr l(new ListElement(ctx.loc2pos(@1)));
    ctx.stack_.back()->set("subnet4", l);
    ctx.stack_.push_back(l);
    ctx.enter(ctx.SUBNET4);
} COLON LSQUARE_BRACKET subnet4_list_content RSQUARE_BRACKET {
    ctx.stack_.pop_back();
    ctx.leave();
};

// This defines the ... in "subnet4": [ ... ]
// It can either be empty (no subnets defined), have one subnet
// or have multiple subnets separate by comma.
subnet4_list_content: %empty
                    | not_empty_subnet4_list
                    ;

not_empty_subnet4_list: subnet4
                      | not_empty_subnet4_list COMMA subnet4
                      ;

// --- Subnet definitions -------------------------------

// This defines a single subnet, i.e. a single map with
// subnet4 array.
subnet4: LCURLY_BRACKET {
    ElementPtr m(new MapElement(ctx.loc2pos(@1)));
    ctx.stack_.back()->add(m);
    ctx.stack_.push_back(m);
} subnet4_params RCURLY_BRACKET {
    // Once we reached this place, the subnet parsing is now complete.
    // If we want to, we can implement default values here.
    // In particular we can do things like this:
    // if (!ctx.stack_.back()->get("interface")) {
    //     ctx.stack_.back()->set("interface", StringElement("loopback"));
    // }
    //
    // We can also stack up one level (Dhcp4) and copy over whatever
    // global parameters we want to:
    // if (!ctx.stack_.back()->get("renew-timer")) {
    //     ElementPtr renew = ctx_stack_[...].get("renew-timer");
    //     if (renew) {
    //         ctx.stack_.back()->set("renew-timer", renew);
    //     }
    // }

    // The subnet subnet4 parameter is required
    ctx.require("subnet", ctx.loc2pos(@1), ctx.loc2pos(@4));
    ctx.stack_.pop_back();
};

sub_subnet4: LCURLY_BRACKET {
    // Parse the subnet4 list entry map
    ElementPtr m(new MapElement(ctx.loc2pos(@1)));
    ctx.stack_.push_back(m);
} subnet4_params RCURLY_BRACKET {
    // The subnet subnet4 parameter is required
    ctx.require("subnet", ctx.loc2pos(@1), ctx.loc2pos(@4));
    // parsing completed
};

// This defines that subnet can have one or more parameters.
subnet4_params: subnet4_param
              | subnet4_params COMMA subnet4_param
              ;

// This defines a list of allowed parameters for each subnet.
subnet4_param: valid_lifetime
             | renew_timer
             | rebind_timer
             | option_data_list
             | pools_list
             | subnet
             | interface
             | interface_id
             | id
             | rapid_commit
             | client_class
             | reservations
             | reservation_mode
             | relay
             | match_client_id
             | next_server
             | server_hostname
             | boot_file_name
             | subnet_4o6_interface
             | subnet_4o6_interface_id
             | subnet_4o6_subnet
             | user_context
             | comment
             | unknown_map_entry
             ;

subnet: SUBNET {
    ctx.enter(ctx.NO_KEYWORD);
} COLON STRING {
    ElementPtr subnet(new StringElement($4, ctx.loc2pos(@4)));
    ctx.stack_.back()->set("subnet", subnet);
    ctx.leave();
};

subnet_4o6_interface: SUBNET_4O6_INTERFACE {
    ctx.enter(ctx.NO_KEYWORD);
} COLON STRING {
    ElementPtr iface(new StringElement($4, ctx.loc2pos(@4)));
    ctx.stack_.back()->set("4o6-interface", iface);
    ctx.leave();
};

subnet_4o6_interface_id: SUBNET_4O6_INTERFACE_ID {
    ctx.enter(ctx.NO_KEYWORD);
} COLON STRING {
    ElementPtr iface(new StringElement($4, ctx.loc2pos(@4)));
    ctx.stack_.back()->set("4o6-interface-id", iface);
    ctx.leave();
};

subnet_4o6_subnet: SUBNET_4O6_SUBNET {
    ctx.enter(ctx.NO_KEYWORD);
} COLON STRING {
    ElementPtr iface(new StringElement($4, ctx.loc2pos(@4)));
    ctx.stack_.back()->set("4o6-subnet", iface);
    ctx.leave();
};

interface: INTERFACE {
    ctx.enter(ctx.NO_KEYWORD);
} COLON STRING {
    ElementPtr iface(new StringElement($4, ctx.loc2pos(@4)));
    ctx.stack_.back()->set("interface", iface);
    ctx.leave();
};

interface_id: INTERFACE_ID {
    ctx.enter(ctx.NO_KEYWORD);
} COLON STRING {
    ElementPtr iface(new StringElement($4, ctx.loc2pos(@4)));
    ctx.stack_.back()->set("interface-id", iface);
    ctx.leave();
};

client_class: CLIENT_CLASS {
    ctx.enter(ctx.CLIENT_CLASS);
} COLON STRING {
    ElementPtr cls(new StringElement($4, ctx.loc2pos(@4)));
    ctx.stack_.back()->set("client-class", cls);
    ctx.leave();
};

reservation_mode: RESERVATION_MODE {
    ctx.enter(ctx.RESERVATION_MODE);
} COLON hr_mode {
    ctx.stack_.back()->set("reservation-mode", $4);
    ctx.leave();
};

hr_mode: DISABLED { $$ = ElementPtr(new StringElement("disabled", ctx.loc2pos(@1))); }
       | OUT_OF_POOL { $$ = ElementPtr(new StringElement("out-of-pool", ctx.loc2pos(@1))); }
       | ALL { $$ = ElementPtr(new StringElement("all", ctx.loc2pos(@1))); }
       ;

id: ID COLON INTEGER {
    ElementPtr id(new IntElement($3, ctx.loc2pos(@3)));
    ctx.stack_.back()->set("id", id);
};

rapid_commit: RAPID_COMMIT COLON BOOLEAN {
    ElementPtr rc(new BoolElement($3, ctx.loc2pos(@3)));
    ctx.stack_.back()->set("rapid-commit", rc);
};

// ---- shared-networks ---------------------

shared_networks: SHARED_NETWORKS {
    ElementPtr l(new ListElement(ctx.loc2pos(@1)));
    ctx.stack_.back()->set("shared-networks", l);
    ctx.stack_.push_back(l);
    ctx.enter(ctx.SHARED_NETWORK);
} COLON LSQUARE_BRACKET shared_networks_content RSQUARE_BRACKET {
    ctx.stack_.pop_back();
    ctx.leave();
};

// This allows 0 or more shared network definitions.
shared_networks_content: %empty
                       | shared_networks_list
                       ;

// This allows 1 or more shared network definitions.
shared_networks_list: shared_network
                    | shared_networks_list COMMA shared_network
                    ;

shared_network: LCURLY_BRACKET {
    ElementPtr m(new MapElement(ctx.loc2pos(@1)));
    ctx.stack_.back()->add(m);
    ctx.stack_.push_back(m);
} shared_network_params RCURLY_BRACKET {
    ctx.stack_.pop_back();
};

shared_network_params: shared_network_param
                     | shared_network_params COMMA shared_network_param
                     ;

shared_network_param: name
                    | subnet4_list
                    | interface
                    | renew_timer
                    | rebind_timer
                    | option_data_list
                    | match_client_id
                    | next_server
                    | server_hostname
                    | boot_file_name
                    | relay
                    | reservation_mode
                    | client_class
                    | valid_lifetime
                    | user_context
                    | comment
                    | unknown_map_entry
                    ;

// ---- option-def --------------------------

// This defines the "option-def": [ ... ] entry that may appear
// at a global option.
option_def_list: OPTION_DEF {
    ElementPtr l(new ListElement(ctx.loc2pos(@1)));
    ctx.stack_.back()->set("option-def", l);
    ctx.stack_.push_back(l);
    ctx.enter(ctx.OPTION_DEF);
} COLON LSQUARE_BRACKET option_def_list_content RSQUARE_BRACKET {
    ctx.stack_.pop_back();
    ctx.leave();
};

// This defines the top level scope when the parser is told to parse
// option definitions. It works as a subset limited to option
// definitions
sub_option_def_list: LCURLY_BRACKET {
    ElementPtr m(new MapElement(ctx.loc2pos(@1)));
    ctx.stack_.push_back(m);
} option_def_list RCURLY_BRACKET {
    // parsing completed
};

// This defines the content of option-def. It may be empty,
// have one entry or multiple entries separated by comma.
option_def_list_content: %empty
                       | not_empty_option_def_list
                       ;

not_empty_option_def_list: option_def_entry
                         | not_empty_option_def_list COMMA option_def_entry
                          ;

// This defines the content of a single entry { ... } within
// option-def list.
option_def_entry: LCURLY_BRACKET {
    ElementPtr m(new MapElement(ctx.loc2pos(@1)));
    ctx.stack_.back()->add(m);
    ctx.stack_.push_back(m);
} option_def_params RCURLY_BRACKET {
    // The name, code and type option def parameters are required.
    ctx.require("name", ctx.loc2pos(@1), ctx.loc2pos(@4));
    ctx.require("code", ctx.loc2pos(@1), ctx.loc2pos(@4));
    ctx.require("type", ctx.loc2pos(@1), ctx.loc2pos(@4));
    ctx.stack_.pop_back();
};

// This defines the top level scope when the parser is told to parse a single
// option definition. It's almost exactly the same as option_def_entry, except
// that it does leave its value on stack.
sub_option_def: LCURLY_BRACKET {
    // Parse the option-def list entry map
    ElementPtr m(new MapElement(ctx.loc2pos(@1)));
    ctx.stack_.push_back(m);
} option_def_params RCURLY_BRACKET {
    // The name, code and type option def parameters are required.
    ctx.require("name", ctx.loc2pos(@1), ctx.loc2pos(@4));
    ctx.require("code", ctx.loc2pos(@1), ctx.loc2pos(@4));
    ctx.require("type", ctx.loc2pos(@1), ctx.loc2pos(@4));
    // parsing completed
};

// This defines parameters specified inside the map that itself
// is an entry in option-def list.
option_def_params: %empty
                 | not_empty_option_def_params
                 ;

not_empty_option_def_params: option_def_param
                           | not_empty_option_def_params COMMA option_def_param
                           ;

option_def_param: option_def_name
                | option_def_code
                | option_def_type
                | option_def_record_types
                | option_def_space
                | option_def_encapsulate
                | option_def_array
                | user_context
                | comment
                | unknown_map_entry
                ;

option_def_name: name;

code: CODE COLON INTEGER {
    ElementPtr code(new IntElement($3, ctx.loc2pos(@3)));
    ctx.stack_.back()->set("code", code);
};

option_def_code: code;

option_def_type: TYPE {
    ctx.enter(ctx.NO_KEYWORD);
} COLON STRING {
    ElementPtr prf(new StringElement($4, ctx.loc2pos(@4)));
    ctx.stack_.back()->set("type", prf);
    ctx.leave();
};

option_def_record_types: RECORD_TYPES {
    ctx.enter(ctx.NO_KEYWORD);
} COLON STRING {
    ElementPtr rtypes(new StringElement($4, ctx.loc2pos(@4)));
    ctx.stack_.back()->set("record-types", rtypes);
    ctx.leave();
};

space: SPACE {
    ctx.enter(ctx.NO_KEYWORD);
} COLON STRING {
    ElementPtr space(new StringElement($4, ctx.loc2pos(@4)));
    ctx.stack_.back()->set("space", space);
    ctx.leave();
};

option_def_space: space;

option_def_encapsulate: ENCAPSULATE {
    ctx.enter(ctx.NO_KEYWORD);
} COLON STRING {
    ElementPtr encap(new StringElement($4, ctx.loc2pos(@4)));
    ctx.stack_.back()->set("encapsulate", encap);
    ctx.leave();
};

option_def_array: ARRAY COLON BOOLEAN {
    ElementPtr array(new BoolElement($3, ctx.loc2pos(@3)));
    ctx.stack_.back()->set("array", array);
};

// ---- option-data --------------------------

// This defines the "option-data": [ ... ] entry that may appear
// in several places, but most notably in subnet4 entries.
option_data_list: OPTION_DATA {
    ElementPtr l(new ListElement(ctx.loc2pos(@1)));
    ctx.stack_.back()->set("option-data", l);
    ctx.stack_.push_back(l);
    ctx.enter(ctx.OPTION_DATA);
} COLON LSQUARE_BRACKET option_data_list_content RSQUARE_BRACKET {
    ctx.stack_.pop_back();
    ctx.leave();
};

// This defines the content of option-data. It may be empty,
// have one entry or multiple entries separated by comma.
option_data_list_content: %empty
                        | not_empty_option_data_list
                        ;

// This defines the content of option-data list. It can either
// be a single value or multiple entries separated by comma.
not_empty_option_data_list: option_data_entry
                          | not_empty_option_data_list COMMA option_data_entry
                          ;

// This defines th content of a single entry { ... } within
// option-data list.
option_data_entry: LCURLY_BRACKET {
    ElementPtr m(new MapElement(ctx.loc2pos(@1)));
    ctx.stack_.back()->add(m);
    ctx.stack_.push_back(m);
} option_data_params RCURLY_BRACKET {
    /// @todo: the code or name parameters are required.
    ctx.stack_.pop_back();
};

// This defines the top level scope when the parser is told to parse a single
// option data. It's almost exactly the same as option_data_entry, except
// that it does leave its value on stack.
sub_option_data: LCURLY_BRACKET {
    // Parse the option-data list entry map
    ElementPtr m(new MapElement(ctx.loc2pos(@1)));
    ctx.stack_.push_back(m);
} option_data_params RCURLY_BRACKET {
    /// @todo: the code or name parameters are required.
    // parsing completed
};

// This defines parameters specified inside the map that itself
// is an entry in option-data list. It can either be empty
// or have a non-empty list of parameters.
option_data_params: %empty
                  | not_empty_option_data_params
                  ;

// Those parameters can either be a single parameter or
// a list of parameters separated by comma.
not_empty_option_data_params: option_data_param
    | not_empty_option_data_params COMMA option_data_param
    ;

// Each single option-data parameter can be one of the following
// expressions.
option_data_param: option_data_name
                 | option_data_data
                 | option_data_code
                 | option_data_space
                 | option_data_csv_format
                 | option_data_always_send
                 | user_context
                 | comment
                 | unknown_map_entry
                 ;

option_data_name: name;

option_data_data: DATA {
    ctx.enter(ctx.NO_KEYWORD);
} COLON STRING {
    ElementPtr data(new StringElement($4, ctx.loc2pos(@4)));
    ctx.stack_.back()->set("data", data);
    ctx.leave();
};

option_data_code: code;

option_data_space: space;

option_data_csv_format: CSV_FORMAT COLON BOOLEAN {
    ElementPtr space(new BoolElement($3, ctx.loc2pos(@3)));
    ctx.stack_.back()->set("csv-format", space);
};

option_data_always_send: ALWAYS_SEND COLON BOOLEAN {
    ElementPtr persist(new BoolElement($3, ctx.loc2pos(@3)));
    ctx.stack_.back()->set("always-send", persist);
};

// ---- pools ------------------------------------

// This defines the "pools": [ ... ] entry that may appear in subnet4.
pools_list: POOLS {
    ElementPtr l(new ListElement(ctx.loc2pos(@1)));
    ctx.stack_.back()->set("pools", l);
    ctx.stack_.push_back(l);
    ctx.enter(ctx.POOLS);
} COLON LSQUARE_BRACKET pools_list_content RSQUARE_BRACKET {
    ctx.stack_.pop_back();
    ctx.leave();
};

// Pools may be empty, contain a single pool entry or multiple entries
// separate by commas.
pools_list_content: %empty
                  | not_empty_pools_list
                  ;

not_empty_pools_list: pool_list_entry
                    | not_empty_pools_list COMMA pool_list_entry
                    ;

pool_list_entry: LCURLY_BRACKET {
    ElementPtr m(new MapElement(ctx.loc2pos(@1)));
    ctx.stack_.back()->add(m);
    ctx.stack_.push_back(m);
} pool_params RCURLY_BRACKET {
    // The pool parameter is required.
    ctx.require("pool", ctx.loc2pos(@1), ctx.loc2pos(@4));
    ctx.stack_.pop_back();
};

sub_pool4: LCURLY_BRACKET {
    // Parse the pool list entry map
    ElementPtr m(new MapElement(ctx.loc2pos(@1)));
    ctx.stack_.push_back(m);
} pool_params RCURLY_BRACKET {
    // The pool parameter is required.
    ctx.require("pool", ctx.loc2pos(@1), ctx.loc2pos(@4));
    // parsing completed
};

pool_params: pool_param
           | pool_params COMMA pool_param
           ;

pool_param: pool_entry
          | option_data_list
          | client_class
          | user_context
          | comment
          | unknown_map_entry
          ;

pool_entry: POOL {
    ctx.enter(ctx.NO_KEYWORD);
} COLON STRING {
    ElementPtr pool(new StringElement($4, ctx.loc2pos(@4)));
    ctx.stack_.back()->set("pool", pool);
    ctx.leave();
};

user_context: USER_CONTEXT {
    ctx.enter(ctx.NO_KEYWORD);
} COLON map_value {
    ElementPtr parent = ctx.stack_.back();
    ElementPtr user_context = $4;
    ConstElementPtr old = parent->get("user-context");

    // Handle already existing user context
    if (old) {
        // Check if it was a comment or a duplicate
        if ((old->size() != 1) || !old->contains("comment")) {
            std::stringstream msg;
            msg << "duplicate user-context entries (previous at "
                << old->getPosition().str() << ")";
            error(@1, msg.str());
        }
        // Merge the comment
        user_context->set("comment", old->get("comment"));
    }

    // Set the user context
    parent->set("user-context", user_context);
    ctx.leave();
};

comment: COMMENT {
    ctx.enter(ctx.NO_KEYWORD);
} COLON STRING {
    ElementPtr parent = ctx.stack_.back();
    ElementPtr user_context(new MapElement(ctx.loc2pos(@1)));
    ElementPtr comment(new StringElement($4, ctx.loc2pos(@4)));
    user_context->set("comment", comment);

    // Handle already existing user context
    ConstElementPtr old = parent->get("user-context");
    if (old) {
        // Check for duplicate comment
        if (old->contains("comment")) {
            std::stringstream msg;
            msg << "duplicate user-context/comment entries (previous at "
                << old->getPosition().str() << ")";
            error(@1, msg.str());
        }
        // Merge the user context in the comment
        merge(user_context, old);
    }

    // Set the user context
    parent->set("user-context", user_context);
    ctx.leave();
};

// --- end of pools definition -------------------------------

// --- reservations ------------------------------------------
reservations: RESERVATIONS {
    ElementPtr l(new ListElement(ctx.loc2pos(@1)));
    ctx.stack_.back()->set("reservations", l);
    ctx.stack_.push_back(l);
    ctx.enter(ctx.RESERVATIONS);
} COLON LSQUARE_BRACKET reservations_list RSQUARE_BRACKET {
    ctx.stack_.pop_back();
    ctx.leave();
};

reservations_list: %empty
                 | not_empty_reservations_list
                 ;

not_empty_reservations_list: reservation
                           | not_empty_reservations_list COMMA reservation
                           ;

reservation: LCURLY_BRACKET {
    ElementPtr m(new MapElement(ctx.loc2pos(@1)));
    ctx.stack_.back()->add(m);
    ctx.stack_.push_back(m);
} reservation_params RCURLY_BRACKET {
    /// @todo: an identifier parameter is required.
    ctx.stack_.pop_back();
};

sub_reservation: LCURLY_BRACKET {
    // Parse the reservations list entry map
    ElementPtr m(new MapElement(ctx.loc2pos(@1)));
    ctx.stack_.push_back(m);
} reservation_params RCURLY_BRACKET {
    /// @todo: an identifier parameter is required.
    // parsing completed
};

reservation_params: %empty
                  | not_empty_reservation_params
                  ;

not_empty_reservation_params: reservation_param
    | not_empty_reservation_params COMMA reservation_param
    ;

/// @todo probably need to add mac-address as well here
reservation_param: duid
                 | reservation_client_classes
                 | client_id_value
                 | circuit_id_value
                 | flex_id_value
                 | ip_address
                 | hw_address
                 | hostname
                 | option_data_list
                 | next_server
                 | server_hostname
                 | boot_file_name
                 | user_context
                 | comment
                 | unknown_map_entry
                 ;

next_server: NEXT_SERVER {
    ctx.enter(ctx.NO_KEYWORD);
} COLON STRING {
    ElementPtr next_server(new StringElement($4, ctx.loc2pos(@4)));
    ctx.stack_.back()->set("next-server", next_server);
    ctx.leave();
};

server_hostname: SERVER_HOSTNAME {
    ctx.enter(ctx.NO_KEYWORD);
} COLON STRING {
    ElementPtr srv(new StringElement($4, ctx.loc2pos(@4)));
    ctx.stack_.back()->set("server-hostname", srv);
    ctx.leave();
};

boot_file_name: BOOT_FILE_NAME {
    ctx.enter(ctx.NO_KEYWORD);
} COLON STRING {
    ElementPtr bootfile(new StringElement($4, ctx.loc2pos(@4)));
    ctx.stack_.back()->set("boot-file-name", bootfile);
    ctx.leave();
};

ip_address: IP_ADDRESS {
    ctx.enter(ctx.NO_KEYWORD);
} COLON STRING {
    ElementPtr addr(new StringElement($4, ctx.loc2pos(@4)));
    ctx.stack_.back()->set("ip-address", addr);
    ctx.leave();
};

duid: DUID {
    ctx.enter(ctx.NO_KEYWORD);
} COLON STRING {
    ElementPtr d(new StringElement($4, ctx.loc2pos(@4)));
    ctx.stack_.back()->set("duid", d);
    ctx.leave();
};

hw_address: HW_ADDRESS {
    ctx.enter(ctx.NO_KEYWORD);
} COLON STRING {
    ElementPtr hw(new StringElement($4, ctx.loc2pos(@4)));
    ctx.stack_.back()->set("hw-address", hw);
    ctx.leave();
};

client_id_value: CLIENT_ID {
    ctx.enter(ctx.NO_KEYWORD);
} COLON STRING {
    ElementPtr hw(new StringElement($4, ctx.loc2pos(@4)));
    ctx.stack_.back()->set("client-id", hw);
    ctx.leave();
};

circuit_id_value: CIRCUIT_ID {
    ctx.enter(ctx.NO_KEYWORD);
} COLON STRING {
    ElementPtr hw(new StringElement($4, ctx.loc2pos(@4)));
    ctx.stack_.back()->set("circuit-id", hw);
    ctx.leave();
};

flex_id_value: FLEX_ID {
    ctx.enter(ctx.NO_KEYWORD);
} COLON STRING {
    ElementPtr hw(new StringElement($4, ctx.loc2pos(@4)));
    ctx.stack_.back()->set("flex-id", hw);
    ctx.leave();
};

hostname: HOSTNAME {
    ctx.enter(ctx.NO_KEYWORD);
} COLON STRING {
    ElementPtr host(new StringElement($4, ctx.loc2pos(@4)));
    ctx.stack_.back()->set("hostname", host);
    ctx.leave();
};

reservation_client_classes: CLIENT_CLASSES {
    ElementPtr c(new ListElement(ctx.loc2pos(@1)));
    ctx.stack_.back()->set("client-classes", c);
    ctx.stack_.push_back(c);
    ctx.enter(ctx.NO_KEYWORD);
} COLON list_strings {
    ctx.stack_.pop_back();
    ctx.leave();
};

// --- end of reservations definitions -----------------------

// --- relay -------------------------------------------------
relay: RELAY {
    ElementPtr m(new MapElement(ctx.loc2pos(@1)));
    ctx.stack_.back()->set("relay", m);
    ctx.stack_.push_back(m);
    ctx.enter(ctx.RELAY);
} COLON LCURLY_BRACKET relay_map RCURLY_BRACKET {
    ctx.stack_.pop_back();
    ctx.leave();
};

relay_map: IP_ADDRESS {
    ctx.enter(ctx.NO_KEYWORD);
} COLON STRING {
    ElementPtr ip(new StringElement($4, ctx.loc2pos(@4)));
    ctx.stack_.back()->set("ip-address", ip);
    ctx.leave();
};

// --- end of relay definitions ------------------------------

// --- client classes ----------------------------------------
client_classes: CLIENT_CLASSES {
    ElementPtr l(new ListElement(ctx.loc2pos(@1)));
    ctx.stack_.back()->set("client-classes", l);
    ctx.stack_.push_back(l);
    ctx.enter(ctx.CLIENT_CLASSES);
} COLON LSQUARE_BRACKET client_classes_list RSQUARE_BRACKET {
    ctx.stack_.pop_back();
    ctx.leave();
};

client_classes_list: client_class_entry
                   | client_classes_list COMMA client_class_entry
                   ;

client_class_entry: LCURLY_BRACKET {
    ElementPtr m(new MapElement(ctx.loc2pos(@1)));
    ctx.stack_.back()->add(m);
    ctx.stack_.push_back(m);
} client_class_params RCURLY_BRACKET {
    // The name client class parameter is required.
    ctx.require("name", ctx.loc2pos(@1), ctx.loc2pos(@4));
    ctx.stack_.pop_back();
};

client_class_params: %empty
                   | not_empty_client_class_params
                   ;

not_empty_client_class_params: client_class_param
    | not_empty_client_class_params COMMA client_class_param
    ;

client_class_param: client_class_name
                  | client_class_test
                  | option_def_list
                  | option_data_list
                  | next_server
                  | server_hostname
                  | boot_file_name
                  | user_context
                  | comment
                  | unknown_map_entry
                  ;

client_class_name: name;

client_class_test: TEST {
    ctx.enter(ctx.NO_KEYWORD);
} COLON STRING {
    ElementPtr test(new StringElement($4, ctx.loc2pos(@4)));
    ctx.stack_.back()->set("test", test);
    ctx.leave();
};

// --- end of client classes ---------------------------------

// was server-id but in is DHCPv6-only

dhcp4o6_port: DHCP4O6_PORT COLON INTEGER {
    ElementPtr time(new IntElement($3, ctx.loc2pos(@3)));
    ctx.stack_.back()->set("dhcp4o6-port", time);
};

// --- control socket ----------------------------------------

control_socket: CONTROL_SOCKET {
    ElementPtr m(new MapElement(ctx.loc2pos(@1)));
    ctx.stack_.back()->set("control-socket", m);
    ctx.stack_.push_back(m);
    ctx.enter(ctx.CONTROL_SOCKET);
} COLON LCURLY_BRACKET control_socket_params RCURLY_BRACKET {
    ctx.stack_.pop_back();
    ctx.leave();
};

control_socket_params: control_socket_param
                     | control_socket_params COMMA control_socket_param
                     ;

control_socket_param: control_socket_type
                    | control_socket_name
                    | user_context
                    | comment
                    | unknown_map_entry
                    ;

control_socket_type: SOCKET_TYPE {
    ctx.enter(ctx.NO_KEYWORD);
} COLON STRING {
    ElementPtr stype(new StringElement($4, ctx.loc2pos(@4)));
    ctx.stack_.back()->set("socket-type", stype);
    ctx.leave();
};

control_socket_name: SOCKET_NAME {
    ctx.enter(ctx.NO_KEYWORD);
} COLON STRING {
    ElementPtr name(new StringElement($4, ctx.loc2pos(@4)));
    ctx.stack_.back()->set("socket-name", name);
    ctx.leave();
};

// --- dhcp ddns ---------------------------------------------

dhcp_ddns: DHCP_DDNS {
    ElementPtr m(new MapElement(ctx.loc2pos(@1)));
    ctx.stack_.back()->set("dhcp-ddns", m);
    ctx.stack_.push_back(m);
    ctx.enter(ctx.DHCP_DDNS);
} COLON LCURLY_BRACKET dhcp_ddns_params RCURLY_BRACKET {
    // The enable updates DHCP DDNS parameter is required.
    ctx.require("enable-updates", ctx.loc2pos(@4), ctx.loc2pos(@6));
    ctx.stack_.pop_back();
    ctx.leave();
};

sub_dhcp_ddns: LCURLY_BRACKET {
    // Parse the dhcp-ddns map
    ElementPtr m(new MapElement(ctx.loc2pos(@1)));
    ctx.stack_.push_back(m);
} dhcp_ddns_params RCURLY_BRACKET {
    // The enable updates DHCP DDNS parameter is required.
    ctx.require("enable-updates", ctx.loc2pos(@1), ctx.loc2pos(@4));
    // parsing completed
};

dhcp_ddns_params: dhcp_ddns_param
                | dhcp_ddns_params COMMA dhcp_ddns_param
                ;

dhcp_ddns_param: enable_updates
               | qualifying_suffix
               | server_ip
               | server_port
               | sender_ip
               | sender_port
               | max_queue_size
               | ncr_protocol
               | ncr_format
               | always_include_fqdn
               | override_no_update
               | override_client_update
               | replace_client_name
               | generated_prefix
               | user_context
               | comment
               | unknown_map_entry
               ;

enable_updates: ENABLE_UPDATES COLON BOOLEAN {
    ElementPtr b(new BoolElement($3, ctx.loc2pos(@3)));
    ctx.stack_.back()->set("enable-updates", b);
};

qualifying_suffix: QUALIFYING_SUFFIX {
    ctx.enter(ctx.NO_KEYWORD);
} COLON STRING {
    ElementPtr s(new StringElement($4, ctx.loc2pos(@4)));
    ctx.stack_.back()->set("qualifying-suffix", s);
    ctx.leave();
};

server_ip: SERVER_IP {
    ctx.enter(ctx.NO_KEYWORD);
} COLON STRING {
    ElementPtr s(new StringElement($4, ctx.loc2pos(@4)));
    ctx.stack_.back()->set("server-ip", s);
    ctx.leave();
};

server_port: SERVER_PORT COLON INTEGER {
    ElementPtr i(new IntElement($3, ctx.loc2pos(@3)));
    ctx.stack_.back()->set("server-port", i);
};

sender_ip: SENDER_IP {
    ctx.enter(ctx.NO_KEYWORD);
} COLON STRING {
    ElementPtr s(new StringElement($4, ctx.loc2pos(@4)));
    ctx.stack_.back()->set("sender-ip", s);
    ctx.leave();
};

sender_port: SENDER_PORT COLON INTEGER {
    ElementPtr i(new IntElement($3, ctx.loc2pos(@3)));
    ctx.stack_.back()->set("sender-port", i);
};

max_queue_size: MAX_QUEUE_SIZE COLON INTEGER {
    ElementPtr i(new IntElement($3, ctx.loc2pos(@3)));
    ctx.stack_.back()->set("max-queue-size", i);
};

ncr_protocol: NCR_PROTOCOL {
    ctx.enter(ctx.NCR_PROTOCOL);
} COLON ncr_protocol_value {
    ctx.stack_.back()->set("ncr-protocol", $4);
    ctx.leave();
};

ncr_protocol_value:
    UDP { $$ = ElementPtr(new StringElement("UDP", ctx.loc2pos(@1))); }
  | TCP { $$ = ElementPtr(new StringElement("TCP", ctx.loc2pos(@1))); }
  ;

ncr_format: NCR_FORMAT {
    ctx.enter(ctx.NCR_FORMAT);
} COLON JSON {
    ElementPtr json(new StringElement("JSON", ctx.loc2pos(@4)));
    ctx.stack_.back()->set("ncr-format", json);
    ctx.leave();
};

always_include_fqdn: ALWAYS_INCLUDE_FQDN COLON BOOLEAN {
    ElementPtr b(new BoolElement($3, ctx.loc2pos(@3)));
    ctx.stack_.back()->set("always-include-fqdn", b);
};

override_no_update: OVERRIDE_NO_UPDATE COLON BOOLEAN {
    ElementPtr b(new BoolElement($3, ctx.loc2pos(@3)));
    ctx.stack_.back()->set("override-no-update", b);
};

override_client_update: OVERRIDE_CLIENT_UPDATE COLON BOOLEAN {
    ElementPtr b(new BoolElement($3, ctx.loc2pos(@3)));
    ctx.stack_.back()->set("override-client-update", b);
};

replace_client_name: REPLACE_CLIENT_NAME {
    ctx.enter(ctx.REPLACE_CLIENT_NAME);
} COLON replace_client_name_value {
    ctx.stack_.back()->set("replace-client-name", $4);
    ctx.leave();
};

replace_client_name_value:
    WHEN_PRESENT {
      $$ = ElementPtr(new StringElement("when-present", ctx.loc2pos(@1)));
      }
  | NEVER {
      $$ = ElementPtr(new StringElement("never", ctx.loc2pos(@1)));
      }
  | ALWAYS {
      $$ = ElementPtr(new StringElement("always", ctx.loc2pos(@1)));
      }
  | WHEN_NOT_PRESENT {
      $$ = ElementPtr(new StringElement("when-not-present", ctx.loc2pos(@1)));
      }
  | BOOLEAN  {
      error(@1, "boolean values for the replace-client-name are "
                "no longer supported");
      }
  ;

generated_prefix: GENERATED_PREFIX {
    ctx.enter(ctx.NO_KEYWORD);
} COLON STRING {
    ElementPtr s(new StringElement($4, ctx.loc2pos(@4)));
    ctx.stack_.back()->set("generated-prefix", s);
    ctx.leave();
};

// JSON entries for Dhcp4 and DhcpDdns

dhcp6_json_object: DHCP6 {
    ctx.enter(ctx.NO_KEYWORD);
} COLON value {
    ctx.stack_.back()->set("Dhcp6", $4);
    ctx.leave();
};

dhcpddns_json_object: DHCPDDNS {
    ctx.enter(ctx.NO_KEYWORD);
} COLON value {
    ctx.stack_.back()->set("DhcpDdns", $4);
    ctx.leave();
};

control_agent_json_object: CONTROL_AGENT {
    ctx.enter(ctx.NO_KEYWORD);
} COLON value {
    ctx.stack_.back()->set("Control-agent", $4);
    ctx.leave();
};

// --- logging entry -----------------------------------------

// This defines the top level "Logging" object. It parses
// the following "Logging": { ... }. The ... is defined
// by logging_params
logging_object: LOGGING {
    ElementPtr m(new MapElement(ctx.loc2pos(@1)));
    ctx.stack_.back()->set("Logging", m);
    ctx.stack_.push_back(m);
    ctx.enter(ctx.LOGGING);
} COLON LCURLY_BRACKET logging_params RCURLY_BRACKET {
    ctx.stack_.pop_back();
    ctx.leave();
};

sub_logging: LCURLY_BRACKET {
    // Parse the Logging map
    ElementPtr m(new MapElement(ctx.loc2pos(@1)));
    ctx.stack_.push_back(m);
} logging_params RCURLY_BRACKET {
    // parsing completed
};

// This defines the list of allowed parameters that may appear
// in the top-level Logging object. It can either be a single
// parameter or several parameters separated by commas.
logging_params: logging_param
              | logging_params COMMA logging_param
              ;

// There's currently only one parameter defined, which is "loggers".
logging_param: loggers;

// "loggers", the only parameter currently defined in "Logging" object,
// is "loggers": [ ... ].
loggers: LOGGERS {
    ElementPtr l(new ListElement(ctx.loc2pos(@1)));
    ctx.stack_.back()->set("loggers", l);
    ctx.stack_.push_back(l);
    ctx.enter(ctx.LOGGERS);
}  COLON LSQUARE_BRACKET loggers_entries RSQUARE_BRACKET {
    ctx.stack_.pop_back();
    ctx.leave();
};

// These are the parameters allowed in loggers: either one logger
// entry or multiple entries separate by commas.
loggers_entries: logger_entry
               | loggers_entries COMMA logger_entry
               ;

// This defines a single entry defined in loggers in Logging.
logger_entry: LCURLY_BRACKET {
    ElementPtr l(new MapElement(ctx.loc2pos(@1)));
    ctx.stack_.back()->add(l);
    ctx.stack_.push_back(l);
} logger_params RCURLY_BRACKET {
    ctx.stack_.pop_back();
};

logger_params: logger_param
             | logger_params COMMA logger_param
             ;

logger_param: name
            | output_options_list
            | debuglevel
            | severity
            | user_context
            | comment
            | unknown_map_entry
            ;

debuglevel: DEBUGLEVEL COLON INTEGER {
    ElementPtr dl(new IntElement($3, ctx.loc2pos(@3)));
    ctx.stack_.back()->set("debuglevel", dl);
};

severity: SEVERITY {
    ctx.enter(ctx.NO_KEYWORD);
} COLON STRING {
    ElementPtr sev(new StringElement($4, ctx.loc2pos(@4)));
    ctx.stack_.back()->set("severity", sev);
    ctx.leave();
};

output_options_list: OUTPUT_OPTIONS {
    ElementPtr l(new ListElement(ctx.loc2pos(@1)));
    ctx.stack_.back()->set("output_options", l);
    ctx.stack_.push_back(l);
    ctx.enter(ctx.OUTPUT_OPTIONS);
} COLON LSQUARE_BRACKET output_options_list_content RSQUARE_BRACKET {
    ctx.stack_.pop_back();
    ctx.leave();
};

output_options_list_content: output_entry
                           | output_options_list_content COMMA output_entry
                           ;

output_entry: LCURLY_BRACKET {
    ElementPtr m(new MapElement(ctx.loc2pos(@1)));
    ctx.stack_.back()->add(m);
    ctx.stack_.push_back(m);
} output_params_list RCURLY_BRACKET {
    ctx.stack_.pop_back();
};

output_params_list: output_params
                  | output_params_list COMMA output_params
                  ;

output_params: output
             | flush
             | maxsize
             | maxver
             ;

output: OUTPUT {
    ctx.enter(ctx.NO_KEYWORD);
} COLON STRING {
    ElementPtr sev(new StringElement($4, ctx.loc2pos(@4)));
    ctx.stack_.back()->set("output", sev);
    ctx.leave();
};

flush: FLUSH COLON BOOLEAN {
    ElementPtr flush(new BoolElement($3, ctx.loc2pos(@3)));
    ctx.stack_.back()->set("flush", flush);
};

maxsize: MAXSIZE COLON INTEGER {
    ElementPtr maxsize(new IntElement($3, ctx.loc2pos(@3)));
    ctx.stack_.back()->set("maxsize", maxsize);
};

maxver: MAXVER COLON INTEGER {
    ElementPtr maxver(new IntElement($3, ctx.loc2pos(@3)));
    ctx.stack_.back()->set("maxver", maxver);
};

%%

void
isc::dhcp::Dhcp4Parser::error(const location_type& loc,
                              const std::string& what)
{
    ctx.error(loc, what);
}<|MERGE_RESOLUTION|>--- conflicted
+++ resolved
@@ -90,13 +90,6 @@
   KEYSPACE "keyspace"
   SSL_CERT "ssl-cert"
   MAX_RECONNECT_TRIES "max-reconnect-tries"
-<<<<<<< HEAD
-=======
-  RECONNECT_WAIT_TIME "reconnect-wait-time"
-  REQUEST_TIMEOUT "request-timeout"
-  TCP_KEEPALIVE "tcp-keepalive"
-  TCP_NODELAY "tcp-nodelay"
->>>>>>> 8af66965
 
   VALID_LIFETIME "valid-lifetime"
   RENEW_TIMER "renew-timer"
@@ -601,10 +594,6 @@
                   | tcp_keepalive
                   | contact_points
                   | max_reconnect_tries
-                  | reconnect_wait_time
-                  | request_timeout
-                  | tcp_keepalive
-                  | tcp_nodelay
                   | keyspace
                   | ssl_cert
                   | protocol
@@ -681,7 +670,6 @@
     ctx.stack_.back()->set("connect-timeout", n);
 };
 
-<<<<<<< HEAD
 tcp_nodelay: TCP_NODELAY COLON BOOLEAN {
     ElementPtr n(new BoolElement($3, ctx.loc2pos(@3)));
     ctx.stack_.back()->set("tcp-nodelay", n);
@@ -692,8 +680,6 @@
     ctx.stack_.back()->set("reconnect-wait-time", n);
 };
 
-=======
->>>>>>> 8af66965
 request_timeout: REQUEST_TIMEOUT COLON INTEGER {
     ElementPtr n(new IntElement($3, ctx.loc2pos(@3)));
     ctx.stack_.back()->set("request-timeout", n);
@@ -704,18 +690,12 @@
     ctx.stack_.back()->set("tcp-keepalive", n);
 };
 
-<<<<<<< HEAD
 protocol: PROTOCOL {
     ctx.enter(ctx.NO_KEYWORD);
 } COLON STRING {
     ElementPtr protocol(new StringElement($4, ctx.loc2pos(@4)));
     ctx.stack_.back()->set("protocol", protocol);
     ctx.leave();
-=======
-tcp_nodelay: TCP_NODELAY COLON BOOLEAN {
-    ElementPtr n(new BoolElement($3, ctx.loc2pos(@3)));
-    ctx.stack_.back()->set("tcp-nodelay", n);
->>>>>>> 8af66965
 };
 
 contact_points: CONTACT_POINTS {
