<<<<<<< HEAD
568.	[func]          muks
	Various message IDs have been renamed to remove the word 'ERROR'
	from them when they are not logged at ERROR severity level.
	(Trac #2672, git 660a0d164feaf055677f375977f7ed327ead893e)

567.	[doc]		marcin, stephen, tomek
	Update DHCP sections of the BIND 10 guide.
	(Trac #2657, git 1d0c2004865d1bf322bf78d13630d992e39179fd)
=======
5XX.	[bug]		tomek
	b10-dhcp4: Fix bug whereby a DHCP packet without a client ID
	could crash the MySQL lease database backend.
	(Trac #2697, git b5e2be95d21ed750ad7cf5e15de2058aa8bc45f4)
>>>>>>> f5cd8cf2

566.	[func]*		jinmei
	libdns++/Python isc.dns: In Python isc.dns, function style
	constants for RRType, RRClass, Rcode and Opcode were deprecated
	and replaced with straightforward object constants, e.g., from
	RRType.AAAA() to RRType.AAAA.  This is a backward incompatible
	change (see the Trac ticket for a conversion script if needed).
	Also, these constants are now more consistent between C++
	and Python, and RRType constants for all currently standardized
	types are now supported (even if Rdata for these are not yet
	available).
	(Trac #1866 and #2409, git e5005185351cf73d4a611407c2cfcd163f80e428)

565.	[func]*		jelte
	The main initializer script (formerly known as either 'bind10',
	'boss', or 'bob'), has been renamed to b10-init (and Init in
	configuration). Configuring which components are run is henceforth
	done through '/Init/components', and the sbin/bind10 script is now
	simply a shellscript that runs b10-init. Existing configuration is
	automatically updated. NOTE: once configuration with this update
	has been saved (by committing any new change with bindctl), you
	cannot run older versions of BIND 10 anymore with this configuration.
	(Trac #1901, git bae3798603affdb276f370c1ac6b33b011a5ed4f)

564.	[func]		muks
	libdns++: the CNAME, DNAME, MX, NS, PTR and SRV Rdata classes now
	use the generic lexer in constructors from text.  This means that
	the name fields in such RRs in a zone file can now be non-absolute
	(the origin name in that context will be used), e.g., when loaded
	by b10-loadzone. One additional change to the libdns++ API is that
	the existing string constructors for these Rdata classes also use
	the generic lexer, and they now expect an absolute name (with the
	trailing '.') in the name fields.
	(Trac #2390, git a01569277cda3f78b1171bbf79f15ecf502e81e2)
	(Trac #2656, git 5a0d055137287f81e23fbeedd35236fee274596d)

563.	[build]		jinmei
	Added --disable-rpath configure option to avoid embedding library
	paths to binaries.  Patch from Adam Tkac.
	(Trac #2667, git 1c50c5a6ee7e9675e3ab154f2c7f975ef519fca2)

562.	[func]*		vorner
	The b10-xfrin now performs basic sanity check on just received
	zone. It'll reject severely broken zones (such as missng NS
	records).
	(Trac #2439, git 44699b4b18162581cd1dd39be5fb76ca536012e6)

561.	[bug]		kambe, jelte
	b10-stats-httpd no longer dumps request information to the console,
	but uses the bind10 logging system. Additionally, the logging
	identifiers have been changed from STATHTTPD_* to STATSHTTPD_*
	(Trac #1897, git 93716b025a4755a8a2cbf250a9e4187741dbc9bb)

560.	[bug]		jinmei
	b10-auth now sets the TTL of SOA RR for negative responses to
	the minimum of the RR TTL and the minimum TTL of the SOA RDATA
	as specified in RFC2308; previously the RR TTL was always used.
	The ZoneFinder class was extended partly for implementing this
	and partly for allowing further optimization.
	(Trac #2309 and #2635, git ee17e979fcde48b59d91c74ac368244169065f3b)

559.	[bug]		jelte
	b10-cmdctl no longer aborts on basic file issues with its https
	certificate or private key file. It performs additional checks, and
	provides better error logs if these fail. Additionally, bindctl
	provides a better error report if it is unable to connect over
	https connection. This issue could occur if BIND 10 was installed
	with root privileges but then started as a normal user.
	(Trac #2595, git 09b1a2f927483b407d70e98f5982f424cc872149)

558.	[func]		marcin
	b10-dhcp4: server now adds configured options to its
	responses to a client when client requests them.
	A few basic options: Routers, Domain Name, Domain
	Name Servers and Subnet Mask are added regardless
	if client requested them or not.
	(Trac #2591, git aeec2dc1b9c511d17971ac63138576c37e7c5164)

557.	[doc]		stephen
	Update DHCP sections of the BIND 10 guide.
	(Trac #2642, git e5faeb5fa84b7218fde486347359504cf692510e)

556.	[bug]		marcin
	Fixed DHCP servers configuration whereby the servers did not
	receive a configuration stored in the database on their startup.
	Also, the configuration handler function now uses full configuration
	instead of partial to configure the server. This guarantees that
	dependencies between various configuration parameters are
	fulfilled.
	(Trac #2637, git 91aa998226f1f91a232f2be59a53c9568c4ece77)

555.	[func]		marcin
	The encapsulated option space name can be specified for
	a DHCP option. It comprises sub-options being sent within
	an option that encapsulates this option space.
	(Trac #2314, git 27e6119093723a1e46a239ec245a8b4b10677635)

554.	[func]		jinmei
	b10-loadzone: improved completion log message and intermediate
	reports: It now logs the precise number of loaded RRs on
	completion, and intermediate reports show additional information
	such as the estimated progress in percentage and estimated time
	to complete.
	(Trac #2574, git 5b8a824054313bdecb8988b46e55cb2e94cb2d6c)

553.	[func]		stephen
	Values of the parameters to access the DHCP server lease database
	can now be set through the BIND 10 configuration mechanism.
	(Trac #2559, git 6c6f405188cc02d2358e114c33daff58edabd52a)

552.	[bug]		shane
	Build on Raspberry PI.
	The main issue was use of char for reading from input streams,
	which is incorrect, as EOF is returned as an int -1, which would
	then get cast into a char -1.
	A number of other minor issues were also fixed.
	(Trac #2571, git 525333e187cc4bbbbde288105c9582c1024caa4a)

551.	[bug]		shane
	Kill msgq if we cannot connect to it on startup.
	When the boss process was unable to connect to the msgq, it would
	exit. However, it would leave the msgq process running. This has
	been fixed, and the msgq is now stopped in this case.
	(Trac #2608, git 016925ef2437e0396127e135c937d3a55539d224)

550.	[func]		tomek
	b10-dhcp4: The DHCPv4 server now generates a server identifier
	the first time it is run. The identifier is preserved in a file
	across server restarts.
	b10-dhcp6: The server identifier is now preserved in a file across
	server restarts.
	(Trac #2597, git fa342a994de5dbefe32996be7eebe58f6304cff7)

549.	[func]		tomek
	b10-dhcp6: It is now possible to specify that a configured subnet
	is reachable locally over specified interface (see "interface"
	parameter in Subnet6 configuration).
	(Trac #2596, git a70f6172194a976b514cd7d67ce097bbca3c2798)

548.	[func]		vorner
	The message queue daemon now appears on the bus. This has two
	effects, one is it obeys logging configuration and logs to the
	correct place like the rest of the modules. The other is it
	appears in bindctl as module (but it doesn't have any commands or
	configuration yet).
	(Trac #2582, git ced31d8c5a0f2ca930b976d3caecfc24fc04634e)

547.	[func]*		vorner
	The b10-loadzone now performs more thorough sanity check on the
	loaded data.  Some of the checks are now fatal and zone failing
	them will be rejected.
	(Trac #2436, git 48d999f1cb59f308f9f30ba2639521d2a5a85baa)

546.	[func]		marcin
	DHCP option definitions can be now created using the
	Configuration Manager. The option definition specifies
	the option code, name and the types of the data being
	carried by the option.  The Configuration Manager
	reports an error on attempt to override standard DHCP
	option definition.
	(Trac #2317, git 71e25eb81e58a695cf3bad465c4254b13a50696e)

545.	[func]		jinmei
	libdns++: the SOA Rdata class now uses the generic lexer in
	constructors from text.  This means that the MNAME and RNAME of an
	SOA RR in a zone file can now be non absolute (the origin name
	in that context will be used), e.g., when loaded by b10-loadzone.
	(Trac #2500, git 019ca218027a218921519f205139b96025df2bb5)

544.	[func]		tomek
	b10-dhcp4: Allocation engine support for IPv4 added. Currently
	supported operations are server selection (Discover/Offer),
	address assignment (Request/Ack), address renewal (Request/Ack),
	and address release (Release). Expired leases can be reused.
	Some options (e.g. Router Option) are still hardcoded, so the
	DHCPv4 server is not yet usable, although its address allocation
	is operational.
	(Trac #2320, git 60606cabb1c9584700b1f642bf2af21a35c64573)

543.	[func]*		jelte
	When calling getFullConfig() as a module, , the configuration is now
	returned as properly-structured JSON.  Previously, the structure had
	been flattened, with all data being labelled by fully-qualified
	element names.
	(Trac #2619, git bed3c88c25ea8f7e951317775e99ebce3340ca22)

542.	[func]		marcin
	Created OptionSpace and OptionSpace6 classes to represent DHCP
	option spaces. The option spaces are used to group instances
	and definitions of options having uniqe codes. A special type
	of option space is the so-called "vendor specific option space"
	which groups sub-options sent within Vendor Encapsulated Options.
	The new classes are not used yet but they will be used once
	the creation of option spaces by configuration manager is
	implemented.
	(Trac #2313, git 37a27e19be874725ea3d560065e5591a845daa89)

541.	[func]		marcin
	Added routines to search for configured DHCP options and their
	definitions using name of the option space they belong to.
	New routines are called internally from the DHCPv4 and DHCPv6
	servers code.
	(Trac #2315, git 741fe7bc96c70df35d9a79016b0aa1488e9b3ac8)

540.	[func]		marcin
	DHCP Option values can be now specified using a string of
	tokens separated with comma sign. Subsequent tokens are used
	to set values for corresponding data fields in a particular
	DHCP option. The format of the token matches the data type
	of the corresponding option field: e.g. "192.168.2.1" for IPv4
	address, "5" for integer value etc.
	(Trac #2545, git 792c129a0785c73dd28fd96a8f1439fe6534a3f1)

539.	[func]		stephen
	Add logging to the DHCP server library.
	(Trac #2524, git b55b8b6686cc80eed41793c53d1779f4de3e9e3c)

538.	[bug]		muks
	Added escaping of special characters (double-quotes, semicolon,
	backslash, etc.) in text-like RRType's toText() implementation.
	Without this change, some TXT and SPF RDATA were incorrectly
	stored in SQLite3 datasource as they were not escaped.
	(Trac #2535, git f516fc484544b7e08475947d6945bc87636d4115)

537.	[func]		tomek
	b10-dhcp6: Support for RELEASE message has been added. Clients
	are now able to release their non-temporary IPv6 addresses.
	(Trac #2326, git 0974318566abe08d0702ddd185156842c6642424)

536.	[build]		jinmei
	Detect a build issue on FreeBSD with g++ 4.2 and Boost installed via
	FreeBSD ports at ./configure time.  This seems to be a bug of
	FreeBSD	ports setup and has been reported to the maintainer:
	http://www.freebsd.org/cgi/query-pr.cgi?pr=174753
	Until it's fixed, you need to build BIND 10 for FreeBSD that has
	this problem with specifying --without-werror, with clang++
	(development version), or with manually extracted Boost header
	files (no compiled Boost library is necessary).
	(Trac #1991, git 6b045bcd1f9613e3835551cdebd2616ea8319a36)

535.	[bug]		jelte
	The log4cplus internal logging mechanism has been disabled, and no
	output from the log4cplus library itself should be printed to
	stderr anymore. This output can be enabled by using the
	compile-time option --enable-debug.
	(Trac #1081, git db55f102b30e76b72b134cbd77bd183cd01f95c0)

534.	[func]*		vorner
	The b10-msgq now uses the same logging format as the rest
	of the system. However, it still doesn't obey the common
	configuration, as due to technical issues it is not able
	to read it yet.
	(git 9e6e821c0a33aab0cd0e70e51059d9a2761f76bb)

bind10-1.0.0-beta released on December 20, 2012

533.	[build]*		jreed
	Changed the package name in configure.ac from bind10-devel
	to bind10. This means the default sub-directories for
	etc, include, libexec, share, share/doc, and var are changed.
	If upgrading from a previous version, you may need to move
	and update your configurations or change references for the
	old locations.
	(git bf53fbd4e92ae835280d49fbfdeeebd33e0ce3f2)

532.	[func]		marcin
	Implemented configuration of DHCPv4 option values using
	the configuration manager. In order to set values for the
	data fields carried by a particular option, the user
	specifies a string of hexadecimal digits that is converted
	to binary data and stored in the option buffer. A more
	user-friendly way of specifying option content is planned.
	(Trac #2544, git fed1aab5a0f813c41637807f8c0c5f8830d71942)

531.	[func]		tomek
	b10-dhcp6: Added support for expired leases. Leases for IPv6
	addresses that are past their valid lifetime may be recycled, i.e.
	rellocated to other clients if needed.
	(Trac #2327, git 62a23854f619349d319d02c3a385d9bc55442d5e)

530.	[func]*		team
	b10-loadzone was fully overhauled.  It now uses C++-based zone
	parser and loader library, performing stricter checks, having
	more complete support for master file formats, producing more
	helpful logs, is more extendable for various types of data
	sources, and yet much faster than the old version.  In
	functionality the new version should be generally backwards
	compatible to the old version, but there are some
	incompatibilities: name fields of RDATA (in NS, SOA, etc) must
	be absolute for now; due to the stricter checks some input that was
	(incorrectly) accepted by the old version may now be rejected;
	command line options and arguments are not compatible.
	(Trac #2380, git 689b015753a9e219bc90af0a0b818ada26cc5968)

529.	[func]*		team
	The in-memory data source now uses a more complete master
	file parser to load textual zone files.  As of this change
	it supports multi-line RR representation and more complete
	support for escaped and quoted strings.  It also produces
	more helpful log messages when there is an error in the zone
	file.  It will be enhanced as more specific tasks in the
	#2368 meta ticket are completed.  The new parser is generally
	backward compatible to the previous one, but due to the
	tighter checks some input that has been accepted so far
	could now be rejected, so it's advisable to check if you
	use textual zone files directly loaded to memory.
	(Trac #2470, git c4cf36691115c15440b65cac16f1c7fcccc69521)

528.	[func]		marcin
	Implemented definitions for DHCPv4 option definitions identified
	by option codes: 1 to 63, 77, 81-82, 90-92, 118-119, 124-125.
	These definitions are now used by the DHCPv4 server to parse
	options received from a client.
	(Trac #2526, git 50a73567e8067fdbe4405b7ece5b08948ef87f98)

527.	[bug]		jelte
	Fixed a bug in the synchronous UDP server code where unexpected
	errors from ASIO or the system libraries could cause b10-auth to
	stop. In asynchronous mode these errors would be ignored
	completely. Both types have been updated to report the problem with
	an ERROR log message, drop the packet, and continue service.
	(Trac #2494, git db92f30af10e6688a7dc117b254cb821e54a6d95)

526.	[bug]		stephen
	Miscellaneous fixes to DHCP code including rationalisation of
	some methods in LeaseMgr and resolving some Doxygen/cppcheck
	issues.
	(Trac #2546, git 0140368ed066c722e5d11d7f9cf1c01462cf7e13)

525.	[func]		tomek
	b10-dhcp4: DHCPv4 server is now able to parse configuration. It
	is possible to specify IPv4 subnets with dynamic pools within
	them. Although configuration is accepted, it is not used yet. This
	will be implemented shortly.
	(Trac #2270, git de29c07129d41c96ee0d5eebdd30a1ea7fb9ac8a)

524.	[func]		tomek
	b10-dhcp6 is now able to handle RENEW messages. Leases are
	renewed and REPLY responses are sent back to clients.
	(Trac #2325, git 7f6c9d057cc0a7a10f41ce7da9c8565b9ee85246)

523.	[bug]		muks
	Fixed a problem in inmem NSEC3 lookup (for, instance when using a
	zone with no non-apex names) which caused exceptions when the zone
	origin was not added as an explicit NSEC3 record.
	(Trac #2503, git 6fe86386be0e7598633fe35999112c1a6e3b0370)

522.	[func]*		jelte
	Configuration of TSIG keys for b10-xfrin has changed; instead of
	specifying the full TSIG key (<name>:<base64>:<algo>) it now expects
	just the name, and uses the global TSIG Key Ring like all the other
	components (configuration list /tsig_keys/keys).
	Note: this is not automatically updated, so if you use TSIG in
	xfrin, you need to update your configuration.
	(Trac #1351, git e65b7b36f60f14b7abe083da411e6934cdfbae7a)

521.	[func]		marcin
	Implemented definitions for DHCPv6 standard options identified
	by codes up to 48. These definitions are now used by the DHCPv6
	server to create instances of options being sent to a client.
	(Trac #2491, git 0a4faa07777189ed9c25211987a1a9b574015a95)

520.	[func]		jelte
	The system no longer prints initial log messages to stdout
	regardless of what logging configuration is present, but it
	temporarily stores any log messages until the configuration is
	processed. If there is no specific configuration, or if the
	configuration cannot be accessed, it will still fall back to stdout.
	Note that there are still a few instances where output is printed,
	these shall be addressed separately.
	Note also that, currently, in case it falls back to stdout (such as
	when it cannot connect to b10-cfgmgr), all log messages are always
	printed (including debug messages), regardless of whether -v was
	used. This shall also be addressed in a future change.
	(Trac #2445, git 74a0abe5a6d10b28e4a3e360e87b129c232dea68)

519.	[bug]		muks
	Fixed a problem in inmem NSEC lookup which caused returning an
	incorrect NSEC record or (in rare cases) assert failures
	when a non-existent domain was queried, which was a sub-domain of
	a domain that existed.
	(Trac #2504, git 835553eb309d100b062051f7ef18422d2e8e3ae4)

518.	[func]		stephen
	Extend DHCP MySQL backend to handle IPv4 addresses.
	(Trac #2404, git ce7db48d3ff5d5aad12b1da5e67ae60073cb2607)

517.	[func]		stephen
	Added IOAddress::toBytes() to get byte representation of address.
	Also added convenience methods for V4/V6 address determination.
	(Trac #2396, git c23f87e8ac3ea781b38d688f8f7b58539f85e35a)

516.	[bug]		marcin
	Fixed 'make distcheck' failure when running perfdhcp unit tests.
	The unit tests used to read files from the folder specified
	with the path relative to current folder, thus when the test was
	run from a different folder the files could not be found.
	(Trac #2479, git 4e8325e1b309f1d388a3055ec1e1df98c377f383)

515.	[bug]		jinmei
	The in-memory data source now accepts an RRSIG provided without
	a covered RRset in loading.  A subsequent query for its owner name
	of the covered type would generally result in NXRRSET; if the
	covered RRset is of type NSEC3, the corresponding NSEC3 processing
	would result in SERVFAIL.
	(Trac #2420, git 6744c100953f6def5500bcb4bfc330b9ffba0f5f)

514.	[bug]		jelte
	b10-msgq now handles socket errors more gracefully when sending data
	to clients. It no longer exits with 'broken pipe' errors, and is
	also better at resending data on temporary error codes from send().
	(Trac #2398, git 9f6b45ee210a253dca608848a58c824ff5e0d234)

513.	[func]		marcin
	Implemented the OptionCustom class for DHCPv4 and DHCPv6.
	This class represents an option which has a defined
	structure: a set of data fields of specific types and order.
	It is used to represent those options that can't be
	represented by any other specialized class.
	(Trac #2312, git 28d885b457dda970d9aecc5de018ec1120143a10)

512.	[func]		jelte
	Added a new tool b10-certgen, to check and update the self-signed
	SSL certificate used by b10-cmdctl. The original certificate
	provided has been removed, and a fresh one is generated upon first
	build. See the b10-certgen manpage for information on how to update
	existing installed certificates.
	(Trac #1044, git 510773dd9057ccf6caa8241e74a7a0b34ca971ab)

511.	[bug]		stephen
	Fixed a race condition in the DHCP tests whereby the test program
	spawned a subprocess and attempted to read (without waiting) from
	the interconnecting pipe before the subprocess had written
	anything.  The lack of output was being interpreted as a test
	failure.
	(Trac #2410, git f53e65cdceeb8e6da4723730e4ed0a17e4646579)

510.	[func]		marcin
	DHCP option instances can be created using a collection of strings.
	Each string represents a value of a particular data field within
	an option. The data field values, given as strings, are validated
	against the actual types of option fields specified in the options
	definitions.
	(Trac #2490, git 56cfd6612fcaeae9acec4a94e1e5f1a88142c44d)

509.	[func]		muks
	Log messages now include the pid of the process that logged the
	message.
	(Trac #1745, git fc8bbf3d438e8154e7c2bdd322145a7f7854dc6a)

508.	[bug]		stephen
	Split the DHCP library into two directories, each with its own
	Makefile.  This properly solves the problem whereby a "make"
	operation with multiple threads could fail because of the
	dependencies between two libraries in the same directory.
	(Trac #2475, git 834fa9e8f5097c6fd06845620f68547a97da8ff8)

bind10-devel-20121115 released on November 15, 2012

507.	[doc]		jelte
	Added a chapter about the use of the bindctl command tool to
	to the BIND 10 guide.
	(Trac #2305, git c4b0294b5bf4a9d32fb18ab62ca572f492788d72)

506.	[security]		jinmei
	Fixed a use-after-free case in handling DNAME record with the
	in-memory data source.  This could lead to a crash of b10-auth
	if it serves a zone containing a DNAME RR from the in-memory
	data source.  This bug was introduced at bind10-devel-20120927.
	(Trac #2471, git 2b1793ac78f972ddb1ae2fd092a7f539902223ff)

505.	[bug]		jelte
	Fixed a bug in b10-xfrin where a wrong call was made during the
	final check of a TSIG-signed transfer, incorrectly rejecting the
	transfer.
	(Trac #2464, git eac81c0cbebee72f6478bdb5cda915f5470d08e1)

504.	[bug]*		naokikambe
	Fixed an XML format viewed from b10-stats-httpd. Regarding
	per-zone counters as zones of Xfrout, a part of the item
	values wasn't an exact XML format. A zone name can be
	specified in URI as
	/bind10/statistics/xml/Xfrout/zones/example.org/xfrreqdone.
	XSD and XSL formats are also changed to constant ones due
	to these changes.
	(Trac #2298, git 512d2d46f3cb431bcdbf8d90af27bff8874ba075)

503.	[func]		Stephen
	Add initial version of a MySQL backend for the DHCP code.  This
	implements the basic IPv6 lease access functions - add lease, delete
	lease and update lease.  The backend is enabled by specifying
	--with-dhcp-mysql on the "configure" command line: without this
	switch, the MySQL code is not compiled, so leaving BIND 10 able to
	be built on systems without MySQL installed.
	(Trac #2342, git c7defffb89bd0f3fdd7ad2437c78950bcb86ad37)

502.	[func]		vorner
	TTLs can be specified with units as well as number of seconds now.
	This allows specifications like "1D3H".
	(Trac #2384, git 44c321c37e17347f33ced9d0868af0c891ff422b)

501.	[func]		tomek
	Added DHCPv6 allocation engine, now used in the processing of DHCPv6
	messages.
	(Trac #2414, git b3526430f02aa3dc3273612524d23137b8f1fe87)

500.	[bug]		jinmei
	Corrected the autoconf example in the examples directory so it can
	use the configured path to Boost to check availability of the BIND 10
	library.  Previously the sample configure script could fail if
	Boost is installed in an uncommon place.  Also, it now provides a
	helper m4 function and example usage for embedding the library
	path to executable (using linker options like -Wl,-R) to help
	minimize post-build hassles.
	(Trac #2356, git 36514ddc884c02a063e166d44319467ce6fb1d8f)

499.	[func]		team
	The b10-auth 'loadzone' command now uses the internal thread
	introduced in 495 to (re)load a zone in the background, so that
	query processing isn't blocked while loading a zone.
	(Trac #2213, git 686594e391c645279cc4a95e0e0020d1c01fba7e)

498.	[func]		marcin
	Implemented DHCPv6 option values configuration using configuration
	manager. In order to set values for data fields carried by the
	particular option, user specifies the string of hexadecimal digits
	that is in turn converted to binary data and stored into option
	buffer. More user friendly way of option content specification is
	planned.
	(Trac #2318, git e75c686cd9c14f4d6c2a242a0a0853314704fee9)

497.	[bug]		jinmei
	Fixed several issues in isc-sysinfo:
	- make sure it doesn't report a negative value for free memory
	  size (this happened on FreeBSD, but can possibly occur on other
	  BSD variants)
	- correctly identifies the SMP support in kernel on FreeBSD
	- print more human readable uptime as well as the time in seconds
	(Trac #2297, git 59a449f506948e2371ffa87dcd19059388bd1657)

496.	[func]		tomek
	DHCPv6 Allocation Engine implemented. It allows address allocation
	from the configured subnets/pools. It currently features a single
	allocator: IterativeAllocator, which assigns addresses iteratively.
	Other allocators (hashed, random) are planned.
	(Trac #2324, git 8aa188a10298e3a55b725db36502a99d2a8d638a)

495.	[func]		team
	b10-auth now handles reconfiguration of data sources in
	background using a separate thread.  This means even if the new
	configuration includes a large amount of data to be loaded into
	memory (very large zones and/or a very large number of zones),
	the reconfiguration doesn't block query handling.
	(Multiple Trac tickets up to #2211)

494.	[bug]		jinmei
	Fixed a problem that shutting down BIND 10 kept some of the
	processes alive.  It was two-fold: when the main bind10 process
	started as a root, started b10-sockcreator with the privilege, and
	then dropped the privilege, the bind10 process cannot kill the
	sockcreator via signal any more (when it has to), but it kept
	sending the signal and didn't stop.  Also, when running on Python
	3.1 (or older), the sockcreator had some additional file
	descriptor open, which prevented it from exiting even after the
	bind10 process terminated.  Now the bind10 process simply gives up
	killing a subprocess if it fails due to lack of permission, and it
	makes sure the socket creator is spawned without any unnecessary
	FDs open.
	(Trac #1858, git 405d85c8a0042ba807a3a123611ff383c4081ee1)

493.	[build]		jinmei
	Fixed build failure with newer versions of clang++.  These
	versions are stricter regarding "unused variable" and "unused
	(driver) arguments" warnings, and cause fatal build error
	with -Werror.  The affected versions of clang++ include Apple's
	customized version 4.1 included in Xcode 4.5.1.  So this fix
	will solve build errors for Mac OS X that uses newer versions of
	Xcode.
	(Trac #2340, git 55be177fc4f7537143ab6ef5a728bd44bdf9d783,
	3e2a372012e633d017a97029d13894e743199741 and commits before it
	with [2340] in the commit log)

492.	[func]		tomek
	libdhcpsrv: The DHCP Configuration Manager is now able to store
	information about IPv4 subnets and pools. It is still not possible
	to configure that information. Such capability will be implemented
	in a near future.
	(Trac #2237, git a78e560343b41f0f692c7903c938b2b2b24bf56b)

491.	[func]		tomek
	b10-dhcp6: Configuration for DHCPv6 has been implemented.
	Currently it is possible to configure IPv6 subnets and pools
	within those subnets, global and per subnet values of renew,
	rebind, preferred and valid lifetimes. Configured parameters
	are accepted, but are not used yet by the allocation engine yet.
	(Trac #2269, git 028bed9014b15facf1a29d3d4a822c9d14fc6411)

490.	[func]		tomek
	libdhcpsrv: An abstract API for lease database has been
	implemented. It offers a common interface to all concrete
	database backends.
	(Trac #2140, git df196f7609757253c4f2f918cd91012bb3af1163)

489.	[func]		muks
	The isc::dns::RRsetList class has been removed. It was now unused
	inside the BIND 10 codebase, and the interface was considered
	prone to misuse.
	(Trac #2266, git 532ac3d0054f6a11b91ee369964f3a84dabc6040)

488.	[build]		jinmei
	On configure, changed the search order for Python executable.
	It first tries more specific file names such as "python3.2" before
	more generic "python3".  This will prevent configure failure on
	Mac OS X that installs Python3 via recent versions of Homebrew.
	(Trac #2339, git 88db890d8d1c64de49be87f03c24a2021bcf63da)

487.	[bug]		jinmei
	The bind10 process now terminates a component (subprocess) by the
	"config remove Boss/components" bindctl command even if the
	process crashes immediately before the command is sent to bind10.
	Previously this led to an inconsistent state between the
	configuration and an internal component list of bind10, and bind10
	kept trying to restart the component.  A known specific case of
	this problem is that b10-ddns could keep failing (due to lack of
	dependency modules) and the administrator couldn't stop the
	restart via bindctl.
	(Trac #2244, git 7565788d06f216ab254008ffdfae16678bcd00e5)

486.	[bug]*		jinmei
	All public header files for libb10-dns++ are now installed.
	Template configure.ac and utility AC macros for external projects
	using the library are provided under the "examples" directory.
	The src/bin/host was moved as part of the examples (and not
	installed with other BIND 10 programs any more).
	(Trac #1870, git 4973e638d354d8b56dcadf71123ef23c15662021)

485.	[bug]		jelte
	Several bugs have been fixed in bindctl; tab-completion now works
	within configuration lists, the problem where sometimes the
	completion added a part twice has been solved, and it no longer
	suggests the confusing value 'argument' as a completion-hint for
	configuration items. Additionally, bindctl no longer crashes upon
	input like 'config remove Boss'.
	(Trac #2254, git 9047de5e8f973e12e536f7180738e6b515439448)

484.	[func]		tomek
	A new library (libb10-dhcpsrv) has been created. At present, it
	only holds the code for the DHCP Configuration Manager. Currently
	this object only supports basic configuration storage for the DHCPv6
	server,	but that capability will be expanded.
	(Trac #2238, git 6f29861b92742da34be9ae76968e82222b5bfd7d)

bind10-devel-20120927 released on September 27, 2012

483.	[func]		marcin
	libdhcp++: Added new parameter to define sub-second timeout
	for DHCP packet reception. The total timeout is now specified
	by two parameters:  first specifies integral number of
	seconds, second (which defaults to 0) specifies fractional
	seconds with microsecond resolution.
	(Trac #2231, git 15560cac16e4c52129322e3cb1787e0f47cf7850)

482.	[func]		team
	Memory footprint of the in-memory data source has been
	substantially improved.  For example, b10-auth now requires much
	less memory than BIND 9 named for loading and serving the same
	zone in-memory.  This is a transparent change in terms of user
	operation; there's no need to update or change the configuration
	to enable this feature.
	Notes: multiple instances of b10-auth still make separate copies
	of the memory image.  Also, loading zones in memory still suspends
	query processing, so manual reloading or reloading after incoming
	transfer may cause service disruption for huge zones.
	(Multiple Trac tickets, Summarized in Trac #2101)

481.	[bug]		vorner
	The abbreviated form of IP addresses in ACLs is accepted
	(eg. "from": ["127.0.0.1", "::1"] now works).
	(Trac #2191, git 48b6e91386b46eed383126ad98dddfafc9f7e75e)

480.	[doc]		vorner
	Added documentation about global TSIG key ring to the Guide.
	(Trac #2189, git 52177bb31f5fb8e134aecb9fd039c368684ad2df)

479.	[func]		marcin
	Refactored perfdhcp tool to C++, added missing unit tests and removed
	the old code. The new code uses libdhcp++ (src/lib/dhcp) for DHCP
	packet management, network interface management and packet
	transmission.
	(Trac #1954, git 8d56105742f3043ed4b561f26241f3e4331f51dc)
	(Trac #1955, git 6f914bb2c388eb4dd3e5c55297f8988ab9529b3f)
	(Trac #1956, git 6f914bb2c388eb4dd3e5c55297f8988ab9529b3f)
	(Trac #1957, git 7fca81716ad3a755bf5744e88c3adeef15b04450)
	(Trac #1958, git 94e17184270cda58f55e6da62e845695117fede3)
	(Trac #1959, git a8cf043db8f44604c7773e047a9dc2861e58462a)
	(Trac #1960, git 6c192e5c0903f349b4d80cf2bb6cd964040ae7da)

478.	[func]		naokikambe
	New statistics items added into b10-xfrout: ixfr_running and
	axfr_running.  Their values can be obtained by invoking "Stats show
	Xfrout" via bindctl while b10-xfrout is running.
	(Trac #2222, git 91311bdbfea95f65c5e8bd8294ba08fac12405f1)

477.	[bug]		jelte
	Fixed a problem with b10-msgq on OSX when using a custom Python
	installation, that offers an unreliable select.poll() interface.
	(Trac #2190, git e0ffa11d49ab949ee5a4ffe7682b0e6906667baa)

476.	[bug]		vorner
	The Xfrin now accepts transfers with some TSIG signatures omitted, as
	allowed per RFC2845, section 4.4. This solves a compatibility
	issues with Knot and NSD.
	(Trac #1357, git 7ca65cb9ec528118f370142d7e7b792fcc31c9cf)

475.	[func]		naokikambe
	Added Xfrout statistics counters: notifyoutv4, notifyoutv6,
	xfrrej, and xfrreqdone. These are per-zone type counters.
	The value of these counters can be seen with zone name by
	invoking "Stats show Xfrout" via bindctl.
	(Trac #2158, git e68c127fed52e6034ab5309ddd506da03c37a08a)

474.	[func]		stephen
	DHCP servers now use the BIND 10 logging system for messages.
	(Trac #1545, git de69a92613b36bd3944cb061e1b7c611c3c85506)

473.	[bug]		jelte
	TCP connections now time out in b10-auth if no (or not all) query
	data is sent by the client. The timeout value defaults to 5000
	milliseconds, but is configurable in Auth/tcp_recv_timeout.
	(Trac #357, git cdf3f04442f8f131542bd1d4a2228a9d0bed12ff)

472.	[build]		jreed
	All generated documentation is removed from the git repository.
	The ./configure --enable-man option is removed. A new option
	-enable-generate-docs is added; it checks for required
	documentation building dependencies. Dummy documentation is
	built and installed if not used. Distributed tarballs will
	contain the generated documentation.
	(Trac #1687, git 2d4063b1a354f5048ca9dfb195e8e169650f43d0)

471.	[bug]		vorner
	Fixed a problem when b10-loadzone tried to tread semicolon
	in string data as start of comment, which caused invalid
	data being loaded.
	(Trac #2188, git 12efec3477feb62d7cbe36bdcfbfc7aa28a36f57)

470.	[func]		naokikambe
	The stats module now supports partial statistics updates. Each
	module can return only statistics data which have been updated since
	the last time it sent them to the stats module. The purpose of partial
	updates is to reduce the amount of statistics data sent through the
	message queue.
	(Trac #2179, git d659abdd9f3f369a29830831297f64484ac7b051)

469.	[bug]		jelte
	libdatasrc: the data source client list class now ignores zone
	content problems (such as out-of-zone data) in MasterFiles type
	zones, instead of aborting the entire configuration.  It only logs
	an error, and all other zones and datasources are still loaded. The
	error log message has been improved to include the zone origin and
	source file name.  As a result of this change, b10-auth no longer
	exits upon encountering such errors during startup.
	(Trac #2178, git a75ed413e8a1c8e3702beea4811a46a1bf519bbd)

468.	[func]*		naokikambe, fujiwara
	b10-stats polls the bind10 and b10-auth with new 'getstats' command
	to retrieve statistics data.  The "poll-interval" parameter in
	b10-stats is for configuring the polling interval.  All statistics
	data collected once are preserved while b10-stats is running.
	The "sendstats" command was removed from bind10 and b10-auth. The
	"statistics-interval" configuration item was removed from b10-auth.
	(Trac #2136, git dcb5ce50b4b4e50d28247d5f8b5cb8d90bda942a)
	(Trac #2137, git d53bb65a43f6027b15a6edc08c137951e3ce5e0e)
	(Trac #2138, git b34e3313460eebc9c272ca8c1beb27297c195150)

bind10-devel-20120816 released on August 16, 2012

467.	[bug]		jelte
	For configurations, allow named sets to contain lists of items.
	(Trac #2114, git 712637513505f7afb8434292ca2a98c3517dffd3)

466.	[func]		jelte
	Allow bindctl to add and remove items to and from lists
	and dicts for items of type "any". This is for easier
	configurations.
	(Trac #2184, git ad2d728d1496a9ff59d622077850eed0638b54eb)

465.	[doc]		vorner
	Improved documentation about ACLs in the Guide.
	(Trac #2066, git 76f733925b3f3560cfc2ee96d2a19905b623bfc3)

464.	[func]		jelte, muks
	libdns++: The LabelSequence class has been extended with some new
	methods.  These are mainly intended for internal development, but
	the class is public, so interested users may want to look into the
	extensions.
	(Trac #2052, git 57c61f2^..dbef0e2)
	(Trac #2053, git 1fc2b06b57a008ec602daa2dac79939b3cc6b65d)
	(Trac #2086, git 3fac7d5579c5f51b8e952b50db510b45bfa986f3)
	(Trac #2087, git 49ad6346f574d00cfbd1d12905915fd0dd6a0bac)
	(Trac #2148, git 285c2845ca96e7ef89f9158f1dea8cda147b6566)

463.	[func]		jinmei
	Python isc.dns: the Name, RRType and RRClass classes are now
	hashable.  So, for example, objects of these classes can be used
	as a dictionary key.
	(Trac #1883, git 93ec40dd0a1df963c676037cc60c066c748b3030)

462.	[build]		jreed
	BIND 10 now compiles against googletest-1.6.0 versions that are
	installed on the system as source code. For such versions, use the
	--with-gtest-source configure switch.
	(Trac #1999, git 6a26d459a40d7eed8ebcff01835377b3394a78de)

461.	[bug]		muks
	We now set g+w and g+s permissions (mode 02770) during
	installation for the BIND 10 local state directory
	($prefix/var/bind10-devel/) so that permissions to files
	and sub-directories created in that directory are inherited.
	(Trac #2171, git ab4d20907abdb3ce972172463dcc73405b3dee79)

460.	[bug]		muks
	SSHFP's algorithm and fingerprint type checks have been relaxed
	such that they will accept any values in [0,255]. This is so that
	future algorithm and fingerprint types are accomodated.
	(Trac #2124, git 49e6644811a7ad09e1326f20dd73ab43116dfd21)

459.	[func]		tomek
	b10-dhcp6: DHCPv6 server component is now integrated into
	BIND 10 framework. It can be started from BIND 10 (using bindctl)
	and can receive commands. The only supported command for now
	is 'Dhcp6 shutdown'.
	b10-dhcp4: Command line-switch '-s' to disable msgq was added.
	b10-dhcp6: Command line-switch '-s' to disable msgq was added.
	(Trac #1708, git e0d7c52a71414f4de1361b09d3c70431c96daa3f)

458.	[build]*		jinmei
	BIND 10 now relies on Boost offset_ptr, which caused some new
	portability issues.  Such issues are detected at ./configure time.
	If ./configure stops due to this, try the following workaround:
	- If it's about the use of mutable for a reference with clang++,
	  upgrade Boost version to 1.44 or higher, or try a different
	  compiler (e.g. g++ generally seems to be free from this issue)
	- If it's about the use of "variadic templates", specify
	  --without-werror so the warning won't be promoted to an error.
	  Specifying BOOST_NO_USER_CONFIG in CXXFLAGS may also work
	  (which would be the case if Boost is installed via pkgsrc)
	(Trac #2147, git 30061d1139aad8716e97d6b620c259752fd0a3cd)

457.	[build]*		muks
	BIND 10 library names now have a "b10-" prefix. This is to avoid
	clashes with other similarly named libraries on the system.
	(Trac #2071, git ac20a00c28069804edc0a36050995df52f601efb)

456.	[build]		muks
	BIND 10 now compiles against log4cplus-1.1.0 (RC releases)
	also.  Note: some older versions of log4cplus don't work any more;
	known oldest workable version is 1.0.4.  Thanks to John Lumby for
	sending a patch.
	(Trac #2169, git 7d7e5269d57451191c0aef1b127d292d3615fe2c)

455.	[func]*		vorner
	The server now uses newer API for data sources. This would be an
	internal change, however, the data sources are now configured
	differently. Please, migrate your configuration to the top-level
	"data_sources" module.  Also the bind10 -n and --no-cache
	and b10-auth -n options are removed.
	(Trac #1976, git 0d4685b3e7603585afde1b587cbfefdfaf6a1bb3)

454.	[bug]		jelte
	b10-cfgmgr now loads its configuration check plugins directly from
	the plugin search path, as opposed to importing them from the
	general python system module path list; this prevents naming
	conflicts with real python modules.
	(Trac #2119, git 2f68d7ac5c3c7cc88a3663191113eece32d46a3d)

453.	[bug]		jelte
	b10-auth no longer tries to send DDNS UPDATE messages to b10-ddns if
	b10-ddns is not running. Sending an UPDATE to BIND 10 that is not
	configured to run DDNS will now result in a response with rcode
	NOTIMP instead of SERVFAIL.
	(Trac #1986, git bd6b0a5ed3481f78fb4e5cb0b18c7b6e5920f9f8)

452.	[func]		muks, jelte
	isc-sysinfo: An initial implementation of the isc-sysinfo
	tool is now available for Linux, OpenBSD, FreeBSD, and Mac
	OS X. It gathers and outputs system information which can
	be used by future tech support staff. This includes a
	generic Python "sysinfo" module.
	(Trac #2062, #2121, #2122, #2172,
	git 144e80212746f8d55e6a59edcf689fec9f32ae95)

451.	[bug]		muks, jinmei
	libdatasrc: the database-based data source now correctly returns
	glue records on (not under) a zone cut, such as in the case where
	the NS name of an NS record is identical to its owner name. (Note:
	libdatasrc itself doesn't judge what kind of record type can be a
	"glue"; it's the caller's responsibility.)
	(Trac #1771, git 483f1075942965f0340291e7ff7dae7806df22af)

450.	[func]		tomek
	b10-dhcp4: DHCPv4 server component is now integrated into
	BIND 10 framework. It can be started from BIND 10 (using bindctl)
	and can receive commands. The only supported command for now
	is 'Dhcp4 shutdown'.
	(Trac #1651, git 7e16a5a50d3311e63d10a224ec6ebcab5f25f62c)

bind10-devel-20120621 released on June 21, 2012

449.	[bug]		muks
	b10-xfin: fixed a bug where xfrin sent the wrong notification
	message to zonemgr on successful zone transfer. This also
	solves other reported problems such as too frequent attempts
	of zone refreshing (see Trac #1786 and #1834).
	(Trac #2023, git b5fbf8a408a047a2552e89ef435a609f5df58d8c)

448.	[func]		team
	b10-ddns is now functional and handles dynamic update requests
	per RFC 2136.  See BIND 10 guide for configuration and operation
	details.
	(Multiple Trac tickets)

447.	[bug]		jinmei
	Fixed a bug in b10-xfrout where a helper thread could fall into
	an infinite loop if b10-auth stops while the thread is waiting for
	forwarded requests from b10-auth.
	(Trac #988 and #1833, git 95a03bbefb559615f3f6e529d408b749964d390a)

446.	[bug]		muks
	A number of warnings reported by Python about unclosed file and
	socket objects were fixed. Some related code was also made safer.
	(Trac #1828, git 464682a2180c672f1ed12d8a56fd0a5ab3eb96ed)

445.	[bug]*		jinmei
	The pre-install check for older SQLite3 DB now refers to the DB
	file with the prefix of DESTDIR.  This ensures that 'make install'
	with specific DESTDIR works regardless of the version of the DB
	file installed in the default path.
	(Trac #1982, git 380b3e8ec02ef45555c0113ee19329fe80539f71)

444.	[bug]		jinmei
	libdatasrc: fixed ZoneFinder for database-based data sources so
	that it handles type DS query correctly, i.e., treating it as
	authoritative data even on a delegation point.
	(Trac #1912, git 7130da883f823ce837c10cbf6e216a15e1996e5d)

443.	[func]*		muks
	The logger now uses a lockfile named `logger_lockfile' that is
	created in the local state directory to mutually separate
	individual logging operations from various processes. This is
	done so that log messages from different processes don't mix
	together in the middle of lines. The `logger_lockfile` is created
	with file permission mode 0660. BIND 10's local state directory
	should be writable and perhaps have g+s mode bit so that the
	`logger_lockfile` can be opened by a group of processes.
	(Trac #1704, git ad8d445dd0ba208107eb239405166c5c2070bd8b)

442.	[func]		tomek
	b10-dhcp4, b10-dhcp6: Both DHCP servers now accept -p parameter
	that can be used to specify listening port number. This capability
	is useful only for testing purposes.
	(Trac #1503, git e60af9fa16a6094d2204f27c40a648fae313bdae)

441.	[func]		tomek
	libdhcp++: Stub interface detection (support for interfaces.txt
	file) was removed.
	(Trac #1281, git 900fc8b420789a8c636bcf20fdaffc60bc1041e0)

bind10-devel-20120517 released on May 17, 2012

440.	[func]		muks
	bindctl: improved some error messages so they will be more
	helpful.  Those include the one when the zone name is unspecified
	or the name is invalid in the b10-auth configuration.
	(Trac #1627, git 1a4d0ae65b2c1012611f4c15c5e7a29d65339104)

439.	[func]		team
	The in-memory data source can now load zones from the
	sqlite3 data source, so that zones stored in the database
	(and updated for example by xfrin) can be served from memory.
	(Trac #1789,#1790,#1792,#1793,#1911,
	git 93f11d2a96ce4dba9308889bdb9be6be4a765b27)

438.	[bug]		naokikambe
	b10-stats-httpd now sends the system a notification that
	it is shutting down if it encounters a fatal error during
	startup.
	(Trac #1852, git a475ef271d4606f791e5ed88d9b8eb8ed8c90ce6)

437.	[build]		jinmei
	Building BIND 10 may fail on MacOS if Python has been
	installed via Homebrew unless --without-werror is specified.
	The configure script now includes a URL that explains this
	issue when it detects failure that is possibly because of
	this problem.
	(Trac #1907, git 0d03b06138e080cc0391fb912a5a5e75f0f97cec)

436.	[bug]		jelte
	The --config-file option now works correctly with relative paths if
	--data-path is not given.
	(Trac #1889, git ce7d1aef2ca88084e4dacef97132337dd3e50d6c)

435.	[func]		team
	The in-memory datasource now supports NSEC-signed zones.
	(Trac #1802-#1810, git 2f9aa4a553a05aa1d9eac06f1140d78f0c99408b)

434.	[func]		tomek
	libdhcp++: Linux interface detection refactored. The code is
	now cleaner. Tests better support certain versions of ifconfig.
	(Trac #1528, git 221f5649496821d19a40863e53e72685524b9ab2)

433.	[func]		tomek
	libdhcp++: Option6 and Pkt6 now follow the same design as
	options and packet for DHCPv4. General code refactoring after
	end of 2011 year release.
	(Trac #1540, git a40b6c665617125eeb8716b12d92d806f0342396)

432.	[bug]*		muks
	BIND 10 now installs its header files in a BIND 10 specific
	sub-directory in the install prefix.
	(Trac #1930, git fcf2f08db9ebc2198236bfa25cf73286821cba6b)

431.	[func]*		muks
	BIND 10 no longer starts b10-stats-httpd by default.
	(Trac #1885, git 5c8bbd7ab648b6b7c48e366e7510dedca5386f6c)

430.	[bug]		jelte
	When displaying configuration data, bindctl no longer treats
	optional list items as an error, but shows them as an empty list.
	(Trac #1520, git 0f18039bc751a8f498c1f832196e2ecc7b997b2a)

429.	[func]		jelte
	Added an 'execute' component to bindctl, which executes either a set
	of commands from a file or a built-in set of commands. Currently,
	only 'init_authoritative_server' is provided as a built-in set, but
	it is expected that more will be added later.
	(Trac #1843, git 551657702a4197ef302c567b5c0eaf2fded3e121)

428.	[bug]		marcin
	perfdhcp: bind to local address to allow reception of
	replies from IPv6 DHCP servers.
	(Trac #1908, git 597e059afaa4a89e767f8f10d2a4d78223af3940)

427.	[bug]		jinmei
	libdatasrc, b10-xfrin: the zone updater for database-based data
	sources now correctly distinguishes NSEC3-related RRs (NSEC3 and
	NSEC3-covering RRSIG) from others, and the SQLite3 implementation
	now manipulates them in the separate table for the NSEC3 namespace.
	As a result b10-xfrin now correctly updates NSEC3-signed zones by
	inbound zone transfers.
	(Trac #1781,#1788,#1891, git 672f129700dae33b701bb02069cf276238d66be3)

426.	[bug]		vorner
	The NSEC3 records are now included when transferring a
	signed zone out.
	(Trac #1782, git 36efa7d10ecc4efd39d2ce4dfffa0cbdeffa74b0)

425.	[func]*		muks
	Don't autostart b10-auth, b10-xfrin, b10-xfrout and b10-zonemgr in
	the default configuration.
	(Trac #1818, git 31de885ba0409f54d9a1615eff5a4b03ed420393)

424.	[bug]		jelte
	Fixed a bug in bindctl where in some cases, configuration settings
	in a named set could disappear, if a child element is modified.
	(Trac #1491, git 00a36e752802df3cc683023d256687bf222e256a)

423.	[bug]		jinmei
	The database based zone iterator now correctly resets mixed TTLs
	of the same RRset (when that happens) to the lowest one.  The
	previous implementation could miss lower ones if it appears in a
	later part of the RRset.
	(part of Trac #1791, git f1f0bc00441057e7050241415ee0367a09c35032)

422.	[bug]		jinmei
	The database based zone iterator now separates RRSIGs of the same
	name and type but for different covered types.
	(part of Trac #1791, git b4466188150a50872bc3c426242bc7bba4c5f38d)

421.	[build]		jinmei
	Made sure BIND 10 can be built with clang++ 3.1.  (It failed on
	MacOS 10.7 using Xcode 4.3, but it's more likely to be a matter of
	clang version.)
	(Trac #1773, git ceaa247d89ac7d97594572bc17f005144c5efb8d)

420.	[bug]*		jinmei, stephen
	Updated the DB schema used in the SQLite3 data source so it can
	use SQL indices more effectively.  The previous schema had several
	issues in this sense and could be very slow for some queries on a
	very large zone (especially for negative answers).  This change
	requires a major version up of the schema; use b10-dbutil to
	upgrade existing database files.  Note: 'make install' will fail
	unless old DB files installed in the standard location have been
	upgraded.
	(Trac #324, git 8644866497053f91ada4e99abe444d7876ed00ff)

419.	[bug]		jelte
	JSON handler has been improved; escaping now works correctly
	(including quotes in strings), and it now rejects more types of
	malformed input.
	(Trac #1626, git 3b09268518e4e90032218083bcfebf7821be7bd5)

418.	[bug]		vorner
	Fixed crash in bindctl when config unset was called.
	(Trac #1715, git 098da24dddad497810aa2787f54126488bb1095c)

417.	[bug]		jelte
	The notify-out code now looks up notify targets in their correct
	zones (and no longer just in the zone that the notify is about).
	(Trac #1535, git 66300a3c4769a48b765f70e2d0dbf8bbb714435b)

416.	[func]*		jelte
	The implementations of ZoneFinder::find() now throw an OutOfZone
	exception when the name argument is not in or below the zone this
	zonefinder contains.
	(Trac #1535, git 66300a3c4769a48b765f70e2d0dbf8bbb714435b)

bind10-devel-20120329 released on March 29, 2012

415.	[doc]		jinmei, jreed
	BIND 10 Guide updated to now describe the in-memory data source
	configurations for b10-auth.
	(Trac #1732, git 434d8db8dfcd23a87b8e798e5702e91f0bbbdcf6)

414.	[bug]		jinmei
	b10-auth now correctly handles delegation from an unsigned zone
	(defined in the in-memory data source) when the query has DNSSEC
	DO bit on.  It previously returned SERVFAIL.
	(Trac #1836, git 78bb8f4b9676d6345f3fdd1e5cc89039806a9aba)

413.	[func]		stephen, jelte
	Created a new tool b10-dbutil, that can check and upgrade database
	schemas, to be used when incompatible changes are introduced in the
	backend database schema. Currently it only supports sqlite3 databases.
	Note: there's no schema change that requires this utility as of
	the March 29th release.  While running it shouldn't break
	an existing database file, it should be even more advisable not to
	run it at the moment.
	(Trac #963, git 49ba2cf8ac63246f389ab5e8ea3b3d081dba9adf)

412.	[func]		jelte
	Added a command-line option '--clear-config' to bind10, which causes
	the system to create a backup of the existing configuration database
	file, and start out with a clean default configuration. This can be
	used if the configuration file is corrupted to the point where it
	cannot be read anymore, and BIND 10 refuses to start. The name of
	the backup file can be found in the logs (CFGMGR_RENAMED_CONFIG_FILE).
	(Trac #1443, git 52b36c921ee59ec69deefb6123cbdb1b91dc3bc7)

411.	[func]		muks
	Add a -i/--no-kill command-line argument to bind10, which stops
	it from sending SIGTERM and SIGKILL to other b10 processes when
	they're shutting down.
	(Trac #1819, git 774554f46b20ca5ec2ef6c6d5e608114f14e2102)

410.	[bug]		jinmei
	Python CC library now ensures write operations transmit all given
	data (unless an error happens).  Previously it didn't check the
	size of transmitted data, which could result in partial write on
	some systems (notably on OpenBSD) and subsequently cause system
	hang up or other broken state.  This fix specifically solves start
	up failure on OpenBSD.
	(Trac #1829, git 5e5a33213b60d89e146cd5e47d65f3f9833a9297)

409.	[bug]		jelte
	Fixed a parser bug in bindctl that could make bindctl crash. Also
	improved 'command help' output; argument order is now shown
	correctly, and parameter descriptions are shown as well.
	(Trac #1172, git bec26c6137c9b0a59a3a8ca0f55a17cfcb8a23de)

408.	[bug]		stephen, jinmei
	b10-auth now filters out duplicate RRsets when building a
	response message using the new query handling logic.  It's
	currently only used with the in-memory data source, but will
	also be used for others soon.
	(Trac #1688, git b77baca56ffb1b9016698c00ae0a1496d603d197)

407.	[build]		haikuo
	Remove "--enable-boost-threads" switch in configure command. This
	thread lock mechanism is useless for bind10 and causes performance
	hits.
	(Trac #1680, git 9c4d0cadf4adc802cc41a2610dc2c30b25aad728)

406.	[bug]		muks
	On platforms such as OpenBSD where pselect() is not available,
	make a wrapper around select() in perfdhcp.
	(Trac #1639, git 6ea0b1d62e7b8b6596209291aa6c8b34b8e73191)

405.	[bug]		jinmei
	Make sure disabling Boost threads if the default configuration is
	to disable it for the system.  This fixes a crash and hang up
	problem on OpenBSD, where the use of Boost thread could be
	different in different program files depending on the order of
	including various header files, and could introduce inconsistent
	states between a library and a program.  Explicitly forcing the
	original default throughout the BIND 10 build environment will
	prevent this from happening.
	(Trac #1727, git 23f9c3670b544c5f8105958ff148aeba050bc1b4)

404.	[bug]		naokikambe
	The statistic counters are now properly accumulated across multiple
	instances of b10-auth (if there are multiple instances), instead of
	providing result for random instance.
	(Trac #1751, git 3285353a660e881ec2b645e1bc10d94e5020f357)

403.	[build]*		jelte
	The configure option for botan (--with-botan=PATH) is replaced by
	--with-botan-config=PATH, which takes a full path to a botan-config
	script, instead of the botan 'install' directory. Also, if not
	provided, configure will try out config scripts and pkg-config
	options until it finds one that works.
	(Trac #1640, git 582bcd66dbd8d39f48aef952902f797260280637)

402.	[func]		jelte
	b10-xfrout now has a visible command to send out notifies for
	a given zone, callable from bindctl. Xfrout notify <zone> [class]
	(Trac #1321, git 0bb258f8610620191d75cfd5d2308b6fc558c280)

401.	[func]*		jinmei
	libdns++: updated the internal implementation of the
	MessageRenderer class.  This is mostly a transparent change, but
	the new version now doesn't allow changing compression mode in the
	middle of rendering (which shouldn't be an issue in practice).
	On the other hand, name compression performance was significantly
	improved: depending on the number of names, micro benchmark tests
	showed the new version is several times faster than the previous
	version .
	(Trac #1603, git 9a2a86f3f47b60ff017ce1a040941d0c145cfe16)

400.	[bug]		stephen
	Fix crash on Max OS X 10.7 by altering logging so as not to allocate
	heap storage in the static initialization of logging objects.
	(Trac #1698, git a8e53be7039ad50d8587c0972244029ff3533b6e)

399.	[func]		muks
	Add support for the SSHFP RR type (RFC 4255).
	(Trac #1136, git ea5ac57d508a17611cfae9d9ea1c238f59d52c51)

398.	[func]		jelte
	The b10-xfrin module now logs more information on successful
	incoming transfers. In the case of IXFR, it logs the number of
	changesets, and the total number of added and deleted resource
	records. For AXFR (or AXFR-style IXFR), it logs the number of
	resource records. In both cases, the number of overhead DNS
	messages, runtime, amount of wire data, and transfer speed are logged.
	(Trac #1280, git 2b01d944b6a137f95d47673ea8367315289c205d)

397.	[func]		muks
	The boss process now gives more helpful description when a
	sub-process exits due to a signal.
	(Trac #1673, git 1cd0d0e4fc9324bbe7f8593478e2396d06337b1e)

396.	[func]*		jinmei
	libdatasrc: change the return type of ZoneFinder::find() so it can
	contain more context of the search, which can be used for
	optimizing post find() processing.  A new method getAdditional()
	is added to it for finding additional RRsets based on the result
	of find().  External behavior shouldn't change.  The query
	handling code of b10-auth now uses the new interface.
	(Trac #1607, git 2e940ea65d5b9f371c26352afd9e66719c38a6b9)

395.	[bug]		jelte
	The log message compiler now errors (resulting in build failures) if
	duplicate log message identifiers are found in a single message file.
	Renamed one duplicate that was found (RESOLVER_SHUTDOWN, renamed to
	RESOLVER_SHUTDOWN_RECEIVED).
	(Trac #1093, git f537c7e12fb7b25801408f93132ed33410edae76)
	(Trac #1741, git b8960ab85c717fe70ad282e0052ac0858c5b57f7)

394.	[bug]		jelte
	b10-auth now catches any exceptions during response building; if any
	datasource either throws an exception or causes an exception to be
	thrown, the message processing code will now catch it, log a debug
	message, and return a SERVFAIL response.
	(Trac #1612, git b5740c6b3962a55e46325b3c8b14c9d64cf0d845)

393.	[func]		jelte
	Introduced a new class LabelSequence in libdns++, which provides
	lightweight accessor functionality to the Name class, for more
	efficient comparison of parts of names.
	(Trac #1602, git b33929ed5df7c8f482d095e96e667d4a03180c78)

392.	[func]*		jinmei
	libdns++: revised the (Abstract)MessageRenderer class so that it
	has a default internal buffer and the buffer can be temporarily
	switched.  The constructor interface was modified, and a new
	method setBuffer() was added.
	(Trac #1697, git 9cabc799f2bf9a3579dae7f1f5d5467c8bb1aa40)

391.	[bug]*		vorner
	The long time unused configuration options of Xfrout "log_name",
	"log_file", "log_severity", "log_version" and "log_max_bytes" were
	removed, as they had no effect (Xfrout uses the global logging
	framework).  However, if you have them set, you need to remove
	them from the configuration file or the configuration will be
	rejected.
	(Trac #1090, git ef1eba02e4cf550e48e7318702cff6d67c1ec82e)

bind10-devel-20120301 released on March 1, 2012

390.	[bug]		vorner
	The UDP IPv6 packets are now correctly fragmented for maximum
	guaranteed MTU, so they won't get lost because being too large
	for some hop.
	(Trac #1534, git ff013364643f9bfa736b2d23fec39ac35872d6ad)

389.	[func]*		vorner
	Xfrout now uses the global TSIG keyring, instead of its own. This
	means the keys need to be set only once (in tsig_keys/keys).
	However, the old configuration of Xfrout/tsig_keys need to be
	removed for Xfrout to work.
	(Trac #1643, git 5a7953933a49a0ddd4ee1feaddc908cd2285522d)

388.	[func]		jreed
	Use prefix "sockcreator-" for the private temporary directory
	used for b10-sockcreator communication.
	(git b98523c1260637cb33436964dc18e9763622a242)

387.	[build]		muks
	Accept a --without-werror configure switch so that some builders can
	disable the use of -Werror in CFLAGS when building.
	(Trac #1671, git 8684a411d7718a71ad9fb616f56b26436c4f03e5)

386.	[bug]		jelte
	Upon initial sqlite3 database creation, the 'diffs' table is now
	always created. This already happened most of the time, but there
	are a few cases where it was skipped, resulting in potential errors
	in xfrout later.
	(Trac #1717, git 30d7686cb6e2fa64866c983e0cfb7b8fabedc7a2)

385.	[bug]		jinmei
	libdns++: masterLoad() didn't accept comments placed at the end of
	an RR.  Due to this the in-memory data source cannot load a master
	file for a signed zone even if it's preprocessed with BIND 9's
	named-compilezone.
	Note: this fix is considered temporary and still only accepts some
	limited form of such comments.  The main purpose is to allow the
	in-memory data source to load any signed or unsigned zone files as
	long as they are at least normalized with named-compilezone.
	(Trac #1667, git 6f771b28eea25c693fe93a0e2379af924464a562)

384.	[func]		jinmei, jelte, vorner, haikuo, kevin
	b10-auth now supports NSEC3-signed zones in the in-memory data
	source.
	(Trac #1580, #1581, #1582, #1583, #1584, #1585, #1587, and
	other related changes to the in-memory data source)

383.	[build]		jinmei
	Fixed build failure on MacOS 10.7 (Lion) due to the use of
	IPV6_PKTINFO; the OS requires a special definition to make it
	visible to the compiler.
	(Trac #1633, git 19ba70c7cc3da462c70e8c4f74b321b8daad0100)

382.	[func]		jelte
	b10-auth now also experimentally supports statistics counters of
	the rcode responses it sends. The counters can be shown as
	rcode.<code name>, where code name is the lowercase textual
	representation of the rcode (e.g. "noerror", "formerr", etc.).
	Same note applies as for opcodes, see changelog entry 364.
	(Trac #1613, git e98da500d7b02e11347431a74f2efce5a7d622aa)

381.	[bug]		jinmei
	b10-auth: honor the DNSSEC DO bit in the new query handler.
	(Trac #1695, git 61f4da5053c6a79fbc162fb16f195cdf8f94df64)

380.	[bug]		jinmei
	libdns++: miscellaneous bug fixes for the NSECPARAM RDATA
	implementation, including incorrect handling for empty salt and
	incorrect comparison logic.
	(Trac #1638, git 966c129cc3c538841421f1e554167d33ef9bdf25)

379.	[bug]		jelte
	Configuration commands in bindctl now check for list indices if
	the 'identifier' argument points to a child element of a list
	item. Previously, it was possible to 'get' non-existent values
	by leaving out the index, e.g. "config show Auth/listen_on/port,
	which should be config show Auth/listen_on[<index>]/port, since
	Auth/listen_on is a list. The command without an index will now
	show an error. It is still possible to show/set the entire list
	("config show Auth/listen_on").
	(Trac #1649, git 003ca8597c8d0eb558b1819dbee203fda346ba77)

378.	[func]		vorner
	It is possible to start authoritative server or resolver in multiple
	instances, to use more than one core. Configuration is described in
	the guide.
	(Trac #1596, git 17f7af0d8a42a0a67a2aade5bc269533efeb840a)

377.	[bug]		jinmei
	libdns++: miscellaneous bug fixes for the NSEC and NSEC3 RDATA
	implementation, including a crash in NSEC3::toText() for some RR
	types, incorrect handling of empty NSEC3 salt, and incorrect
	comparison logic in NSEC3::compare().
	(Trac #1641, git 28ba8bd71ae4d100cb250fd8d99d80a17a6323a2)

376.	[bug]		jinmei, vorner
	The new query handling module of b10-auth did not handle type DS
	query correctly: It didn't look for it in the parent zone, and
	it incorrectly returned a DS from the child zone if it
	happened to exist there.  Both were corrected, and it now also
	handles the case of having authority for the child and a grand
	ancestor.
	(Trac #1570, git 2858b2098a10a8cc2d34bf87463ace0629d3670e)

375.	[func]		jelte
	Modules now inform the system when they are stopping. As a result,
	they are removed from the 'active modules' list in bindctl, which
	can then inform the user directly when it tries to send them a
	command or configuration update.  Previously this would result
	in a 'not responding' error instead of 'not running'.
	(Trac #640, git 17e78fa1bb1227340aa9815e91ed5c50d174425d)

374.	[func]*		stephen
	Alter RRsetPtr and ConstRRsetPtr to point to AbstractRRset (instead
	of RRset) to allow for specialised implementations of RRsets in
	data sources.
	(Trac #1604, git 3071211d2c537150a691120b0a5ce2b18d010239)

373.	[bug]		jinmei
	libdatasrc: the in-memory data source incorrectly rejected loading
	a zone containing a CNAME RR with RRSIG and/or NSEC.
	(Trac #1551, git 76f823d42af55ce3f30a0d741fc9297c211d8b38)

372.	[func]		vorner
	When the allocation of a socket fails for a different reason than the
	socket not being provided by the OS, the b10-auth and b10-resolver
	abort, as the system might be in inconsistent state after such error.
	(Trac #1543, git 49ac4659f15c443e483922bf9c4f2de982bae25d)

371.	[bug]		jelte
	The new query handling module of b10-auth (currently only used with
	the in-memory data source) now correctly includes the DS record (or
	the denial of its existence if NSEC is used) when returning a
	delegation from a signed zone.
	(Trac #1573, git bd7a3ac98177573263950303d4b2ea7400781d0f)

370.	[func]		jinmei
	libdns++: a new class NSEC3Hash was introduced as a utility for
	calculating NSEC3 hashes for various purposes.  Python binding was
	provided, too.  Also fixed a small bug in the NSEC3PARAM RDATA
	implementation that empty salt in text representation was
	rejected.
	(Trac #1575, git 2c421b58e810028b303d328e4e2f5b74ea124839)

369.	[func]		vorner
	The SocketRequestor provides more information about what error
	happened when it throws, by using subclasses of the original
	exception. This way a user not interested in the difference can
	still use the original exception, while it can be recognized if
	necessary.
	(Trac #1542, git 2080e0316a339fa3cadea00e10b1ec4bc322ada0)

368.	[func]*		jinmei
	libdatasrc: the interface of ZoneFinder() was changed: WILDCARD
	related result codes were deprecated and removed, and the
	corresponding information is now provided via a separate accessor
	method on FindResult.  Other separate FindResult methods will
	also tell the caller whether the zone is signed with NSEC or NSEC3
	(when necessary and applicable).
	(Trac #1611, git c175c9c06034b4118e0dfdbccd532c2ebd4ba7e8)

367.	[bug]		jinmei
	libdatasrc: in-memory data source could incorrectly reject to load
	zones containing RRSIG records.  For example, it didn't allow
	RRSIG that covers a CNAME RR.  This fix also makes sure find()
	will return RRsets with RRSIGs if they are signed.
	(Trac #1614, git e8241ea5a4adea1b42a60ee7f2c5cfb87301734c)

366.	[bug]		vorner
	Fixed problem where a directory named "io" conflicted with the python3
	standard module "io" and caused the installation to fail.  The
	offending directory has been renamed to "cio".
	(Trac #1561, git d81cf24b9e37773ba9a0d5061c779834ff7d62b9)

365.	[bug]		jinmei
	libdatasrc: in-memory datasource incorrectly returned delegation
	for DS lookups.
	(Trac #1571, git d22e90b5ef94880183cd652e112399b3efb9bd67)

364.	[func]		jinmei
	b10-auth experimentally supports statistics counters of incoming
	requests per opcode.  The counters can be (e.g.) shown as
	opcode.<code name> in the output of the bindctl "Stats show"
	command, where <code name> is lower-cased textual representation
	of opcodes ("query", "notify", etc).
	Note: This is an experimental attempt of supporting more
	statistics counters for b10-auth, and the interface and output may
	change in future versions.
	(Trac #1399, git 07206ec76e2834de35f2e1304a274865f8f8c1a5)

bind10-devel-20120119 released on January 19, 2012

363.	[func]		jelte
	Added dummy DDNS module b10-ddns. Currently it does not
	provide any functionality, but it is a skeleton implementation
	that will be expanded later.
	(Trac #1451, git b0d0bf39fbdc29a7879315f9b8e6d602ef3afb1b)

362.	[func]*		vorner
	Due to the socket creator changes, b10-auth and b10-resolver
	are no longer needed to start as root. They are started as
	the user they should be running, so they no longer have
	the -u flag for switching the user after initialization.
	Note: this change broke backward compatibility to boss component
	configuration.  If your b10-config.db contains "setuid" for
	Boss.components, you'll need to remove that entry by hand before
	starting BIND 10.
	(Trac #1508, #1509, #1510,
	git edc5b3c12eb45437361484c843794416ad86bb00)

361.	[func]		vorner,jelte,jinmei
	The socket creator is now used to provide sockets. It means you can
	reconfigure the ports and addresses at runtime even when the rest
	of the bind10 runs as non root user.
	(Trac #805,#1522, git 1830215f884e3b5efda52bd4dbb120bdca863a6a)

360.	[bug]		vorner
	Fixed problem where bindctl crashed when a duplicate non-string
	item was added  to a list.  This error is now properly reported.
	(Trac #1515, git a3cf5322a73e8a97b388c6f8025b92957e5d8986)

359.	[bug]		kevin
	Corrected SOA serial check in xfrout.  It now compares the SOA
	serial of an IXFR query with that of the server based serial
	number arithmetic, and replies with a single SOA record of the
	server's current version if the former is equal to or newer
	than the latter.
	(Trac #1462, git ceeb87f6d539c413ebdc66e4cf718e7eb8559c45)

358.	[bug]		jinmei
	b10-resolver ignored default configuration parameters if listen_on
	failed (this can easily happen especially for a test environment
	where the run time user doesn't have root privilege), and even if
	listen_on was updated later the resolver wouldn't work correctly
	unless it's fully restarted (for example, all queries would be
	rejected due to an empty ACL).
	(Trac #1424, git 2cba8cb83cde4f34842898a848c0b1182bc20597)

357.	[bug]		jinmei
	ZoneFinder::find() for database based data sources didn't
	correctly identify out-of-zone query name and could return a
	confusing result such as NXRRSET.  It now returns NXDOMAIN with an
	empty RRset.  Note: we should rather throw an exception in such a
	case, which should be revisited later (see Trac #1536).
	(Trac #1430, git b35797ba1a49c78246abc8f2387901f9690b328d)

356.	[doc]		tomek
	BIND 10 Guide updated. It now describes DHCPv4 and DHCPv6
	components, including their overview, usage, supported standard
	and limitations. libdhcp++ is also described.
	(Trac #1367, git 3758ab360efe1cdf616636b76f2e0fb41f2a62a0)

355.	[bug]		jinmei
	Python xfrin.diff module incorrectly combined RRSIGs of different
	type covered, possibly merging different TTLs.  As a result a
	secondary server could store different RRSIGs than those at the
	primary server if it gets these records via IXFR.
	(Trac #1502, git 57b06f8cb6681f591fa63f25a053eb6f422896ef)

354.	[func]		tomek
	dhcp4: Support for DISCOVER and OFFER implemented. b10-dhcp4 is
	now able to offer hardcoded leases to DHCPv4 clients.
	dhcp6: Code refactored to use the same approach as dhcp4.
	(Trac #1230, git aac05f566c49daad4d3de35550cfaff31c124513)

353.	[func]		tomek
	libdhcp++: Interface detection in Linux implemented. libdhcp++
	is now able (on Linux systems) to detect available network
	interfaces, its link-layer addresses, flags and configured
	IPv4 and IPv6 addresses. Interface detection on other
	systems is planned.
	(Trac #1237, git 8a040737426aece7cc92a795f2b712d7c3407513)

352.	[func]		tomek
	libdhcp++: Transmission and reception of DHCPv4 packets is now
	implemented. Low-level hacks are not implemented for transmission
	to hosts that don't have IPv4 address yet, so currently the code
	is usable for communication with relays only, not hosts on the
	same link.
	(Trac #1239, #1240, git f382050248b5b7ed1881b086d89be2d9dd8fe385)

351.	[func]		fdupont
	Alpha version of DHCP benchmarking tool added.  "perfdhcp" is able to
	test both IPv4 and IPv6 servers: it can time the four-packet exchange
	(DORA and SARR) as well as time the initial two-packet exchange (DO
	and SA).  More information can be obtained by invoking the utility
	(in tests/tools/perfdhcp) with the "-h" flag.
	(Trac #1450, git 85083a76107ba2236732b45524ce7018eefbaf90)

350.	[func]*		vorner
	The target parameter of ZoneFinder::find is no longer present, as the
	interface was awkward. To get all the RRsets of a single domain, use
	the new findAll method (the same applies to python version, the method
	is named find_all).
	(Trac #1483,#1484, git 0020456f8d118c9f3fd6fc585757c822b79a96f6)

349.	[bug]		dvv
	resolver: If an upstream server responds with FORMERR to an EDNS
	query, try querying it without EDNS.
	(Trac #1386, git 99ad0292af284a246fff20b3702fbd7902c45418)

348.	[bug]		stephen
	By default the logging output stream is now flushed after each write.
	This fixes a problem seen on some systems where the log output from
	different processes was jumbled up.  Flushing can be disabled by
	setting the appropriate option in the logging configuration.
	(Trac #1405, git 2f0aa20b44604b671e6bde78815db39381e563bf)

347.	[bug]		jelte
	Fixed a bug where adding Zonemgr/secondary_zones without explicitly
	setting the class value of the added zone resulted in a cryptic
	error in bindctl ("Error: class"). It will now correctly default to
	IN if not set. This also adds better checks on the name and class
	values, and better errors if they are bad.
	(Trac #1414, git 7b122af8489acf0f28f935a19eca2c5509a3677f)

346.	[build]*		jreed
	Renamed libdhcp to libdhcp++.
	(Trac #1446, git d394e64f4c44f16027b1e62b4ac34e054b49221d)

345.	[func]		tomek
	dhcp4: Dummy DHCPv4 component implemented. Currently it does
	nothing useful, except providing skeleton implementation that can
	be expanded in the future.
	(Trac #992, git d6e33479365c8f8f62ef2b9aa5548efe6b194601)

344.	[func]		y-aharen
	src/lib/statistics: Added statistics counter library for entire server
	items and per zone items. Also, modified b10-auth to use it. It is
	also intended to use in the other modules such as b10-resolver.
	(Trac #510, git afddaf4c5718c2a0cc31f2eee79c4e0cc625499f)

343.	[func]		jelte
	Added IXFR-out system tests, based on the first two test sets of
	http://bind10.isc.org/wiki/IxfrSystemTests.
	(Trac #1314, git 1655bed624866a766311a01214597db01b4c7cec)

342.	[bug]		stephen
	In the resolver, a FORMERR received from an upstream nameserver
	now results in a SERVFAIL being returned as a response to the original
	query.  Additional debug messages added to distinguish between
	different errors in packets received from upstream nameservers.
	(Trac #1383, git 9b2b249d23576c999a65d8c338e008cabe45f0c9)

341.	[func]		tomek
	libdhcp++: Support for handling both IPv4 and IPv6 added.
	Also added support for binding IPv4 sockets.
	(Trac #1238, git 86a4ce45115dab4d3978c36dd2dbe07edcac02ac)

340.	[build]		jelte
	Fixed several linker issues related to recent gcc versions, botan
	and gtest.
	(Trac #1442, git 91fb141bfb3aadfdf96f13e157a26636f6e9f9e3)

339.	[bug]		jinmei
	libxfr, used by b10-auth to share TCP sockets with b10-xfrout,
	incorrectly propagated ASIO specific exceptions to the application
	if the given file name was too long.  This could lead to
	unexpected shut down of b10-auth.
	(Trac #1387, git a5e9d9176e9c60ef20c0f5ef59eeb6838ed47ab2)

338.	[bug]		jinmei
	b10-xfrin didn't check SOA serials of SOA and IXFR responses,
	which resulted in unnecessary transfer or unexpected IXFR
	timeouts (these issues were not overlooked but deferred to be
	fixed until #1278 was completed).  Validation on responses to SOA
	queries were tightened, too.
	(Trac #1299, git 6ff03bb9d631023175df99248e8cc0cda586c30a)

337.	[func]		tomek
	libdhcp++: Support for DHCPv4 option that can store a single
	address or a list of IPv4 addresses added. Support for END option
	added.
	(Trac #1350, git cc20ff993da1ddb1c6e8a98370438b45a2be9e0a)

336.	[func]		jelte
	libdns++ (and its python wrapper) now includes a class Serial, for
	SOA SERIAL comparison and addition. Operations on instances of this
	class follow the specification from RFC 1982.
	Rdata::SOA::getSerial() now returns values of this type (and not
	uint32_t).
	(Trac #1278, git 2ae72d76c74f61a67590722c73ebbf631388acbd)

335.	[bug]*		jelte
	The DataSourceClientContainer class that dynamically loads
	datasource backend libraries no longer provides just a .so file name
	to its call to dlopen(), but passes it an absolute path. This means
	that it is no longer an system implementation detail that depends on
	[DY]LD_LIBRARY_PATH which file is chosen, should there be multiple
	options (for instance, when test-running a new build while a
	different version is installed).
	These loadable libraries are also no longer installed in the default
	library path, but in a subdirectory of the libexec directory of the
	target ($prefix/libexec/[version]/backends).
	This also removes the need to handle b10-xfin and b10-xfrout as
	'special' hardcoded components, and they are now started as regular
	components as dictated by the configuration of the boss process.
	(Trac #1292, git 83ce13c2d85068a1bec015361e4ef8c35590a5d0)

334.	[bug]		jinmei
	b10-xfrout could potentially create an overflow response message
	(exceeding the 64KB max) or could create unnecessarily small
	messages.  The former was actually unlikely to happen due to the
	effect of name compression, and the latter was marginal and at least
	shouldn't cause an interoperability problem, but these were still
	potential problems and were fixed.
	(Trac #1389, git 3fdce88046bdad392bd89ea656ec4ac3c858ca2f)

333.	[bug]		dvv
	Solaris needs "-z now" to force non-lazy binding and prevent
	g++ static initialization code from deadlocking.
	(Trac #1439, git c789138250b33b6b08262425a08a2a0469d90433)

332.	[bug]		vorner
	C++ exceptions in the isc.dns.Rdata wrapper are now converted
	to python ones instead of just aborting the interpreter.
	(Trac #1407, git 5b64e839be2906b8950f5b1e42a3fadd72fca033)

bind10-devel-20111128 released on November 28, 2011

331.	[bug]		shane
	Fixed a bug in data source library where a zone with more labels
	than an out-of-bailiwick name server would cause an exception to
	be raised.
	(Trac #1430, git 81f62344db074bc5eea3aaf3682122fdec6451ad)

330.	[bug]		jelte
	Fixed a bug in b10-auth where it would sometimes fail because it
	tried to check for queued msgq messages before the session was
	fully running.
	(git c35d0dde3e835fc5f0a78fcfcc8b76c74bc727ca)

329.	[doc]		vorner, jreed
	Document the bind10 run control configuration in guide and
	manual page.
	(Trac #1341, git c1171699a2b501321ab54207ad26e5da2b092d63)

328.	[func]		jelte
	b10-auth now passes IXFR requests on to b10-xfrout, and no longer
	responds to them with NOTIMPL.
	(Trac #1390, git ab3f90da16d31fc6833d869686e07729d9b8c135)

327.	[func]		jinmei
	b10-xfrout now supports IXFR.  (Right now there is no user
	configurable parameter about this feature; b10-xfrout will
	always respond to IXFR requests according to RFC1995).
	(Trac #1371 and #1372, git 80c131f5b0763753d199b0fb9b51f10990bcd92b)

326.	[build]*		jinmei
	Added a check script for the SQLite3 schema version.  It will be
	run at the beginning of 'make install', and if it detects an old
	version of schema, installation will stop.  You'll then need to
	upgrade the database file by following the error message.
	(Trac #1404, git a435f3ac50667bcb76dca44b7b5d152f45432b57)

325.	[func]		jinmei
	Python isc.datasrc: added interfaces for difference management:
	DataSourceClient.get_updater() now has the 'journaling' parameter
	to enable storing diffs to the data source, and a new class
	ZoneJournalReader was introduced to retrieve them, which can be
	created by the new DataSourceClient.get_journal_reader() method.
	(Trac #1333, git 3e19362bc1ba7dc67a87768e2b172c48b32417f5,
	git 39def1d39c9543fc485eceaa5d390062edb97676)

324.	[bug]		jinmei
	Fixed reference leak in the isc.log Python module.  Most of all
	BIND 10 Python programs had memory leak (even though the pace of
	leak may be slow) due to this bug.
	(Trac #1359, git 164d651a0e4c1059c71f56b52ea87ac72b7f6c77)

323.	[bug]		jinmei
	b10-xfrout incorrectly skipped adding TSIG RRs to some
	intermediate responses (when TSIG is to be used for the
	responses).  While RFC2845 optionally allows to skip intermediate
	TSIGs (as long as the digest for the skipped part was included
	in a later TSIG), the underlying TSIG API doesn't support this
	mode of signing.
	(Trac #1370, git 76fb414ea5257b639ba58ee336fae9a68998b30d)

322.	[func]		jinmei
	datasrc: Added C++ API for retrieving difference of two versions
	of a zone.  A new ZoneJournalReader class was introduced for this
	purpose, and a corresponding factory method was added to
	DataSourceClient.
	(Trac #1332, git c1138d13b2692fa3a4f2ae1454052c866d24e654)

321.	[func]*		jinmei
	b10-xfrin now installs IXFR differences into the underlying data
	source (if it supports journaling) so that the stored differences
	can be used for subsequent IXFR-out transactions.
	Note: this is a backward incompatibility change for older sqlite3
	database files.  They need to be upgraded to have a "diffs" table.
	(Trac #1376, git 1219d81b49e51adece77dc57b5902fa1c6be1407)

320.	[func]*		vorner
	The --brittle switch was removed from the bind10 executable.
	It didn't work after change #316 (Trac #213) and the same
	effect can be accomplished by declaring all components as core.
	(Trac #1340, git f9224368908dd7ba16875b0d36329cf1161193f0)

319.	[func]		naokikambe
	b10-stats-httpd was updated. In addition of the access to all
	statistics items of all modules, the specified item or the items
	of the specified module name can be accessed.  For example, the
	URI requested by using the feature is showed as
	"/bind10/statistics/xml/Auth" or
	"/bind10/statistics/xml/Auth/queries.tcp". The list of all possible
	module names and all possible item names can be showed in the
	root document, whose URI is "/bind10/statistics/xml".  This change
	is not only for the XML documents but also is for the XSD and
	XSL documents.
	(Trac #917, git b34bf286c064d44746ec0b79e38a6177d01e6956)

318.	[func]		stephen
	Add C++ API for accessing zone difference information in
	database-based data sources.
	(Trac #1330, git 78770f52c7f1e7268d99e8bfa8c61e889813bb33)

317.	[func]		vorner
	datasrc: the getUpdater method of DataSourceClient supports an
	optional 'journaling' parameter to indicate the generated updater
	to store diffs.  The database based derived class implements this
	extension.
	(Trac #1331, git 713160c9bed3d991a00b2ea5e7e3e7714d79625d)

316.	[func]*		vorner
	The configuration of what parts of the system run is more
	flexible now.  Everything that should run must have an
	entry in Boss/components.
	(Trac #213, git 08e1873a3593b4fa06754654d22d99771aa388a6)

315.	[func]		tomek
	libdhcp: Support for DHCPv4 packet manipulation is now implemented.
	All fixed fields are now supported. Generic support for DHCPv4
	options is available (both parsing and assembly). There is no code
	that uses this new functionality yet, so it is not usable directly
	at this time. This code will be used by upcoming b10-dhcp4 daemon.
	(Trac #1228, git 31d5a4f66b18cca838ca1182b9f13034066427a7)

314.	[bug]		jelte
	b10-xfrin would previously initiate incoming transfers upon
	receiving NOTIFY messages from any address (if the zone was
	known to b10-xfrin, and using the configured address). It now
	only starts a transfer if the source address from the NOTIFY
	packet matches the configured master address and port. This was
	really already fixed in release bind10-devel-20111014, but there
	were some deferred cleanups to add.
	(Trac #1298, git 1177bfe30e17a76bea6b6447e14ae9be9e1ca8c2)

313.	[func]		jinmei
	datasrc: Added C++ API for adding zone differences to database
	based data sources.  It's intended to be used for the support for
	IXFR-in and dynamic update (so they can subsequently be retrieved
	for IXFR-out).  The addRecordDiff method of the DatabaseAccessor
	defines the interface, and a concrete implementation for SQLite3
	was provided.
	(Trac #1329, git 1aa233fab1d74dc776899df61181806679d14013)

312.	[func]		jelte
	Added an initial framework for doing system tests using the
	cucumber-based BDD tool Lettuce. A number of general steps are
	included,  for instance running bind10 with specific
	configurations, sending queries, and inspecting query answers. A
	few very basic tests are included as well.
	(Trac #1290, git 6b75c128bcdcefd85c18ccb6def59e9acedd4437)

311.	[bug]		jelte
	Fixed a bug in bindctl where tab-completion for names that
	contain a hyphen resulted in unexpected behaviour, such as
	appending the already-typed part again.
	(Trac #1345, git f80ab7879cc29f875c40dde6b44e3796ac98d6da)

310.	[bug]		jelte
	Fixed a bug where bindctl could not set a value that is optional
	and has no default, resulting in the error that the setting
	itself was unknown. bindctl now correctly sees the setting and
	is able to set it.
	(Trac #1344, git 0e776c32330aee466073771600390ce74b959b38)

309.	[bug]		jelte
	Fixed a bug in bindctl where the removal of elements from a set
	with default values was not stored, unless the set had been
	modified in another way already.
	(Trac #1343, git 25c802dd1c30580b94345e83eeb6a168ab329a33)

308.	[build]		jelte
	The configure script will now use pkg-config for finding
	information about the Botan library. If pkg-config is unavailable,
	or unaware of Botan, it will fall back to botan-config. It will
	also use botan-config when a specific botan library directory is
	given using the '--with-botan=' flag
	(Trac #1194, git dc491833cf75ac1481ba1475795b0f266545013d)

307.	[func]		vorner
	When zone transfer in fails with IXFR, it is retried with AXFR
	automatically.
	(Trac #1279, git cd3588c9020d0310f949bfd053c4d3a4bd84ef88)

306.	[bug]		stephen
	Boss process now waits for the configuration manager to initialize
	itself before continuing with startup.  This fixes a race condition
	whereby the Boss could start the configuration manager and then
	immediately start components that depended on that component being
	fully initialized.
	(Trac #1271, git 607cbae949553adac7e2a684fa25bda804658f61)

305.	[bug]		jinmei
	Python isc.dns, isc.datasrc, xfrin, xfrout: fixed reference leak
	in Message.get_question(), Message.get_section(),
	RRset.get_rdata(), and DataSourceClient.get_updater().
	The leak caused severe memory leak in b10-xfrin, and (although no
	one reported it) should have caused less visible leak in
	b10-xfrout.  b10-xfrin had its own leak, which was also fixed.
	(Trac #1028, git a72886e643864bb6f86ab47b115a55e0c7f7fcad)

304.	[bug]		jelte
	The run_bind10.sh test script now no longer runs processes from
	an installed version of BIND 10, but will correctly use the
	build tree paths.
	(Trac #1246, git 1d43b46ab58077daaaf5cae3c6aa3e0eb76eb5d8)

303.	[bug]		jinmei
	Changed the installation path for the UNIX domain file used
	for the communication between b10-auth and b10-xfrout to a
	"@PACKAGE@" subdirectory (e.g. from /usr/local/var to
	/usr/local/var/bind10-devel).  This should be transparent change
	because this file is automatically created and cleaned up, but
	if the old file somehow remains, it can now be safely removed.
	(Trac #869, git 96e22f4284307b1d5f15e03837559711bb4f580c)

302.	[bug]		jelte
	msgq no longer crashes if the remote end is closed while msgq
	tries to send data. It will now simply drop the message and close
	the connection itself.
	(Trac #1180, git 6e68b97b050e40e073f736d84b62b3e193dd870a)

301.	[func]		stephen
	Add system test for IXFR over TCP.
	(Trac #1213, git 68ee3818bcbecebf3e6789e81ea79d551a4ff3e8)

300.	[func]*		tomek
	libdhcp: DHCP packet library was implemented. Currently it handles
	packet reception, option parsing, option generation and output
	packet building. Generic and specialized classes for several
	DHCPv6 options (IA_NA, IAADDR, address-list) are available. A
	simple code was added that leverages libdhcp. It is a skeleton
	DHCPv6 server. It receives incoming SOLICIT and REQUEST messages
	and responds with proper ADVERTISE and REPLY. Note that since
	LeaseManager is not implemented, server assigns the same
	hardcoded lease for every client. This change removes existing
	DHCPv6 echo server as it was only a proof of concept code.
	(Trac #1186, git 67ea6de047d4dbd63c25fe7f03f5d5cc2452ad7d)

299.	[build]		jreed
	Do not install the libfake_session, libtestutils, or libbench
	libraries. They are used by tests within the source tree.
	Convert all test-related makefiles to build test code at
	regular make time to better work with test-driven development.
	This reverts some of #1901. (The tests are ran using "make
	check".)
	(Trac #1286, git cee641fd3d12341d6bfce5a6fbd913e3aebc1e8e)

bind10-devel-20111014 released on October 14, 2011

298.	[doc]		jreed
	Shorten README. Include plain text format of the Guide.
	(git d1897d3, git 337198f)

297.	[func]		dvv
	Implement the SPF rrtype according to RFC4408.
	(Trac #1140, git 146934075349f94ee27f23bf9ff01711b94e369e)

296.	[build]		jreed
	Do not install the unittest libraries. At this time, they
	are not useful without source tree (and they may or may
	not have googletest support). Also, convert several makefiles
	to build tests at "check" time and not build time.
	(Trac #1091, git 2adf4a90ad79754d52126e7988769580d20501c3)

295.	[bug]		jinmei
	__init__.py for isc.dns was installed in the wrong directory,
	which would now make xfrin fail to start.  It was also bad
	in that it replaced any existing __init__.py in th public
	site-packages directory.  After applying this fix You may want to
	check if the wrong init file is in the wrong place, in which
	case it should be removed.
	(Trac #1285, git af3b17472694f58b3d6a56d0baf64601b0f6a6a1)

294.	[func]		jelte, jinmei, vorner
	b10-xfrin now supports incoming IXFR.  See BIND 10 Guide for
	how to configure it and operational notes.
	(Trac #1212, multiple git merges)

293.	[func]*		tomek
	b10-dhcp6: Implemented DHCPv6 echo server. It joins DHCPv6
	multicast groups and listens to incoming DHCPv6 client messages.
	Received messages are then echoed back to clients. This
	functionality is limited, but it can be used to test out client
	resiliency to unexpected messages. Note that network interface
	detection routines are not implemented yet, so interface name
	and its address must be specified in interfaces.txt.
	(Trac #878, git 3b1a604abf5709bfda7271fa94213f7d823de69d)

292.	[func]		dvv
	Implement the DLV rrtype according to RFC4431.
	(Trac #1144, git d267c0511a07c41cd92e3b0b9ee9bf693743a7cf)

291.	[func]		naokikambe
	Statistics items are specified by each module's spec file.
	Stats module can read these through the config manager. Stats
	module and stats httpd report statistics data and statistics
	schema by each module via both bindctl and HTTP/XML.
	(Trac #928,#929,#930,#1175,
	git 054699635affd9c9ecbe7a108d880829f3ba229e)

290.	[func]		jinmei
	libdns++/pydnspp: added an option parameter to the "from wire"
	methods of the Message class.  One option is defined,
	PRESERVE_ORDER, which specifies the parser to handle each RR
	separately, preserving the order, and constructs RRsets in the
	message sections so that each RRset contains only one RR.
	(Trac #1258, git c874cb056e2a5e656165f3c160e1b34ccfe8b302)

289.	[func]*		jinmei
	b10-xfrout: ACLs for xfrout can now be configured per zone basis.
	A per zone ACL is part of a more general zone configuration.  A
	quick example for configuring an ACL for zone "example.com" that
	rejects any transfer request for that zone is as follows:
	> config add Xfrout/zone_config
	> config set Xfrout/zone_config[0]/origin "example.com"
	> config add Xfrout/zone_config[0]/transfer_acl
	> config set Xfrout/zone_config[0]/transfer_acl[0] {"action": "REJECT"}
	The previous global ACL (query_acl) was renamed to transfer_acl,
	which now works as the default ACL.  Note: backward compatibility
	is not provided, so an existing configuration using query_acl
	needs to be updated by hand.
	Note: the per zone configuration framework is a temporary
	workaround.  It will eventually be redesigned as a system wide
	configuration.
	(Trac #1165, git 698176eccd5d55759fe9448b2c249717c932ac31)

288.	[bug]		stephen
	Fixed problem whereby the order in which component files appeared in
	rdataclass.cc was system dependent, leading to problems on some
	systems where data types were used before the header file in which
	they were declared was included.
	(Trac #1202, git 4a605525cda67bea8c43ca8b3eae6e6749797450)

287.	[bug]*		jinmei
	Python script files for log messages (xxx_messages.py) should have
	been installed under the "isc" package.  This fix itself should
	be a transparent change without affecting existing configurations
	or other operational practices, but you may want to clean up the
	python files from the common directly (such as "site-packages").
	(Trac #1101, git 0eb576518f81c3758c7dbaa2522bd8302b1836b3)

286.	[func]		ocean
	libdns++: Implement the HINFO rrtype support according to RFC1034,
	and RFC1035.
	(Trac #1112, git 12d62d54d33fbb1572a1aa3089b0d547d02924aa)

285.	[bug]		jelte
	sqlite3 data source: fixed a race condition on initial startup,
	when the database has not been initialized yet, and multiple
	processes are trying to do so, resulting in one of them failing.
	(Trac #326, git 5de6f9658f745e05361242042afd518b444d7466)

284.	[bug]		jerry
	b10-zonemgr: zonemgr will not terminate on empty zones, it will
	log a warning and try to do zone transfer for them.
	(Trac #1153, git 0a39659638fc68f60b95b102968d7d0ad75443ea)

283.	[bug]		zhanglikun
	Make stats and boss processes wait for answer messages from each
	other in block mode to avoid orphan answer messages, add an internal
	command "getstats" to boss process for getting statistics data from
	boss.
	(Trac #519, git 67d8e93028e014f644868fede3570abb28e5fb43)

282.	[func]		ocean
	libdns++: Implement the NAPTR rrtype according to RFC2915,
	RFC2168 and RFC3403.
	(Trac #1130, git 01d8d0f13289ecdf9996d6d5d26ac0d43e30549c)

bind10-devel-20110819 released on August 19, 2011

281.	[func]		jelte
	Added a new type for configuration data: "named set". This allows for
	similar configuration as the current "list" type, but with strings
	instead of indices as identifiers. The intended use is for instance
	/foo/zones/example.org/bar instead of /foo/zones[2]/bar. Currently
	this new type is not in use yet.
	(Trac #926, git 06aeefc4787c82db7f5443651f099c5af47bd4d6)

280.	[func]		jerry
	libdns++: Implement the MINFO rrtype according to RFC1035.
	(Trac #1113, git 7a9a19d6431df02d48a7bc9de44f08d9450d3a37)

279.	[func]		jerry
	libdns++: Implement the AFSDB rrtype according to RFC1183.
	(Trac #1114, git ce052cd92cd128ea3db5a8f154bd151956c2920c)

278.	[doc]		jelte
	Add logging configuration documentation to the guide.
	(Trac #1011, git 2cc500af0929c1f268aeb6f8480bc428af70f4c4)

277.	[func]		jerry
	libdns++: Implement the SRV rrtype according to RFC2782.
	(Trac #1128, git 5fd94aa027828c50e63ae1073d9d6708e0a9c223)

276.	[func]		stephen
	Although the top-level loggers are named after the program (e.g.
	b10-auth, b10-resolver), allow the logger configuration to omit the
	"b10-" prefix and use just the module name.
	(Trac #1003, git a01cd4ac5a68a1749593600c0f338620511cae2d)

275.	[func]		jinmei
	Added support for TSIG key matching in ACLs.  The xfrout ACL can
	now refer to TSIG key names using the "key" attribute.  For
	example, the following specifies an ACL that allows zone transfer
	if and only if the request is signed with a TSIG of a key name
	"key.example":
	> config set Xfrout/query_acl[0] {"action": "ACCEPT", \
	                                  "key": "key.example"}
	(Trac #1104, git 9b2e89cabb6191db86f88ee717f7abc4171fa979)

274.	[bug]		naokikambe
	add unittests for functions xml_handler, xsd_handler and xsl_handler
	respectively to make sure their behaviors are correct, regardless of
	whether type which xml.etree.ElementTree.tostring() after Python3.2
	returns is str or byte.
	(Trac #1021, git 486bf91e0ecc5fbecfe637e1e75ebe373d42509b)

273.	[func]		vorner
	It is possible to specify ACL for the xfrout module. It is in the ACL
	configuration key and has the usual ACL syntax. It currently supports
	only the source address. Default ACL accepts everything.
	(Trac #772, git 50070c824270d5da1db0b716db73b726d458e9f7)

272.	[func]		jinmei
	libdns++/pydnspp: TSIG signing now handles truncated DNS messages
	(i.e. with TC bit on) with TSIG correctly.
	(Trac #910, 8e00f359e81c3cb03c5075710ead0f87f87e3220)

271.	[func]		stephen
	Default logging for unit tests changed to severity DEBUG (level 99)
	with the output routed to /dev/null.  This can be altered by setting
	the B10_LOGGER_XXX environment variables.
	(Trac #1024, git 72a0beb8dfe85b303f546d09986461886fe7a3d8)

270.	[func]		jinmei
	Added python bindings for ACLs using the DNS request as the
	context.  They are accessible via the isc.acl.dns module.
	(Trac #983, git c24553e21fe01121a42e2136d0a1230d75812b27)

269.	[bug]		y-aharen
	Modified IntervalTimerTest not to rely on the accuracy of the timer.
	This fix addresses occasional failure of build tests.
	(Trac #1016, git 090c4c5abac33b2b28d7bdcf3039005a014f9c5b)

268.	[func]		stephen
	Add environment variable to allow redirection of logging output during
	unit tests.
	(Trac #1071, git 05164f9d61006869233b498d248486b4307ea8b6)

bind10-devel-20110705 released on July 05, 2011

267.	[func]		tomek
	Added a dummy module for DHCP6. This module does not actually
	do anything at this point, and BIND 10 has no option for
	starting it yet. It is included as a base for further
	development.
	(Trac #990, git 4a590df96a1b1d373e87f1f56edaceccb95f267d)

266.	[func]		Multiple developers
        Convert various error messages, debugging and other output
        to the new logging interface, including for b10-resolver,
        the resolver library, the CC library, b10-auth, b10-cfgmgr,
        b10-xfrin, and b10-xfrout. This includes a lot of new
        documentation describing the new log messages.
        (Trac #738, #739, #742, #746, #759, #761, #762)

265.	[func]*		jinmei
	b10-resolver: Introduced ACL on incoming queries.  By default the
	resolver accepts queries from ::1 and 127.0.0.1 and rejects all
	others.  The ACL can be configured with bindctl via the
	"Resolver/query_acl" parameter.  For example, to accept queries
	from 192.0.2.0/24 (in addition to the default list), do this:
	> config add Resolver/query_acl
	> config set Resolver/query_acl[2]/action "ACCEPT"
	> config set Resolver/query_acl[2]/from "192.0.2.0/24"
	> config commit
	(Trac #999, git e0744372924442ec75809d3964e917680c57a2ce,
	also based on other ACL related work done by stephen and vorner)

264.	[bug]		jerry
	b10-xfrout: fixed a busy loop in its notify-out subthread.  Due to
	the loop, the thread previously woke up every 0.5 seconds throughout
	most of the lifetime of b10-xfrout, wasting the corresponding CPU
	time.
	(Trac #1001, git fb993ba8c52dca4a3a261e319ed095e5af8db15a)

263.	[func]		jelte
	Logging configuration can now also accept a * as a first-level
	name (e.g. '*', or '*.cache'), indicating that every module
	should use that configuration, unless overridden by an explicit
	logging configuration for that module
	(Trac #1004, git 0fad7d4a8557741f953eda9fed1d351a3d9dc5ef)

262.	[func]		stephen
	Add some initial documentation about the logging framework.
	Provide BIND 10 Messages Manual in HTML and DocBook? XML formats.
	This provides all the log message descriptions in a single document.
	A developer tool, tools/system_messages.py (available in git repo),
	was written to generate this.
	(Trac #1012, git 502100d7b9cd9d2300e78826a3bddd024ef38a74)

261.	[func]		stephen
	Add new-style logging messages to b10-auth.
	(Trac #738, git c021505a1a0d6ecb15a8fd1592b94baff6d115f4)

260.	[func]		stephen
	Remove comma between message identification and the message
	text in the new-style logging messages.
	(Trac #1031, git 1c7930a7ba19706d388e4f8dcf2a55a886b74cd2)

259.	[bug]		stephen
	Logging now correctly initialized in b10-auth.  Also, fixed
	bug whereby querying for "version.bind txt ch" would cause
	b10-auth to crash if BIND 10 was started with the "-v" switch.
	(Trac #1022,#1023, git 926a65fa08617be677a93e9e388df0f229b01067)

258.	[build]		jelte
	Now builds and runs with Python 3.2
	(Trac #710, git dae1d2e24f993e1eef9ab429326652f40a006dfb)

257.	[bug]		y-aharen
	Fixed a bug an instance of IntervalTimerImpl may be destructed
	while deadline_timer is holding the handler. This fix addresses
	occasional failure of IntervalTimerTest.destructIntervalTimer.
	(Trac #957, git e59c215e14b5718f62699ec32514453b983ff603)

256.	[bug]		jerry
	src/bin/xfrin: update xfrin to check TSIG before other part of
	incoming message.
	(Trac #955, git 261450e93af0b0406178e9ef121f81e721e0855c)

255.	[func]		zhang likun
	src/lib/cache:  remove empty code in lib/cache and the corresponding
	suppression rule in	src/cppcheck-suppress.lst.
	(Trac #639, git 4f714bac4547d0a025afd314c309ca5cb603e212)

254.	[bug]		jinmei
	b10-xfrout: failed to send notifies over IPv6 correctly.
	(Trac #964, git 3255c92714737bb461fb67012376788530f16e40)

253.	[func]		jelte
	Add configuration options for logging through the virtual module
	Logging.
	(Trac #736, git 9fa2a95177265905408c51d13c96e752b14a0824)

252.	[func]		stephen
	Add syslog as destination for logging.
	(Trac #976, git 31a30f5485859fd3df2839fc309d836e3206546e)

251.	[bug]*		jinmei
	Make sure bindctl private files are non readable to anyone except
	the owner or users in the same group.  Note that if BIND 10 is run
	with changing the user, this change means that the file owner or
	group will have to be adjusted.  Also note that this change is
	only effective for a fresh install; if these files already exist,
	their permissions must be adjusted by hand (if necessary).
	(Trac #870, git 461fc3cb6ebabc9f3fa5213749956467a14ebfd4)

250.	[bug]		ocean
	src/lib/util/encode, in some conditions, the DecodeNormalizer's
	iterator may reach the end() and when later being dereferenced
	it will cause crash on some platform.
	(Trac #838, git 83e33ec80c0c6485d8b116b13045b3488071770f)

249.	[func]		jerry
	xfrout: add support for TSIG verification.
	(Trac #816, git 3b2040e2af2f8139c1c319a2cbc429035d93f217)

248.	[func]		stephen
	Add file and stderr as destinations for logging.
	(Trac #555, git 38b3546867425bd64dbc5920111a843a3330646b)

247.	[func]		jelte
	Upstream queries from the resolver now set EDNS0 buffer size.
	(Trac #834, git 48e10c2530fe52c9bde6197db07674a851aa0f5d)

246.	[func]		stephen
	Implement logging using log4cplus (http://log4cplus.sourceforge.net)
	(Trac #899, git 31d3f525dc01638aecae460cb4bc2040c9e4df10)

245.	[func]		vorner
	Authoritative server can now sign the answers using TSIG
	(configured in tsig_keys/keys, list of strings like
	"name:<base64-secret>:sha1-hmac"). It doesn't use them for
	ACL yet, only verifies them and signs if the request is signed.
	(Trac #875, git fe5e7003544e4e8f18efa7b466a65f336d8c8e4d)

244.	[func]		stephen
	In unit tests, allow the choice of whether unhandled exceptions are
	caught in the unit test program (and details printed) or allowed to
	propagate to the default exception handler.  See the bind10-dev thread
	https://lists.isc.org/pipermail/bind10-dev/2011-January/001867.html
	for more details.
	(Trac #542, git 1aa773d84cd6431aa1483eb34a7f4204949a610f)

243.	[func]*		feng
	Add optional hmac algorithm SHA224/384/512.
	(Trac #782, git 77d792c9d7c1a3f95d3e6a8b721ac79002cd7db1)

bind10-devel-20110519 released on May 19, 2011

242.	[func]		jinmei
	xfrin: added support for TSIG verify.  This change completes TSIG
	support in b10-xfrin.
	(Trac #914, git 78502c021478d97672232015b7df06a7d52e531b)

241.	[func]		jinmei
	pydnspp: added python extension for the TSIG API introduced in
	change 235.
	(Trac #905, git 081891b38f05f9a186814ab7d1cd5c572b8f777f)
	(Trac #915, git 0555ab65d0e43d03b2d40c95d833dd050eea6c23)

240.	[func]*		jelte
	Updated configuration options to Xfrin, so that you can specify
	a master address, port, and TSIG key per zone. Still only one per
	zone at this point, and TSIG keys are (currently) only specified
	by their full string representation. This replaces the
	Xfrin/master_addr, Xfrin/master_port, and short-lived
	Xfrin/tsig_key configurations with a Xfrin/zones list.
	(Trac #811, git 88504d121c5e08fff947b92e698a54d24d14c375)

239.	[bug]		jerry
	src/bin/xfrout: If a zone doesn't have notify slaves (only has
	one apex ns record - the primary master name server) will cause
	b10-xfrout uses 100% of CPU.
	(Trac #684, git d11b5e89203a5340d4e5ca51c4c02db17c33dc1f)

238.	[func]		zhang likun
	Implement the simplest forwarder, which pass everything through
	except QID, port number. The response will not be cached.
	(Trac #598_new, git 8e28187a582820857ef2dae9b13637a3881f13ba)

237.	[bug]		naokikambe
	Resolved that the stats module wasn't configurable in bindctl in
	spite of its having configuration items. The configuration part
	was removed from the original spec file "stats.spec" and was
	placed in a new spec file "stats-schema.spec". Because it means
	definitions of statistics items. The command part is still
	there. Thus stats module currently has no its own configuration,
	and the items in "stats-schema.spec" are neither visible nor
	configurable through bindctl. "stats-schema.spec" is shared with
	stats module and stats-httpd module, and maybe with other
	statistical modules in future. "stats.spec" has own configuration
	and commands of stats module, if it requires.
	(Trac #719, git a234b20dc6617392deb8a1e00eb0eed0ff353c0a)

236.	[func]		jelte
	C++ client side of configuration now uses BIND 10 logging system.
	It also has improved error handling when communicating with the
	rest of the system.
	(Trac #743, git 86632c12308c3ed099d75eb828f740c526dd7ec0)

235.	[func]		jinmei
	libdns++: added support for TSIG signing and verification.  It can
	be done using a newly introduced TSIGContext class.
	Note: we temporarily disabled support for truncated signature
	and modified some part of the code introduced in #226 accordingly.
	We plan to fix this pretty soon.
	(Trac #812, git ebe0c4b1e66d359227bdd1bd47395fee7b957f14)
	(Trac #871, git 7c54055c0e47c7a0e36fcfab4b47ff180c0ca8c8)
	(Trac #813, git ffa2f0672084c1f16e5784cdcdd55822f119feaa)
	(Trac #893, git 5aaa6c0f628ed7c2093ecdbac93a2c8cf6c94349)

234.	[func]		jerry
	src/bin/xfrin: update xfrin to use TSIG. Currently it only supports
	sending a signed TSIG request or SOA request.
	(Trac #815, git a892818fb13a1839c82104523cb6cb359c970e88)

233.	[func]		stephen
	Added new-style logging statements to the NSAS code.
	(Trac #745, git ceef68cd1223ae14d8412adbe18af2812ade8c2d)

232.	[func]		stephen
	To facilitate the writing of extended descriptions in
	message files, altered the message file format.  The message
	is now flagged with a "%" as the first non-blank character
	in the line and the lines in the extended description are
	no longer preceded by a "+".
	(Trac #900, git b395258c708b49a5da8d0cffcb48d83294354ba3)

231.	[func]*		vorner
    The logging interface changed slightly. We use
	logger.foo(MESSAGE_ID).arg(bar); instead of logger.foo(MESSAGE_ID,
	bar); internally. The message definitions use '%1,%2,...'
	instead of '%s,%d', which allows us to cope better with
	mismatched placeholders and allows reordering of them in
	case of translation.
	(Trac #901, git 4903410e45670b30d7283f5d69dc28c2069237d6)

230.	[bug]		naokikambe
	Removed too repeated verbose messages in two cases of:
	 - when auth sends statistics data to stats
	 - when stats receives statistics data from other modules
	(Trac #620, git 0ecb807011196eac01f281d40bc7c9d44565b364)

229.	[doc]		jreed
	Add manual page for b10-host.
	(git a437d4e26b81bb07181ff35a625c540703eee845)

228.	[func]*		jreed
	The host tool is renamed to b10-host. While the utility is
	a work in progress, it is expected to now be shipped with
	tarballs. Its initial goal was to be a host(1) clone,
	rewritten in C++ from scratch and using BIND 10's libdns++.
	It now supports the -a (any), -c class, -d (verbose) switches
	and has improved output.
	(Trac #872, git d846851699d5c76937533adf9ff9d948dfd593ca)

227.	[build]		jreed
	Add missing libdns++ rdata files for the distribution (this
	fixes distcheck error). Change three generated libdns++
	headers to "nodist" so they aren't included in the distribution
	(they were mistakenly included in last tarball).

226.	[func]*		jelte
	Introduced an API for cryptographic operations. Currently it only
	supports HMAC, intended for use with TSIG. The current
	implementation uses Botan as the backend library.
	This introduces a new dependency, on Botan.  Currently only Botan
	1.8.x works; older or newer versions don't.
	(Trac #781, git 9df42279a47eb617f586144dce8cce680598558a)

225.	[func]		naokikambe
	Added the HTTP/XML interface (b10-stats-httpd) to the
	statistics feature in BIND 10. b10-stats-httpd is a standalone
	HTTP server and it requests statistics data to the stats
	daemon (b10-stats) and sends it to HTTP clients in XML
	format. Items of the data collected via b10-stats-httpd
	are almost equivalent to ones which are collected via
	bindctl. Since it also can send XSL (Extensible Stylesheet
	Language) document and XSD (XML Schema definition) document,
	XML document is human-friendly to view through web browsers
	and its data types are strictly defined.
	(Trac #547, git 1cbd51919237a6e65983be46e4f5a63d1877b1d3)

224.	[bug]		jinmei
	b10-auth, src/lib/datasrc: inconsistency between the hot spot
	cache and actual data source could cause a crash while query
	processing.  The crash could happen, e.g., when an sqlite3 DB file
	is being updated after a zone transfer while b10-auth handles a
	query using the corresponding sqlite3 data source.
	(Trac #851, git 2463b96680bb3e9a76e50c38a4d7f1d38d810643)

223.	[bug]		feng
	If ip address or port isn't usable for name server, name
	server process won't exist and give end user chance to
	reconfigure them.
	(Trac #775, git 572ac2cf62e18f7eb69d670b890e2a3443bfd6e7)

222.	[bug]*		jerry
	src/lib/zonemgr: Fix a bug that xfrin not checking for new
	copy of zone on startup.  Imposes some random jitters to
	avoid many zones need to do refresh at the same time. This
	removed the Zonemgr/jitter_scope setting and introduced
	Zonemgr/refresh_jitter and Zonemgr/reload_jitter.
	(Trac #387, git 1241ddcffa16285d0a7bb01d6a8526e19fbb70cb)

221.	[func]*		jerry
	src/lib/util: Create C++ utility library.
	(Trac #749, git 084d1285d038d31067f8cdbb058d626acf03566d)

220.	[func]		stephen
	Added the 'badpacket' program for testing; it sends a set of
	(potentially) bad packets to a nameserver and prints the responses.
	(Trac #703, git 1b666838b6c0fe265522b30971e878d9f0d21fde)

219.	[func]		ocean
	src/lib: move some dns related code out of asiolink library to
	asiodns library
	(Trac #751, git 262ac6c6fc61224d54705ed4c700dadb606fcb1c)

218.	[func]		jinmei
	src/lib/dns: added support for RP RDATA.
	(Trac #806, git 4e47d5f6b692c63c907af6681a75024450884a88)

217.	[bug]		jerry
	src/lib/dns/python: Use a signed version of larger size of
	integer and perform more strict range checks with
	PyArg_ParseTuple() in case of overflows.
	(Trac #363, git ce281e646be9f0f273229d94ccd75bf7e08d17cf)

216.	[func]		vorner
	The BIND10_XFROUT_SOCKET_FILE environment variable can be
	used to specify which socket should be used for communication
	between b10-auth and b10-xfrout. Mostly for testing reasons.
	(Trac #615, git 28b01ad5bf72472c824a7b8fc4a8dc394e22e462)

215.	[func]		vorner
	A new process, b10-sockcreator, is added, which will create
	sockets for the rest of the system.  It is the only part
	which will need to keep the root privileges. However, only
	the process exists, nothing can talk to it yet.
	(Trac #366, git b509cbb77d31e388df68dfe52709d6edef93df3f)

214.	[func]*		vorner
	Zone manager no longer thinks it is secondary master for
	all zones in the database. They are listed in
	Zonemgr/secondary_zones configuration variable (in the form
	[{"name": "example.com", "class": "IN"}]).
	(Trac #670, git 7c1e4d5e1e28e556b1d10a8df8d9486971a3f052)

213.	[bug]		naokikambe
	Solved incorrect datetime of "bind10.boot_time" and also
	added a new command "sendstats" for Bob. This command is
	to send statistics data to the stats daemon immediately.
	The solved problem is that statistics data doesn't surely
	reach to the daemon because Bob sent statistics data to
	the daemon while it is starting. So the daemon invokes the
	command for Bob after it starts up. This command is also
	useful for resending statistics data via bindctl manually.
	(Trac #521, git 1c269cbdc76f5dc2baeb43387c4d7ccc6dc863d2)

212.	[bug]		naokikambe
	Fixed that the ModuleCCSession object may group_unsubscribe in the
	closed CC session in being deleted.
	(Trac #698, git 0355bddc92f6df66ef50b920edd6ec3b27920d61)

211.	[func]		shane
	Implement "--brittle" option, which causes the server to exit
	if any of BIND 10's processes dies.
	(Trac #788, git 88c0d241fe05e5ea91b10f046f307177cc2f5bc5)

210.	[bug]		jerry
	src/bin/auth: fixed a bug where type ANY queries don't provide
	additional glue records for ANSWER section.
	(Trac #699, git 510924ebc57def8085cc0e5413deda990b2abeee)

bind10-devel-20110322 released on March 22, 2011

209.	[func]		jelte
	Resolver now uses the NSAS when looking for a nameserver to
	query for any specific zone. This also includes keeping track of
	the RTT for that nameserver.
	(Trac #495, git 76022a7e9f3ff339f0f9f10049aa85e5784d72c5)

208.	[bug]*		jelte
	Resolver now answers REFUSED on queries that are not for class IN.
	This includes the various CH TXT queries, which will be added
	later.
	(git 012f9e78dc611c72ea213f9bd6743172e1a2ca20)

207.	[func]		jelte
	Resolver now starts listening on localhost:53 if no configuration
	is set.
	(Trac #471, git 1960b5becbba05570b9c7adf5129e64338659f07)

206.	[func]		shane
	Add the ability to list the running BIND 10 processes using the
	command channel. To try this, use "Boss show_processes".
	(Trac #648, git 451bbb67c2b5d544db2f7deca4315165245d2b3b)

205.	[bug]		jinmei
	b10-auth, src/lib/datasrc: fixed a bug where b10-auth could return
	an empty additional section for delegation even if some glue is
	crucial when it fails to find some other glue records in its data
	source.
	(Trac #646, git 6070acd1c5b2f7a61574eda4035b93b40aab3e2b)

204.	[bug]		jinmei
	b10-auth, src/lib/datasrc: class ANY queries were not handled
	correctly in the generic data source (mainly for sqlite3).  It
	could crash b10-auth in the worst case, and could result in
	incorrect responses in some other cases.
	(Trac #80, git c65637dd41c8d94399bd3e3cee965b694b633339)

203.	[bug]		zhang likun
	Fix resolver cache memory leak: when cache is destructed, rrset
	and message entries in it are not destructed properly.
	(Trac #643, git aba4c4067da0dc63c97c6356dc3137651755ffce)

202.	[func]		vorner
	It is possible to specify a different directory where we look for
	configuration files (by -p) and different configuration file to
	use (-c).  Also, it is possible to specify the port on which
	cmdctl should listen (--cmdctl-port).
	(Trac #615, git 5514dd78f2d61a222f3069fc94723ca33fb3200b)

201.	[bug]		jerry
	src/bin/bindctl: bindctl doesn't show traceback on shutdown.
	(Trac #588, git 662e99ef050d98e86614c4443326568a0b5be437)

200.	[bug]		Jelte
	Fixed a bug where incoming TCP connections were not closed.
	(Trac #589, git 1d88daaa24e8b1ab27f28be876f40a144241e93b)

199.	[func]		ocean
	Cache negative responses (NXDOMAIN/NODATA) from authoritative
	server for recursive resolver.
	(Trac #493, git f8fb852bc6aef292555063590c361f01cf29e5ca)

198.	[bug]		jinmei
	b10-auth, src/lib/datasrc: fixed a bug where hot spot cache failed
	to reuse cached SOA for negative responses.  Due to this bug
	b10-auth returned SERVFAIL when it was expected to return a
	negative response immediately after a specific SOA query for
	the zone.
	(Trac #626, git 721a53160c15e8218f6798309befe940b9597ba0)

197.	[bug]		zhang likun
	Remove expired message and rrset entries when looking up them
	in cache, touch or remove the rrset entry in cache properly
	when doing lookup or update.
	(Trac #661, git 9efbe64fe3ff22bb5fba46de409ae058f199c8a7)

196.	[bug]		jinmei
	b10-auth, src/lib/datasrc: the backend of the in-memory data
	source could not handle the root name.  As a result b10-auth could
	not work as a root server when using the in-memory data source.
	(Trac #683, git 420ec42bd913fb83da37b26b75faae49c7957c46)

195.	[func]		stephen
	Resolver will now re-try a query over TCP if a response to a UDP
	query has the TC bit set.
	(Trac #499, git 4c05048ba059b79efeab53498737abe94d37ee07)

194.	[bug]		vorner
	Solved a 100% CPU usage problem after switching addresses in b10-auth
	(and possibly, but unconfirmed, in b10-resolver). It was caused by
	repeated reads/accepts on closed socket (the bug was in the code for a
	long time, recent changes made it show).
	(Trac #657, git e0863720a874d75923ea66adcfbf5b2948efb10a)

193.	[func]*		jreed
	Listen on the IPv6 (::) and IPv4 (0.0.0.0) wildcard addresses
	for b10-auth. This returns to previous behavior prior to
	change #184. Document the listen_on configuration in manual.
	(Trac #649, git 65a77d8fde64d464c75917a1ab9b6b3f02640ca6)

192.	[func]*		jreed
	Listen on standard domain port 53 for b10-auth and
	b10-resolver.
	(Trac #617, #618, git 137a6934a14cf0c5b5c065e910b8b364beb0973f)

191.	[func]		jinmei
	Imported system test framework of BIND 9.  It can be run by
	'make systest' at the top source directory.  Notes: currently it
	doesn't work when built in a separate tree.  It also requires
	perl, an inherited dependency from the original framework.
	Also, mainly for the purpose of tests, a new option "--pid-file"
	was added to BoB, with which the boss process will dump its PID
	to the specified file.
	(Trac #606, git 6ac000df85625f5921e8895a1aafff5e4be3ba9c)

190.	[func]		jelte
	Resolver now sets random qids on outgoing queries using
	the boost::mt19937 prng.
	(Trac #583, git 5222b51a047d8f2352bc9f92fd022baf1681ed81)

189.	[bug]		jreed
	Do not install the log message compiler.
	(Trac #634, git eb6441aca464980d00e3ff827cbf4195c5a7afc5)

188.	[bug]		zhang likun
	Make the rrset trust level ranking algorithm used by
	isc::cache::MessageEntry::getRRsetTrustLevel() follow RFC2181
	section 5.4.1.
	(Trac #595 git 19197b5bc9f2955bd6a8ca48a2d04472ed696e81)

187.	[bug]		zhang likun
	Fix the assert error in class isc::cache::RRsetCache by adding the
	check for empty pointer and test case for it.
	(Trac #638, git 54e61304131965c4a1d88c9151f8697dcbb3ce12)

186.	[bug]		jelte
	b10-resolver could stop with an assertion failure on certain kinds
	of messages (there was a problem in error message creation). This
	fixes that.
	(Trac #607, git 25a5f4ec755bc09b54410fcdff22691283147f32)

185.	[bug]		vorner
	Tests use port from private range (53210), lowering chance of
	a conflict with something else (eg. running bind 10).
	(Trac #523, git 301da7d26d41e64d87c0cf72727f3347aa61fb40)

184.	[func]*		vorner
	Listening address and port configuration of b10-auth is the same as
	for b10-resolver now. That means, it is configured through bindctl
	at runtime, in the Auth/listen_on list, not through command line
	arguments.
	(Trac #575, #576, git f06ce638877acf6f8e1994962bf2dbfbab029edf)

183.	[bug]		jerry
	src/bin/xfrout: Enable parallel sessions between xfrout server and
	muti-Auth. The session needs to be created only on the first time
	or if an error occur.
	(Trac #419, git 1d60afb59e9606f312caef352ecb2fe488c4e751)

182.	[func]		jinmei
	Support cppcheck for static code check on C++ code.  If cppcheck
	is available, 'make cppcheck' on the top source directory will run
	the checker and should cleanly complete with an exit code of 0
	(at least with cppcheck 1.47).
	Note: the suppression list isn't included in the final
	distributions.  It should be created by hand or retrieved from
	the git repository.
	(Trac #613, git b973f67520682b63ef38b1451d309be9f4f4b218)

181.	[func]		feng
	Add stop interface into dns server, so we can stop each running
	server individually. With it, user can reconfigure her running server
	with different ip address or port.
	(Trac #388, git 6df94e2db856c1adc020f658cc77da5edc967555)

180.	[build]		jreed
	Fix custom DESTDIR for make install. Patch from Jan Engelhardt.
	(Trac #629, git 5ac67ede03892a5eacf42ce3ace1e4e376164c9f)

bind10-devel-20110224 released on February 24, 2011

179.	[func]		vorner
	It is possible to start and stop resolver and authoritative
	server without restart of the whole system. Change of the
	configuration (Boss/start_auth and Boss/start_resolver) is
	enough.
	(Trac #565, git 0ac0b4602fa30852b0d86cc3c0b4730deb1a58fe)

178.	[func]		jelte
	Resolver now makes (limited) use of the cache
	(Trac #491, git 8b41f77f0099ddc7ca7d34d39ad8c39bb1a8363c)

177.	[func]		stephen
	The upstream fetch code in asiolink is now protocol agnostic to
	allow for the addition of fallback to TCP if a fetch response
	indicates truncation.
	(Trac #554, git 9739cbce2eaffc7e80640db58a8513295cf684de)

176.	[func]		likun
	src/lib/cache: Rename one interface: from lookupClosestRRset()
	to lookupDeepestNS(), and remove one parameter of it.
	(Trac #492, git ecbfb7cf929d62a018dd4cdc7a841add3d5a35ae)

175.	[bug]		jerry
	src/bin/xfrout: Xfrout use the case-sensitive mode to compress
	names in an AXFR massage.
	(Trac #253, git 004e382616150f8a2362e94d3458b59bb2710182)

174.	[bug]*		jinmei
	src/lib/dns: revised dnssectime functions so that they don't rely
	on the time_t type (whose size varies on different systems, which
	can lead to subtle bugs like some form of "year 2038 problem").
	Also handled 32-bit wrap around issues more explicitly, with more
	detailed tests.  The function API has been changed, but the effect
	should be minimal because these functions are mostly private.
	(Trac #61, git 09ece8cdd41c0f025e8b897b4883885d88d4ba5d)

173.	[bug]		jerry
	python/isc/notify: A notify_out test fails without network
	connectivity, encapsulate the socket behavior using a mock
	socket class to fix it.
	(Trac #346, git 319debfb957641f311102739a15059f8453c54ce)

172.	[func]		jelte
	Improved the bindctl cli in various ways, mainly concerning
	list and map item addressing, the correct display of actual values,
	and internal help.
	(Trac #384, git e5fb3bc1ed5f3c0aec6eb40a16c63f3d0fc6a7b2)

171.	[func]		vorner
	b10-auth, src/lib/datasrc: in memory data source now works as a
	complete data source for authoritative DNS servers and b10-auth
	uses it.  It still misses major features, however, including
	DNSSEC support and zone transfer.
	(Last Trac #553, but many more,
	git 6f031a09a248e7684723c000f3e8cc981dcdb349)

170.	[bug]		jinmei
	Tightened validity checks in the NSEC3 constructors, both "from
	"text" and "from wire".  Specifically, wire data containing
	invalid type bitmaps or invalid lengths of salt or hash is now
	correctly rejected.
	(Trac #117, git 9c690982f24fef19c747a72f43c4298333a58f48)

169.	[func]		jelte
	Added a basic implementation for a resolver cache (though not
	used yet).
	(Trac #449, git 8aa3b2246ae095bbe7f855fd11656ae3bdb98986)

168.	[bug]		vorner
	Boss no longer has the -f argument, which was undocumented and
	stayed as a relict of previous versions, currently causing only
	strange behaviour.
	(Trac #572, git 17f237478961005707d649a661cc72a4a0d612d4)

167.	[bug]		naokikambe
	Fixed failure of termination of msgq_test.py with python3
	coverage (3.3.1).
	(Trac #573, git 0e6a18e12f61cc482e07078776234f32605312e5)

166.	[func]		jelte
	The resolver now sends back a SERVFAIL when there is a client
	timeout (timeout_client config setting), but it will not stop
	resolving (until there is a lookup timeout or a result).
	(Trac #497 and #489, git af0e5cd93bebb27cb5c4457f7759d12c8bf953a6)

165.	[func]		jelte
	The resolver now handles CNAMEs, it will follow them, and include
	them in the answer. The maximum length of CNAME chains that is
	supported is 16.
	(Trac #497, git af0e5cd93bebb27cb5c4457f7759d12c8bf953a6)

164.	[bug]		y-aharen
	IntervalTimer: Modified the interface to accept interval in
	milliseconds. It shortens the time of the tests of IntervalTimer.
	(Trac #452, git c9f6acc81e24c4b8f0eb351123dc7b43f64e0914)

163.	[func]		vorner
	The pimpl design pattern is used in UDPServer, with a shared
	pointer. This makes it smaller to copy (which is done a lot as a
	side effect of being coroutine) and speeds applications of this
	class (notably b10-auth) up by around 10%.
	(Trac #537, git 94cb95b1d508541201fc064302ba836164d3cbe6)

162.	[func]		stephen
	Added C++ logging, allowing logging at different severities.
	Code specifies the message to be logged via a symbol, and the
	logging code picks up the message from an in-built dictionary.
	The contents of the dictionary can be replaced at run-time by
	locale-specific messages.  A message compiler program is provided
	to create message header files and supply the default messages.
	(Trac #438, git 7b1606cea7af15dc71f5ec1d70d958b00aa98af7)

161.	[func]		stephen
	Added ResponseScrubber class to examine response from
	a server and to remove out-of-bailiwick RRsets.  Also
	does cross-section checks to ensure consistency.
	(Trac #496, git b9296ca023cc9e76cda48a7eeebb0119166592c5)

160.	[func]		jelte
	Updated the resolver to take 3 different timeout values;
	timeout_query for outstanding queries we sent while resolving
	timeout_client for sending an answer back to the client
	timeout_lookup for stopping the resolving
	(currently 2 and 3 have the same final effect)
	(Trac #489, git 578ea7f4ba94dc0d8a3d39231dad2be118e125a2)

159.	[func]		smann
	The resolver now has a configurable set of root servers to start
	resolving at (called root_addresses). By default these are not
	(yet) filled in. If empty, a hardcoded address for f-root will be
	used right now.
	(Trac #483, git a07e078b4feeb01949133fc88c9939254c38aa7c)

158.	[func]		jelte
	The Resolver module will now do (very limited) resolving, if not
	set to forwarding mode (i.e. if the configuration option
	forward_addresses is left empty). It only supports referrals that
	contain glue addresses at this point, and does no other processing
	of authoritative answers.
	(Trac #484, git 7b84de4c0e11f4a070e038ca4f093486e55622af)

157.	[bug]		vorner
	One frozen process no longer freezes the whole b10-msgq. It caused the
	whole system to stop working.
	(Trac #420, git 93697f58e4d912fa87bc7f9a591c1febc9e0d139)

156.	[func]		stephen
	Added ResponseClassifier class to examine response from
	a server and classify it into one of several categories.
	(Trac #487, git 18491370576e7438c7893f8551bbb8647001be9c)

bind10-devel-20110120 released on January 20, 2011

155.	[doc]		jreed
	Miscellaneous documentation improvements for man pages and
	the guide, including auth, resolver, stats, xfrout, and
	zonemgr.  (git c14c4741b754a1eb226d3bdc3a7abbc4c5d727c0)

154.	[bug]		jinmei
	b10-xfrin/b10-zonemgr: Fixed a bug where these programs didn't
	receive command responses from CC sessions.  Eventually the
	receive buffer became full, and many other components that rely
	on CC channels would stall (as noted in #420 and #513).  This is
	an urgent care fix due to the severity of the problem; we'll need
	to revisit it for cleaner fix later.
	(Trac #516, git 62c72fcdf4617e4841e901408f1e7961255b8194)

153.	[bug]		jelte
	b10-cfgmgr: Fixed a bug where configuration updates sometimes
	lost previous settings in the configuration manager.
	(Trac #427, git 2df894155657754151e0860e2ca9cdbed7317c70)

152.	[func]*		jinmei
	b10-auth: Added new configuration variable "statistics-interval"
	to allow the user to change the timer interval for periodic
	statistics updates.  The update can also be disabled by setting
	the value to 0.  Disabling statistics updates will also work as
	a temporary workaround of a known issue that b10-auth can block in
	sending statistics and stop responding to queries as a result.
	(Trac #513, git 285c5ee3d5582ed6df02d1aa00387f92a74e3695)

151.	[bug]		smann
	lib/log/dummylog.h:
	lib/log/dummylog.cc: Modify dlog so that it takes an optional
	2nd argument of type bool (true or false). This flag, if
	set, will cause the message to be printed whether or not
	-v is chosen.
        (Trac #432, git 880220478c3e8702d56d761b1e0b21b77d08ee5a)

150.	[bug]		jelte
	b10-cfgmgr: No longer save the configuration on exit. Configuration
	is already saved if it is changed successfully, so writing it on
	exit (and hence, when nothing has changed too) is unnecessary and
	may even cause problems.
	(Trac #435, git fd7baa38c08d54d5b5f84930c1684c436d2776dc)

149.	[bug]		jelte
	bindctl: Check if the user session has disappeared (either by a
	timeout or by a server restart), and reauthenticate if so. This
	fixes the 'cmdctl not running' problem.
        (Trac #431, git b929be82fec5f92e115d8985552f84b4fdd385b9)

148.	[func]		jelte
	bindctl: Command results are now pretty-printed (i.e. printed in
	a more readable form). Empty results are no longer printed at all
	(used to print '{}'), and the message
	'send the command to cmd-ctrl' has also been removed.
	(git 3954c628c13ec90722a2d8816f52a380e0065bae)

147.	[bug]		jinmei
	python/isc/config: Fixed a bug that importing custom configuration
	(in b10-config.db) of a remote module didn't work.
	(Trac #478, git ea4a481003d80caf2bff8d0187790efd526d72ca)

146.	[func]		jelte
	Command arguments were not validated internally against their
	specifications. This change fixes that (on the C++ side, Python
	side depends on an as yet planned addition). Note: this is only
	an added internal check, the cli already checks format.
	(Trac #473, git 5474eba181cb2fdd80e2b2200e072cd0a13a4e52)

145.	[func]*		jinmei
	b10-auth: added a new command 'loadzone' for (re)loading a
	specific zone.  The command syntax is generic but it is currently
	only feasible for class IN in memory data source.  To reload a
	zone "example.com" via bindctl, execute the command as follows:
	> Auth loadzone origin = example.com
	(Trac #467 git 4f7e1f46da1046de527ab129a88f6aad3dba7562
	from 1d7d3918661ba1c6a8b1e40d8fcbc5640a84df12)

144.	[build]		jinmei
	Introduced a workaround for clang++ build on FreeBSD (and probably
	some other OSes).  If building BIND 10 fails with clang++ due to
	a link error about "__dso_handle", try again from the configure
	script with CXX_LIBTOOL_LDFLAGS=-L/usr/lib (the path actually
	doesn't matter; the important part is the -L flag).  This
	workaround is not automatically enabled as it's difficult to
	detect the need for it dynamically, and must be enabled via the
	variable by hand.
	(Trac #474, git cfde436fbd7ddf3f49cbbd153999656e8ca2a298)

143.	[build]		jinmei
	Fixed build problems with clang++ in unit tests due to recent
	changes.  No behavior change. (Trac #448, svn r4133)

142.	[func]		jinmei
	b10-auth: updated query benchmark so that it can test in memory
	data source.  Also fixed a bug that the output buffer isn't
	cleared after query processing, resulting in misleading results
	or program crash.  This is a regression due to change #135.
	(Trac #465, svn r4103)

141.	[bug]		jinmei
	b10-auth: Fixed a bug that the authoritative server includes
	trailing garbage data in responses.  This is a regression due to
	change #135. (Trac #462, svn r4081)

140.	[func]		y-aharen
	src/bin/auth: Added a feature to count queries and send counter
	values to statistics periodically. To support it, added wrapping
	class of asio::deadline_timer to use as interval timer.
	The counters can be seen using the "Stats show" command from
	bindctl.  The result would look like:
	  ... "auth.queries.tcp": 1, "auth.queries.udp": 1 ...
	Using the "Auth sendstats" command you can make b10-auth send the
	counters to b10-stats immediately.
	(Trac #347, svn r4026)

139.	[build]		jreed
	Introduced configure option and make targets for generating
	Python code coverage report. This adds new make targets:
	report-python-coverage and clean-python-coverage. The C++
	code coverage targets were renamed to clean-cpp-coverage
	and report-cpp-coverage. (Trac #362, svn r4023)

138.	[func]*		jinmei
	b10-auth: added a configuration interface to support in memory
	data sources.  For example, the following command to bindctl
	will configure a memory data source containing the "example.com"
	zone with the zone file named "example.com.zone":
	> config set Auth/datasources/ [{"type": "memory", "zones": \
	 [{"origin": "example.com", "file": "example.com.zone"}]}]
	By default, the memory data source is disabled; it must be
	configured explicitly.  To disable it again, specify a null list
	for Auth/datasources:
	> config set Auth/datasources/ []
	Notes: it's currently for class IN only.  The zone files are not
	actually loaded into memory yet (which will soon be implemented).
	This is an experimental feature and the syntax may change in
	future versions.
	(Trac #446, svn r3998)

137.	[bug]		jreed
	Fix run_*.sh scripts that are used for development testing
	so they use a msgq socket file in the build tree.
	(Trac #226, svn r3989)

136.	[bug]		jelte
	bindctl (and the configuration manager in general) now no longer
	accepts 'unknown' data; i.e. data for modules that it does not know
	about, or configuration items that are not specified in the .spec
	files.
	(Trac #202, svn r3967)

135.	[func]		each
	Add b10-resolver. This is an example recursive server that
	currently does forwarding only and no caching.
	(Trac #327, svn r3903)

134.	[func]		vorner
	b10-resolver supports timeouts and retries in forwarder mode.
	(Trac #401, svn r3660)

133.	[func]		vorner
	New temporary logging function available in isc::log. It is used by
	b10-resolver.
	(Trac #393, r3602)

132.	[func]		vorner
	The b10-resolver is configured through config manager.
	It has "listen_on" and "forward_addresses" options.
	(Trac #389, r3448)

131.	[func]		jerry
	src/lib/datasrc: Introduced two template classes RBTree and RBNode
	to provide the generic map with domain name as key and anything as
	the value. Because of some unresolved design issue, the new classes
	are only intended to be used by memory zone and zone table.
	(Trac #397, svn r3890)

130.	[func]		jerry
	src/lib/datasrc: Introduced a new class MemoryDataSrc to provide
	the general interface for memory data source.  For the initial
	implementation, we don't make it a derived class of AbstractDataSrc
	because the interface is so different (we'll eventually
	consider this as part of the generalization work).
	(Trac #422, svn r3866)

129.	[func]		jinmei
	src/lib/dns: Added new functions masterLoad() for loading master
	zone files.  The initial implementation can only parse a limited
	form of master files, but BIND 9's named-compilezone can convert
	any valid zone file into the acceptable form.
	(Trac #423, svn r3857)

128.	[build]		vorner
	Test for query name = '.', type = DS to authoritative nameserver
	for root zone was added.
	(Trac #85, svn r3836)

127.	[bug]		stephen
	During normal operation process termination and resurrection messages
	are now output regardless of the state of the verbose flag.
	(Trac #229, svn r3828)

126.	[func]		ocean
	The Nameserver Address Store (NSAS) component has been added. It takes
	care of choosing an IP address of a nameserver when a zone needs to be
	contacted.
	(Trac #356, Trac #408, svn r3823)

bind10-devel-20101201 released on December 01, 2010

125.	[func]		jelte
	Added support for addressing individual list items in bindctl
	configuration commands; If you have an element that is a list, you
	can use foo[X]		integer
	(starting at 0)
	(Trac #405, svn r3739)

124.	[bug]		jreed
	Fix some wrong version reporting. Now also show the version
	for the component and BIND 10 suite. (Trac #302, svn r3696)

123.	[bug]		jelte
	src/bin/bindctl printed values had the form of python literals
	(e.g. 'True'), while the input requires valid JSON (e.g. 'true').
	Output changed to JSON format for consistency. (svn r3694)

122.	[func]		stephen
	src/bin/bind10: Added configuration options to Boss to determine
	whether to start the authoritative server, recursive server (or
	both). A dummy program has been provided for test purposes.
	(Trac #412, svn r3676)

121.	[func]		jinmei
	src/lib/dns: Added support for TSIG RDATA.  At this moment this is
	not much of real use, however, because no protocol support was
	added yet.  It will soon be added. (Trac #372, svn r3649)

120.	[func]		jinmei
	src/lib/dns: introduced two new classes, TSIGKey and TSIGKeyRing,
	to manage TSIG keys. (Trac #381, svn r3622)

119.	[bug]		jinmei
	The master file parser of the python datasrc module incorrectly
	regarded a domain name beginning with a decimal number as a TTL
	specification.  This confused b10-loadzone and had it reject to
	load a zone file that contains such a name.
	Note: this fix is incomplete and the loadzone would still be
	confused if the owner name is a syntactically indistinguishable
	from a TTL specification.  This is part of a more general issue
	and will be addressed in Trac #413. (Trac #411, svn r3599)

118.	[func]		jinmei
	src/lib/dns: changed the interface of
	AbstractRRset::getRdataIterator() so that the internal
	cursor would point to the first RDATA automatically.  This
	will be a more intuitive and less error prone behavior.
	This is a backward compatible change. (Trac #410, r3595)

117.	[func]		jinmei
	src/lib/datasrc: added new zone and zone table classes for the
	support of in memory data source.  This is an intermediate step to
	the bigger feature, and is not yet actually usable in practice.
	(Trac #399, svn r3590)

116.	[bug]		jerry
	src/bin/xfrout: Xfrout and Auth will communicate by long tcp
	connection, Auth needs to make a new connection only on the first
	time or if an error occurred.
	(Trac #299, svn r3482)

115.	[func]*		jinmei
	src/lib/dns: Changed DNS message flags and section names from
	separate classes to simpler enums, considering the balance between
	type safety and usability.  API has been changed accordingly.
	More documentation and tests were provided with these changes.
	(Trac #358, r3439)

114.	[build]		jinmei
	Supported clang++.  Note: Boost >= 1.44 is required.
	(Trac #365, svn r3383)

113.	[func]*		zhanglikun
	Folder name 'utils'(the folder in /src/lib/python/isc/) has been
	renamed	to 'util'. Programs that used 'import isc.utils.process'
	now need to use 'import isc.util.process'. The folder
	/src/lib/python/isc/Util is removed since it isn't used by any
	program. (Trac #364, r3382)

112.	[func]		zhang likun
	Add one mixin class to override the naive serve_forever() provided
	in python library socketserver. Instead of polling for shutdown
	every poll_interval seconds, one socketpair is used to wake up
	the waiting server. (Trac #352, svn r3366)

111.	[bug]*		Vaner
	Make sure process xfrin/xfrout/zonemgr/cmdctl can be stopped
	properly when user enter "ctrl+c" or 'Boss shutdown' command
	through bindctl.  The ZonemgrRefresh.run_timer and
	NotifyOut.dispatcher spawn a thread themselves.
	(Trac #335, svn r3273)

110.	[func]		Vaner
	Added isc.net.check module to check ip addresses and ports for
	correctness and isc.net.addr to hold IP address. The bind10, xfrin
	and cmdctl programs are modified to use it.
	(Trac #353, svn r3240)

109.	[func]		naokikambe
	Added the initial version of the stats module for the statistics
	feature of BIND 10, which supports the restricted features and
	items and reports via bindctl command. (Trac #191, r3218)
	Added the document of the stats module, which is about how stats
	module collects the data (Trac #170, [wiki:StatsModule])

108.	[func]		jerry
	src/bin/zonemgr: Provide customizable configurations for
	lowerbound_refresh, lowerbound_retry, max_transfer_timeout and
	jitter_scope. (Trac #340, r3205)

107.	[func]		likun
	Remove the parameter 'db_file' for command 'retransfer' of
	xfrin module. xfrin.spec will not be generated by script.
	(Trac #329, r3171)

106.	[bug]		likun
	When xfrin can't connect with one zone's master, it should tell
	the bad news to zonemgr, so that zonemgr can reset the timer for
	that zone. (Trac #329, r3170)

105.	[bug]		Vaner
	Python processes: they no longer take 100% CPU while idle
	due to a busy loop in reading command session in a nonblocking way.
	(Trac #349, svn r3153), (Trac #382, svn r3294)

104.	[bug]		jerry
	bin/zonemgr: zonemgr should be attempting to refresh expired zones.
	(Trac #336, r3139)

103.	[bug]		jerry
	lib/python/isc/log: Fixed an issue with python logging,
	python log shouldn't die with OSError. (Trac #267, r3137)

102.	[build]		jinmei
	Disable threads in ASIO to minimize build time dependency.
	(Trac #345, r3100)

101.	[func]		jinmei
	src/lib/dns: Completed Opcode and Rcode implementation with more
	tests and documentation.  API is mostly the same but the
	validation was a bit tightened. (Trac #351, svn r3056)

100.	[func]		Vaner
	Python processes: support naming of python processes so
	they're not all called python3.
	(Trac #322, svn r3052)

99.	[func]*		jinmei
	Introduced a separate EDNS class to encapsulate EDNS related
	information more cleanly.  The related APIs are changed a bit,
	although it won't affect most of higher level applications.
	(Trac #311, svn r3020)

98.	[build]		jinmei
	The ./configure script now tries to search some common include
	paths for boost header files to minimize the need for explicit
	configuration with --with-boost-include. (Trac #323, svn r3006)

97.	[func]		jinmei
	Added a micro benchmark test for query processing of b10-auth.
	(Trac #308, svn r2982)

96.	[bug]		jinmei
	Fixed two small issues with configure: Do not set CXXFLAGS so that
	it can be customized; Make sure --disable-static works.
	(Trac #325, r2976)

bind10-devel-20100917 released on September 17, 2010

95.	[doc]		jreed
	Add b10-zonemgr manual page. Update other docs to introduce
	this secondary manager. (Trac #341, svn r2951)

95.	[bug]		jreed
	bin/xfrout and bin/zonemgr: Fixed some stderr output.
	(Trac #342, svn r2949)

94.	[bug]		jelte
	bin/xfrout:  Fixed a problem in xfrout where only 2 or 3 RRs
	were used per DNS message in the xfrout stream.
	(Trac #334, r2931)

93.	[bug]		jinmei
	lib/datasrc: A DS query could crash the library (and therefore,
	e.g. the authoritative server) if some RR of the same apex name
	is stored in the hot spot cache. (Trac #307, svn r2923)

92.	[func]*		jelte
	libdns_python (the python wrappers for libdns++) has been renamed
	to pydnspp (Python DNS++). Programs and libraries that used
	'import libdns_python' now need to use 'import pydnspp'.
	(Trac #314, r2902)

91.	[func]*		jinmei
	lib/cc: Use const pointers and const member functions for the API
	as much as possible for safer operations.  Basically this does not
	change the observable behavior, but some of the API were changed
	in a backward incompatible manner.  This change also involves more
	copies, but at this moment the overhead is deemed acceptable.
	(Trac #310, r2803)

90.	[build]		jinmei
	(Darwin/Mac OS X specific) Specify DYLD_LIBRARY_PATH for tests and
	experimental run under the source tree.  Without this loadable
	python modules refer to installation paths, which may confuse the
	operation due to version mismatch or even trigger run time errors
	due to missing libraries. (Trac #313, r2782)

89.	[build]		jinmei
	Generate b10-config.db for tests at build time so that the source
	tree does not have to be writable. (Trac #315, r2776)

88.	[func]		jelte
	Blocking reads on the msgq command channel now have a timeout
	(defaults to 4 seconds, modifiable as needed by modules).
	Because of this, modules will no longer block indefinitely
	if they are waiting for a message that is not sent for whatever
	reason. (Trac #296, r2761)

87.	[func]		zhanglikun
	lib/python/isc/notifyout: Add the feature of notify-out, when
	zone axfr/ixfr finishing, the server will notify its slaves.
	(Trac #289, svn r2737)

86.	[func]		jerry
	bin/zonemgr: Added zone manager module. The zone manager is one
	of the co-operating processes of BIND 10, which keeps track of
	timers and other information necessary for BIND 10 to act as a
	slave. (Trac #215, svn r2737)

85.	[build]*		jinmei
	Build programs using dynamic link by default.  A new configure
	option --enable-static-link is provided to force static link for
	executable programs.  Statically linked programs can be run on a
	debugger more easily and would be convenient for developers.
	(Trac #309, svn r2723)

bind10-devel-20100812 released on August 12, 2010

84.	[bug]		jinmei, jerry
	This is a quick fix patch for the issue: AXFR fails half the
	time because of connection problems. xfrout client will make
	a new connection every time. (Trac #299, svn r2697)

83.	[build]*		jreed
	The configure --with-boost-lib option is removed. It was not
	used since the build included ASIO. (svn r2684)

82.	[func]		jinmei
	bin/auth: Added -u option to change the effective process user
	of the authoritative server after invocation.  The same option to
	the boss process will be propagated to b10-auth, too.
	(Trac #268, svn r2675)

81.	[func]		jinmei
	Added a C++ framework for micro benchmark tests.  A supplemental
	library functions to build query data for the tests were also
	provided. (Trac #241, svn r2664)

80.	[bug]		jelte
	bindctl no longer accepts configuration changes for unknown or
	non-running modules (for the latter, this is until we have a
	way to verify those options, at which point it'll be allowed
	again).
	(Trac #99, r2657)

79.	[func]		feng, jinmei
	Refactored the ASIO link interfaces to move incoming XFR and
	NOTIFY processing to the auth server class.  Wrapper classes for
	ASIO specific concepts were also provided, so that other BIND 10
	modules can (eventually) use the interface without including the
	ASIO header file directly.  On top of these changes, AXFR and
	NOTIFY processing was massively improved in terms of message
	validation and protocol conformance.  Detailed tests were provided
	to confirm the behavior.
	Note: Right now, NOTIFY doesn't actually trigger subsequent zone
	transfer due to security reasons. (Trac #221, r2565)

78.	[bug]		jinmei
	lib/dns: Fixed miscellaneous bugs in the base32 (hex) and hex
	(base16) implementation, including incorrect padding handling,
	parser failure in decoding with a SunStudio build, missing
	validation on the length of encoded hex string.  Test cases were
	more detailed to identify these bugs and confirm the fix.  Also
	renamed the incorrect term of "base32" to "base32hex".  This
	changed the API, but they are not intended to be used outside
	libdns++, so we don't consider it a backward incompatible change.
	(Trac #256, r2549)

77.	[func]		zhanglikun
	Make error message be more friendly when running cmdctl and it's
	already running (listening on same port)(Trac #277, r2540)

76.	[bug]		jelte
	Fixed a bug in the handling of 'remote' config modules (i.e.
	modules that peek at the configuration of other modules), where
	they answered 'unknown command' to commands for those other
	modules. (Trac #278, r2506)

75.	[bug]		jinmei
	Fixed a bug in the sqlite3 data source where temporary strings
	could be referenced after destruction.  It caused various lookup
	failures with SunStudio build. (Trac #288, r2494)

74.	[func]*		jinmei
	Refactored the cc::Session class by introducing an abstract base
	class.  Test code can use their own derived mock class so that
	tests can be done without establishing a real CC session.  This
	change also modified some public APIs, mainly in the config
	module. (Trac #275, r2459)

73.	[bug]		jelte
	Fixed a bug where in bindctl, locally changed settings were
	reset when the list of running modules is updated. (Trac #285,
	r2452)

72.	[build]		jinmei
	Added -R when linking python wrapper modules to libpython when
	possible.  This helps build BIND 10 on platforms that install
	libpython whose path is unknown to run-time loader.  NetBSD is a
	known such platform. (Trac #148, r2427)

71.	[func]		each
	Add "-a" (address) option to bind10 to specify an address for
	the auth server to listen on.

70.	[func]		each
	Added a hot-spot cache to libdatasrc to speed up access to
	repeatedly-queried data and reduce the number of queries to
	the underlying database; this should substantially improve
	performance.  Also added a "-n" ("no cache") option to
	bind10 and b10-auth to disable the cache if needed.
	(Trac #192, svn r2383)

bind10-devel-20100701 released on July 1, 2010

69.	[func]*		jelte
	Added python wrappers for libdns++ (isc::dns), and libxfr. This
	removes the dependency on Boost.Python. The wrappers don't
	completely implement all functionality, but the high-level API
	is wrapped, and current modules use it now.
	(Trac #181, svn r2361)

68.	[func]		zhanglikun
	Add options -c (--certificate-chain) to bindctl. Override class
	HTTPSConnection to support server certificate validation.
	Add support to cmdctl.spec file, now there are three configurable
	items for cmdctl: 'key_file', 'cert_file' and 'accounts_file',
	all of them can be changed in runtime.
	(Trac #127, svn r2357)

67.	[func]		zhanglikun
	Make bindctl's command parser only do minimal check.
	Parameter value can be a sequence of non-space characters,
	or a string surrounded by quotation marks (these marks can
	be a part of the value string in escaped form). Make error
	message be more friendly. (If there is some error in
	parameter's value, the parameter name will be provided).
	Refactor function login_to_cmdctl() in class BindCmdInterpreter:
	avoid using Exception to catch all exceptions.
	(Trac #220, svn r2356)

66.	[bug]		each
	Check for duplicate RRsets before inserting data into a message
	section; this, among other things, will prevent multiple copies
	of the same CNAME from showing up when there's a loop. (Trac #69,
	svn r2350)

65.	[func]		shentingting
	Various loadzone improvements: allow optional comment for
	$TTL, allow optional origin and comment for $INCLUDE, allow
	optional comment for $ORIGIN, support BIND9 extension of
	time units for TTLs, and fix bug to not use class as part
	of label name when records don't have a label but do have
	a class.  Added verbose options to exactly what is happening
	with loadzone.  Added loadzone test suite of different file
	formats to load.
	(Trac #197, #199, #244, #161, #198, #174, #175, svn r2340)

64.	[func]		jerry
	Added python logging framework. It is for testing and
	experimenting with logging ideas. Currently, it supports
	three channels (file, syslog and stderr) and five levels
	(debug, info, warning, error and critical).
	(Trac #176, svn r2338)

63.	[func]		shane
	Added initial support for setuid(), using the "-u" flag. This will
	be replaced in the future, but for now provides a reasonable
	starting point.
	(Trac #180, svn r2330)

62.	[func]		jelte
	bin/xfrin: Use the database_file as configured in Auth to transfers
	bin/xfrout: Use the database_file as configured in Auth to transfers

61.	[bug]		jelte
	bin/auth: Enable b10-auth to be launched in source tree
	(i.e. use a zone database file relative to that)

60.	[build]		jinmei
	Supported SunStudio C++ compiler.  Note: gtest still doesn't work.
	(Trac #251, svn r2310)

59.	[bug]		jinmei
	lib/datasrc,bin/auth: The authoritative server could return a
	SERVFAIL with a partial answer if it finds a data source broken
	while looking for an answer.  This can happen, for example, if a
	zone that doesn't have an NS RR is configured and loaded as a
	sqlite3 data source. (Trac #249, r2286)

58.	[bug]		jinmei
	Worked around an interaction issue between ASIO and standard C++
	library headers.  Without this ASIO didn't work: sometimes the
	application crashes, sometimes it blocked in the ASIO module.
	(Trac #248, svn r2187, r2190)

57.	[func]		jinmei
	lib/datasrc: used a simpler version of Name::split (change 31) for
	better readability.  No behavior change. (Trac #200, svn r2159)

56.	[func]*		jinmei
	lib/dns: renamed the library name to libdns++ to avoid confusion
	with the same name of library of BIND 9.
	(Trac #190, svn r2153)

55.	[bug]		shane
	bin/xfrout: xfrout exception on Ctrl-C now no longer generates
	exception for 'Interrupted system call'
	(Trac #136, svn r2147)

54.	[bug]		zhanglikun
	bin/xfrout: Enable b10-xfrout can be launched in source
	code tree.
	(Trac #224, svn r2103)

53.	[bug]		zhanglikun
	bin/bindctl: Generate a unique session ID by using
	socket.gethostname() instead of socket.gethostbyname(),
	since the latter one could make bindctl	stall if its own
	host name can't be resolved.
	(Trac #228, svn r2096)

52.	[func]		zhanglikun
	bin/xfrout: When xfrout is launched, check whether the
	socket file is being used by one running xfrout process,
	if it is, exit from python.	If the file isn't a socket file
	or nobody is listening, it will be removed. If it can't
	be removed, exit from python.
	(Trac #151, svn r2091)

bind10-devel-20100602 released on June 2, 2010

51.	[build]		jelte
	lib/python: Add bind10_config.py module for paths and
	possibly other configure-time variables. Allow some components
	to find spec files in build tree when ran from source.
	(Trac #223)

50.	[bug]		zhanglikun
	bin/xfrin: a regression in xfrin: it can't communicate with
	a remote server. (Trac #218, svn r2038)

49.	[func]*		jelte
	Use unix domain sockets for msgq. For b10-msgq, the command
	line options --msgq-port and -m were removed. For bind10,
	the -msgq-port option was removed, and the -m command line
	option was changed to be a filename (instead of port number).
	(Trac #183, svn r2009)

48.	[func]		jelte
	bin/auth: Use asio's io_service for the msgq handling.
	(svn r2007)

47.	[func]		zhanglikun
	bin/cmdctl: Add value/type check for commands sent to
	cmdctl. (Trac #201, svn r1959)

46.	[func]		zhanglikun
	lib/cc: Fix real type data encoding/decoding. (Trac #193,
	svn r1959)

45.	[func]		zhanglikun
	bin/bind10: Pass verbose option to more modules. (Trac
	#205, svn r1957)

44.	[build]		jreed
	Install headers for libdns and libexception. (Trac #68,
	svn r1941)

43.	[func]		jelte
	lib/cc: Message queuing on cc channel. (Trac #58, svn r1870)

42.	[func]		jelte
	lib/python/isc/config:      Make temporary file with python
	tempfile module instead of manual with fixed name. (Trac
	#184, svn r1859)

41.	[func]		jelte
	Module descriptions in spec files. (Trac #90, svn r1856)

40.	[build]		jreed
	Report detected features and configure settings at end of
	configure output. (svn r1836)

39.	[func]*		each
	Renamed libauth to libdatasrc.

38.	[bug]		zhanglikun
	Send command 'shutdown' to Xfrin and Xfrout when boss receive SIGINT.
	Remove unused socket file when Xfrout process exits. Make sure Xfrout
	exit by itself when it receives SIGINT, instead of being killed by the
	signal SIGTERM or SIGKILL sent from boss.
	(Trac #135, #151, #134, svn r1797)

37.	[build]		jinmei
	Check for the availability of python-config. (Trac #159,
	svn r1794)

36.	[func]		shane
	bin/bind10:	Miscellaneous code cleanups and improvements.
	(Trac #40, svn r2012)

35.	[bug]		jinmei
	bin/bindctl: fixed a bug that it didn't accept IPv6 addresses as
	command arguments. (Trac #219, svn r2022)

34.	[bug]		jinmei
	bin/xfrin: fixed several small bugs with many additional unit
	tests.  Fixes include: IPv6 transport support, resource leak,
	and non IN class support. (Trac #185, svn r2000)

33.	[bug]		each
	bin/auth: output now prepended with "[b10-auth]" (Trac
	#109, svn r1985)

32.	[func]*		each
	bin/auth: removed custom query-processing code, changed
        boost::asio code to use plain asio instead, and added asio
        headers to the source tree.  This allows building without
        using an external boost library. (Trac #163, svn r1983)

31.	[func]		jinmei
	lib/dns: added a separate signature for Name::split() as a
	convenient wrapper for common usage. (Trac #49, svn r1903)

30.	[bug]		jinmei
	lib/dns: parameter validation of Name::split() was not sufficient,
	and invalid parameters could cause integer overflow and make the
	library crash. (Trac #177, svn r1806)

bind10-devel-20100421 released on April 21, 2010

29.	[build]		jreed
	Enable Python unit tests for "make check". (svn r1762)

28.	[bug]		jreed
	Fix msgq CC test so it can find its module. (svn r1751)

27.	[build]		jelte
	Add missing copyright license statements to various source
	files. (svn r1750)

26.	[func]		jelte
	Use PACKAGE_STRING (name + version) from config.h instead
	of hard-coded value in CH TXT version.bind replies (Trac
	#114, svn r1749)

25.	[func]*		jreed
	Renamed msgq to b10-msgq. (Trac #25, svn r1747, r1748)

24.	[func]		jinmei
	Support case-sensitive name compression in MessageRenderer.
	(Trac #142, svn r1704)

23.	[func]		jinmei
	Support a simple name with possible compression. (svn r1701)

22.	[func]		zhanglikun
	b10-xfrout for AXFR-out support added. (svn r1629, r1630)

21.	[bug]		zhanglikun
	Make log message more readable when xfrin failed. (svn
	r1697)

20.	[bug]		jinmei
	Keep stderr for child processes if -v is specified. (svn
	r1690, r1698)

19.	[bug]		jinmei
	Allow bind10 boss to pass environment variables from parent.
	(svn r1689)

18.	[bug]		jinmei
	Xfrin warn if bind10_dns load failed. (svn r1688)

17.	[bug]		jinmei
	Use sqlite3_ds.load() in xfrin module and catch Sqlite3DSError
	explicitly. (svn r1684)

16.	[func]*		zhanglikun
	Removed print_message and print_settings configuration
	commands from Xfrin. (Trac #136, svn r1682)

15.	[func]*		jinmei
	Changed zone loader/updater so trailing dot is not required.
	(svn r1681)

14.	[bug]		shane
	Change shutdown to actually SIGKILL properly. (svn r1675)

13.	[bug]		jinmei
	Don't ignore other RRs than SOA even if the second SOA is
	found. (svn r1674)

12.	[build]		jreed
	Fix tests and testdata so can be used from a read-only
	source directory.

11.	[build]		jreed
	Make sure python tests scripts are included in tarball.
	(svn r1648)

10.	[build]		jinmei
	Improve python detection for configure. (svn r1622)

9.	[build]		jinmei
	Automake the python binding of libdns. (svn r1617)

8.	[bug]		zhanglikun
	Fix log errors which may cause xfrin module to crash. (svn
	r1613)

7.	[func]		zhanglikun
	New API for inserting zone data to sqlite3 database for
	AXFR-in. (svn r1612, r1613)

6.	[bug]		jreed
	More code review, miscellaneous cleanups, style guidelines,
	and new and improved unit tests added.

5.	[doc]		jreed
	Manual page cleanups and improvements.

4.	[bug]		jinmei
	NSEC RDATA fixes for buffer overrun lookups, incorrect
	boundary checks, spec-non-conformant behaviors. (svn r1611)

3.	[bug]		jelte
	Remove a re-raise of an exception that should only have
	been included in an error answer on the cc channel. (svn
	r1601)

2.	[bug]		mgraff
	Removed unnecessary sleep() from ccsession.cc. (svn r1528)

1.	[build]*		jreed
	The configure --with-boostlib option changed to --with-boost-lib.

bind10-devel-20100319 released on March 19, 2010

For complete code revision history, see http://bind10.isc.org/browser
Specific git changesets can be accessed at:
	http://bind10.isc.org/changeset/?reponame=&old=rrrr^&new=rrrr
or after cloning the original git repository by executing:
	% git diff rrrr^ rrrr
Subversion changesets are not accessible any more.  The subversion
revision numbers will be replaced with corresponding git revisions.
Trac tickets can be accessed at: https://bind10.isc.org/ticket/nnn

LEGEND
[bug] general bug fix.  This is generally a backward compatible change,
	unless it's deemed to be impossible or very hard to keep
	compatibility to fix the bug.
[build] compilation and installation infrastructure change.
[doc] update to documentation. This shouldn't change run time behavior.
[func] new feature.  In some cases this may be a backward incompatible
	change, which would require a bump of major version.
[security] security hole fix. This is no different than a general bug
	fix except that it will be handled as confidential and will cause
	security patch releases.
*: Backward incompatible or operational change.<|MERGE_RESOLUTION|>--- conflicted
+++ resolved
@@ -1,4 +1,8 @@
-<<<<<<< HEAD
+569.	[bug]		tomek
+	b10-dhcp4: Fix bug whereby a DHCP packet without a client ID
+	could crash the MySQL lease database backend.
+	(Trac #2697, git b5e2be95d21ed750ad7cf5e15de2058aa8bc45f4)
+
 568.	[func]          muks
 	Various message IDs have been renamed to remove the word 'ERROR'
 	from them when they are not logged at ERROR severity level.
@@ -7,12 +11,6 @@
 567.	[doc]		marcin, stephen, tomek
 	Update DHCP sections of the BIND 10 guide.
 	(Trac #2657, git 1d0c2004865d1bf322bf78d13630d992e39179fd)
-=======
-5XX.	[bug]		tomek
-	b10-dhcp4: Fix bug whereby a DHCP packet without a client ID
-	could crash the MySQL lease database backend.
-	(Trac #2697, git b5e2be95d21ed750ad7cf5e15de2058aa8bc45f4)
->>>>>>> f5cd8cf2
 
 566.	[func]*		jinmei
 	libdns++/Python isc.dns: In Python isc.dns, function style
