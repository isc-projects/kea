--- conflicted
+++ resolved
@@ -14,23 +14,17 @@
 
 #include <config.h>
 
-<<<<<<< HEAD
 #include <unistd.h>             // for some IPC/network system calls
 #include <sys/socket.h>
 #include <netinet/in.h>
-=======
-// unistd is needed for asio.hpp with SunStudio
-#include <unistd.h>
->>>>>>> d0181f27
 
-#include <asio.hpp>
+#include <boost/bind.hpp>
 
 #include <exceptions/exceptions.h>
 
+#include <asio.hpp>
 #include <asiolink/interval_timer.h>
 #include <asiolink/io_service.h>
-
-#include <boost/bind.hpp>
 
 namespace asiolink {
 
