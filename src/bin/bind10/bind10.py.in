--- conflicted
+++ resolved
@@ -63,12 +63,8 @@
 import posix
 
 import isc.cc
-<<<<<<< HEAD
 import isc.util.process
-=======
 import isc.net.parse
-import isc.utils.process
->>>>>>> f8b62f49
 
 # Assign this process some longer name
 isc.util.process.rename(sys.argv[0])
