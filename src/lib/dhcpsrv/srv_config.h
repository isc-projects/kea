// Copyright (C) 2014 Internet Systems Consortium, Inc. ("ISC")
//
// Permission to use, copy, modify, and/or distribute this software for any
// purpose with or without fee is hereby granted, provided that the above
// copyright notice and this permission notice appear in all copies.
//
// THE SOFTWARE IS PROVIDED "AS IS" AND ISC DISCLAIMS ALL WARRANTIES WITH
// REGARD TO THIS SOFTWARE INCLUDING ALL IMPLIED WARRANTIES OF MERCHANTABILITY
// AND FITNESS.  IN NO EVENT SHALL ISC BE LIABLE FOR ANY SPECIAL, DIRECT,
// INDIRECT, OR CONSEQUENTIAL DAMAGES OR ANY DAMAGES WHATSOEVER RESULTING FROM
// LOSS OF USE, DATA OR PROFITS, WHETHER IN AN ACTION OF CONTRACT, NEGLIGENCE
// OR OTHER TORTIOUS ACTION, ARISING OUT OF OR IN CONNECTION WITH THE USE OR
// PERFORMANCE OF THIS SOFTWARE.

#ifndef DHCPSRV_CONFIG_H
#define DHCPSRV_CONFIG_H

#include <dhcpsrv/cfg_hosts.h>
#include <dhcpsrv/cfg_iface.h>
#include <dhcpsrv/cfg_option.h>
#include <dhcpsrv/cfg_option_def.h>
#include <dhcpsrv/cfg_subnets4.h>
#include <dhcpsrv/cfg_subnets6.h>
#include <dhcpsrv/logging_info.h>
#include <boost/shared_ptr.hpp>
#include <vector>
#include <stdint.h>

namespace isc {
namespace dhcp {

class CfgMgr;


/// @brief Specifies current DHCP configuration
///
/// @todo Migrate all other configuration parameters from cfgmgr.h here
class SrvConfig {
public:
    /// @name Constants for selection of parameters returned by @c getConfigSummary
    ///
    //@{
    /// Nothing selected
    static const uint32_t CFGSEL_NONE    = 0x00000000;
    /// Number of IPv4 subnets
    static const uint32_t CFGSEL_SUBNET4 = 0x00000001;
    /// Number of IPv6 subnets
    static const uint32_t CFGSEL_SUBNET6 = 0x00000002;
    /// Number of enabled ifaces
    static const uint32_t CFGSEL_IFACE4  = 0x00000004;
    /// Number of v6 ifaces
    static const uint32_t CFGSEL_IFACE6  = 0x00000008;
    /// DDNS enabled/disabled
    static const uint32_t CFGSEL_DDNS    = 0x00000010;
    /// Number of all subnets
    static const uint32_t CFGSEL_SUBNET  = 0x00000003;
    /// IPv4 related config
    static const uint32_t CFGSEL_ALL4    = 0x00000015;
    /// IPv6 related config
    static const uint32_t CFGSEL_ALL6    = 0x0000001A;
    /// Whole config
    static const uint32_t CFGSEL_ALL     = 0xFFFFFFFF;
    //@}

    /// @brief Default constructor.
    ///
    /// This constructor sets configuration sequence number to 0.
    SrvConfig();

    /// @brief Constructor.
    ///
    /// Sets arbitrary configuration sequence number.
    SrvConfig(const uint32_t sequence);

    /// @brief Returns summary of the configuration in the textual format.
    ///
    /// This method returns the brief text describing the current configuration.
    /// It may be used for logging purposes, e.g. when the new configuration is
    /// committed to notify a user about the changes in configuration.
    ///
    /// @todo Currently this method uses @c CfgMgr accessors to get the
    /// configuration parameters. Once these parameters are migrated from the
    /// @c CfgMgr this method will have to be modified accordingly.
    ///
    /// @todo Implement reporting a summary of interfaces being used for
    /// receiving and sending DHCP messages. This will be implemented with
    /// ticket #3512.
    ///
    /// @param selection Is a bitfield which describes the parts of the
    /// configuration to be returned.
    ///
    /// @return Summary of the configuration in the textual format.
    std::string getConfigSummary(const uint32_t selection) const;

    /// @brief Returns configuration sequence number.
    uint32_t getSequence() const {
        return (sequence_);
    }

    /// @brief Compares configuration sequence with other sequence.
    ///
    /// This method compares sequence numbers of two configurations for
    /// equality. The sequence numbers are meant to be unique, so if
    /// they are equal it means that they point to the same configuration.
    ///
    /// @param other Configuration which sequence number should be
    /// compared with the sequence number of this configuration.
    ///
    /// @return true if sequence numbers are equal.
    bool sequenceEquals(const SrvConfig& other);

    /// @name Modifiers and accesors for the configuration objects.
    ///
    /// @warning References to the objects returned by accessors are only
    /// valid during the lifetime of the @c SrvConfig object which
    /// returned them.
    ///
    //@{
    /// @brief Returns logging specific configuration.
    const LoggingInfoStorage& getLoggingInfo() const {
        return (logging_info_);
    }

    /// @brief Sets logging specific configuration.
    ///
    /// @param logging_info New logging configuration.
    void addLoggingInfo(const LoggingInfo& logging_info) {
        logging_info_.push_back(logging_info);
    }

    /// @brief Returns object which represents selection of interfaces.
    ///
    /// This function returns a reference to the object which represents the
    /// set of interfaces being used to receive DHCP traffic.
    ///
    /// @return Object representing selection of interfaces.
    const CfgIface& getCfgIface() const {
        return (cfg_iface_);
    }

    /// @brief Sets the object representing selection of interfaces.
    ///
    /// @param cfg_iface Object representing selection of interfaces.
    void setCfgIface(const CfgIface& cfg_iface) {
        cfg_iface_ = cfg_iface;
    }

    /// @brief Return pointer to non-const object representing user-defined
    /// option definitions.
    ///
    /// This function returns a pointer to the object which represents the
    /// user defined option definitions grouped by option space name.
    ///
    /// @return Pointer to an object holding option definitions.
    CfgOptionDefPtr getCfgOptionDef() {
        return (cfg_option_def_);
    }

    /// @brief Returns pointer to the const object representing user-defined
    /// option definitions.
    ///
    /// This function returns a pointer to the object which represents the
    /// user defined option definitions grouped by option space name.
    ///
    /// @return Pointer to an object holding option definitions.
    ConstCfgOptionDefPtr getCfgOptionDef() const {
        return (cfg_option_def_);
    }

    /// @brief Returns pointer to the non-const object holding options.
    ///
    /// This method returns a pointer to the object which holds instances
    /// of the options to be returned to the clients belonging to any subnet.
    ///
    /// @return Pointer to the object holding options.
    CfgOptionPtr getCfgOption() {
        return (cfg_option_);
    }

    /// @brief Returns pointer to the const object holding options.
    ///
    /// This method returns a pointer to the object which holds instances
    /// of the options to be returned to the clients belonging to any subnet.
    ///
    /// @return Pointer to the object holding options.
    const ConstCfgOptionPtr getCfgOption() const {
        return (cfg_option_);
    }

<<<<<<< HEAD
    /// @brief Returns pointer to non-const object holding subnets configuration
    /// for DHCPv4.
    ///
    /// @return Pointer to the object holding subnets configuration for DHCPv4.
    CfgSubnets4Ptr getCfgSubnets4() {
        return (cfg_subnets4_);
    }

    /// @brief Returns pointer to const object holding subnets configuration for
    /// DHCPv4.
    ///
    /// @return Pointer to the object holding subnets configuration for DHCPv4.
    ConstCfgSubnets4Ptr getCfgSubnets4() const {
        return (cfg_subnets4_);
    }

    /// @brief Returns pointer to non-const object holding subnets configuration
    /// for DHCPv6.
    ///
    /// @return Pointer to the object holding subnets configuration for DHCPv4.
    CfgSubnets6Ptr getCfgSubnets6() {
        return (cfg_subnets6_);
    }

    /// @brief Returns pointer to const object holding subnets configuration for
    /// DHCPv4.
    ///
    /// @return Pointer to the object holding subnets configuration for DHCPv6.
    ConstCfgSubnets6Ptr getCfgSubnets6() const {
        return (cfg_subnets6_);
=======
    /// @brief Returns pointer to the non-const objects representing host
    /// reservations for different IPv4 and IPv6 subnets.
    ///
    /// @return Pointer to the non-const object holding host reservations.
    CfgHostsPtr getCfgHosts() {
        return (cfg_hosts_);
    }

    /// @brief Returns pointer to the const objects representing host
    /// reservations for different IPv4 and IPv6 subnets.
    ///
    /// @return Pointer to the const object holding host reservations.
    ConstCfgHostsPtr getCfgHosts() const {
        return (cfg_hosts_);
>>>>>>> fe3b1f4f
    }

    //@}

    /// @brief Copies the currnet configuration to a new configuration.
    ///
    /// This method copies the parameters stored in the configuration to
    /// an object passed as parameter. The configuration sequence is not
    /// copied.
    ///
    /// @warning Some of the configuration objects are not copied at
    /// this point, e.g. subnets. This is because they contain quite complex
    /// data structures and they make use of pointers, so in many cases
    /// the default copy constructors can't be used. Implementing this
    /// requires quite a lot of time so this is left as is for now.
    /// The lack of ability to copy the entire configuration makes
    /// revert function of the @c CfgMgr unsuable.
    ///
    /// @param [out] new_config An object to which the configuration will
    /// be copied.
    void copy(SrvConfig& new_config) const;

    /// @brief Apply logging configuration to log4cplus.
    void applyLoggingCfg() const;

    /// @name Methods and operators used to compare configurations.
    ///
    //@{
    ///
    /// @brief Compares two objects for equality.
    ///
    /// It ignores the configuration sequence number when checking for
    /// equality of objects.
    ///
    /// @param other An object to be compared with this object.
    ///
    /// @return true if two objects are equal, false otherwise.
    bool equals(const SrvConfig& other) const;

    /// @brief Compares two objects for inequality.
    ///
    /// It ignores the configuration sequence number when checking for
    /// inequality of objects.
    ///
    /// @param other An object to be compared with this object.
    ///
    /// @return true if two objects are not equal, false otherwise.
    bool nequals(const SrvConfig& other) const {
        return (!equals(other));
    }

    /// @brief Equality operator.
    ///
    /// It ignores the configuration sequence number when checking for
    /// equality of objects.
    ///
    /// @param other An object to be compared with this object.
    ///
    /// @return true if two objects are equal, false otherwise.
    bool operator==(const SrvConfig& other) const {
        return (equals(other));
    }

    /// @param other An object to be compared with this object.
    ///
    /// It ignores the configuration sequence number when checking for
    /// inequality of objects.
    ///
    /// @param other An object to be compared with this object.
    ///
    /// @return true if two objects are not equal, false otherwise.
    bool operator!=(const SrvConfig& other) const {
        return (nequals(other));
    }

    //@}

private:

    /// @brief Sequence number identifying the configuration.
    uint32_t sequence_;

    /// @brief Logging specific information.
    LoggingInfoStorage logging_info_;

    /// @brief Interface configuration.
    ///
    /// Used to select interfaces on which the DHCP server will listen to
    /// queries.
    CfgIface cfg_iface_;

    /// @brief Pointer to option definitions configuration.
    ///
    /// This object holds the user-defined option definitions grouped
    /// by option space name.
    CfgOptionDefPtr cfg_option_def_;

    /// @brief Pointer to options (data) configuration.
    ///
    /// This object holds the instances of the options to be sent to clients
    /// connected to any subnet.
    CfgOptionPtr cfg_option_;

<<<<<<< HEAD
    /// @brief Pointer to subnets configuration for IPv4.
    CfgSubnets4Ptr cfg_subnets4_;

    /// @brief Pointer to subnets configuration for IPv4.
    CfgSubnets6Ptr cfg_subnets6_;
=======
    /// @brief Pointer to the configuration for hosts reservation.
    ///
    /// This object holds a list of @c Host objects representing host
    /// reservations for different IPv4 and IPv6 subnets.
    CfgHostsPtr cfg_hosts_;
>>>>>>> fe3b1f4f

};

/// @name Pointers to the @c SrvConfig object.
///
//@{
/// @brief Non-const pointer to the @c SrvConfig.
typedef boost::shared_ptr<SrvConfig> SrvConfigPtr;

/// @brief Const pointer to the @c SrvConfig.
typedef boost::shared_ptr<const SrvConfig> ConstSrvConfigPtr;
//@}

} // namespace isc::dhcp
} // namespace isc

#endif // DHCPSRV_CONFIG_H<|MERGE_RESOLUTION|>--- conflicted
+++ resolved
@@ -187,7 +187,6 @@
         return (cfg_option_);
     }
 
-<<<<<<< HEAD
     /// @brief Returns pointer to non-const object holding subnets configuration
     /// for DHCPv4.
     ///
@@ -218,7 +217,8 @@
     /// @return Pointer to the object holding subnets configuration for DHCPv6.
     ConstCfgSubnets6Ptr getCfgSubnets6() const {
         return (cfg_subnets6_);
-=======
+    }
+
     /// @brief Returns pointer to the non-const objects representing host
     /// reservations for different IPv4 and IPv6 subnets.
     ///
@@ -233,7 +233,6 @@
     /// @return Pointer to the const object holding host reservations.
     ConstCfgHostsPtr getCfgHosts() const {
         return (cfg_hosts_);
->>>>>>> fe3b1f4f
     }
 
     //@}
@@ -337,19 +336,17 @@
     /// connected to any subnet.
     CfgOptionPtr cfg_option_;
 
-<<<<<<< HEAD
     /// @brief Pointer to subnets configuration for IPv4.
     CfgSubnets4Ptr cfg_subnets4_;
 
     /// @brief Pointer to subnets configuration for IPv4.
     CfgSubnets6Ptr cfg_subnets6_;
-=======
+
     /// @brief Pointer to the configuration for hosts reservation.
     ///
     /// This object holds a list of @c Host objects representing host
     /// reservations for different IPv4 and IPv6 subnets.
     CfgHostsPtr cfg_hosts_;
->>>>>>> fe3b1f4f
 
 };
 
