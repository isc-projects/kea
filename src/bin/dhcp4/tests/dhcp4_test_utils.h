// Copyright (C) 2013-2014 Internet Systems Consortium, Inc. ("ISC")
//
// Permission to use, copy, modify, and/or distribute this software for any
// purpose with or without fee is hereby granted, provided that the above
// copyright notice and this permission notice appear in all copies.
//
// THE SOFTWARE IS PROVIDED "AS IS" AND ISC DISCLAIMS ALL WARRANTIES WITH
// REGARD TO THIS SOFTWARE INCLUDING ALL IMPLIED WARRANTIES OF MERCHANTABILITY
// AND FITNESS.  IN NO EVENT SHALL ISC BE LIABLE FOR ANY SPECIAL, DIRECT,
// INDIRECT, OR CONSEQUENTIAL DAMAGES OR ANY DAMAGES WHATSOEVER RESULTING FROM
// LOSS OF USE, DATA OR PROFITS, WHETHER IN AN ACTION OF CONTRACT, NEGLIGENCE
// OR OTHER TORTIOUS ACTION, ARISING OUT OF OR IN CONNECTION WITH THE USE OR
// PERFORMANCE OF THIS SOFTWARE.

/// @file   dhcp4_test_utils.h
///
/// @brief  This file contains utility classes used for DHCPv4 server testing

#ifndef DHCP4_TEST_UTILS_H
#define DHCP4_TEST_UTILS_H

#include <gtest/gtest.h>
#include <dhcp/iface_mgr.h>
#include <dhcp/option4_addrlst.h>
#include <dhcp/pkt4.h>
#include <dhcp/pkt_filter.h>
#include <dhcp/pkt_filter_inet.h>
#include <dhcpsrv/subnet.h>
#include <dhcpsrv/lease.h>
#include <dhcp4/dhcp4_srv.h>
#include <asiolink/io_address.h>
#include <config/ccsession.h>
#include <list>

#include <boost/shared_ptr.hpp>

namespace isc {
namespace dhcp {
namespace test {

/// @brief Dummy Packet Filtering class.
///
/// This class reports capability to respond directly to the client which
/// doesn't have address configured yet.
///
/// All packet and socket handling functions do nothing because they are not
/// used in unit tests.
class PktFilterTest : public PktFilter {
public:

    /// @brief Constructor.
    ///
    /// Sets the 'direct response' capability to true.
    PktFilterTest()
        : direct_resp_supported_(true) {
    }

    /// @brief Reports 'direct response' capability.
    ///
    /// @return always true.
    virtual bool isDirectResponseSupported() const {
        return (direct_resp_supported_);
    }

    /// Does nothing.
    virtual SocketInfo openSocket(const Iface&,
                                  const isc::asiolink::IOAddress& addr,
                                  const uint16_t port, const bool, const bool) {
        return (SocketInfo(addr, port, 0));
    }

    /// Does nothing.
    virtual Pkt4Ptr receive(const Iface&, const SocketInfo&) {
        return Pkt4Ptr();
    }

    /// Does nothing.
    virtual int send(const Iface&, uint16_t, const Pkt4Ptr&) {
        return (0);
    }

    /// @brief Holds a boolean value which indicates whether direct response
    /// capability is supported (true) or not (false).
    bool direct_resp_supported_;

};

typedef boost::shared_ptr<PktFilterTest> PktFilterTestPtr;

/// @brief "Naked" DHCPv4 server, exposes internal fields
class NakedDhcpv4Srv: public Dhcpv4Srv {
public:

    /// @brief Constructor.
    ///
    /// This constructor disables default modes of operation used by the
    /// Dhcpv4Srv class:
    /// - Send/receive broadcast messages through sockets on interfaces
    /// which support broadcast traffic.
    /// - Direct DHCPv4 traffic - communication with clients which do not
    /// have IP address assigned yet.
    ///
    /// Enabling these modes requires root privilges so they must be
    /// disabled for unit testing.
    ///
    /// Note, that disabling broadcast options on sockets does not impact
    /// the operation of these tests because they use local loopback
    /// interface which doesn't have broadcast capability anyway. It rather
    /// prevents setting broadcast options on other (broadcast capable)
    /// sockets which are opened on other interfaces in Dhcpv4Srv constructor.
    ///
    /// The Direct DHCPv4 Traffic capability can be disabled here because
    /// it is tested with PktFilterLPFTest unittest. The tests which belong
    /// to PktFilterLPFTest can be enabled on demand when root privileges can
    /// be guaranteed.
    ///
    /// @param port port number to listen on; the default value 0 indicates
    /// that sockets should not be opened.
    NakedDhcpv4Srv(uint16_t port = 0)
        : Dhcpv4Srv(port, "type=memfile", false, false) {
        // Create fixed server id.
        server_id_.reset(new Option4AddrLst(DHO_DHCP_SERVER_IDENTIFIER,
                                            asiolink::IOAddress("192.0.3.1")));
    }

    /// @brief Returns fixed server identifier assigned to the naked server
    /// instance.
    OptionPtr getServerID() const {
        return (server_id_);
    }

    /// @brief fakes packet reception
    /// @param timeout ignored
    ///
    /// The method receives all packets queued in receive queue, one after
    /// another. Once the queue is empty, it initiates the shutdown procedure.
    ///
    /// See fake_received_ field for description
    virtual Pkt4Ptr receivePacket(int /*timeout*/) {

        // If there is anything prepared as fake incoming traffic, use it
        if (!fake_received_.empty()) {
            Pkt4Ptr pkt = fake_received_.front();
            fake_received_.pop_front();
            return (pkt);
        }

        // If not, just trigger shutdown and return immediately
        shutdown();
        return (Pkt4Ptr());
    }

    /// @brief fake packet sending
    ///
    /// Pretend to send a packet, but instead just store it in fake_send_ list
    /// where test can later inspect server's response.
    virtual void sendPacket(const Pkt4Ptr& pkt) {
        fake_sent_.push_back(pkt);
    }

    /// @brief adds a packet to fake receive queue
    ///
    /// See fake_received_ field for description
    void fakeReceive(const Pkt4Ptr& pkt) {
        fake_received_.push_back(pkt);
    }

    virtual ~NakedDhcpv4Srv() {
    }

    /// @brief Dummy server identifier option used by various tests.
    OptionPtr server_id_;

    /// @brief packets we pretend to receive
    ///
    /// Instead of setting up sockets on interfaces that change between OSes, it
    /// is much easier to fake packet reception. This is a list of packets that
    /// we pretend to have received. You can schedule new packets to be received
    /// using fakeReceive() and NakedDhcpv4Srv::receivePacket() methods.
    std::list<Pkt4Ptr> fake_received_;

    std::list<Pkt4Ptr> fake_sent_;

    using Dhcpv4Srv::adjustIfaceData;
    using Dhcpv4Srv::appendServerID;
    using Dhcpv4Srv::processDiscover;
    using Dhcpv4Srv::processRequest;
    using Dhcpv4Srv::processRelease;
    using Dhcpv4Srv::processDecline;
    using Dhcpv4Srv::processInform;
    using Dhcpv4Srv::processClientName;
    using Dhcpv4Srv::computeDhcid;
    using Dhcpv4Srv::createNameChangeRequests;
    using Dhcpv4Srv::acceptServerId;
    using Dhcpv4Srv::sanityCheck;
    using Dhcpv4Srv::srvidToString;
    using Dhcpv4Srv::unpackOptions;
    using Dhcpv4Srv::name_change_reqs_;
    using Dhcpv4Srv::classifyPacket;
    using Dhcpv4Srv::accept;
    using Dhcpv4Srv::acceptMessageType;
};

class Dhcpv4SrvTest : public ::testing::Test {
public:

    /// @brief Constructor
    ///
    /// Initializes common objects used in many tests.
    /// Also sets up initial configuration in CfgMgr.
    Dhcpv4SrvTest();

    /// @brief destructor
    virtual ~Dhcpv4SrvTest();

    /// @brief Add 'Parameter Request List' option to the packet.
    ///
    /// This function adds PRL option comprising the following option codes:
    /// - 5 - Name Server
    /// - 15 - Domain Name
    /// - 7 - Log Server
    /// - 8 - Quotes Server
    /// - 9 - LPR Server
    ///
    /// @param pkt packet to add PRL option to.
    void addPrlOption(Pkt4Ptr& pkt);

    /// @brief Configures options being requested in the PRL option.
    ///
    /// The lpr-servers option is NOT configured here although it is
    /// added to the 'Parameter Request List' option in the
    /// \ref addPrlOption. When requested option is not configured
    /// the server should not return it in its response. The goal
    /// of not configuring the requested option is to verify that
    /// the server will not return it.
    void configureRequestedOptions();

    /// @brief checks that the response matches request
    /// @param q query (client's message)
    /// @param a answer (server's message)
    void messageCheck(const Pkt4Ptr& q, const Pkt4Ptr& a);

    /// @brief Check that certain basic (always added when lease is acquired)
    /// are present in a message.
    ///
    /// @param pkt A message to be checked.
    /// @return Assertion result which indicates whether test passed or failed.
    ::testing::AssertionResult basicOptionsPresent(const Pkt4Ptr& pkt);

    /// @brief Check that certain basic (always added when lease is acquired)
    /// are not present.
    ///
    /// @param pkt A packet to be checked.
    /// @return Assertion result which indicates whether test passed or failed.
    ::testing::AssertionResult noBasicOptions(const Pkt4Ptr& pkt);

    /// @brief Check that certain requested options are present in the message.
    ///
    /// @param pkt A message to be checked.
    /// @return Assertion result which indicates whether test passed or failed.
    ::testing::AssertionResult requestedOptionsPresent(const Pkt4Ptr& pkt);

    /// @brief Check that certain options (requested with PRL option)
    /// are not present.
    ///
    /// @param pkt A packet to be checked.
    /// @return Assertion result which indicates whether test passed or failed.
    ::testing::AssertionResult noRequestedOptions(const Pkt4Ptr& pkt);

    /// @brief generates client-id option
    ///
    /// Generate client-id option of specified length
    /// Ids with different lengths are sufficent to generate
    /// unique ids. If more fine grained control is required,
    /// tests generate client-ids on their own.
    /// Sets client_id_ field.
    /// @param size size of the client-id to be generated
    OptionPtr generateClientId(size_t size = 4);

    /// @brief generate hardware address
    ///
    /// @param size size of the generated MAC address
    /// @param pointer to Hardware Address object
    HWAddrPtr generateHWAddr(size_t size = 6);

    /// Check that address was returned from proper range, that its lease
    /// lifetime is correct, that T1 and T2 are returned properly
    /// @param rsp response to be checked
    /// @param subnet subnet that should be used to verify assigned address
    ///        and options
    /// @param t1_mandatory is T1 mandatory?
    /// @param t2_mandatory is T2 mandatory?
    void checkAddressParams(const Pkt4Ptr& rsp, const SubnetPtr subnet,
                            bool t1_mandatory = false,
                            bool t2_mandatory = false);

    /// @brief Basic checks for generated response (message type and trans-id).
    ///
    /// @param rsp response packet to be validated
    /// @param expected_message_type expected message type
    /// @param expected_transid expected transaction-id
    void checkResponse(const Pkt4Ptr& rsp, uint8_t expected_message_type,
                       uint32_t expected_transid);

    /// @brief Checks if the lease sent to client is present in the database
    ///
    /// @param rsp response packet to be validated
    /// @param client_id expected client-identifier (or NULL)
    /// @param HWAddr expected hardware address (not used now)
    /// @param expected_addr expected address
    Lease4Ptr checkLease(const Pkt4Ptr& rsp, const OptionPtr& client_id,
                         const HWAddrPtr&,
                         const isc::asiolink::IOAddress& expected_addr);

    /// @brief Checks if server response (OFFER, ACK, NAK) includes proper server-id
    /// @param rsp response packet to be validated
    /// @param expected_srvid expected value of server-id
    void checkServerId(const Pkt4Ptr& rsp, const OptionPtr& expected_srvid);

    /// @brief Checks if server response (OFFER, ACK, NAK) includes proper client-id
    ///
    /// This method follows values reported by CfgMgr in echoClientId() method.
    /// Depending on its configuration, the client-id is either mandatory or
    /// forbidden to appear in the response.
    ///
    /// @param rsp response packet to be validated
    /// @param expected_clientid expected value of client-id
    void checkClientId(const Pkt4Ptr& rsp, const OptionPtr& expected_clientid);

    /// @brief sets default fields in a captured packet
    ///
    /// Sets UDP ports, addresses and interface.
    ///
    /// @param pkt packet to have default fields set
    void captureSetDefaultFields(const Pkt4Ptr& pkt);

    /// @brief returns captured DISCOVER that went through a relay
    ///
    /// See method code for a detailed explanation. This is a discover from
    /// docsis3.0 device (Cable Modem)
    ///
    /// @return relayed DISCOVER
    Pkt4Ptr captureRelayedDiscover();

    /// @brief Create packet from output buffer of another packet.
    ///
    /// This function creates a packet using an output buffer from another
    /// packet. This imitates reception of a packet from the wire. The
    /// unpack function is then called to parse packet contents and to
    /// create a collection of the options carried by this packet.
    ///
    /// This function is useful for unit tests which verify that the received
    /// packet is parsed correctly. In those cases it is usually inappropriate
    /// to create an instance of the packet, add options, set packet
    /// fields and use such packet as an input to processDiscover or
    /// processRequest function. This is because, such a packet has certain
    /// options already initialized and there is no way to verify that they
    /// have been initialized when packet instance was created or wire buffer
    /// processing. By creating a packet from the buffer we guarantee that the
    /// new packet is entirely initialized during wire data parsing.
    ///
    /// @param src_pkt A source packet, to be copied.
    /// @param [out] dst_pkt A destination packet.
    ///
    /// @return assertion result indicating if a function completed with
    /// success or failure.
    static ::testing::AssertionResult
    createPacketFromBuffer(const Pkt4Ptr& src_pkt,
                           Pkt4Ptr& dst_pkt);

    /// @brief returns captured DISCOVER that went through a relay
    ///
    /// See method code for a detailed explanation. This is a discover from
    /// eRouter1.0 device (CPE device integrated with cable modem)
    ///
    /// @return relayed DISCOVER
    Pkt4Ptr captureRelayedDiscover2();

    /// @brief generates a DHCPv4 packet based on provided hex string
    ///
    /// @return created packet
    Pkt4Ptr packetFromCapture(const std::string& hex_string);

    /// @brief Tests if Discover or Request message is processed correctly
    ///
    /// This test verifies that the Parameter Request List option is handled
    /// correctly, i.e. it checks that certain options are present in the
    /// server's response when they are requested and that they are not present
    /// when they are not requested or NAK occurs.
    ///
    /// @todo We need an additional test for PRL option using real traffic
    /// capture.
    ///
    /// @param msg_type DHCPDISCOVER or DHCPREQUEST
    void testDiscoverRequest(const uint8_t msg_type);

    /// @brief Runs DHCPv4 configuration from the JSON string.
    ///
    /// @param config String holding server configuration in JSON format.
    void configure(const std::string& config);

    /// @brief This function cleans up after the test.
    virtual void TearDown();

    /// @brief A subnet used in most tests
    Subnet4Ptr subnet_;

    /// @brief A pool used in most tests
    Pool4Ptr pool_;

    /// @brief A client-id used in most tests
    ClientIdPtr client_id_;

    int rcode_;

    isc::data::ConstElementPtr comment_;

    /// @brief Server object under test.
    NakedDhcpv4Srv srv_;

<<<<<<< HEAD
=======
    /// Let's make those methods public, so they can be accessed easily in tests.
    using Dhcpv4Srv::adjustIfaceData;
    using Dhcpv4Srv::appendServerID;
    using Dhcpv4Srv::processDiscover;
    using Dhcpv4Srv::processRequest;
    using Dhcpv4Srv::processRelease;
    using Dhcpv4Srv::processDecline;
    using Dhcpv4Srv::processInform;
    using Dhcpv4Srv::processClientName;
    using Dhcpv4Srv::computeDhcid;
    using Dhcpv4Srv::createNameChangeRequests;
    using Dhcpv4Srv::acceptServerId;
    using Dhcpv4Srv::sanityCheck;
    using Dhcpv4Srv::srvidToString;
    using Dhcpv4Srv::unpackOptions;
    using Dhcpv4Srv::name_change_reqs_;
    using Dhcpv4Srv::classifyPacket;
    using Dhcpv4Srv::selectSubnet;
>>>>>>> 1791d198
};

}; // end of isc::dhcp::test namespace
}; // end of isc::dhcp namespace
}; // end of isc namespace

#endif // DHCP4_TEST_UTILS_H<|MERGE_RESOLUTION|>--- conflicted
+++ resolved
@@ -199,6 +199,7 @@
     using Dhcpv4Srv::classifyPacket;
     using Dhcpv4Srv::accept;
     using Dhcpv4Srv::acceptMessageType;
+    using Dhcpv4Srv::selectSubnet;
 };
 
 class Dhcpv4SrvTest : public ::testing::Test {
@@ -417,28 +418,6 @@
 
     /// @brief Server object under test.
     NakedDhcpv4Srv srv_;
-
-<<<<<<< HEAD
-=======
-    /// Let's make those methods public, so they can be accessed easily in tests.
-    using Dhcpv4Srv::adjustIfaceData;
-    using Dhcpv4Srv::appendServerID;
-    using Dhcpv4Srv::processDiscover;
-    using Dhcpv4Srv::processRequest;
-    using Dhcpv4Srv::processRelease;
-    using Dhcpv4Srv::processDecline;
-    using Dhcpv4Srv::processInform;
-    using Dhcpv4Srv::processClientName;
-    using Dhcpv4Srv::computeDhcid;
-    using Dhcpv4Srv::createNameChangeRequests;
-    using Dhcpv4Srv::acceptServerId;
-    using Dhcpv4Srv::sanityCheck;
-    using Dhcpv4Srv::srvidToString;
-    using Dhcpv4Srv::unpackOptions;
-    using Dhcpv4Srv::name_change_reqs_;
-    using Dhcpv4Srv::classifyPacket;
-    using Dhcpv4Srv::selectSubnet;
->>>>>>> 1791d198
 };
 
 }; // end of isc::dhcp::test namespace
