// Copyright (C) 2009  Internet Systems Consortium, Inc. ("ISC")
//
// Permission to use, copy, modify, and/or distribute this software for any
// purpose with or without fee is hereby granted, provided that the above
// copyright notice and this permission notice appear in all copies.
//
// THE SOFTWARE IS PROVIDED "AS IS" AND ISC DISCLAIMS ALL WARRANTIES WITH
// REGARD TO THIS SOFTWARE INCLUDING ALL IMPLIED WARRANTIES OF MERCHANTABILITY
// AND FITNESS.  IN NO EVENT SHALL ISC BE LIABLE FOR ANY SPECIAL, DIRECT,
// INDIRECT, OR CONSEQUENTIAL DAMAGES OR ANY DAMAGES WHATSOEVER RESULTING FROM
// LOSS OF USE, DATA OR PROFITS, WHETHER IN AN ACTION OF CONTRACT, NEGLIGENCE
// OR OTHER TORTIOUS ACTION, ARISING OUT OF OR IN CONNECTION WITH THE USE OR
// PERFORMANCE OF THIS SOFTWARE.

// $Id: session.h 1250 2010-03-09 22:52:15Z jinmei $

#ifndef _ISC_FAKESESSION_H
#define _ISC_FAKESESSION_H 1

#include <string>

#include <boost/function.hpp>

#include <exceptions/exceptions.h>

#include <cc/data.h>
#include <cc/session.h>

namespace isc {
namespace cc {
class FakeSession : public AbstractSession {
private:
    FakeSession(const Session& source);
    FakeSession& operator=(const Session& source);

public:
    // if initial_messages contains a list of messages,
    // these are sent when recv_msg or group_recvmsg is called
    // instead of whatever is in the msg queue.
    // The test can also add data to a copy of the message later to tweak
    // the group_recvmsg() behavior.  See getMessages() below.
    FakeSession(isc::data::ElementPtr initial_messages,
                isc::data::ElementPtr subscriptions,
                isc::data::ElementPtr msg_queue);
    virtual ~FakeSession();

    virtual void startRead(boost::function<void()> read_callback);

    virtual void establish(const char* socket_file = NULL);
    virtual void disconnect();
    virtual void subscribe(std::string group,
                           std::string instance = "*");
    virtual void unsubscribe(std::string group,
                             std::string instance = "*");
    virtual int group_sendmsg(isc::data::ConstElementPtr msg,
                              std::string group,
                              std::string instance = "*",
                              std::string to = "*");
    virtual bool group_recvmsg(isc::data::ConstElementPtr& envelope,
                               isc::data::ConstElementPtr& msg,
                               bool nonblock = true,
                               int seq = -1);
<<<<<<< HEAD
    virtual int reply(isc::data::ConstElementPtr envelope,
                      isc::data::ConstElementPtr newmsg);
    virtual bool hasQueuedMsgs() const;
    isc::data::ConstElementPtr getFirstMessage(std::string& group,
                                               std::string& to) const;
    void addMessage(isc::data::ConstElementPtr, const std::string& group,
=======
    virtual int reply(isc::data::ElementPtr& envelope,
                      isc::data::ElementPtr& newmsg);
    virtual bool hasQueuedMsgs();
    virtual void setTimeout(size_t milliseconds) {};
    virtual size_t getTimeout() const { return 0; };
    isc::data::ElementPtr getFirstMessage(std::string& group, std::string& to);
    void addMessage(isc::data::ElementPtr, const std::string& group,
>>>>>>> 7b0c9a8d
                    const std::string& to);
    bool haveSubscription(const std::string& group,
                          const std::string& instance);
    bool haveSubscription(const isc::data::ConstElementPtr group,
                          const isc::data::ConstElementPtr instance);

    // For the convenience of tests, we share these internal members
    // with the tester.  The test code may insert update and check,
    // before (via the constructor parameters), during and after the actual
    // session object was created/destroyed.
    isc::data::ElementPtr getMessages() { return (messages_); }
    isc::data::ElementPtr getMsgQueue() { return (msg_queue_); }

private:
    bool recvmsg(isc::data::ConstElementPtr& msg,
                 bool nonblock = true, int seq = -1);
    bool recvmsg(isc::data::ConstElementPtr& env,
                 isc::data::ConstElementPtr& msg,
                 bool nonblock = true, int seq = -1);

    const isc::data::ElementPtr messages_;
    isc::data::ElementPtr subscriptions_;
    isc::data::ElementPtr msg_queue_;
};
} // namespace cc
} // namespace isc

#endif // _ISC_FAKESESSION_H

// Local Variables:
// mode: c++
// End:<|MERGE_RESOLUTION|>--- conflicted
+++ resolved
@@ -60,22 +60,14 @@
                                isc::data::ConstElementPtr& msg,
                                bool nonblock = true,
                                int seq = -1);
-<<<<<<< HEAD
     virtual int reply(isc::data::ConstElementPtr envelope,
                       isc::data::ConstElementPtr newmsg);
     virtual bool hasQueuedMsgs() const;
+    virtual void setTimeout(size_t milliseconds) {}
+    virtual size_t getTimeout() const { return (0); }
     isc::data::ConstElementPtr getFirstMessage(std::string& group,
                                                std::string& to) const;
     void addMessage(isc::data::ConstElementPtr, const std::string& group,
-=======
-    virtual int reply(isc::data::ElementPtr& envelope,
-                      isc::data::ElementPtr& newmsg);
-    virtual bool hasQueuedMsgs();
-    virtual void setTimeout(size_t milliseconds) {};
-    virtual size_t getTimeout() const { return 0; };
-    isc::data::ElementPtr getFirstMessage(std::string& group, std::string& to);
-    void addMessage(isc::data::ElementPtr, const std::string& group,
->>>>>>> 7b0c9a8d
                     const std::string& to);
     bool haveSubscription(const std::string& group,
                           const std::string& instance);
