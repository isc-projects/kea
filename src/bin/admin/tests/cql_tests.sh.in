#!/bin/sh

# Copyright (C) 2014-2018 Internet Systems Consortium, Inc. ("ISC")
#
# This Source Code Form is subject to the terms of the Mozilla Public
# License, v. 2.0. If a copy of the MPL was not distributed with this
# file, You can obtain one at http://mozilla.org/MPL/2.0/.

# Include common test library.
. @abs_top_builddir@/src/lib/testutils/dhcp_test_lib.sh

# Include admin utilities
. @abs_top_srcdir@/src/bin/admin/admin-utils.sh

# Set path to the production schema scripts
db_scripts_dir=@abs_top_srcdir@/src/share/database/scripts

db_user="keatest"
db_password="keatest"
db_name="keatest"

# Set location of the kea-admin.
keaadmin=@abs_top_builddir@/src/bin/admin/kea-admin

cql_lease_init_test() {
    test_start "cql.init"

    # Wipe the database.
    cql_execute_script $db_scripts_dir/cql/dhcpdb_drop.cql
    assert_eq 0 $? "drop table query failed, exit code %d, expected %d"

    # Create the database
    $keaadmin lease-init cql -u $db_user -p $db_password -n $db_name -d $db_scripts_dir
    assert_eq 0 $? "kea-admin lease-init cql failed, expected exit code: %d, actual: %d"

    # Verify that all the expected tables exist

    # Check schema_version table
    cql_execute "SELECT version, minor FROM schema_version;"
    assert_eq 0 $? "schema_version table check failed, expected exit code: %d, actual: %d"

    # Check lease4 table
    cql_execute "SELECT address, hwaddr, client_id, valid_lifetime, expire, subnet_id, fqdn_fwd, fqdn_rev, hostname, state, user_context FROM lease4;"
    assert_eq 0 $? "lease4 table check failed, expected exit code: %d, actual: %d"

    # Check lease6 table
<<<<<<< HEAD
    cql_execute "SELECT address, duid, valid_lifetime, expire, subnet_id, pref_lifetime, lease_type, iaid, prefix_len, fqdn_fwd, fqdn_rev, hostname, state FROM lease6;"
=======
    cql_execute "SELECT address, duid, valid_lifetime, expire, subnet_id, pref_lifetime, lease_type, iaid, prefix_len, fqdn_fwd, fqdn_rev, hostname, state, user_context FROM lease6;"
>>>>>>> a9e9e42d
    assert_eq 0 $? "lease6 table check failed, expected exit code: %d, actual: %d"

    # Check lease6_types table
    cql_execute "SELECT lease_type, name FROM lease6_types;"
    assert_eq 0 $? "lease6_types table check failed, expected exit code: %d, actual: %d"

    # Check lease_state table
    cql_execute "SELECT state, name FROM lease_state;"
    assert_eq 0 $? "lease_state table check failed, expected exit code: %d, actual: %d"

    # Trying to create it again should fail. This verifies the db present
    # check
    echo ""
    echo "Making sure keyspace creation fails the second time..."
    $keaadmin lease-init cql -u $db_user -p $db_password -n $db_name -d $db_scripts_dir
    assert_eq 2 $? "kea-admin failed to deny lease-init, expected exit code: %d, actual: %d"

    # Wipe the database.
    cql_execute_script $db_scripts_dir/cql/dhcpdb_drop.cql
    assert_eq 0 $? "drop table query failed, exit code %d, expected %d"

    test_finish 0
}

cql_lease_version_test() {
    test_start "cql.version"

    # Wipe the database.
    cql_execute_script $db_scripts_dir/cql/dhcpdb_drop.cql
    assert_eq 0 $? "drop table query failed, exit code %d, expected %d"

    # Create the database.
    $keaadmin lease-init cql -u $db_user -p $db_password -n $db_name -d $db_scripts_dir
    assert_eq 0 $? "kea-admin lease-init cql failed, expected exit code: %d, actual: %d"

    # Verify that kea-admin lease-version returns the correct version.
    version=$($keaadmin lease-version cql -u $db_user -p $db_password -n $db_name)
<<<<<<< HEAD
    assert_str_eq "2.0" $version "Expected kea-admin to return %s, returned value was %s"
=======
    assert_str_eq "3.0" $version "Expected kea-admin to return %s, returned value was %s"
>>>>>>> a9e9e42d

    # Wipe the database.
    cql_execute_script $db_scripts_dir/cql/dhcpdb_drop.cql
    assert_eq 0 $? "drop table query failed, exit code %d, expected %d"

    test_finish 0
}

cql_upgrade_test() {
    test_start "cql.upgrade"

    # Wipe the database.
    cql_execute_script $db_scripts_dir/cql/dhcpdb_drop.cql
    assert_eq 0 $? "drop table query failed, exit code %d, expected %d"

    # Initialize database to schema 1.0.
    cql_execute_script @abs_top_srcdir@/src/bin/admin/tests/dhcpdb_create_1.0.cql
    assert_eq 0 $? "cannot initialize the database, expected exit code: %d, actual: %d"

    $keaadmin lease-upgrade cql -u $db_user -p $db_password -n $db_name -d $db_scripts_dir
    assert_eq 0 $? "lease-upgrade failed, expected exit code: %d, actual: %d"

    # Wipe the database.
    cql_execute_script $db_scripts_dir/cql/dhcpdb_drop.cql
    assert_eq 0 $? "drop table query failed, exit code %d, expected %d"

    test_finish 0
}

cql_lease4_dump_test() {
    test_start "cql.lease4_dump_test"

    test_dir="@abs_top_srcdir@/src/bin/admin/tests"
    output_dir="@abs_top_builddir@/src/bin/admin/tests"
    script_dir="@abs_top_srcdir@/src/bin/admin/scripts"

    output_file="$output_dir/data/cql.lease4_dump_test.output.csv"
    tmp_file="$output_file.tmp"

    ref_file="$test_dir/data/cql.lease4_dump_test.reference.csv"

    # Wipe out any residuals from prior failed runs.
    if [ -e $output_file ]
    then
        rm $output_file
    fi

    if [ -e $tmp_file ]
    then
        rm $tmp_file
    fi

    # Wipe the database.
    cql_execute_script $db_scripts_dir/cql/dhcpdb_drop.cql
    assert_eq 0 $? "drop table query failed, exit code %d, expected %d"

    # Create the database
    $keaadmin lease-init cql -u $db_user -p $db_password -n $db_name -d $db_scripts_dir
    assert_eq 0 $? "kea-admin lease-init cql failed, expected exit code: %d, actual: %d"

    # Insert the reference record.
    # -1073741302 corresponds to 192.0.2.10
    # -1073741301 corresponds to 192.0.2.11
    # -1073741300 corresponds to 192.0.2.12
    # 1430694930 corresponds to 2015-04-04 01:15:30
    # 1433464245 corresponds to 2015-05-05 02:30:45
    # 1436173267 corresponds to 2015-06-06 11:01:07
    insert_cql="\
INSERT INTO lease4(address, hwaddr, client_id, valid_lifetime, expire, subnet_id,\
<<<<<<< HEAD
 fqdn_fwd, fqdn_rev, hostname, state)\
 VALUES(-1073741302,textAsBlob('20'),textAsBlob('30'),40,1430694930,50,true,true,\
 'one.example.com', 0);\
INSERT INTO lease4(address, hwaddr, client_id, valid_lifetime, expire, subnet_id,\
 fqdn_fwd, fqdn_rev, hostname, state)\
 VALUES(-1073741301,NULL,textAsBlob('123'),40,1433464245,50,true,true,'', 1);\
INSERT INTO lease4(address, hwaddr, client_id, valid_lifetime, expire, subnet_id,\
 fqdn_fwd, fqdn_rev, hostname, state)\
 VALUES(-1073741300,textAsBlob('22'),NULL,40,1436173267,50,true,true,\
 'three.example.com', 2);"
=======
 fqdn_fwd, fqdn_rev, hostname, state, user_context)\
 VALUES(-1073741302,textAsBlob('20'),textAsBlob('30'),40,1430694930,50,true,true,\
 'one.example.com', 0, '');\
INSERT INTO lease4(address, hwaddr, client_id, valid_lifetime, expire, subnet_id,\
 fqdn_fwd, fqdn_rev, hostname, state, user_context)\
 VALUES(-1073741301,NULL,textAsBlob('123'),40,1433464245,50,true,true,'', 1, '');\
INSERT INTO lease4(address, hwaddr, client_id, valid_lifetime, expire, subnet_id,\
 fqdn_fwd, fqdn_rev, hostname, state, user_context)\
 VALUES(-1073741300,textAsBlob('22'),NULL,40,1436173267,50,true,true,\
 'three.example.com', 2, '');"
>>>>>>> a9e9e42d

    cql_execute "$insert_cql"
    assert_eq 0 $? "insert into lease4 failed, expected exit code %d, actual %d"

    # Dump lease4 to output_file.
    $keaadmin lease-dump cql -4 -u $db_user -p $db_password -n $db_name -d $db_scripts_dir -o $output_file
    assert_eq 0 $? "kea-admin lease-dump -4 failed, expected exit code %d, actual %d"

    # Compare the dump output to reference file, they should be identical.
    cmp -s $output_file  $ref_file
    assert_eq 0 $? "dump file does not match reference file, expected exit code %d, actual %d"

    # remove the output file.
    rm $output_file

    # Wipe the database.
    cql_execute_script $db_scripts_dir/cql/dhcpdb_drop.cql
    assert_eq 0 $? "drop table query failed, exit code %d, expected %d"

    test_finish 0
}

cql_lease6_dump_test() {
    test_start "cql.lease6_dump_test"

    test_dir="@abs_top_srcdir@/src/bin/admin/tests"
    output_dir="@abs_top_builddir@/src/bin/admin/tests"
    script_dir="@abs_top_srcdir@/src/bin/admin/scripts"

    output_file="$output_dir/data/cql.lease6_dump_test.output.csv"
    tmp_file="$output_file.tmp"

    ref_file="$test_dir/data/cql.lease6_dump_test.reference.csv"

    # Wipe out any residuals from prior failed runs.
    if [ -e $output_file ]
    then
        rm $output_file
    fi

    if [ -e $tmp_file ]
    then
        rm $tmp_file
    fi

    # Wipe the database.
    cql_execute_script $db_scripts_dir/cql/dhcpdb_drop.cql
    assert_eq 0 $? "drop table query failed, exit code %d, expected %d"

    # Create the database.
    $keaadmin lease-init cql -u $db_user -p $db_password -n $db_name -d $db_scripts_dir
    assert_eq 0 $? "could not create database, expected exit code %d, actual %d"

    # Insert the reference record.
    # 1430694930 corresponds to 2015-04-04 01:15:30
    # 1433464245 corresponds to 2015-05-05 02:30:45
    # 1436173267 corresponds to 2015-06-06 11:01:07
    insert_cql="\
INSERT INTO lease6(address, duid, valid_lifetime, expire, subnet_id,\
 pref_lifetime, lease_type, iaid, prefix_len, fqdn_fwd, fqdn_rev, hostname,\
<<<<<<< HEAD
 hwaddr, hwtype, hwaddr_source, state)\
 VALUES('2001:db8::10',textAsBlob('20'),30,1430694930,40,50,1,60,70,true,true,\
 'one.example.com',textAsBlob('80'),90,16,0);\
INSERT INTO lease6(address, duid, valid_lifetime, expire, subnet_id,\
 pref_lifetime, lease_type, iaid, prefix_len, fqdn_fwd, fqdn_rev, hostname,\
 hwaddr, hwtype, hwaddr_source, state)\
 VALUES('2001:db8::11',NULL,30,1433464245,40,50,1,60,70,true,true,\
 '',textAsBlob('80'),90,1,1);\
INSERT INTO lease6(address, duid, valid_lifetime, expire, subnet_id,\
 pref_lifetime, lease_type, iaid, prefix_len, fqdn_fwd, fqdn_rev, hostname,\
 hwaddr, hwtype, hwaddr_source, state)\
 VALUES('2001:db8::12',textAsBlob('21'),30,1436173267,40,50,1,60,70,true,true,\
 'three.example.com',textAsBlob('80'),90,4,2);"
=======
 hwaddr, hwtype, hwaddr_source, state, user_context)\
 VALUES('2001:db8::10',textAsBlob('20'),30,1430694930,40,50,1,60,70,true,true,\
 'one.example.com',textAsBlob('80'),90,16,0,'');\
INSERT INTO lease6(address, duid, valid_lifetime, expire, subnet_id,\
 pref_lifetime, lease_type, iaid, prefix_len, fqdn_fwd, fqdn_rev, hostname,\
 hwaddr, hwtype, hwaddr_source, state, user_context)\
 VALUES('2001:db8::11',NULL,30,1433464245,40,50,1,60,70,true,true,\
 '',textAsBlob('80'),90,1,1,'');\
INSERT INTO lease6(address, duid, valid_lifetime, expire, subnet_id,\
 pref_lifetime, lease_type, iaid, prefix_len, fqdn_fwd, fqdn_rev, hostname,\
 hwaddr, hwtype, hwaddr_source, state, user_context)\
 VALUES('2001:db8::12',textAsBlob('21'),30,1436173267,40,50,1,60,70,true,true,\
 'three.example.com',textAsBlob('80'),90,4,2,'');"
>>>>>>> a9e9e42d

    cql_execute "$insert_cql"
    assert_eq 0 $? "insert into lease6 failed, expected exit code %d, actual %d"

    # Dump lease4 to output_file.
    $keaadmin lease-dump cql -6 -u $db_user -p $db_password -n $db_name -d $db_scripts_dir -o $output_file
    assert_eq 0 $? "kea-admin lease-dump -6 failed, status code %d"

    # Compare the dump output to reference file, they should be identical.
    cmp -s $output_file  $ref_file
    assert_eq 0 $? "dump file does not match reference file, expected exit code %d, actual %d"

    # remove the output file.
    rm $output_file

    # Wipe the database.
    cql_execute_script $db_scripts_dir/cql/dhcpdb_drop.cql
    assert_eq 0 $? "drop table query failed, exit code %d, expected %d"

    test_finish 0
}

# Run tests.
cql_lease_init_test
cql_lease_version_test
cql_upgrade_test
cql_lease4_dump_test
cql_lease6_dump_test<|MERGE_RESOLUTION|>--- conflicted
+++ resolved
@@ -44,11 +44,7 @@
     assert_eq 0 $? "lease4 table check failed, expected exit code: %d, actual: %d"
 
     # Check lease6 table
-<<<<<<< HEAD
-    cql_execute "SELECT address, duid, valid_lifetime, expire, subnet_id, pref_lifetime, lease_type, iaid, prefix_len, fqdn_fwd, fqdn_rev, hostname, state FROM lease6;"
-=======
     cql_execute "SELECT address, duid, valid_lifetime, expire, subnet_id, pref_lifetime, lease_type, iaid, prefix_len, fqdn_fwd, fqdn_rev, hostname, state, user_context FROM lease6;"
->>>>>>> a9e9e42d
     assert_eq 0 $? "lease6 table check failed, expected exit code: %d, actual: %d"
 
     # Check lease6_types table
@@ -86,11 +82,7 @@
 
     # Verify that kea-admin lease-version returns the correct version.
     version=$($keaadmin lease-version cql -u $db_user -p $db_password -n $db_name)
-<<<<<<< HEAD
-    assert_str_eq "2.0" $version "Expected kea-admin to return %s, returned value was %s"
-=======
     assert_str_eq "3.0" $version "Expected kea-admin to return %s, returned value was %s"
->>>>>>> a9e9e42d
 
     # Wipe the database.
     cql_execute_script $db_scripts_dir/cql/dhcpdb_drop.cql
@@ -160,18 +152,6 @@
     # 1436173267 corresponds to 2015-06-06 11:01:07
     insert_cql="\
 INSERT INTO lease4(address, hwaddr, client_id, valid_lifetime, expire, subnet_id,\
-<<<<<<< HEAD
- fqdn_fwd, fqdn_rev, hostname, state)\
- VALUES(-1073741302,textAsBlob('20'),textAsBlob('30'),40,1430694930,50,true,true,\
- 'one.example.com', 0);\
-INSERT INTO lease4(address, hwaddr, client_id, valid_lifetime, expire, subnet_id,\
- fqdn_fwd, fqdn_rev, hostname, state)\
- VALUES(-1073741301,NULL,textAsBlob('123'),40,1433464245,50,true,true,'', 1);\
-INSERT INTO lease4(address, hwaddr, client_id, valid_lifetime, expire, subnet_id,\
- fqdn_fwd, fqdn_rev, hostname, state)\
- VALUES(-1073741300,textAsBlob('22'),NULL,40,1436173267,50,true,true,\
- 'three.example.com', 2);"
-=======
  fqdn_fwd, fqdn_rev, hostname, state, user_context)\
  VALUES(-1073741302,textAsBlob('20'),textAsBlob('30'),40,1430694930,50,true,true,\
  'one.example.com', 0, '');\
@@ -182,7 +162,6 @@
  fqdn_fwd, fqdn_rev, hostname, state, user_context)\
  VALUES(-1073741300,textAsBlob('22'),NULL,40,1436173267,50,true,true,\
  'three.example.com', 2, '');"
->>>>>>> a9e9e42d
 
     cql_execute "$insert_cql"
     assert_eq 0 $? "insert into lease4 failed, expected exit code %d, actual %d"
@@ -243,21 +222,6 @@
     insert_cql="\
 INSERT INTO lease6(address, duid, valid_lifetime, expire, subnet_id,\
  pref_lifetime, lease_type, iaid, prefix_len, fqdn_fwd, fqdn_rev, hostname,\
-<<<<<<< HEAD
- hwaddr, hwtype, hwaddr_source, state)\
- VALUES('2001:db8::10',textAsBlob('20'),30,1430694930,40,50,1,60,70,true,true,\
- 'one.example.com',textAsBlob('80'),90,16,0);\
-INSERT INTO lease6(address, duid, valid_lifetime, expire, subnet_id,\
- pref_lifetime, lease_type, iaid, prefix_len, fqdn_fwd, fqdn_rev, hostname,\
- hwaddr, hwtype, hwaddr_source, state)\
- VALUES('2001:db8::11',NULL,30,1433464245,40,50,1,60,70,true,true,\
- '',textAsBlob('80'),90,1,1);\
-INSERT INTO lease6(address, duid, valid_lifetime, expire, subnet_id,\
- pref_lifetime, lease_type, iaid, prefix_len, fqdn_fwd, fqdn_rev, hostname,\
- hwaddr, hwtype, hwaddr_source, state)\
- VALUES('2001:db8::12',textAsBlob('21'),30,1436173267,40,50,1,60,70,true,true,\
- 'three.example.com',textAsBlob('80'),90,4,2);"
-=======
  hwaddr, hwtype, hwaddr_source, state, user_context)\
  VALUES('2001:db8::10',textAsBlob('20'),30,1430694930,40,50,1,60,70,true,true,\
  'one.example.com',textAsBlob('80'),90,16,0,'');\
@@ -271,7 +235,6 @@
  hwaddr, hwtype, hwaddr_source, state, user_context)\
  VALUES('2001:db8::12',textAsBlob('21'),30,1436173267,40,50,1,60,70,true,true,\
  'three.example.com',textAsBlob('80'),90,4,2,'');"
->>>>>>> a9e9e42d
 
     cql_execute "$insert_cql"
     assert_eq 0 $? "insert into lease6 failed, expected exit code %d, actual %d"
