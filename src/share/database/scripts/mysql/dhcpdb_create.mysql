--- conflicted
+++ resolved
@@ -679,11 +679,6 @@
 
 # This line concludes database upgrade to version 6.0.
 
-<<<<<<< HEAD
-#add auth key for reconfiguration
-ALTER TABLE ipv6_reservations 
-    ADD COLUMN auth_key VARCHAR(16) NULL; 
-=======
 # Add user context into tables holding leases
 ALTER TABLE lease4 ADD COLUMN user_context TEXT NULL;
 ALTER TABLE lease6 ADD COLUMN user_context TEXT NULL;
@@ -768,17 +763,13 @@
 
 # Create search index
 CREATE INDEX timestamp_index ON logs (timestamp);
->>>>>>> 5f53de38
 
 # Update the schema version number
 UPDATE schema_version
 SET version = '7', minor = '0';
 
-<<<<<<< HEAD
-=======
 # This line concludes database upgrade to version 7.0.
 
->>>>>>> 5f53de38
 # Notes:
 #
 # Indexes
