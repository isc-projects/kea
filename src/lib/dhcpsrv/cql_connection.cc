// Copyright (C) 2015-2017 Deutsche Telekom AG.
//
// Authors: Razvan Becheriu <razvan.becheriu@qualitance.com>
//          Andrei Pavel <andrei.pavel@qualitance.com>
//
// Licensed under the Apache License, Version 2.0 (the "License");
// you may not use this file except in compliance with the License.
// You may obtain a copy of the License at
//
//           http://www.apache.org/licenses/LICENSE-2.0
//
// Unless required by applicable law or agreed to in writing, software
// distributed under the License is distributed on an "AS IS" BASIS,
// WITHOUT WARRANTIES OR CONDITIONS OF ANY KIND, either express or implied.
// See the License for the specific language governing permissions and
// limitations under the License.

#include <config.h>

#include <dhcpsrv/cql_connection.h>
#include <dhcpsrv/cql_exchange.h>
<<<<<<< HEAD

#include <boost/shared_ptr.hpp>
=======
#include <dhcpsrv/db_exceptions.h>
#include <dhcpsrv/dhcpsrv_log.h>
>>>>>>> ab83d427

#include <memory>  // for std::unique_ptr

namespace isc {
namespace dhcp {

CqlConnection::CqlConnection(const ParameterMap& parameters)
<<<<<<< HEAD
    : DatabaseConnection(parameters), cluster_(NULL), session_(NULL),
      force_consistency_(true), consistency_(CASS_CONSISTENCY_QUORUM),
      tagged_statements_(NULL) {
=======
    : DatabaseConnection(parameters), statements_(), cluster_(NULL),
      session_(NULL), consistency_(CASS_CONSISTENCY_QUORUM), schema_meta_(NULL),
      keyspace_meta_(NULL), force_consistency_(true) {
>>>>>>> ab83d427
}

CqlConnection::~CqlConnection() {
    // Free up the prepared statements, ignoring errors. Session and connection
    // resources are deallocated.
    CassError rc = CASS_OK;
    std::string error;

    for (StatementMapEntry s : statements_) {
        // typeid(s.second.first) is CassPrepared*
        CqlTaggedStatement statement = s.second;
        if (statement.prepared_statement_) {
            cass_prepared_free(statement.prepared_statement_);
        }
    }

    if (session_) {
        cass_schema_meta_free(schema_meta_);
        CassFuture* close_future = cass_session_close(session_);
        cass_future_wait(close_future);
<<<<<<< HEAD
        checkStatementError(error, close_future, "could not close connection to"
                                                 " DB");
=======
        error = checkFutureError(
            "CqlConnection::~CqlConnection(): cass_sesssion_close() != CASS_OK",
            close_future);
>>>>>>> ab83d427
        rc = cass_future_error_code(close_future);
        cass_future_free(close_future);
        cass_session_free(session_);
        session_ = NULL;
    }

    if (cluster_) {
        cass_cluster_free(cluster_);
        cluster_ = NULL;
    }

    if (rc != CASS_OK) {
        // We're closing the connection anyway. Let's not throw at this stage.
        LOG_ERROR(dhcpsrv_logger, DHCPSRV_CQL_DEALLOC_ERROR).arg(error);
    }
}

void
CqlConnection::openDatabase() {
    CassError rc;
    // Set up the values of the parameters
    const char* contact_points = "127.0.0.1";
    std::string scontact_points;
    try {
        scontact_points = getParameter("contact-points");
        contact_points = scontact_points.c_str();
    } catch (...) {
        // No host. Fine, we'll use "127.0.0.1".
    }

    const char* port = NULL;
    std::string sport;
    try {
        sport = getParameter("port");
        port = sport.c_str();
    } catch (...) {
        // No port. Fine, we'll use the default "9042".
    }

    const char* user = NULL;
    std::string suser;
    try {
        suser = getParameter("user");
        user = suser.c_str();
    } catch (...) {
        // No user. Fine, we'll use NULL.
    }

    const char* password = NULL;
    std::string spassword;
    try {
        spassword = getParameter("password");
        password = spassword.c_str();
    } catch (...) {
        // No password. Fine, we'll use NULL.
    }

    const char* keyspace = "keatest";
    std::string skeyspace;
    try {
        skeyspace = getParameter("keyspace");
        keyspace = skeyspace.c_str();
    } catch (...) {
        // No keyspace name. Fine, we'll use "keatest".
    }

    const char* reconnect_wait_time = NULL;
    std::string sreconnect_wait_time;
    try {
        sreconnect_wait_time = getParameter("reconnect-wait-time");
        reconnect_wait_time = sreconnect_wait_time.c_str();
    } catch (...) {
        // No reconnect wait time. Fine, we'll use the default "2000".
    }

    const char* connect_timeout = NULL;
    std::string sconnect_timeout;
    try {
        sconnect_timeout = getParameter("connect-timeout");
        connect_timeout = sconnect_timeout.c_str();
    } catch (...) {
        // No connect timeout. Fine, we'll use the default "5000".
    }

    const char* request_timeout = NULL;
    std::string srequest_timeout;
    try {
        srequest_timeout = getParameter("request-timeout");
        request_timeout = srequest_timeout.c_str();
    } catch (...) {
        // No request timeout. Fine, we'll use the default "12000".
    }

    const char* tcp_keepalive = NULL;
    std::string stcp_keepalive;
    try {
        stcp_keepalive = getParameter("tcp-keepalive");
        tcp_keepalive = stcp_keepalive.c_str();
    } catch (...) {
        // No tcp-keepalive. Fine, we'll not use TCP keepalive.
    }

    std::string stcp_nodelay;
    try {
        stcp_nodelay = getParameter("tcp-nodelay");
    } catch (...) {
        // No tcp-nodelay. Fine, we'll use the default false.
    }

    cluster_ = cass_cluster_new();
    cass_cluster_set_contact_points(cluster_, contact_points);

    if (user && password) {
        cass_cluster_set_credentials(cluster_, user, password);
    }

    if (port) {
<<<<<<< HEAD
        int port_number;
        try {
            port_number = boost::lexical_cast<int>(port);
            if (port_number < 1 || port_number > 65535) {
                isc_throw(
                    DbOperationError,
                    "Port outside of range, expected 1-65535, instead got "
                        << port);
            }
        } catch (const boost::bad_lexical_cast& ex) {
            isc_throw(DbOperationError,
                      "Invalid port, castable to int expected, instead got \""
                          << port << "\", " << ex.what());
=======
        int32_t port_number;
        try {
            port_number = boost::lexical_cast<int32_t>(port);
            if (port_number < 1 || port_number > 65535) {
                isc_throw(DbOperationError,
                          "CqlConnection::openDatabase(): "
                          "port outside of range, expected "
                          "1-65535, instead got "
                              << port);
            }
        } catch (const boost::bad_lexical_cast& ex) {
            isc_throw(DbOperationError,
                      "CqlConnection::openDatabase(): invalid "
                      "port, expected castable to int, instead got "
                      "\"" << port
                           << "\", " << ex.what());
>>>>>>> ab83d427
        }
        cass_cluster_set_port(cluster_, port_number);
    }

    if (reconnect_wait_time) {
<<<<<<< HEAD
        int reconnect_wait_time_number;
        try {
            reconnect_wait_time_number =
                boost::lexical_cast<int>(reconnect_wait_time);
            if (reconnect_wait_time_number < 0) {
                isc_throw(DbOperationError,
                          "Invalid reconnect wait time, positive number "
                          "expected, instead got "
                              << reconnect_wait_time);
            }
        } catch (const boost::bad_lexical_cast& ex) {
            isc_throw(DbOperationError, "Invalid reconnect wait time, castable "
                                        "to int expected, instead got \""
                                            << reconnect_wait_time << "\", "
                                            << ex.what());
=======
        int32_t reconnect_wait_time_number;
        try {
            reconnect_wait_time_number =
                boost::lexical_cast<int32_t>(reconnect_wait_time);
            if (reconnect_wait_time_number < 0) {
                isc_throw(DbOperationError,
                          "CqlConnection::openDatabase(): invalid reconnect "
                          "wait time, expected positive number, instead got "
                              << reconnect_wait_time);
            }
        } catch (const boost::bad_lexical_cast& ex) {
            isc_throw(DbOperationError,
                      "CqlConnection::openDatabase(): "
                      "invalid reconnect wait time, expected "
                      "castable to int, instead got \""
                          << reconnect_wait_time << "\", " << ex.what());
>>>>>>> ab83d427
        }
        cass_cluster_set_reconnect_wait_time(cluster_,
                                             reconnect_wait_time_number);
    }

    if (connect_timeout) {
<<<<<<< HEAD
        int connect_timeout_number;
        try {
            connect_timeout_number = boost::lexical_cast<int>(connect_timeout);
            if (connect_timeout_number < 0) {
                isc_throw(DbOperationError,
                          "Invalid connect timeout, positive number expected, "
                          "instead got "
                              << connect_timeout);
            }
        } catch (const boost::bad_lexical_cast& ex) {
            isc_throw(DbOperationError, "Invalid connect timeout, castable to "
                                        "int expected, instead got \""
                                            << connect_timeout << "\", "
                                            << ex.what());
=======
        int32_t connect_timeout_number;
        try {
            connect_timeout_number =
                boost::lexical_cast<int32_t>(connect_timeout);
            if (connect_timeout_number < 0) {
                isc_throw(DbOperationError,
                          "CqlConnection::openDatabase(): "
                          "invalid connect timeout, expected "
                          "positive number, instead got "
                              << connect_timeout);
            }
        } catch (const boost::bad_lexical_cast& ex) {
            isc_throw(DbOperationError,
                      "CqlConnection::openDatabase(): invalid connect timeout, "
                      "expected castable to int, instead got \""
                          << connect_timeout << "\", " << ex.what());
>>>>>>> ab83d427
        }
        cass_cluster_set_connect_timeout(cluster_, connect_timeout_number);
    }

    if (request_timeout) {
<<<<<<< HEAD
        int request_timeout_number;
        try {
            request_timeout_number = boost::lexical_cast<int>(request_timeout);
            if (request_timeout_number < 0) {
                isc_throw(DbOperationError,
                          "Invalid request timeout, positive number expected, "
                          "instead got "
                              << request_timeout);
            }
        } catch (const boost::bad_lexical_cast& ex) {
            isc_throw(DbOperationError, "Invalid request timeout, castable to "
                                        "int expected, instead got \""
                                            << request_timeout << "\", "
                                            << ex.what());
=======
        int32_t request_timeout_number;
        try {
            request_timeout_number =
                boost::lexical_cast<int32_t>(request_timeout);
            if (request_timeout_number < 0) {
                isc_throw(DbOperationError,
                          "CqlConnection::openDatabase(): "
                          "invalid request timeout, expected "
                          "positive number, instead got "
                              << request_timeout);
            }
        } catch (const boost::bad_lexical_cast& ex) {
            isc_throw(DbOperationError,
                      "CqlConnection::openDatabase(): invalid request timeout, "
                      "expected castable to int, instead got \""
                          << request_timeout << "\", " << ex.what());
>>>>>>> ab83d427
        }
        cass_cluster_set_request_timeout(cluster_, request_timeout_number);
    }

    if (tcp_keepalive) {
<<<<<<< HEAD
        int tcp_keepalive_number;
        try {
            tcp_keepalive_number = boost::lexical_cast<int>(tcp_keepalive);
            if (tcp_keepalive_number < 0) {
                isc_throw(DbOperationError,
                          "Invalid TCP keepalive, positive number expected, "
                          "instead got "
                              << tcp_keepalive);
            }
        } catch (const boost::bad_lexical_cast& ex) {
            isc_throw(
                DbOperationError,
                "Invalid TCP keepalive, castable to int expected, instead got "
                "\"" << tcp_keepalive
                     << "\", " << ex.what());
=======
        int32_t tcp_keepalive_number;
        try {
            tcp_keepalive_number = boost::lexical_cast<int32_t>(tcp_keepalive);
            if (tcp_keepalive_number < 0) {
                isc_throw(DbOperationError,
                          "CqlConnection::openDatabase(): "
                          "invalid TCP keepalive, expected "
                          "positive number, instead got "
                              << tcp_keepalive);
            }
        } catch (const boost::bad_lexical_cast& ex) {
            isc_throw(DbOperationError,
                      "CqlConnection::openDatabase(): invalid TCP keepalive, "
                      "expected castable to int, instead got \""
                          << tcp_keepalive << "\", " << ex.what());
>>>>>>> ab83d427
        }
        cass_cluster_set_tcp_keepalive(cluster_, cass_true,
                                       tcp_keepalive_number);
    }

    if (stcp_nodelay == "true") {
        cass_cluster_set_tcp_nodelay(cluster_, cass_true);
    }

    session_ = cass_session_new();

    CassFuture* connect_future =
        cass_session_connect_keyspace(session_, cluster_, keyspace);
    cass_future_wait(connect_future);
    const std::string error =
        checkFutureError("CqlConnection::openDatabase(): "
                         "cass_session_connect_keyspace() != CASS_OK",
                         connect_future);
    rc = cass_future_error_code(connect_future);
    cass_future_free(connect_future);
    if (rc != CASS_OK) {
        cass_session_free(session_);
        session_ = NULL;
        cass_cluster_free(cluster_);
        cluster_ = NULL;
        isc_throw(DbOpenError, error);
    }

    // Get keyspace meta.
    schema_meta_ = cass_session_get_schema_meta(session_);
    keyspace_meta_ = cass_schema_meta_keyspace_by_name(schema_meta_, keyspace);
    if (!keyspace_meta_) {
        isc_throw(DbOpenError, "CqlConnection::openDatabase(): "
                               "!cass_schema_meta_keyspace_by_name()");
    }
}

void
<<<<<<< HEAD
CqlConnection::prepareStatements(CqlTaggedStatement* statements) {
    CassError rc = CASS_OK;
    uint32_t size = 0;
    tagged_statements_ = statements;
    for (; tagged_statements_[size].params_; size++) {
    }
    statements_.resize(size);
    for (uint32_t i = 0; i < size; i++) {
        const char* query = tagged_statements_[i].text_;

        CassFuture* future = cass_session_prepare(session_, query);
=======
CqlConnection::prepareStatements(StatementMap& statements) {
    CassError rc = CASS_OK;
    for (StatementMapEntry it : statements) {
        CqlTaggedStatement& tagged_statement = it.second;
        if (statements_.find(tagged_statement.name_) != statements_.end()) {
            isc_throw(DbOperationError,
                      "CqlConnection::prepareStatements(): "
                      "duplicate statement with name "
                          << tagged_statement.name_);
        }

        CassFuture* future =
            cass_session_prepare(session_, tagged_statement.text_);
>>>>>>> ab83d427
        cass_future_wait(future);
        const std::string error =
            checkFutureError("CqlConnection::prepareStatements():"
                             " cass_session_prepare() != CASS_OK",
                             future, tagged_statement.name_);
        rc = cass_future_error_code(future);
        if (rc != CASS_OK) {
            cass_future_free(future);
            isc_throw(DbOperationError, error);
        }

        tagged_statement.prepared_statement_ = cass_future_get_prepared(future);
        statements_.insert(it);
        cass_future_free(future);
    }
}

void
CqlConnection::setConsistency(bool force, CassConsistency consistency) {
    force_consistency_ = force;
    consistency_ = consistency;
<<<<<<< HEAD
}

void
CqlConnection::startTransaction() {
    LOG_DEBUG(dhcpsrv_logger, DHCPSRV_DBG_TRACE_DETAIL,
              DHCPSRV_CQL_BEGIN_TRANSACTION);
    // No-op
}

void
CqlConnection::commit() {
    LOG_DEBUG(dhcpsrv_logger, DHCPSRV_DBG_TRACE_DETAIL, DHCPSRV_CQL_COMMIT);
=======
>>>>>>> ab83d427
}

void
CqlConnection::startTransaction() {
    LOG_DEBUG(dhcpsrv_logger, DHCPSRV_DBG_TRACE_DETAIL,
              DHCPSRV_CQL_CONNECTION_BEGIN_TRANSACTION);
}

void
<<<<<<< HEAD
CqlConnection::checkStatementError(std::string& error,
                                   CassFuture* future,
                                   uint32_t stindex,
                                   const char* what) const {
    CassError rc;
    const char* errorMessage;
    size_t errorMessageSize;
    std::stringstream stream;
    stream << "no error for statement " << tagged_statements_[stindex].name_;

    rc = cass_future_error_code(future);
    cass_future_error_message(future, &errorMessage, &errorMessageSize);

    if (rc != CASS_OK) {
        stream.str(std::string());
        stream << what << " for statement " << tagged_statements_[stindex].name_
               << ". Future error: " << errorMessage
               << ". Error description: " << cass_error_desc(rc);
    }
    error = stream.str();
}

void
CqlConnection::checkStatementError(std::string& error,
                                   CassFuture* future,
                                   const char* what) const {
    CassError rc;
    const char* errorMessage;
    size_t errorMessageSize;
    std::stringstream stream;
    stream << "no error";
=======
CqlConnection::commit() {
    LOG_DEBUG(dhcpsrv_logger, DHCPSRV_DBG_TRACE_DETAIL,
              DHCPSRV_CQL_CONNECTION_COMMIT);
}

void
CqlConnection::rollback() {
    LOG_DEBUG(dhcpsrv_logger, DHCPSRV_DBG_TRACE_DETAIL,
              DHCPSRV_CQL_CONNECTION_ROLLBACK);
}
>>>>>>> ab83d427

const std::string
CqlConnection::checkFutureError(const std::string& what,
                                CassFuture* future,
                                StatementTag statement_tag /* = NULL */) {
    CassError cass_error = cass_future_error_code(future);
    const char* error_message;
    size_t error_message_size;
    cass_future_error_message(future, &error_message, &error_message_size);

<<<<<<< HEAD
    if (rc != CASS_OK) {
        stream.str(std::string());
        stream << what << ". Future error: " << errorMessage
               << ". Error description: " << cass_error_desc(rc);
=======
    std::stringstream stream;
    if (statement_tag && std::strlen(statement_tag) > 0) {
        // future is from cass_session_execute() call.
        stream << "Statement ";
        stream << statement_tag;
    } else {
        // future is from cass_session_*() call.
        stream << "Session action ";
    }
    if (cass_error == CASS_OK) {
        stream << " executed succesfully.";
    } else {
        stream << " failed, Kea error: " << what
               << ", Cassandra error code: " << cass_error_desc(cass_error)
               << ", Cassandra future error: " << error_message;
>>>>>>> ab83d427
    }
    return stream.str();
}

<<<<<<< HEAD
CqlTransaction::CqlTransaction(CqlConnection& conn)
    : conn_(conn), committed_(false) {
    conn_.startTransaction();
}

CqlTransaction::~CqlTransaction() {
    // Rollback if commit() wasn't explicitly called.
    if (!committed_) {
        conn_.rollback();
    }
}

void
CqlTransaction::commit() {
    conn_.commit();
    committed_ = true;
}

=======
>>>>>>> ab83d427
}  // namespace dhcp
}  // namespace isc<|MERGE_RESOLUTION|>--- conflicted
+++ resolved
@@ -19,13 +19,8 @@
 
 #include <dhcpsrv/cql_connection.h>
 #include <dhcpsrv/cql_exchange.h>
-<<<<<<< HEAD
-
-#include <boost/shared_ptr.hpp>
-=======
 #include <dhcpsrv/db_exceptions.h>
 #include <dhcpsrv/dhcpsrv_log.h>
->>>>>>> ab83d427
 
 #include <memory>  // for std::unique_ptr
 
@@ -33,15 +28,9 @@
 namespace dhcp {
 
 CqlConnection::CqlConnection(const ParameterMap& parameters)
-<<<<<<< HEAD
-    : DatabaseConnection(parameters), cluster_(NULL), session_(NULL),
-      force_consistency_(true), consistency_(CASS_CONSISTENCY_QUORUM),
-      tagged_statements_(NULL) {
-=======
     : DatabaseConnection(parameters), statements_(), cluster_(NULL),
       session_(NULL), consistency_(CASS_CONSISTENCY_QUORUM), schema_meta_(NULL),
       keyspace_meta_(NULL), force_consistency_(true) {
->>>>>>> ab83d427
 }
 
 CqlConnection::~CqlConnection() {
@@ -62,14 +51,9 @@
         cass_schema_meta_free(schema_meta_);
         CassFuture* close_future = cass_session_close(session_);
         cass_future_wait(close_future);
-<<<<<<< HEAD
-        checkStatementError(error, close_future, "could not close connection to"
-                                                 " DB");
-=======
         error = checkFutureError(
             "CqlConnection::~CqlConnection(): cass_sesssion_close() != CASS_OK",
             close_future);
->>>>>>> ab83d427
         rc = cass_future_error_code(close_future);
         cass_future_free(close_future);
         cass_session_free(session_);
@@ -187,21 +171,6 @@
     }
 
     if (port) {
-<<<<<<< HEAD
-        int port_number;
-        try {
-            port_number = boost::lexical_cast<int>(port);
-            if (port_number < 1 || port_number > 65535) {
-                isc_throw(
-                    DbOperationError,
-                    "Port outside of range, expected 1-65535, instead got "
-                        << port);
-            }
-        } catch (const boost::bad_lexical_cast& ex) {
-            isc_throw(DbOperationError,
-                      "Invalid port, castable to int expected, instead got \""
-                          << port << "\", " << ex.what());
-=======
         int32_t port_number;
         try {
             port_number = boost::lexical_cast<int32_t>(port);
@@ -218,29 +187,11 @@
                       "port, expected castable to int, instead got "
                       "\"" << port
                            << "\", " << ex.what());
->>>>>>> ab83d427
         }
         cass_cluster_set_port(cluster_, port_number);
     }
 
     if (reconnect_wait_time) {
-<<<<<<< HEAD
-        int reconnect_wait_time_number;
-        try {
-            reconnect_wait_time_number =
-                boost::lexical_cast<int>(reconnect_wait_time);
-            if (reconnect_wait_time_number < 0) {
-                isc_throw(DbOperationError,
-                          "Invalid reconnect wait time, positive number "
-                          "expected, instead got "
-                              << reconnect_wait_time);
-            }
-        } catch (const boost::bad_lexical_cast& ex) {
-            isc_throw(DbOperationError, "Invalid reconnect wait time, castable "
-                                        "to int expected, instead got \""
-                                            << reconnect_wait_time << "\", "
-                                            << ex.what());
-=======
         int32_t reconnect_wait_time_number;
         try {
             reconnect_wait_time_number =
@@ -257,29 +208,12 @@
                       "invalid reconnect wait time, expected "
                       "castable to int, instead got \""
                           << reconnect_wait_time << "\", " << ex.what());
->>>>>>> ab83d427
         }
         cass_cluster_set_reconnect_wait_time(cluster_,
                                              reconnect_wait_time_number);
     }
 
     if (connect_timeout) {
-<<<<<<< HEAD
-        int connect_timeout_number;
-        try {
-            connect_timeout_number = boost::lexical_cast<int>(connect_timeout);
-            if (connect_timeout_number < 0) {
-                isc_throw(DbOperationError,
-                          "Invalid connect timeout, positive number expected, "
-                          "instead got "
-                              << connect_timeout);
-            }
-        } catch (const boost::bad_lexical_cast& ex) {
-            isc_throw(DbOperationError, "Invalid connect timeout, castable to "
-                                        "int expected, instead got \""
-                                            << connect_timeout << "\", "
-                                            << ex.what());
-=======
         int32_t connect_timeout_number;
         try {
             connect_timeout_number =
@@ -296,28 +230,11 @@
                       "CqlConnection::openDatabase(): invalid connect timeout, "
                       "expected castable to int, instead got \""
                           << connect_timeout << "\", " << ex.what());
->>>>>>> ab83d427
         }
         cass_cluster_set_connect_timeout(cluster_, connect_timeout_number);
     }
 
     if (request_timeout) {
-<<<<<<< HEAD
-        int request_timeout_number;
-        try {
-            request_timeout_number = boost::lexical_cast<int>(request_timeout);
-            if (request_timeout_number < 0) {
-                isc_throw(DbOperationError,
-                          "Invalid request timeout, positive number expected, "
-                          "instead got "
-                              << request_timeout);
-            }
-        } catch (const boost::bad_lexical_cast& ex) {
-            isc_throw(DbOperationError, "Invalid request timeout, castable to "
-                                        "int expected, instead got \""
-                                            << request_timeout << "\", "
-                                            << ex.what());
-=======
         int32_t request_timeout_number;
         try {
             request_timeout_number =
@@ -334,29 +251,11 @@
                       "CqlConnection::openDatabase(): invalid request timeout, "
                       "expected castable to int, instead got \""
                           << request_timeout << "\", " << ex.what());
->>>>>>> ab83d427
         }
         cass_cluster_set_request_timeout(cluster_, request_timeout_number);
     }
 
     if (tcp_keepalive) {
-<<<<<<< HEAD
-        int tcp_keepalive_number;
-        try {
-            tcp_keepalive_number = boost::lexical_cast<int>(tcp_keepalive);
-            if (tcp_keepalive_number < 0) {
-                isc_throw(DbOperationError,
-                          "Invalid TCP keepalive, positive number expected, "
-                          "instead got "
-                              << tcp_keepalive);
-            }
-        } catch (const boost::bad_lexical_cast& ex) {
-            isc_throw(
-                DbOperationError,
-                "Invalid TCP keepalive, castable to int expected, instead got "
-                "\"" << tcp_keepalive
-                     << "\", " << ex.what());
-=======
         int32_t tcp_keepalive_number;
         try {
             tcp_keepalive_number = boost::lexical_cast<int32_t>(tcp_keepalive);
@@ -372,7 +271,6 @@
                       "CqlConnection::openDatabase(): invalid TCP keepalive, "
                       "expected castable to int, instead got \""
                           << tcp_keepalive << "\", " << ex.what());
->>>>>>> ab83d427
         }
         cass_cluster_set_tcp_keepalive(cluster_, cass_true,
                                        tcp_keepalive_number);
@@ -411,19 +309,6 @@
 }
 
 void
-<<<<<<< HEAD
-CqlConnection::prepareStatements(CqlTaggedStatement* statements) {
-    CassError rc = CASS_OK;
-    uint32_t size = 0;
-    tagged_statements_ = statements;
-    for (; tagged_statements_[size].params_; size++) {
-    }
-    statements_.resize(size);
-    for (uint32_t i = 0; i < size; i++) {
-        const char* query = tagged_statements_[i].text_;
-
-        CassFuture* future = cass_session_prepare(session_, query);
-=======
 CqlConnection::prepareStatements(StatementMap& statements) {
     CassError rc = CASS_OK;
     for (StatementMapEntry it : statements) {
@@ -437,7 +322,6 @@
 
         CassFuture* future =
             cass_session_prepare(session_, tagged_statement.text_);
->>>>>>> ab83d427
         cass_future_wait(future);
         const std::string error =
             checkFutureError("CqlConnection::prepareStatements():"
@@ -459,21 +343,6 @@
 CqlConnection::setConsistency(bool force, CassConsistency consistency) {
     force_consistency_ = force;
     consistency_ = consistency;
-<<<<<<< HEAD
-}
-
-void
-CqlConnection::startTransaction() {
-    LOG_DEBUG(dhcpsrv_logger, DHCPSRV_DBG_TRACE_DETAIL,
-              DHCPSRV_CQL_BEGIN_TRANSACTION);
-    // No-op
-}
-
-void
-CqlConnection::commit() {
-    LOG_DEBUG(dhcpsrv_logger, DHCPSRV_DBG_TRACE_DETAIL, DHCPSRV_CQL_COMMIT);
-=======
->>>>>>> ab83d427
 }
 
 void
@@ -483,39 +352,6 @@
 }
 
 void
-<<<<<<< HEAD
-CqlConnection::checkStatementError(std::string& error,
-                                   CassFuture* future,
-                                   uint32_t stindex,
-                                   const char* what) const {
-    CassError rc;
-    const char* errorMessage;
-    size_t errorMessageSize;
-    std::stringstream stream;
-    stream << "no error for statement " << tagged_statements_[stindex].name_;
-
-    rc = cass_future_error_code(future);
-    cass_future_error_message(future, &errorMessage, &errorMessageSize);
-
-    if (rc != CASS_OK) {
-        stream.str(std::string());
-        stream << what << " for statement " << tagged_statements_[stindex].name_
-               << ". Future error: " << errorMessage
-               << ". Error description: " << cass_error_desc(rc);
-    }
-    error = stream.str();
-}
-
-void
-CqlConnection::checkStatementError(std::string& error,
-                                   CassFuture* future,
-                                   const char* what) const {
-    CassError rc;
-    const char* errorMessage;
-    size_t errorMessageSize;
-    std::stringstream stream;
-    stream << "no error";
-=======
 CqlConnection::commit() {
     LOG_DEBUG(dhcpsrv_logger, DHCPSRV_DBG_TRACE_DETAIL,
               DHCPSRV_CQL_CONNECTION_COMMIT);
@@ -526,7 +362,6 @@
     LOG_DEBUG(dhcpsrv_logger, DHCPSRV_DBG_TRACE_DETAIL,
               DHCPSRV_CQL_CONNECTION_ROLLBACK);
 }
->>>>>>> ab83d427
 
 const std::string
 CqlConnection::checkFutureError(const std::string& what,
@@ -537,12 +372,6 @@
     size_t error_message_size;
     cass_future_error_message(future, &error_message, &error_message_size);
 
-<<<<<<< HEAD
-    if (rc != CASS_OK) {
-        stream.str(std::string());
-        stream << what << ". Future error: " << errorMessage
-               << ". Error description: " << cass_error_desc(rc);
-=======
     std::stringstream stream;
     if (statement_tag && std::strlen(statement_tag) > 0) {
         // future is from cass_session_execute() call.
@@ -558,31 +387,9 @@
         stream << " failed, Kea error: " << what
                << ", Cassandra error code: " << cass_error_desc(cass_error)
                << ", Cassandra future error: " << error_message;
->>>>>>> ab83d427
     }
     return stream.str();
 }
 
-<<<<<<< HEAD
-CqlTransaction::CqlTransaction(CqlConnection& conn)
-    : conn_(conn), committed_(false) {
-    conn_.startTransaction();
-}
-
-CqlTransaction::~CqlTransaction() {
-    // Rollback if commit() wasn't explicitly called.
-    if (!committed_) {
-        conn_.rollback();
-    }
-}
-
-void
-CqlTransaction::commit() {
-    conn_.commit();
-    committed_ = true;
-}
-
-=======
->>>>>>> ab83d427
 }  // namespace dhcp
 }  // namespace isc