--- conflicted
+++ resolved
@@ -89,14 +89,10 @@
     }
 
     virtual void processMessage() {
-<<<<<<< HEAD
         // If processMessage has been called before, parse_message needs
         // to be reset. If it hasn't, there's no harm in doing so
         parse_message->clear(Message::PARSE);
-        server.processMessage(*io_message, parse_message, response_obuffer,
-=======
         server.processMessage(*io_message, *parse_message, *response_obuffer,
->>>>>>> dc2aca11
                               &dnsserv);
     }
 
@@ -510,15 +506,9 @@
                                        Name("example.com"), RRClass::IN(),
                                        RRType::AXFR());
     createRequestPacket(request_message, IPPROTO_TCP);
-<<<<<<< HEAD
-    EXPECT_NO_THROW(server.processMessage(*io_message, parse_message,
-                                          response_obuffer, &dnsserv));
+    EXPECT_NO_THROW(server.processMessage(*io_message, *parse_message,
+                                          *response_obuffer, &dnsserv));
     // Since the disconnect failed, we should still be 'connected'
-=======
-    EXPECT_THROW(server.processMessage(*io_message, *parse_message,
-                                       *response_obuffer, &dnsserv),
-                 XfroutError);
->>>>>>> dc2aca11
     EXPECT_TRUE(xfrout.isConnected());
     // XXX: we need to re-enable disconnect.  otherwise an exception would be
     // thrown via the destructor of the server.
@@ -577,14 +567,8 @@
                                        Name("example.com"), RRClass::IN(),
                                        RRType::IXFR());
     createRequestPacket(request_message, IPPROTO_TCP);
-<<<<<<< HEAD
-    EXPECT_NO_THROW(server.processMessage(*io_message, parse_message,
-                                          response_obuffer, &dnsserv));
-=======
-    EXPECT_THROW(server.processMessage(*io_message, *parse_message,
-                                       *response_obuffer, &dnsserv),
-                 XfroutError);
->>>>>>> dc2aca11
+    EXPECT_NO_THROW(server.processMessage(*io_message, *parse_message,
+                                          *response_obuffer, &dnsserv));
     EXPECT_TRUE(xfrout.isConnected());
     // XXX: we need to re-enable disconnect.  otherwise an exception would be
     // thrown via the destructor of the server.
@@ -1062,13 +1046,7 @@
                                request_renderer.getLength(),
                                getDummyUnknownSocket(), *endpoint);
 
-<<<<<<< HEAD
     EXPECT_FALSE(dnsserv.hasAnswer());
-=======
-    EXPECT_THROW(server.processMessage(*io_message, *parse_message,
-                                       *response_obuffer, &dnsserv),
-                 isc::Unexpected);
->>>>>>> dc2aca11
 }
 
 TEST_F(AuthSrvTest, stop) {
@@ -1255,7 +1233,7 @@
     server.setInMemoryClient(rrclass, fake_client);
 
     createDataFromFile("nsec3query_nodnssec_fromWire.wire");
-    server.processMessage(*io_message, parse_message, response_obuffer,
+    server.processMessage(*io_message, *parse_message, *response_obuffer,
                           &dnsserv);
 
     EXPECT_TRUE(dnsserv.hasAnswer());
@@ -1316,7 +1294,7 @@
     setupThrow(&server, CONFIG_INMEMORY_EXAMPLE, THROW_AT_GET_CLASS, true);
 
     // getClass is not called so it should just answer
-    server.processMessage(*io_message, parse_message, response_obuffer,
+    server.processMessage(*io_message, *parse_message, *response_obuffer,
                           &dnsserv);
 
     EXPECT_TRUE(dnsserv.hasAnswer());
