--- conflicted
+++ resolved
@@ -458,20 +458,12 @@
     /// @return Lease collection (may be empty if no IPv6 lease found).
     virtual Lease6Collection getLeases6() const = 0;
 
-<<<<<<< HEAD
-    /// @brief Returns collection of lease for matching DUID
-    ///
-    /// @return Lease collection (may be empty if no IPv6 lease found for the DUID).
-    virtual Lease6Collection getLeases6(const DUID& duid) const = 0; 
-    
-=======
     /// @brief Returns collection of leases for matching DUID
     ///
     /// @return Lease collection 
     /// (may be empty if no IPv6 lease found for the DUID).
     virtual Lease6Collection getLeases6(const DUID& duid) const = 0; 
 
->>>>>>> ee559726
     /// @brief Returns range of IPv6 leases using paging.
     ///
     /// This method implements paged browsing of the lease database. The first
