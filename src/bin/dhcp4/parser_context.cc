// Copyright (C) 2016-2017 Internet Systems Consortium, Inc. ("ISC")
//
// This Source Code Form is subject to the terms of the Mozilla Public
// License, v. 2.0. If a copy of the MPL was not distributed with this
// file, You can obtain one at http://mozilla.org/MPL/2.0/.

#include <dhcp4/parser_context.h>
#include <dhcp4/dhcp4_parser.h>
#include <exceptions/exceptions.h>
#include <cc/data.h>
#include <boost/lexical_cast.hpp>
#include <fstream>
#include <limits>

namespace isc {
namespace dhcp {

Parser4Context::Parser4Context()
  : ctx_(NO_KEYWORD), trace_scanning_(false), trace_parsing_(false)
{
}

Parser4Context::~Parser4Context()
{
}

isc::data::ElementPtr
Parser4Context::parseString(const std::string& str, ParserType parser_type)
{
    scanStringBegin(str, parser_type);
    return (parseCommon());
}

isc::data::ElementPtr
Parser4Context::parseFile(const std::string& filename, ParserType parser_type) {
    FILE* f = fopen(filename.c_str(), "r");
    if (!f) {
        isc_throw(Dhcp4ParseError, "Unable to open file " << filename);
    }
    scanFileBegin(f, filename, parser_type);
    return (parseCommon());
}

isc::data::ElementPtr
Parser4Context::parseCommon() {
    isc::dhcp::Dhcp4Parser parser(*this);
    // Uncomment this to get detailed parser logs.
    // trace_parsing_ = true;
    parser.set_debug_level(trace_parsing_);
    try {
        int res = parser.parse();
        if (res != 0) {
            isc_throw(Dhcp4ParseError, "Parser abort");
        }
        scanEnd();
    }
    catch (...) {
        scanEnd();
        throw;
    }
    if (stack_.size() == 1) {
        return (stack_[0]);
    } else {
        isc_throw(Dhcp4ParseError, "Expected exactly one terminal Element expected, found "
                  << stack_.size());
    }
}


void
Parser4Context::error(const isc::dhcp::location& loc, const std::string& what)
{
    isc_throw(Dhcp4ParseError, loc << ": " << what);
}

void
Parser4Context::error (const std::string& what)
{
    isc_throw(Dhcp4ParseError, what);
}

void
Parser4Context::fatal (const std::string& what)
{
    isc_throw(Dhcp4ParseError, what);
}

isc::data::Element::Position
Parser4Context::loc2pos(isc::dhcp::location& loc)
{
    const std::string& file = *loc.begin.filename;
    const uint32_t line = loc.begin.line;
    const uint32_t pos = loc.begin.column;
    return (isc::data::Element::Position(file, line, pos));
}

void
Parser4Context::enter(const ParserContext& ctx)
{
    cstack_.push_back(ctx_);
    ctx_ = ctx;
}

void
Parser4Context::leave()
{
#if 1
    if (cstack_.empty()) {
        fatal("unbalanced syntactic context");
    }
#endif
    ctx_ = cstack_.back();
    cstack_.pop_back();
}

const std::string
Parser4Context::contextName()
{
    switch (ctx_) {
    case NO_KEYWORD:
        return ("__no keyword__");
    case CONFIG:
        return ("toplevel");
    case DHCP4:
        return ("Dhcp4");
    case LOGGING:
        return ("Logging");
    case INTERFACES_CONFIG:
        return ("interfaces-config");
    case DHCP_SOCKET_TYPE:
        return ("dhcp-socket-type");
    case LEASE_DATABASE:
        return ("lease-database");
    case HOSTS_DATABASE:
        return ("hosts-database");
    case DATABASE_TYPE:
        return ("database-type");
    case HOST_RESERVATION_IDENTIFIERS:
        return ("host-reservation-identifiers");
    case HOOKS_LIBRARIES:
        return ("hooks-librairies");
    case SUBNET4:
        return ("subnet4");
    case OPTION_DEF:
        return ("option-def");
    case OPTION_DATA:
        return ("option-data");
    case CLIENT_CLASSES:
        return ("client-classes");
<<<<<<< HEAD
    case EXPIRED_LEASES_PROCESSING:
        return ("expired-leases-processing");
    case SERVER_ID:
        return ("server-id");
=======
>>>>>>> 8fdc2127
    case CONTROL_SOCKET:
        return ("control-socket");
    case POOLS:
        return ("pools");
    case RESERVATIONS:
        return ("reservations");
    case RELAY:
        return ("relay");
    case CLIENT_CLASS:
        return ("client-class");
    case LOGGERS:
        return ("loggers");
    case OUTPUT_OPTIONS:
        return ("output-options");
    case DHCP_DDNS:
        return ("dhcp-ddns");
    case NCR_PROTOCOL:
        return ("ncr-protocol");
    case NCR_FORMAT:
        return ("ncr-format");
    case REPLACE_CLIENT_NAME:
        return ("replace-client-name");
    default:
        return ("__unknown__");
    }
}

};
};<|MERGE_RESOLUTION|>--- conflicted
+++ resolved
@@ -147,13 +147,10 @@
         return ("option-data");
     case CLIENT_CLASSES:
         return ("client-classes");
-<<<<<<< HEAD
     case EXPIRED_LEASES_PROCESSING:
         return ("expired-leases-processing");
     case SERVER_ID:
         return ("server-id");
-=======
->>>>>>> 8fdc2127
     case CONTROL_SOCKET:
         return ("control-socket");
     case POOLS:
