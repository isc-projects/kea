--- conflicted
+++ resolved
@@ -2845,14 +2845,9 @@
     // Verify we can execute a query.  We do not care if
     // we find a lease or not.
     LeaseMgr& lm = LeaseMgrFactory::instance();
-<<<<<<< HEAD
-    VersionPair version;
-    ASSERT_NO_THROW(version = lm.getVersion());
-=======
 
     Lease4Ptr lease;
     ASSERT_NO_THROW(lease = lm.getLease4(IOAddress("192.0.1.0")));
->>>>>>> 50c6675a
 
     // Now close the sql socket out from under backend client
     ASSERT_EQ(0, close(sql_socket));
