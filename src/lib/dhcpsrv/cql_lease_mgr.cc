// Copyright (C) 2015-2018 Deutsche Telekom AG.
//
// Authors: Razvan Becheriu <razvan.becheriu@qualitance.com>
//          Andrei Pavel <andrei.pavel@qualitance.com>
//
// Licensed under the Apache License, Version 2.0 (the "License");
// you may not use this file except in compliance with the License.
// You may obtain a copy of the License at
//
//           http://www.apache.org/licenses/LICENSE-2.0
//
// Unless required by applicable law or agreed to in writing, software
// distributed under the License is distributed on an "AS IS" BASIS,
// WITHOUT WARRANTIES OR CONDITIONS OF ANY KIND, either express or implied.
// See the License for the specific language governing permissions and
// limitations under the License.

#include <config.h>

#include <dhcpsrv/cql_lease_mgr.h>
#include <dhcpsrv/dhcpsrv_log.h>

#include <dhcp/duid.h>
#include <dhcp/hwaddr.h>

#include <asiolink/io_address.h>

using isc::asiolink::IOAddress;

namespace isc {
namespace dhcp {

static constexpr size_t HOSTNAME_MAX_LEN = 255u;
static constexpr size_t ADDRESS6_TEXT_MAX_LEN = 39u;

/// @brief Common CQL and Lease Data Methods
///
/// The @ref CqlLease4Exchange and @ref CqlLease6Exchange classes provide the
/// functionality to set up binding information between variables in the
/// program and data extracted from the database. This class is the common
/// base to both of them, containing some common methods.
class CqlLeaseExchange : public CqlExchange {
public:
    /// @brief Constructor
    ///
    /// @param connection already open Cassandra connection.
    CqlLeaseExchange(const CqlConnection &connection)
        : connection_(connection), valid_lifetime_(0), expire_(0),
          subnet_id_(0), fqdn_fwd_(cass_false), fqdn_rev_(cass_false),
          state_(0) {
    }

    /// @brief Create BIND array to receive C++ data.
    ///
    /// Used in executeSelect() to retrieve from database
    ///
    /// @param data array of bound objects representing data to be retrieved
    /// @param statement_tag prepared statement being executed; defaults to an
    ///     invalid index
    virtual void
    createBindForSelect(AnyArray &data, StatementTag statement_tag = NULL) override = 0;

    /// @brief Copy received data into the derived class' object.
    ///
    /// Copies information about the entity to be retrieved into a holistic
    /// object. Called in @ref executeSelect(). Not implemented for base class
    /// CqlExchange. To be implemented in derived classes.
    ///
    /// @return a pointer to the object retrieved.
    virtual boost::any retrieve() override = 0;

protected:
    /// @brief Database connection
    const CqlConnection &connection_;

    /// @brief Hardware address
    CassBlob hwaddr_;

    /// @brief Lease timer
    cass_int64_t valid_lifetime_;

    /// @brief Lease expiry time
    cass_int64_t expire_;

    /// @brief Subnet identifier
    cass_int32_t subnet_id_;

    /// @brief Has forward DNS update been performed?
    cass_bool_t fqdn_fwd_;

    /// @brief Has reverse DNS update been performed?
    cass_bool_t fqdn_rev_;

    /// @brief Client hostname
    std::string hostname_;

    /// @brief Lease state
    cass_int32_t state_;
};

/// @brief Exchange Lease4 information between Kea and CQL
///
/// On any CQL operation, arrays of CQL BIND structures must be built to
/// describe the parameters in the prepared statements. Where information is
/// inserted or retrieved - INSERT, UPDATE, SELECT - a large amount of that
/// structure is identical. This class handles the creation of that array.
///
/// Owing to the CQL API, the process requires some intermediate variables
/// to hold things like data length etc. This object holds those variables.
///
/// @note There are no unit tests for this class. It is tested indirectly
/// in all CqlLeaseMgr::xxx4() calls where it is used.
class CqlLease4Exchange : public CqlLeaseExchange {
public:
    /// @brief Constructor
    ///
    /// The initialization of the variables here is only to satisfy
    /// cppcheck - all variables are initialized/set in the methods before
    /// they are used.
    ///
    /// @param connection connection used for this query
    explicit CqlLease4Exchange(const CqlConnection &connection);

    /// @brief Create CQL_BIND objects for Lease4 Pointer
    ///
    /// Fills in the CQL_BIND array for sending data in the Lease4 object to
    /// the database. Used for INSERT statements.
    ///
    /// @param lease The lease information to be inserted
    /// @param data Lease info will be stored here in CQL format
    void createBindForInsert(const Lease4Ptr &lease, AnyArray &data);

    /// @brief Create CQL_BIND objects for Lease4 Pointer
    ///
    /// Fills in the CQL_BIND array for sending data in the Lease4 object to
    /// the database. Used for UPDATE statements.
    ///
    /// @param lease Updated lease information.
    /// @param data lease info in CQL format will be stored here
    /// @param statement_tag tag identifying the query (optional)
    void createBindForUpdate(const Lease4Ptr &lease, AnyArray &data,
                             StatementTag statement_tag = NULL);

    /// @brief Create CQL_BIND objects for Lease4 Pointer
    ///
    /// Fills in the CQL_BIND array for sending data in the Lease4 object to
    /// the database. Used for DELETE statements.
    ///
    /// @param address address of the lease to be deleted
    /// @param data lease info in CQL format will be stored here
    /// @param statement_tag tag identifying the query (optional)
    void createBindForDelete(const IOAddress &address,
                             AnyArray &data,
                             StatementTag statement_tag = NULL);

    /// @brief Create BIND array to receive data
    ///
    /// Creates a CQL_BIND array to receive Lease4 data from the database.
    ///
    /// @param data info returned by CQL will be stored here
    /// @param statement_tag tag identifying the query (optional)
    virtual void
    createBindForSelect(AnyArray &data, StatementTag statement_tag = NULL) override;

    /// @brief Retrieves the Lease4 object in Kea format
    ///
    /// @return C++ representation of the object being returned
    virtual boost::any retrieve() override;

    /// @brief Retrieves zero or more IPv4 leases
    ///
    /// @param statement_tag query to be executed
    /// @param data parameters for the query
    /// @param result this lease collection will be updated
    void getLeaseCollection(StatementTag &statement_tag, AnyArray &data,
                            Lease4Collection &result);

    /// @brief Retrieves one IPv4 lease
    ///
    /// @param statement_tag query to be executed
    /// @param data parameters for the query
    /// @param result pointer to the lease being returned (or null)
    void
    getLease(StatementTag &statement_tag, AnyArray &data, Lease4Ptr &result);

    /// @brief Returns expired leases.
    ///
    /// This method returns up to specified number (see max_leases) of
    /// expired leases.
    ///
    /// @param max_leases at most this number of leases will be returned
    /// @param expired_leases expired leases will be stored here
    void getExpiredLeases(const size_t &max_leases, Lease4Collection &expired_leases);

    /// @brief Cassandra statements
    static StatementMap tagged_statements_;

    /// @brief Statement tags definitions
    /// @{
    // Add entry to lease4 table
    static constexpr StatementTag INSERT_LEASE4 = "INSERT_LEASE4";
    // Update a Lease4 entry
    static constexpr StatementTag UPDATE_LEASE4 = "UPDATE_LEASE4";
    // Delete from lease4 by address
    static constexpr StatementTag DELETE_LEASE4 = "DELETE_LEASE4";
    // Delete expired lease4s in certain state
    static constexpr StatementTag GET_LEASE4_EXPIRE = "GET_LEASE4_EXPIRE";
    // Get lease4
    static constexpr StatementTag GET_LEASE4 = "GET_LEASE4";
    // Get lease4 by address
    static constexpr StatementTag GET_LEASE4_ADDR = "GET_LEASE4_ADDR";
    // Get lease4 by client ID
    static constexpr StatementTag GET_LEASE4_CLIENTID = "GET_LEASE4_CLIENTID";
    // Get lease4 by client ID & subnet ID
    static constexpr StatementTag GET_LEASE4_CLIENTID_SUBID = "GET_LEASE4_CLIENTID_SUBID";
    // Get lease4 by HW address
    static constexpr StatementTag GET_LEASE4_HWADDR = "GET_LEASE4_HWADDR";
    // Get lease4 by HW address & subnet ID
    static constexpr StatementTag GET_LEASE4_HWADDR_SUBID = "GET_LEASE4_HWADDR_SUBID";
    // Get lease4 by subnet ID
    static constexpr StatementTag GET_LEASE4_SUBID = "GET_LEASE4_SUBID";
    /// @}

private:
    // Pointer to lease object
    Lease4Ptr lease_;
    // IPv4 address plus port
    cass_int64_t address_;
    // Client identification
    CassBlob client_id_;
    /// @brief IPv6 address
    std::string sw_4o6_src_address_;
};  // CqlLease4Exchange

constexpr StatementTag CqlLease4Exchange::INSERT_LEASE4;
constexpr StatementTag CqlLease4Exchange::UPDATE_LEASE4;
constexpr StatementTag CqlLease4Exchange::DELETE_LEASE4;
constexpr StatementTag CqlLease4Exchange::GET_LEASE4_EXPIRE;
constexpr StatementTag CqlLease4Exchange::GET_LEASE4;
constexpr StatementTag CqlLease4Exchange::GET_LEASE4_ADDR;
constexpr StatementTag CqlLease4Exchange::GET_LEASE4_CLIENTID;
constexpr StatementTag CqlLease4Exchange::GET_LEASE4_CLIENTID_SUBID;
constexpr StatementTag CqlLease4Exchange::GET_LEASE4_HWADDR;
constexpr StatementTag CqlLease4Exchange::GET_LEASE4_HWADDR_SUBID;
constexpr StatementTag CqlLease4Exchange::GET_LEASE4_SUBID;

StatementMap CqlLease4Exchange::tagged_statements_{

    // Inserts new IPv4 lease
    {INSERT_LEASE4,
     {INSERT_LEASE4,
      "INSERT INTO lease4( "
      "sw_4o6_src_address, "
      "address, hwaddr, client_id, valid_lifetime, expire, subnet_id, "
      "fqdn_fwd, fqdn_rev, hostname, state "
      ") VALUES ( "
      "?, ?, ?, ?, ?, ?, ?, ?, ?, ?, ? "
      ") "
      "IF NOT EXISTS "}},

    // Updates existing IPv4 lease
    {UPDATE_LEASE4,
     {UPDATE_LEASE4,
      "UPDATE lease4 SET "
      "sw_4o6_src_address = ?, "
      "hwaddr = ?, "
      "client_id = ?, "
      "subnet_id = ?, "
      "valid_lifetime = ?, "
      "expire = ?, "
      "fqdn_fwd = ?, "
      "fqdn_rev = ?, "
      "hostname = ?, "
      "state = ? "
      "WHERE address = ? "
      "IF EXISTS "}},

    // Deletes existing IPv4 lease
    {DELETE_LEASE4,
     {DELETE_LEASE4,
      "DELETE FROM lease4 "
      "WHERE address = ? "
      "IF EXISTS "}},

    // Gets up to a certain number of expired IPv4 leases
    {GET_LEASE4_EXPIRE,
     {GET_LEASE4_EXPIRE,
      "SELECT "
      "sw_4o6_src_address, "
      "address, hwaddr, client_id, valid_lifetime, expire, subnet_id, "
      "fqdn_fwd, fqdn_rev, hostname, state "
      "FROM lease4 "
      "WHERE state = ? "
      "AND expire < ? "
      "LIMIT ? "
      "ALLOW FILTERING "}},

     // Gets an IPv4 lease(s)
     {GET_LEASE4,
      {GET_LEASE4,
       "SELECT "
       "sw_4o6_src_address, "
       "address, hwaddr, client_id, valid_lifetime, expire, subnet_id, "
       "fqdn_fwd, fqdn_rev, hostname, state "
       "FROM lease4 "}},

    // Gets an IPv4 lease with specified IPv4 address
    {GET_LEASE4_ADDR,
     {GET_LEASE4_ADDR,
      "SELECT "
      "sw_4o6_src_address, "
      "address, hwaddr, client_id, valid_lifetime, expire, subnet_id, "
      "fqdn_fwd, fqdn_rev, hostname, state "
      "FROM lease4 "
      "WHERE address = ? "}},

    // Gets an IPv4 lease(s) with specified client-id
    {GET_LEASE4_CLIENTID,
     {GET_LEASE4_CLIENTID,
      "SELECT "
      "sw_4o6_src_address, "
      "address, hwaddr, client_id, valid_lifetime, expire, subnet_id, "
      "fqdn_fwd, fqdn_rev, hostname, state "
      "FROM lease4 "
      "WHERE client_id = ? "
      "ALLOW FILTERING "}},

    // Gets an IPv4 lease with specified client-id and subnet-id
    {GET_LEASE4_CLIENTID_SUBID,
     {GET_LEASE4_CLIENTID_SUBID,
      "SELECT "
      "sw_4o6_src_address, "
      "address, hwaddr, client_id, valid_lifetime, expire, subnet_id, "
      "fqdn_fwd, fqdn_rev, hostname, state "
      "FROM lease4 "
      "WHERE client_id = ? "
      "AND subnet_id = ? "
      "ALLOW FILTERING "}},

    // Gets all IPv4 leases with specified hardware address
    {GET_LEASE4_HWADDR,
     {GET_LEASE4_HWADDR,
      "SELECT "
      "sw_4o6_src_address, "
      "address, hwaddr, client_id, valid_lifetime, expire, subnet_id, "
      "fqdn_fwd, fqdn_rev, hostname, state "
      "FROM lease4 "
      "WHERE hwaddr = ? "
      "ALLOW FILTERING "}},

    // Gets an IPv4 lease with specified hardware addr and subnet-id
    {GET_LEASE4_HWADDR_SUBID,
     {GET_LEASE4_HWADDR_SUBID,
      "SELECT "
      "sw_4o6_src_address, "
      "address, hwaddr, client_id, valid_lifetime, expire, subnet_id, "
      "fqdn_fwd, fqdn_rev, hostname, state "
      "FROM lease4 "
      "WHERE hwaddr = ? "
      "AND subnet_id = ? "
      "ALLOW FILTERING "}},

     // Gets an IPv4 lease(s) with specified subnet-id
     {GET_LEASE4_SUBID,
      {GET_LEASE4_SUBID,
       "SELECT "
       "sw_4o6_src_address, "
       "address, hwaddr, client_id, valid_lifetime, expire, subnet_id, "
       "fqdn_fwd, fqdn_rev, hostname, state "
       "FROM lease4 "
       "WHERE subnet_id = ? "
       "ALLOW FILTERING "}}
};

CqlLease4Exchange::CqlLease4Exchange(const CqlConnection &connection)
    : CqlLeaseExchange(connection), address_(0) {
}

void
CqlLease4Exchange::createBindForInsert(const Lease4Ptr &lease, AnyArray &data) {
    if (!lease) {
        isc_throw(BadValue, "CqlLease4Exchange::createBindForInsert(): "
                            "Lease4 object is NULL");
    }
    // Store lease object to ensure it remains valid.
    lease_ = lease;
    // Set up the structures for the various components of the lease4
    // structure.

    try {
        // address: bigint
        // The address in the Lease structure is an IOAddress object.
        // Convert this to an integer for storage.
        address_ = static_cast<cass_int64_t>(lease_->addr_.addressPlusPortToUint64());

        // hwaddr: blob
        if (lease_->hwaddr_ && lease_->hwaddr_->hwaddr_.size() > 0) {
            if (lease_->hwaddr_->hwaddr_.size() > HWAddr::MAX_HWADDR_LEN) {
                isc_throw(DbOperationError,
                          "hardware address "
                              << lease_->hwaddr_->toText() << " of length "
                              << lease_->hwaddr_->hwaddr_.size()
                              << " exceeds maximum allowed length of "
                              << HWAddr::MAX_HWADDR_LEN);
            }
            hwaddr_ = lease_->hwaddr_->hwaddr_;
        } else {
            hwaddr_.clear();
        }

        // client_id: blob
        if (lease_->client_id_ && lease_->client_id_->getClientId().size() > 0) {
            client_id_ = lease_->client_id_->getClientId();
        } else {
            client_id_.clear();
        }

        // valid lifetime: bigint
        valid_lifetime_ = static_cast<cass_int64_t>(lease_->valid_lft_);

        // expire: bigint
        // The lease structure holds the client last transmission time
        /// (cltt_)
        // For convenience for external tools, this is converted to lease
        // expiry time (expire). The relationship is given by:
        // expire = cltt_ + valid_lft_
        CqlExchange::convertToDatabaseTime(lease_->cltt_, lease_->valid_lft_, expire_);

        // subnet_id: int
        subnet_id_ = static_cast<cass_int32_t>(lease_->subnet_id_);

        // fqdn_fwd: boolean
        fqdn_fwd_ = lease_->fqdn_fwd_ ? cass_true : cass_false;

        // fqdn_rev: boolean
        fqdn_rev_ = lease_->fqdn_rev_ ? cass_true : cass_false;

        // hostname: varchar
        if (lease_->hostname_.size() > HOSTNAME_MAX_LEN) {
            isc_throw(BadValue,
                      "hostname " << lease_->hostname_ << " of length "
                                  << lease_->hostname_.size()
                                  << " exceeds maximum allowed length of "
                                  << HOSTNAME_MAX_LEN);
        }
        hostname_ = lease_->hostname_;

        // sw_4o6_src_address: varchar
        sw_4o6_src_address_ = lease_->sw_4o6_src_address_.toText();
        if (sw_4o6_src_address_.size() > ADDRESS6_TEXT_MAX_LEN) {
            isc_throw(BadValue, "address " << sw_4o6_src_address_ << " of length "
                      << sw_4o6_src_address_.size()
                      << " exceeds maximum allowed length of "
                      << ADDRESS6_TEXT_MAX_LEN);
        }

        // state: int
        state_ = static_cast<cass_int32_t>(lease_->state_);

        // Start with a fresh array.
        data.clear();
        data.add(&sw_4o6_src_address_);
        data.add(&address_);
        data.add(&hwaddr_);
        data.add(&client_id_);
        data.add(&valid_lifetime_);
        data.add(&expire_);
        data.add(&subnet_id_);
        data.add(&fqdn_fwd_);
        data.add(&fqdn_rev_);
        data.add(&hostname_);
        data.add(&state_);

    } catch (const Exception &ex) {
        isc_throw(DbOperationError, "CqlLease4Exchange::createBindForInsert(): "
                  "could not create bind array from Lease4: " << lease_->addr_.toText()
                  << ", reason: " << ex.what());
    }
}

void
CqlLease4Exchange::createBindForUpdate(const Lease4Ptr &lease, AnyArray &data,
                                       StatementTag /* unused */) {
    if (!lease) {
        isc_throw(BadValue, "CqlLease4Exchange::createBindForUpdate(): "
                            "Lease4 object is NULL");
    }
    // Store lease object to ensure it remains valid.
    lease_ = lease;
    // Set up the structures for the various components of the lease4
    // structure.

    try {
        // address: bigint
        // The address in the Lease structure is an IOAddress object.
        // Convert this to an integer for storage.
        address_ = static_cast<cass_int64_t>(lease_->addr_.addressPlusPortToUint64());

        // hwaddr: blob
        if (lease_->hwaddr_ && lease_->hwaddr_->hwaddr_.size() > 0) {
            if (lease_->hwaddr_->hwaddr_.size() > HWAddr::MAX_HWADDR_LEN) {
                isc_throw(DbOperationError,
                          "hardware address "
                              << lease_->hwaddr_->toText() << " of length "
                              << lease_->hwaddr_->hwaddr_.size()
                              << " exceeds maximum allowed length of "
                              << HWAddr::MAX_HWADDR_LEN);
            }
            hwaddr_ = lease_->hwaddr_->hwaddr_;
        } else {
            hwaddr_.clear();
        }

        // client_id: blob
        if (lease_->client_id_ && lease_->client_id_->getClientId().size() > 0) {
            client_id_ = lease_->client_id_->getClientId();
        } else {
            client_id_.clear();
        }

        // valid lifetime: bigint
        valid_lifetime_ = static_cast<cass_int64_t>(lease_->valid_lft_);

        // expire: bigint
        // The lease structure holds the client last transmission time
        /// (cltt_)
        // For convenience for external tools, this is converted to lease
        // expiry time (expire). The relationship is given by:
        // expire = cltt_ + valid_lft_
        CqlExchange::convertToDatabaseTime(lease_->cltt_, lease_->valid_lft_, expire_);

        // subnet_id: int
        subnet_id_ = static_cast<cass_int32_t>(lease_->subnet_id_);

        // fqdn_fwd: boolean
        fqdn_fwd_ = lease_->fqdn_fwd_ ? cass_true : cass_false;

        // fqdn_rev: boolean
        fqdn_rev_ = lease_->fqdn_rev_ ? cass_true : cass_false;

        // hostname: varchar
        if (lease_->hostname_.size() > HOSTNAME_MAX_LEN) {
            isc_throw(BadValue,
                      "hostname " << lease_->hostname_ << " of length "
                                  << lease_->hostname_.size()
                                  << " exceeds maximum allowed length of "
                                  << HOSTNAME_MAX_LEN);
        }
        hostname_ = lease_->hostname_;

        // sw_4o6_src_address: varchar
        sw_4o6_src_address_ = lease_->sw_4o6_src_address_.toText();
        if (sw_4o6_src_address_.size() > ADDRESS6_TEXT_MAX_LEN) {
            isc_throw(BadValue, "address " << sw_4o6_src_address_ << " of length "
                      << sw_4o6_src_address_.size()
                      << " exceeds maximum allowed length of "
                      << ADDRESS6_TEXT_MAX_LEN);
        }

        // state: int
        state_ = static_cast<cass_int32_t>(lease_->state_);

        // Start with a fresh array.
        data.clear();
        data.add(&sw_4o6_src_address_);
        data.add(&hwaddr_);
        data.add(&client_id_);
        data.add(&subnet_id_);
        data.add(&valid_lifetime_);
        data.add(&expire_);
        data.add(&fqdn_fwd_);
        data.add(&fqdn_rev_);
        data.add(&hostname_);
        data.add(&state_);
        data.add(&address_);

    } catch (const Exception &ex) {
        isc_throw(DbOperationError,
                  "CqlLease4Exchange::createBindUpdate(): "
                  "could not create bind array from Lease4: "
                      << lease_->addr_.toText() << ", reason: " << ex.what());
    }
}

void
CqlLease4Exchange::createBindForDelete(const IOAddress &address, AnyArray &data,
                                       StatementTag /* unused */) {
    // Set up the structures for the various components of the lease4
    // structure.

    try {
        // address: bigint
        address_ = static_cast<cass_int64_t>(address.addressPlusPortToUint64());

        // Start with a fresh array.
        data.clear();
        data.add(&address_);

    } catch (const Exception &ex) {
        isc_throw(DbOperationError,
                  "CqlLease4Exchange::createBindForDelete(): "
                  "could not create bind array with address: "
                      << address_ << ", reason: " << ex.what());
    }
}

void
CqlLease4Exchange::createBindForSelect(AnyArray &data, StatementTag /* unused */) {

    // Start with a fresh array.
    data.clear();


    // sw_4o6_src_address: varchar
    data.add(&sw_4o6_src_address_);

    // address: bigint
    data.add(&address_);

    // hwaddr: blob
    data.add(&hwaddr_);

    // client_id: blob
    data.add(&client_id_);

    // valid_lifetime: bigint
    data.add(&valid_lifetime_);

    // expire: bigint
    data.add(&expire_);

    // subnet_id: int
    data.add(&subnet_id_);

    // fqdn_fwd: boolean
    data.add(&fqdn_fwd_);

    // fqdn_rev: boolean
    data.add(&fqdn_rev_);

    // hostname: varchar
    data.add(&hostname_);

    // state: int
    data.add(&state_);
}

boost::any
CqlLease4Exchange::retrieve() {
    try {
        // Sanity checks
        if (hwaddr_.size() > HWAddr::MAX_HWADDR_LEN) {
            isc_throw(BadValue,
                      "hardware address "
                          << HWAddr(hwaddr_, HTYPE_ETHER).toText()
                          << " of length " << hwaddr_.size()
                          << " exceeds maximum allowed length of "
                          << HWAddr::MAX_HWADDR_LEN);
        }
        if (client_id_.size() > ClientId::MAX_CLIENT_ID_LEN) {
            isc_throw(BadValue,
                      "client ID " << ClientId(client_id_).toText()
                                   << " of length " << client_id_.size()
                                   << " exceeds maximum allowed length of "
                                   << ClientId::MAX_CLIENT_ID_LEN);
        }
        if (hostname_.size() > HOSTNAME_MAX_LEN) {
            isc_throw(BadValue,
                      "hostname" << hostname_ << " of length "
                                 << hostname_.size()
                                 << " exceeds maximum allowed length of "
                                 << HOSTNAME_MAX_LEN);
        }

        time_t cltt = 0;
        CqlExchange::convertFromDatabaseTime(expire_, valid_lifetime_, cltt);

        HWAddrPtr hwaddr(new HWAddr(hwaddr_, HTYPE_ETHER));

        uint64_t addr4 = static_cast<uint64_t>(address_);

        Lease4Ptr result(new Lease4(addr4, hwaddr, client_id_.data(),
                                    client_id_.size(), valid_lifetime_, 0, 0,
                                    cltt, subnet_id_, fqdn_fwd_, fqdn_rev_,
                                    hostname_));

        if (sw_4o6_src_address_.size() > ADDRESS6_TEXT_MAX_LEN) {
            isc_throw(BadValue, "address " << sw_4o6_src_address_
                      << " of length " << sw_4o6_src_address_.size()
                      << " exceeds maximum allowed length of "
                      << ADDRESS6_TEXT_MAX_LEN);
        }

        result->sw_4o6_src_address_ = IOAddress(sw_4o6_src_address_);

        result->state_ = state_;

        return (result);
    } catch (const Exception &ex) {
        isc_throw(DbOperationError,
                  "CqlLease4Exchange::retrieve(): "
                  "could not convert data to Lease4, reason: "
                      << ex.what());
    }
}

void
CqlLease4Exchange::getLeaseCollection(StatementTag &statement_tag, AnyArray &data,
                                      Lease4Collection &result) {
    LOG_DEBUG(dhcpsrv_logger, DHCPSRV_DBG_TRACE_DETAIL, DHCPSRV_CQL_GET_ADDR4)
        .arg(statement_tag);

    AnyArray collection = executeSelect(connection_, data, statement_tag);

    // Transfer Lease4 objects to result.
    for (boost::any &element : collection) {
        result.push_back(boost::any_cast<Lease4Ptr>(element));
    }
}

void
CqlLease4Exchange::getLease(StatementTag &statement_tag, AnyArray &data,
                            Lease4Ptr &result) {
    // This particular method is called when only one or zero matches is
    // expected.
    Lease4Collection collection;
    getLeaseCollection(statement_tag, data, collection);

    // Return single record if present, else clear the lease.
    const size_t collection_size = collection.size();
    if (collection_size >= 2u) {
        isc_throw(MultipleRecords,
                  "CqlLease4Exchange::getLease(): multiple records were found in "
                  "the database where only one was expected for statement "
                  << statement_tag);
    } else if (collection_size == 0u) {
        result.reset();
    } else {
        result = *collection.begin();
    }
}

void
CqlLease4Exchange::getExpiredLeases(const size_t &max_leases,
                                    Lease4Collection &expired_leases) {
    // Set up the WHERE clause value
    cass_int32_t keep_state = Lease::STATE_EXPIRED_RECLAIMED;
    cass_int64_t timestamp = static_cast<cass_int64_t>(time(NULL));

    // If the number of leases is 0, we will return all leases. This is
    // achieved by setting the limit to a very high value.
    cass_int32_t limit = max_leases > 0u ?
                             static_cast<cass_int32_t>(max_leases) :
                             std::numeric_limits<cass_int32_t>::max();

    for (cass_int32_t state = Lease::STATE_DEFAULT;
         state <= Lease::STATE_EXPIRED_RECLAIMED; state++) {
        if (state == keep_state) {
            continue;
        }

        AnyArray data;
        data.add(&state);
        data.add(&timestamp);
        data.add(&limit);

        // Retrieve leases from the database.
        Lease4Collection temp_collection;
        getLeaseCollection(CqlLease4Exchange::GET_LEASE4_EXPIRE, data,
                           temp_collection);

        for (Lease4Ptr &lease : temp_collection) {
            expired_leases.push_back(lease);
        }
    }
}

/// @brief Exchange Lease6 information between Kea and CQL
///
/// On any CQL operation, arrays of CQL BIND structures must be built to
/// describe the parameters in the prepared statements. Where information is
/// inserted or retrieved - INSERT, UPDATE, SELECT - a large amount of that
/// structure is identical. This class handles the creation of that array.
///
/// Owing to the CQL API, the process requires some intermediate variables
/// to hold things like data length etc. This object holds those variables.
///
/// @note There are no unit tests for this class. It is tested indirectly
/// in all CqlLeaseMgr::xxx6() calls where it is used.
class CqlLease6Exchange : public CqlLeaseExchange {
public:
    /// @brief Constructor
    ///
    /// The initialization of the variables here is only to satisfy
    /// cppcheck - all variables are initialized/set in the methods before
    /// they are used.
    ///
    /// @param connection connection used for this query
    explicit CqlLease6Exchange(const CqlConnection &connection);

    /// @brief Create CQL_BIND objects for Lease6 Pointer
    ///
    /// Fills in the CQL_BIND array for sending data in the Lease6 object to
    /// the database. Used for INSERT statements.
    ///
    /// @param lease The lease information to be inserted
    /// @param data Lease info will be stored here in CQL format
    void createBindForInsert(const Lease6Ptr &lease, AnyArray &data);

    /// @brief Create CQL_BIND objects for Lease6 Pointer
    ///
    /// Fills in the CQL_BIND array for sending data in the Lease6 object to
    /// the database. Used for UPDATE statements.
    ///
    /// @param lease Updated lease information.
    /// @param data lease info in CQL format will be stored here
    /// @param statement_tag tag identifying the query (optional)
    void createBindForUpdate(const Lease6Ptr &lease, AnyArray &data,
                             StatementTag statement_tag = NULL);

    /// @brief Create CQL_BIND objects for Lease4 Pointer
    ///
    /// Fills in the CQL_BIND array for sending data in the Lease6 object to
    /// the database. Used for DELETE statements.
    ///
    /// @param address address of the lease to be deleted
    /// @param data lease info in CQL format will be stored here
    /// @param statement_tag tag identifying the query (optional)
    void createBindForDelete(const IOAddress &address,
                             AnyArray &data,
                             StatementTag statement_tag = NULL);

    /// @brief Create BIND array to receive data
    ///
    /// Creates a CQL_BIND array to receive Lease6 data from the database.
    ///
    /// @param data info returned by CQL will be stored here
    /// @param statement_tag tag identifying the query (optional)
    virtual void
    createBindForSelect(AnyArray &data, StatementTag statement_tag = NULL) override;

    /// @brief Retrieves the Lease6 object in Kea format
    ///
    /// @return C++ representation of the object being returned
    virtual boost::any retrieve() override;

    /// @brief Retrieves zero or more IPv6 leases
    ///
    /// @param statement_tag query to be executed
    /// @param data parameters for the query
    /// @param result this lease collection will be updated
    void getLeaseCollection(StatementTag &statement_tag, AnyArray &data,
                            Lease6Collection &result);

    /// @brief Retrieves one IPv6 lease
    ///
    /// @param statement_tag query to be executed
    /// @param data parameters for the query
    /// @param result pointer to the lease being returned (or null)
    void
    getLease(StatementTag &statement_tag, AnyArray &data, Lease6Ptr &result);

    /// @brief Returns expired leases.
    ///
    /// This method returns up to specified number (see max_leases) of
    /// expired leases.
    ///
    /// @param max_leases at most this number of leases will be returned
    /// @param expired_leases expired leases will be stored here
    void getExpiredLeases(const size_t &max_leases, Lease6Collection &expired_leases);

    /// @brief Cassandra statements
    static StatementMap tagged_statements_;

    /// @brief Statement tags definitions
    /// @{
    static constexpr StatementTag INSERT_LEASE6 = "INSERT_LEASE6";
    static constexpr StatementTag UPDATE_LEASE6 = "UPDATE_LEASE6";
    static constexpr StatementTag DELETE_LEASE6 = "DELETE_LEASE6";
    static constexpr StatementTag GET_LEASE6_EXPIRE = "GET_LEASE6_EXPIRE";
    static constexpr StatementTag GET_LEASE6_ADDR = "GET_LEASE6_ADDR";
    static constexpr StatementTag GET_LEASE6_DUID_IAID = "GET_LEASE6_DUID_IAID";
    static constexpr StatementTag GET_LEASE6_DUID_IAID_SUBID = "GET_LEASE6_DUID_IAID_SUBID";
    // @}

private:
    /// @brief Lease
    Lease6Ptr lease_;

    /// @brief IPv6 address
    std::string address_;

    /// @brief Preferred lifetime
    cass_int64_t pref_lifetime_;

    /// @brief Client identifier
    CassBlob duid_;

    /// @brief Identity association identifier
    cass_int32_t iaid_;

    /// @brief Lease type (NA, TA or PD)
    cass_int32_t lease_type_;

    /// @brief Prefix length
    cass_int32_t prefix_len_;

    /// @brief Hardware type
    cass_int32_t hwtype_;

    /// @brief Source of the hardware address
    cass_int32_t hwaddr_source_;
};  // CqlLease6Exchange

constexpr StatementTag CqlLease6Exchange::INSERT_LEASE6;
constexpr StatementTag CqlLease6Exchange::UPDATE_LEASE6;
constexpr StatementTag CqlLease6Exchange::DELETE_LEASE6;
constexpr StatementTag CqlLease6Exchange::GET_LEASE6_EXPIRE;
constexpr StatementTag CqlLease6Exchange::GET_LEASE6_ADDR;
constexpr StatementTag CqlLease6Exchange::GET_LEASE6_DUID_IAID;
constexpr StatementTag CqlLease6Exchange::GET_LEASE6_DUID_IAID_SUBID;

StatementMap CqlLease6Exchange::tagged_statements_ = {

    // Inserts new IPv6 lease
    {INSERT_LEASE6,
     {INSERT_LEASE6,
      "INSERT INTO lease6("
      "address, valid_lifetime, expire, subnet_id, pref_lifetime, duid, iaid, "
      "lease_type, prefix_len, fqdn_fwd, fqdn_rev, hostname, hwaddr, hwtype, "
      "hwaddr_source, state "
      ") VALUES ("
      "?, ?, ?, ?, ?, ?, ?, ?, ?, ?, ?, ?, ?, ?, ?, ?"
      ") "
      "IF NOT EXISTS "}},

    // Updates existing IPv6 lease
    {UPDATE_LEASE6,
     {UPDATE_LEASE6,
      "UPDATE lease6 SET "
      "valid_lifetime = ?, "
      "expire = ?, "
      "pref_lifetime = ?, "
      "duid = ?, "
      "iaid = ?, "
      "subnet_id = ?, "
      "lease_type = ?, "
      "prefix_len = ?, "
      "fqdn_fwd = ?, "
      "fqdn_rev = ?, "
      "hostname = ?, "
      "hwaddr = ?, "
      "hwtype = ?, "
      "hwaddr_source = ?, "
      "state = ? "
      "WHERE address = ? "
      "IF EXISTS "}},

    // Deletes existing IPv6 lease
    {DELETE_LEASE6,
     {DELETE_LEASE6,
      "DELETE FROM lease6 "
      "WHERE address = ? "
      "IF EXISTS "}},

    // Gets up to a certain number of expired IPv6 leases
    {GET_LEASE6_EXPIRE,
     {GET_LEASE6_EXPIRE,
      "SELECT "
      "address, valid_lifetime, expire, subnet_id, pref_lifetime, duid, iaid, "
      "lease_type, prefix_len, fqdn_fwd, fqdn_rev, hostname, hwaddr, hwtype, "
      "hwaddr_source, state "
      "FROM lease6 "
      "WHERE state = ? "
      "AND expire < ? "
      "LIMIT ? "
      "ALLOW FILTERING "}},

    // Gets an IPv6 lease with specified IPv4 address
    {GET_LEASE6_ADDR,
     {GET_LEASE6_ADDR,
      "SELECT "
      "address, valid_lifetime, expire, subnet_id, pref_lifetime, duid, iaid, "
      "lease_type, prefix_len, fqdn_fwd, fqdn_rev, hostname, hwaddr, hwtype, "
      "hwaddr_source, state "
      "FROM lease6 "
      "WHERE address = ? "
      "AND lease_type = ? "
      "ALLOW FILTERING "}},

    // Gets an IPv6 lease(s) with specified duid and iaid
    {GET_LEASE6_DUID_IAID,
     {GET_LEASE6_DUID_IAID,
      "SELECT "
      "address, valid_lifetime, expire, subnet_id, pref_lifetime, duid, iaid, "
      "lease_type, prefix_len, fqdn_fwd, fqdn_rev, hostname, hwaddr, hwtype, "
      "hwaddr_source, state "
      "FROM lease6 "
      "WHERE duid = ? AND iaid = ? "
      "AND lease_type = ? "
      "ALLOW FILTERING "}},

    // Gets an IPv6 lease with specified duid, iaid and subnet-id
    {GET_LEASE6_DUID_IAID_SUBID,
     {GET_LEASE6_DUID_IAID_SUBID,
      "SELECT "
      "address, valid_lifetime, expire, subnet_id, pref_lifetime, duid, iaid, "
      "lease_type, prefix_len, fqdn_fwd, fqdn_rev, hostname, hwaddr, hwtype, "
      "hwaddr_source, state "
      "FROM lease6 "
      "WHERE duid = ? AND iaid = ? "
      "AND lease_type = ? "
      "AND subnet_id = ? "
      "ALLOW FILTERING "}},

};

CqlLease6Exchange::CqlLease6Exchange(const CqlConnection &connection)
    : CqlLeaseExchange(connection), pref_lifetime_(0), iaid_(0), lease_type_(0),
      prefix_len_(0), hwtype_(0), hwaddr_source_(0) {
}

void
CqlLease6Exchange::createBindForInsert(const Lease6Ptr &lease, AnyArray &data) {
    if (!lease) {
        isc_throw(BadValue, "CqlLease6Exchange::createBindForInsert(): "
                            "Lease6 object is NULL");
    }
    // Store lease object to ensure it remains valid.
    lease_ = lease;

    // Set up the structures for the various components of the lease4
    // structure.
    try {
        // address: varchar
        address_ = lease_->addr_.toText();
        if (address_.size() > ADDRESS6_TEXT_MAX_LEN) {
            isc_throw(BadValue, "address " << address_ << " of length " << address_.size()
                      << " exceeds maximum allowed length of " << ADDRESS6_TEXT_MAX_LEN);
        }

        // valid lifetime: bigint
        valid_lifetime_ = static_cast<cass_int64_t>(lease_->valid_lft_);

        // expire: bigint
        // The lease structure holds the client last transmission time
        // (cltt_)
        // For convenience for external tools, this is converted to lease
        // expiry time (expire). The relationship is given by:
        // expire = cltt_ + valid_lft_
        CqlExchange::convertToDatabaseTime(lease_->cltt_, lease_->valid_lft_, expire_);

        // subnet_id: int
        subnet_id_ = static_cast<cass_int32_t>(lease_->subnet_id_);

        // pref_lifetime: bigint
        pref_lifetime_ = static_cast<cass_int64_t>(lease_->preferred_lft_);

        // duid: blob
        if (!lease_->duid_) {
            isc_throw(DbOperationError, "lease6 with address " << address_
                      << " is missing mandatory duid");
        }
        duid_ = lease_->duid_->getDuid();

        // iaid: int
        iaid_ = static_cast<cass_int32_t>(lease_->iaid_);

        // lease_type: int
        lease_type_ = static_cast<cass_int32_t>(lease_->type_);

        // prefix_len: int
        prefix_len_ = static_cast<cass_int32_t>(lease_->prefixlen_);

        // fqdn_fwd: boolean
        fqdn_fwd_ = lease_->fqdn_fwd_ ? cass_true : cass_false;

        // fqdn_rev: boolean
        fqdn_rev_ = lease_->fqdn_rev_ ? cass_true : cass_false;

        // hostname: varchar
        if (lease_->hostname_.size() > HOSTNAME_MAX_LEN) {
            isc_throw(BadValue, "hostname" << lease_->hostname_ << " of length "
                      << lease_->hostname_.size() << " exceeds maximum allowed length of "
                      << HOSTNAME_MAX_LEN);
        }
        hostname_ = lease_->hostname_;

        // hwaddr: blob
        if (lease_->hwaddr_ && lease_->hwaddr_->hwaddr_.size() > 0) {
            if (lease_->hwaddr_->hwaddr_.size() > HWAddr::MAX_HWADDR_LEN) {
                isc_throw(DbOperationError, "hardware address " << lease_->hwaddr_->toText()
                          << " of length " << lease_->hwaddr_->hwaddr_.size()
                          << " exceeds maximum allowed length of " << HWAddr::MAX_HWADDR_LEN);
            }
            hwaddr_ = lease_->hwaddr_->hwaddr_;
        } else {
            hwaddr_.clear();
        }

        // hwtype: int
        if (lease_->hwaddr_) {
            hwtype_ = static_cast<cass_int32_t>(lease_->hwaddr_->htype_);
        } else {
            hwtype_ = 0;
        }

        // hwaddr_source: int
        if (lease_->hwaddr_) {
            hwaddr_source_ = static_cast<cass_int32_t>(lease_->hwaddr_->source_);
        } else {
            hwaddr_source_ = 0;
        }

        // state: int
        state_ = static_cast<cass_int32_t>(lease_->state_);

        // Start with a fresh array.
        data.clear();

        // Add them all to data.
        data.add(&address_);
        data.add(&valid_lifetime_);
        data.add(&expire_);
        data.add(&subnet_id_);
        data.add(&pref_lifetime_);
        data.add(&duid_);
        data.add(&iaid_);
        data.add(&lease_type_);
        data.add(&prefix_len_);
        data.add(&fqdn_fwd_);
        data.add(&fqdn_rev_);
        data.add(&hostname_);
        data.add(&hwaddr_);
        data.add(&hwtype_);
        data.add(&hwaddr_source_);
        data.add(&state_);

    } catch (const Exception &ex) {
        isc_throw(DbOperationError, "CqlLease6Exchange::createBindForInsert(): "
                  "could not create bind array from Lease6: " << lease_->addr_.toText()
                  << ", reason: " << ex.what());
    }
}

void
CqlLease6Exchange::createBindForUpdate(const Lease6Ptr &lease, AnyArray &data,
                                       StatementTag /* unused */) {
    if (!lease) {
        isc_throw(BadValue, "CqlLease6Exchange::createBindForUpdate(): "
                            "Lease6 object is NULL");
    }
    // Store lease object to ensure it remains valid.
    lease_ = lease;

    // Set up the structures for the various components of the lease4
    // structure.
    try {
        // address: varchar
        address_ = lease_->addr_.toText();
        if (address_.size() > ADDRESS6_TEXT_MAX_LEN) {
            isc_throw(BadValue,
                      "address " << address_ << " of length " << address_.size()
                                 << " exceeds maximum allowed length of "
                                 << ADDRESS6_TEXT_MAX_LEN);
        }

        // valid lifetime: bigint
        valid_lifetime_ = static_cast<cass_int64_t>(lease_->valid_lft_);

        // expire: bigint
        // The lease structure holds the client last transmission time
        // (cltt_)
        // For convenience for external tools, this is converted to lease
        // expiry time (expire). The relationship is given by:
        // expire = cltt_ + valid_lft_
        CqlExchange::convertToDatabaseTime(lease_->cltt_, lease_->valid_lft_, expire_);

        // subnet_id: int
        subnet_id_ = static_cast<cass_int32_t>(lease_->subnet_id_);

        // pref_lifetime: bigint
        pref_lifetime_ = static_cast<cass_int64_t>(lease_->preferred_lft_);

        // duid: blob
        if (!lease_->duid_) {
            isc_throw(DbOperationError,
                      "lease6 with address " << address_
                                             << " is missing mandatory duid");
        }
        duid_ = lease_->duid_->getDuid();

        // iaid: int
        iaid_ = static_cast<cass_int32_t>(lease_->iaid_);

        // lease_type: int
        lease_type_ = static_cast<cass_int32_t>(lease_->type_);

        // prefix_len: int
        prefix_len_ = static_cast<cass_int32_t>(lease_->prefixlen_);

        // fqdn_fwd: boolean
        fqdn_fwd_ = lease_->fqdn_fwd_ ? cass_true : cass_false;

        // fqdn_rev: boolean
        fqdn_rev_ = lease_->fqdn_rev_ ? cass_true : cass_false;

        // hostname: varchar
        if (lease_->hostname_.size() > HOSTNAME_MAX_LEN) {
            isc_throw(BadValue,
                      "hostname" << lease_->hostname_ << " of length "
                                 << lease_->hostname_.size()
                                 << " exceeds maximum allowed length of "
                                 << HOSTNAME_MAX_LEN);
        }
        hostname_ = lease_->hostname_;

        // hwaddr: blob
        if (lease_->hwaddr_ && lease_->hwaddr_->hwaddr_.size() > 0) {
            if (lease_->hwaddr_->hwaddr_.size() > HWAddr::MAX_HWADDR_LEN) {
                isc_throw(DbOperationError,
                          "hardware address "
                              << lease_->hwaddr_->toText() << " of length "
                              << lease_->hwaddr_->hwaddr_.size()
                              << " exceeds maximum allowed length of "
                              << HWAddr::MAX_HWADDR_LEN);
            }
            hwaddr_ = lease_->hwaddr_->hwaddr_;
        } else {
            hwaddr_.clear();
        }

        // hwtype: int
        if (lease_->hwaddr_) {
            hwtype_ = static_cast<cass_int32_t>(lease_->hwaddr_->htype_);
        } else {
            hwtype_ = 0;
        }

        // hwaddr_source: int
        if (lease_->hwaddr_) {
            hwaddr_source_ = static_cast<cass_int32_t>(lease_->hwaddr_->source_);
        } else {
            hwaddr_source_ = 0;
        }

        // state: int
        state_ = static_cast<cass_int32_t>(lease_->state_);

        // Start with a fresh array.
        data.clear();

        // Add them all to data.
        data.add(&valid_lifetime_);
        data.add(&expire_);
        data.add(&pref_lifetime_);
        data.add(&duid_);
        data.add(&iaid_);
        data.add(&subnet_id_);
        data.add(&lease_type_);
        data.add(&prefix_len_);
        data.add(&fqdn_fwd_);
        data.add(&fqdn_rev_);
        data.add(&hostname_);
        data.add(&hwaddr_);
        data.add(&hwtype_);
        data.add(&hwaddr_source_);
        data.add(&state_);
        data.add(&address_);

    } catch (const Exception &ex) {
        isc_throw(DbOperationError,
                  "CqlLease6Exchange::createBindForUpdate(): "
                  "could not create bind array from Lease6: "
                      << lease_->addr_.toText() << ", reason: " << ex.what());
    }
}

void
CqlLease6Exchange::createBindForDelete(const IOAddress &address, AnyArray &data,
                                       StatementTag /* unused */) {

    // Set up the structures for the various components of the lease4
    // structure.
    try {
        // address: varchar
        address_ = address.toText();

        // Start with a fresh array.
        data.clear();
        data.add(&address_);

    } catch (const Exception &ex) {
        isc_throw(DbOperationError,
                  "CqlLease6Exchange::createBindForDelete(): "
                  "could not create bind array with address: "
                      << address_ << ", reason: " << ex.what());
    }
}

void
CqlLease6Exchange::createBindForSelect(AnyArray &data, StatementTag /* unused */) {

    // Start with a fresh array.
    data.clear();

    // address: varchar
    data.add(&address_);

    // valid_lifetime_: bigint
    data.add(&valid_lifetime_);

    // expire: bigint
    data.add(&expire_);

    // subnet_id: int
    data.add(&subnet_id_);

    // pref_lifetime: bigint
    data.add(&pref_lifetime_);

    // duid: blob
    data.add(&duid_);

    // iaid: int
    data.add(&iaid_);

    // lease_type: int
    data.add(&lease_type_);

    // prefix_len: int
    data.add(&prefix_len_);

    // fqdn_fwd: boolean
    data.add(&fqdn_fwd_);

    // fqdn_rev: boolean
    data.add(&fqdn_rev_);

    // hostname: varchar
    data.add(&hostname_);

    // hwaddr: blob
    data.add(&hwaddr_);

    // hwtype: int
    data.add(&hwtype_);

    // hwaddr_source: int
    data.add(&hwaddr_source_);

    // state: int
    data.add(&state_);
}

boost::any
CqlLease6Exchange::retrieve() {
    try {
        // Sanity checks
        if (address_.size() > ADDRESS6_TEXT_MAX_LEN) {
            isc_throw(BadValue,
                      "address " << address_ << " of length " << address_.size()
                                 << " exceeds maximum allowed length of "
                                 << ADDRESS6_TEXT_MAX_LEN);
        }
        if (duid_.size() > DUID::MAX_DUID_LEN) {
            isc_throw(BadValue,
                      "duid " << DUID(duid_).toText() << " of length "
                              << duid_.size()
                              << " exceeds maximum allowed length of "
                              << DUID::MAX_DUID_LEN);
        }
        if (lease_type_ != Lease::TYPE_NA && lease_type_ != Lease::TYPE_TA &&
            lease_type_ != Lease::TYPE_PD) {
            isc_throw(BadValue,
                      "invalid lease type "
                          << lease_type_ << " for lease with address "
                          << address_ << ". Expected 0, 1 or 2.");
        }
        if (hostname_.size() > HOSTNAME_MAX_LEN) {
            isc_throw(BadValue,
                      "hostname " << hostname_ << " of length "
                                  << hostname_.size()
                                  << " exceeds maximum allowed length of "
                                  << HOSTNAME_MAX_LEN);
        }
        if (hwaddr_.size() > HWAddr::MAX_HWADDR_LEN) {
            isc_throw(BadValue,
                      "hwaddr " << HWAddr(hwaddr_, hwtype_).toText(false)
                                << " of length " << hwaddr_.size()
                                << " exceeds maximum allowed length of "
                                << HWAddr::MAX_HWADDR_LEN);
        }

        IOAddress addr(address_);

        DuidPtr duid(new DUID(duid_));

        HWAddrPtr hwaddr;
        if (hwaddr_.size()) {
            hwaddr.reset(new HWAddr(hwaddr_, hwtype_));
            hwaddr->source_ = hwaddr_source_;
        }

        // Create the lease and set the cltt (after converting from the
        // expire time retrieved from the database).
        Lease6Ptr result(
            new Lease6(static_cast<Lease::Type>(lease_type_), addr, duid, iaid_,
                       pref_lifetime_, valid_lifetime_, 0, 0, subnet_id_,
                       fqdn_fwd_, fqdn_rev_, hostname_, hwaddr, prefix_len_));

        time_t cltt = 0;
        CqlExchange::convertFromDatabaseTime(expire_, valid_lifetime_, cltt);
        result->cltt_ = cltt;

        result->state_ = state_;

        return (result);
    } catch (const Exception &ex) {
        isc_throw(DbOperationError,
                  "CqlLease6Exchange::retrieve(): "
                  "could not convert data to Lease6, reason: "
                      << ex.what());
    }
    return Lease6Ptr();
}

void
CqlLease6Exchange::getLeaseCollection(StatementTag &statement_tag, AnyArray &data,
                                      Lease6Collection &result) {
    LOG_DEBUG(dhcpsrv_logger, DHCPSRV_DBG_TRACE_DETAIL, DHCPSRV_CQL_GET_ADDR4)
        .arg(statement_tag);

    AnyArray collection = executeSelect(connection_, data, statement_tag);

    // Transfer Lease6 objects to result.
    for (boost::any &lease : collection) {
        result.push_back(boost::any_cast<Lease6Ptr>(lease));
    }
}

void
CqlLease6Exchange::getLease(StatementTag &statement_tag, AnyArray &data,
                            Lease6Ptr &result) {
    // This particular method is called when only one or zero matches is
    // expected.
    Lease6Collection collection;
    getLeaseCollection(statement_tag, data, collection);

    // Return single record if present, else clear the lease.
    const size_t collection_size = collection.size();
    if (collection_size >= 2u) {
        isc_throw(MultipleRecords,
                  "CqlLease6Exchange::getLease(): multiple records were found in "
                  "the database where only one was expected for statement "
                  << statement_tag);
    } else if (collection_size == 0u) {
        result.reset();
    } else {
        result = *collection.begin();
    }
}

void
CqlLease6Exchange::getExpiredLeases(const size_t &max_leases,
                                    Lease6Collection &expired_leases) {
    // Set up the WHERE clause value
    cass_int32_t keep_state = Lease::STATE_EXPIRED_RECLAIMED;
    cass_int64_t timestamp = static_cast<cass_int64_t>(time(NULL));

    // If the number of leases is 0, we will return all leases. This is
    // achieved by setting the limit to a very high value.
    cass_int32_t limit = max_leases > 0u ?
                             static_cast<cass_int32_t>(max_leases) :
                             std::numeric_limits<cass_int32_t>::max();

    for (cass_int32_t state = Lease::STATE_DEFAULT;
         state <= Lease::STATE_EXPIRED_RECLAIMED; state++) {
        if (state == keep_state) {
            continue;
        }

        AnyArray data;
        data.add(&state);
        data.add(&timestamp);
        data.add(&limit);

        // Retrieve leases from the database.
        Lease6Collection temp_collection;
        getLeaseCollection(CqlLease6Exchange::GET_LEASE6_EXPIRE, data,
                           temp_collection);

        for (Lease6Ptr &lease : temp_collection) {
            expired_leases.push_back(lease);
        }
    }
}

/// @brief Base CQL derivation of the statistical lease data query
///
/// This class provides the functionality such as results storage and row
/// fetching common to fulfilling the statistical lease data query.
///
class CqlLeaseStatsQuery : public LeaseStatsQuery, public CqlExchange {
public:
    /// @brief Constructor to query for all subnets' stats
    ///
    ///  The query created will return statistics for all subnets
    ///
    /// @param connection An open connection to the database housing the lease data
    /// @param statement The lease data SQL prepared statement tag to execute
    /// @param fetch_type Indicates whether or not lease_type should be
    /// fetched from the result set (should be true for v6)
    CqlLeaseStatsQuery(CqlConnection& connection, StatementTag& statement,
                       const bool fetch_type)
        : connection_(connection), statement_(statement), fetch_type_(fetch_type),
          cummulative_rows_(), next_row_(cummulative_rows_.begin()),
          subnet_id_(0), lease_type_(0), state_(0) {
    }

    /// @brief Constructor to query for a single subnet's stats
    ///
    /// The query created will return statistics for a single subnet
    ///
    /// @param connection An open connection to the database housing the lease data
    /// @param statement The lease data SQL prepared statement tag to execute
    /// @param fetch_type Indicates whether or not lease_type should be
    /// fetched from the result set (should be true for v6)
    /// @param subnet_id id of the subnet for which stats are desired
    CqlLeaseStatsQuery(CqlConnection& connection, StatementTag& statement,
                       const bool fetch_type, const SubnetID& subnet_id)
        : LeaseStatsQuery(subnet_id), connection_(connection), statement_(statement),
          fetch_type_(fetch_type), cummulative_rows_(),
          next_row_(cummulative_rows_.begin()),
          subnet_id_(0), lease_type_(0), state_(0) {
    }

    /// @brief Constructor to query for the stats for a range of subnets
    ///
    /// The query created will return statistics for the inclusive range of
    /// subnets described by first and last sunbet IDs.
    ///
    /// @param connection An open connection to the database housing the lease data
    /// @param statement The lease data SQL prepared statement tag to execute
    /// @param fetch_type Indicates whether or not lease_type should be
    /// fetched from the result set (should be true for v6)
    /// @param first_subnet_id first subnet in the range of subnets
    /// @param last_subnet_id last subnet in the range of subnets
    CqlLeaseStatsQuery(CqlConnection& connection, StatementTag& statement,
                       const bool fetch_type, const SubnetID& first_subnet_id,
                       const SubnetID& last_subnet_id)
        : LeaseStatsQuery(first_subnet_id, last_subnet_id), connection_(connection),
          statement_(statement), fetch_type_(fetch_type), cummulative_rows_(),
          next_row_(cummulative_rows_.begin()),
          subnet_id_(0), lease_type_(0), state_(0) {
    }

    /// @brief Destructor
    virtual ~CqlLeaseStatsQuery() {};

    /// @brief Creates the lease statistical data result set
    ///
    /// The result set is populated by executing a  prepared SQL query
    /// against the database which sums the leases per lease state per
    /// subnet id.  Positions internal row tracking to point to the
    /// first row of the aggregate results.
    void start();

<<<<<<< HEAD
=======
    /// @brief Executes protocol specific lease query SELECT statement
    ///
    /// Currently we do not have a good way for Cassandra to roll up the
    /// lease counts per subnet, type, and state as we do the other back
    /// ends.  This method executes the select statement which returns
    /// a result set containing a row of data for every lease:
    /// -v4 - subnet-id, lease-state
    /// -v6 - subnet-id, lease-type, lease-state
    ///
    /// It then iterates over this result set, aggregating the data into a
    /// a map of LeaseStatRows.
    ///
    /// If we didn't have to roll up the raw lease data first, we could
    /// have derived this class from CqlExchange and used it's executeSelect
    /// (from which this method borrows heavily). However, that would mean
    /// copying all the raw lease  data into a collection returned by
    /// executeSelect and then aggregating that into cummulative rows.
    /// The way we are now we go turn the raw lease data directly into the
    /// cummulative row map.
    ///
    /// @param connection connection used to communicate with the Cassandra
    /// database
    /// @param data array of bound objects used to filter the results
    /// @param statement_tag prepared statement being executed
    ///
    /// @throw DbOperationError
    void executeSelect(const CqlConnection& connection, const AnyArray& data,
                       StatementTag statement_tag);

>>>>>>> 50c6675a
    /// @brief Fetches the next row in the result set
    ///
    /// Once the internal result set has been populated by invoking the
    /// the start() method, this method is used to iterate over the
    /// result set rows. Once the last row has been fetched, subsequent
    /// calls will return false.
    ///
    /// @param row Storage for the fetched row
    ///
    /// @return True if the fetch succeeded, false if there are no more
    /// rows to fetch.
    bool getNextRow(LeaseStatsRow& row);

    /// @brief Create BIND array to receive C++ data.
    ///
    /// Used in executeSelect() to retrieve from database
    ///
    /// @param data array of bound objects representing data to be retrieved
    /// @param statement_tag prepared statement being executed; defaults to an
    ///     invalid index
    virtual void
    createBindForSelect(AnyArray& data, StatementTag statement_tag = NULL);

    /// @brief Copy received data into the derived class' object.
    ///
    /// Copies information about the entity to be retrieved into a holistic
    /// object. Called in @ref executeSelect(). Not implemented for base class
    /// CqlExchange. To be implemented in derived classes.
    ///
    /// @return a pointer to the object retrieved.
    virtual boost::any retrieve();

    /// @brief Statement tags definitions
    /// @{
    // Return lease4 lease statistics for all subnets
    static constexpr StatementTag ALL_LEASE4_STATS = "ALL_LEASE4_STATS";
    /// Return lease4 lease statistics for a single subnet
    static constexpr StatementTag SUBNET_LEASE4_STATS = "SUBNET_LEASE4_STATS";
    /// Return lease4 lease statistics for a range of subnets
    static constexpr StatementTag SUBNET_RANGE_LEASE4_STATS = "SUBNET_RANGE_LEASE4_STATS";
    // Return lease6 lease statistics for all subnets
    static constexpr StatementTag ALL_LEASE6_STATS = "ALL_LEASE6_STATS";
    /// Return lease6 lease statistics for a single subnet
    static constexpr StatementTag SUBNET_LEASE6_STATS = "SUBNET_LEASE6_STATS";
    /// Return lease6 lease statistics for a range of subnets
    static constexpr StatementTag SUBNET_RANGE_LEASE6_STATS = "SUBNET_RANGE_LEASE6_STATS";
    /// @}

    /// @brief Cassandra statements
    static StatementMap tagged_statements_;

private:
    /// @brief Database connection
    const CqlConnection &connection_;

    /// @brief The query's prepared statement tag
    StatementTag statement_;

    /// @brief fetch from the result set? (should be true for v6)
    bool fetch_type_;

    /// @brief map containing the aggregated lease counts
    std::map<LeaseStatsRow, int> cummulative_rows_;

    /// @brief cursor pointing to the next row to read in aggregate map
    std::map<LeaseStatsRow, int>::iterator next_row_;

    /// @brief Subnet identifier
    cass_int32_t subnet_id_;

    /// @brief Lease type (NA, TA or PD)
    cass_int32_t lease_type_;

    /// @brief Lease state
    cass_int32_t state_;
};

constexpr StatementTag CqlLeaseStatsQuery::ALL_LEASE4_STATS;
constexpr StatementTag CqlLeaseStatsQuery::SUBNET_LEASE4_STATS;
constexpr StatementTag CqlLeaseStatsQuery::SUBNET_RANGE_LEASE4_STATS;
constexpr StatementTag CqlLeaseStatsQuery::ALL_LEASE6_STATS;
constexpr StatementTag CqlLeaseStatsQuery::SUBNET_LEASE6_STATS;
constexpr StatementTag CqlLeaseStatsQuery::SUBNET_RANGE_LEASE6_STATS;

StatementMap CqlLeaseStatsQuery::tagged_statements_{
    // Return subnet_id and state of each v4 lease
    {ALL_LEASE4_STATS,
        {ALL_LEASE4_STATS,
        "SELECT "
        "subnet_id, state "
        "FROM lease4 "
    }},

    // Return state of each v4 lease for a single subnet
    {SUBNET_LEASE4_STATS,
        {SUBNET_LEASE4_STATS,
        "SELECT "
        "subnet_id, state "
        "FROM lease4 "
        "WHERE subnet_id = ? "
    }},

    // Return state of each v4 lease for a subnet range
    {SUBNET_RANGE_LEASE4_STATS,
        {SUBNET_RANGE_LEASE4_STATS,
        "SELECT "
        "subnet_id, state "
        "FROM lease4 "
        "WHERE subnet_id >= ? and subnet_id <= ? "
        "ALLOW FILTERING "
    }},

    // Return subnet_id, lease_type, and state of each v6 lease
    {ALL_LEASE6_STATS,
        {ALL_LEASE6_STATS,
        "SELECT "
        "subnet_id, lease_type, state "
        "FROM lease6 "
    }},

    // Return type and state of each v6 lease for a single subnet
    {SUBNET_LEASE6_STATS,
        {SUBNET_LEASE6_STATS,
        "SELECT "
        "subnet_id, lease_type, state "
        "FROM lease6 "
        "WHERE subnet_id = ? "
    }},

    // Return type and state of each v6 lease for single range
    {SUBNET_RANGE_LEASE6_STATS,
        {SUBNET_RANGE_LEASE6_STATS,
        "SELECT "
        "subnet_id, lease_type, state "
        "FROM lease6 "
        "WHERE subnet_id >= ? and subnet_id <= ? "
        "ALLOW FILTERING "
    }},
};

void
CqlLeaseStatsQuery::start() {
    // Set up where clause parameters as needed
    AnyArray data;
    cass_int32_t first_subnet_id_data;
    cass_int32_t last_subnet_id_data;
    if (getSelectMode() != ALL_SUBNETS) {
        first_subnet_id_data = static_cast<cass_int32_t>(first_subnet_id_);
        data.add(&first_subnet_id_data);

        if (getSelectMode() == SUBNET_RANGE) {
            last_subnet_id_data = static_cast<cass_int32_t>(last_subnet_id_);
            data.add(&last_subnet_id_data);
        }
    }
    AnyArray collection = executeSelect(connection_, data, statement_);

    // Form LeaseStatsRowPtr objects.
    LeaseStatsCollection stats_collection;
    for (boost::any& stats : collection) {
        LeaseStatsRowPtr data(boost::any_cast<LeaseStatsRowPtr>(stats));
        if (data->lease_state_ != Lease::STATE_DEFAULT &&
            data->lease_state_ != Lease::STATE_DECLINED) {
            continue;
        }
        stats_collection.push_back(data);
        auto cum_row = cummulative_rows_.find(*data);
        if (cum_row != cummulative_rows_.end()) {
            cummulative_rows_[*data] = cum_row->second + 1;
        } else {
            cummulative_rows_.insert(std::make_pair(*data, 1));
        }
    }

    // Set our row iterator to the beginning
    next_row_ = cummulative_rows_.begin();
}

bool
CqlLeaseStatsQuery::getNextRow(LeaseStatsRow& row) {
    // If we're past the end, punt.
    if (next_row_ == cummulative_rows_.end()) {
        return (false);
    }

    // Start by copying from the map row key
    row.subnet_id_ = next_row_->first.subnet_id_;
    row.lease_type_ = next_row_->first.lease_type_;
    row.lease_state_ = next_row_->first.lease_state_;

    // Grab the count from the map value
    row.state_count_ = next_row_->second;

    // Point to the next row.
    ++next_row_;
    return (true);
}

void
CqlLeaseStatsQuery::createBindForSelect(AnyArray& data, StatementTag /* statement_tag */) {

    // Start with a fresh array.
    data.clear();

    // subnet_id: int
    data.add(&subnet_id_);

    // lease_type: int
    if (fetch_type_) {
        data.add(&lease_type_);
    } else {
        lease_type_ = Lease::TYPE_NA; // lease type is always NA for v4
    }

    // state: int
    data.add(&state_);
}

boost::any
CqlLeaseStatsQuery::retrieve() {
    return (LeaseStatsRowPtr(new LeaseStatsRow(subnet_id_,
            static_cast<Lease::Type>(lease_type_), state_, 1)));
}

CqlLeaseMgr::CqlLeaseMgr(const DatabaseConnection::ParameterMap &parameters)
    : LeaseMgr(), dbconn_(parameters) {
    dbconn_.openDatabase();

    // Prepare the version exchange first.
    dbconn_.prepareStatements(CqlVersionExchange::tagged_statements_);

    // Validate the schema version.
    std::pair<uint32_t, uint32_t> code_version(CQL_SCHEMA_VERSION_MAJOR,
                                               CQL_SCHEMA_VERSION_MINOR);
    std::pair<uint32_t, uint32_t> db_version = getVersion();
    if (code_version != db_version) {
        isc_throw(DbOpenError, "Cassandra schema version mismatch: need version: "
                  << code_version.first << "." << code_version.second
                  << " found version:  " << db_version.first << "."
                  << db_version.second);
    }

    // Now prepare the rest of the exchanges.
    dbconn_.prepareStatements(CqlLease4Exchange::tagged_statements_);
    dbconn_.prepareStatements(CqlLease6Exchange::tagged_statements_);
    dbconn_.prepareStatements(CqlLeaseStatsQuery::tagged_statements_);
}

CqlLeaseMgr::~CqlLeaseMgr() {
    // There is no need to close the database in this destructor: it is
    // closed in the destructor of the dbconn_ member variable.
}

std::string
CqlLeaseMgr::getDBVersion() {
    std::stringstream tmp;
    tmp << "CQL backend " << CQL_SCHEMA_VERSION_MAJOR;
    tmp << "." << CQL_SCHEMA_VERSION_MINOR;
    tmp << ", library cassandra";
    return tmp.str();
}

bool
CqlLeaseMgr::addLease(const Lease4Ptr &lease) {
    LOG_DEBUG(dhcpsrv_logger, DHCPSRV_DBG_TRACE_DETAIL, DHCPSRV_CQL_ADD_ADDR4)
        .arg(lease->addr_.toText());

    AnyArray data;

    std::unique_ptr<CqlLease4Exchange> exchange4(new CqlLease4Exchange(dbconn_));
    exchange4->createBindForInsert(lease, data);
    try {
        exchange4->executeMutation(dbconn_, data, CqlLease4Exchange::INSERT_LEASE4);
    } catch (const Exception &exception) {
        LOG_DEBUG(dhcpsrv_logger, DHCPSRV_DBG_TRACE_DETAIL, DHCPSRV_CQL_LEASE_EXCEPTION_THROWN)
            .arg(exception.what());
        return false;
    }
    return true;
}

bool
CqlLeaseMgr::addLease(const Lease6Ptr &lease) {
    LOG_DEBUG(dhcpsrv_logger, DHCPSRV_DBG_TRACE_DETAIL, DHCPSRV_CQL_ADD_ADDR6)
        .arg(lease->addr_.toText());

    AnyArray data;

    std::unique_ptr<CqlLease6Exchange> exchange6(new CqlLease6Exchange(dbconn_));
    exchange6->createBindForInsert(lease, data);
    try {
        exchange6->executeMutation(dbconn_, data, CqlLease6Exchange::INSERT_LEASE6);
    } catch (const Exception &exception) {
        LOG_DEBUG(dhcpsrv_logger, DHCPSRV_DBG_TRACE_DETAIL, DHCPSRV_CQL_LEASE_EXCEPTION_THROWN)
            .arg(exception.what());
        return false;
    }
    return true;
}

Lease4Ptr
CqlLeaseMgr::getLease4(const IOAddress &addr) const {
    LOG_DEBUG(dhcpsrv_logger, DHCPSRV_DBG_TRACE_DETAIL, DHCPSRV_CQL_GET_ADDR4)
        .arg(addr.toText());

    // Set up the WHERE clause value
    AnyArray data;

    cass_int64_t addr4 = static_cast<cass_int64_t>(addr.addressPlusPortToUint64());
    data.add(&addr4);

    // Get the data.
    Lease4Ptr result;

    std::unique_ptr<CqlLease4Exchange> exchange4(new CqlLease4Exchange(dbconn_));
    exchange4->getLease(CqlLease4Exchange::GET_LEASE4_ADDR, data, result);

    return (result);
}

Lease4Collection
CqlLeaseMgr::getLease4(const HWAddr &hwaddr) const {
    LOG_DEBUG(dhcpsrv_logger, DHCPSRV_DBG_TRACE_DETAIL, DHCPSRV_CQL_GET_HWADDR)
        .arg(hwaddr.toText());

    // Set up the WHERE clause value
    AnyArray data;

    CassBlob hwaddr_data(hwaddr.hwaddr_);
    data.add(&hwaddr_data);

    // Get the data.
    Lease4Collection result;
    std::unique_ptr<CqlLease4Exchange> exchange4(new CqlLease4Exchange(dbconn_));
    exchange4->getLeaseCollection(CqlLease4Exchange::GET_LEASE4_HWADDR, data, result);

    return (result);
}

Lease4Ptr
CqlLeaseMgr::getLease4(const HWAddr &hwaddr, SubnetID subnet_id) const {
    LOG_DEBUG(dhcpsrv_logger, DHCPSRV_DBG_TRACE_DETAIL,
              DHCPSRV_CQL_GET_SUBID_HWADDR)
        .arg(subnet_id)
        .arg(hwaddr.toText());

    // Set up the WHERE clause value
    AnyArray data;

    CassBlob hwaddr_data(hwaddr.hwaddr_);
    data.add(&hwaddr_data);

    cass_int32_t subnet_id_data = static_cast<cass_int32_t>(subnet_id);
    data.add(&subnet_id_data);

    // Get the data.
    Lease4Ptr result;
    std::unique_ptr<CqlLease4Exchange> exchange4(new CqlLease4Exchange(dbconn_));
    exchange4->getLease(CqlLease4Exchange::GET_LEASE4_HWADDR_SUBID, data, result);

    return (result);
}

Lease4Collection
CqlLeaseMgr::getLease4(const ClientId &clientid) const {
    LOG_DEBUG(dhcpsrv_logger, DHCPSRV_DBG_TRACE_DETAIL, DHCPSRV_CQL_GET_CLIENTID)
        .arg(clientid.toText());

    // Set up the WHERE clause value
    AnyArray data;

    CassBlob client_id_data(clientid.getClientId());
    data.add(&client_id_data);

    // Get the data.
    Lease4Collection result;
    std::unique_ptr<CqlLease4Exchange> exchange4(new CqlLease4Exchange(dbconn_));
    exchange4->getLeaseCollection(CqlLease4Exchange::GET_LEASE4_CLIENTID, data, result);

    return (result);
}

Lease4Ptr
CqlLeaseMgr::getLease4(const ClientId &clientid, const HWAddr &hwaddr,
                       SubnetID subnet_id) const {
    /// @todo: Remove this method in this and all other implementations.
    /// This method is currently not implemented because allocation engine
    /// searches for the lease using HW address or client identifier.
    /// It never uses both parameters in the same time. We need to
    /// consider if this method is needed at all.
    LOG_DEBUG(dhcpsrv_logger, DHCPSRV_DBG_TRACE_DETAIL, DHCPSRV_CQL_GET_CLIENTID_HWADDR_SUBID)
        .arg(clientid.toText())
        .arg(hwaddr.toText())
        .arg(subnet_id);

    isc_throw(NotImplemented, "CqlLeaseMgr::getLease4() is obsolete");
}

Lease4Ptr
CqlLeaseMgr::getLease4(const ClientId &clientid, SubnetID subnet_id) const {
    LOG_DEBUG(dhcpsrv_logger, DHCPSRV_DBG_TRACE_DETAIL, DHCPSRV_CQL_GET_SUBID_CLIENTID)
        .arg(subnet_id)
        .arg(clientid.toText());

    // Set up the WHERE clause value
    AnyArray data;

    CassBlob client_id_data(clientid.getClientId());
    data.add(&client_id_data);

    cass_int32_t subnet_id_data = static_cast<cass_int32_t>(subnet_id);
    data.add(&subnet_id_data);

    // Get the data.
    Lease4Ptr result;
    std::unique_ptr<CqlLease4Exchange> exchange4(new CqlLease4Exchange(dbconn_));
    exchange4->getLease(CqlLease4Exchange::GET_LEASE4_CLIENTID_SUBID, data, result);

    return (result);
}

Lease4Collection
CqlLeaseMgr::getLeases4(SubnetID subnet_id) const {
    LOG_DEBUG(dhcpsrv_logger, DHCPSRV_DBG_TRACE_DETAIL, DHCPSRV_CQL_GET_SUBID4)
        .arg(subnet_id);

    // Set up the WHERE clause value
    AnyArray data;

    cass_int32_t subnet_id_data = static_cast<cass_int32_t>(subnet_id);
    data.add(&subnet_id_data);

    // Get the data.
    Lease4Collection result;
    std::unique_ptr<CqlLease4Exchange> exchange4(new CqlLease4Exchange(dbconn_));
    exchange4->getLeaseCollection(CqlLease4Exchange::GET_LEASE4_SUBID, data, result);

    return (result);
}

Lease4Collection
CqlLeaseMgr::getLeases4() const {
    LOG_DEBUG(dhcpsrv_logger, DHCPSRV_DBG_TRACE_DETAIL, DHCPSRV_CQL_GET4);

    // Set up the WHERE clause value
    AnyArray data;

    // Get the data.
    Lease4Collection result;
    std::unique_ptr<CqlLease4Exchange> exchange4(new CqlLease4Exchange(dbconn_));
    exchange4->getLeaseCollection(CqlLease4Exchange::GET_LEASE4, data, result);

    return (result);
}

Lease6Ptr
CqlLeaseMgr::getLease6(Lease::Type lease_type, const IOAddress &addr) const {
    std::string addr_data = addr.toText();
    LOG_DEBUG(dhcpsrv_logger, DHCPSRV_DBG_TRACE_DETAIL, DHCPSRV_CQL_GET_ADDR6)
        .arg(addr_data)
        .arg(lease_type);

    // Set up the WHERE clause value
    AnyArray data;

    if (addr_data.size() > ADDRESS6_TEXT_MAX_LEN) {
        isc_throw(BadValue,
                  "CqlLeaseMgr::getLease6(): "
                  "address "
                      << addr_data << " of length " << addr_data.size()
                      << " exceeds maximum allowed length of "
                      << ADDRESS6_TEXT_MAX_LEN);
    }
    data.add(&addr_data);

    cass_int32_t lease_type_data = static_cast<cass_int32_t>(lease_type);
    data.add(&lease_type_data);

    Lease6Ptr result;
    std::unique_ptr<CqlLease6Exchange> exchange6(new CqlLease6Exchange(dbconn_));
    exchange6->getLease(CqlLease6Exchange::GET_LEASE6_ADDR, data, result);

    return (result);
}

Lease6Collection
CqlLeaseMgr::getLeases6(Lease::Type lease_type, const DUID &duid, uint32_t iaid) const {
    LOG_DEBUG(dhcpsrv_logger, DHCPSRV_DBG_TRACE_DETAIL, DHCPSRV_CQL_GET_IAID_DUID)
        .arg(iaid)
        .arg(duid.toText())
        .arg(lease_type);

    // Set up the WHERE clause value
    AnyArray data;

    CassBlob duid_data(duid.getDuid());
    cass_int32_t iaid_data = static_cast<cass_int32_t>(iaid);

    data.add(&duid_data);
    data.add(&iaid_data);

    cass_int32_t lease_type_data = static_cast<cass_int32_t>(lease_type);
    data.add(&lease_type_data);

    // Get the data.
    Lease6Collection result;
    std::unique_ptr<CqlLease6Exchange> exchange6(new CqlLease6Exchange(dbconn_));
    exchange6->getLeaseCollection(CqlLease6Exchange::GET_LEASE6_DUID_IAID, data, result);

    return (result);
}

Lease6Collection
CqlLeaseMgr::getLeases6(Lease::Type lease_type, const DUID &duid, uint32_t iaid,
                        SubnetID subnet_id) const {
    LOG_DEBUG(dhcpsrv_logger, DHCPSRV_DBG_TRACE_DETAIL, DHCPSRV_CQL_GET_IAID_SUBID_DUID)
        .arg(iaid)
        .arg(subnet_id)
        .arg(duid.toText())
        .arg(lease_type);

    // Set up the WHERE clause value
    AnyArray data;

    CassBlob duid_data(duid.getDuid());
    cass_int32_t iaid_data = static_cast<cass_int32_t>(iaid);

    data.add(&duid_data);
    data.add(&iaid_data);

    cass_int32_t lease_type_data = static_cast<cass_int32_t>(lease_type);
    data.add(&lease_type_data);

    cass_int32_t subnet_id_data = static_cast<cass_int32_t>(subnet_id);
    data.add(&subnet_id_data);

    // Get the data.
    Lease6Collection result;
    std::unique_ptr<CqlLease6Exchange> exchange6(new CqlLease6Exchange(dbconn_));
    exchange6->getLeaseCollection(CqlLease6Exchange::GET_LEASE6_DUID_IAID_SUBID, data, result);

    return (result);
}

Lease6Collection
CqlLeaseMgr::getLeases6(SubnetID) const {
    isc_throw(NotImplemented, "getLeases6(subnet_id) is not implemented");
}

Lease6Collection
CqlLeaseMgr::getLeases6() const {
    isc_throw(NotImplemented, "getLeases6() is not implemented");
}

void
CqlLeaseMgr::getExpiredLeases4(Lease4Collection &expired_leases,
                               const size_t max_leases) const {
    LOG_DEBUG(dhcpsrv_logger, DHCPSRV_DBG_TRACE_DETAIL, DHCPSRV_CQL_GET_EXPIRED4)
        .arg(max_leases);

    std::unique_ptr<CqlLease4Exchange> exchange4(new CqlLease4Exchange(dbconn_));
    exchange4->getExpiredLeases(max_leases, expired_leases);
}

void
CqlLeaseMgr::getExpiredLeases6(Lease6Collection &expired_leases,
                               const size_t max_leases) const {
    LOG_DEBUG(dhcpsrv_logger, DHCPSRV_DBG_TRACE_DETAIL, DHCPSRV_CQL_GET_EXPIRED6)
        .arg(max_leases);

    std::unique_ptr<CqlLease6Exchange> exchange6(new CqlLease6Exchange(dbconn_));
    exchange6->getExpiredLeases(max_leases, expired_leases);
}

void
CqlLeaseMgr::updateLease4(const Lease4Ptr &lease) {
    LOG_DEBUG(dhcpsrv_logger, DHCPSRV_DBG_TRACE_DETAIL, DHCPSRV_CQL_UPDATE_ADDR4)
        .arg(lease->addr_.toText());

    std::unique_ptr<CqlLease4Exchange> exchange4(new CqlLease4Exchange(dbconn_));

    try {
        AnyArray data;
        exchange4->createBindForUpdate(lease, data, CqlLease4Exchange::UPDATE_LEASE4);
        exchange4->executeMutation(dbconn_, data, CqlLease4Exchange::UPDATE_LEASE4);
    } catch (const StatementNotApplied &exception) {
        isc_throw(NoSuchLease, exception.what());
    }
}

void
CqlLeaseMgr::updateLease6(const Lease6Ptr &lease) {
    LOG_DEBUG(dhcpsrv_logger, DHCPSRV_DBG_TRACE_DETAIL, DHCPSRV_CQL_UPDATE_ADDR6)
        .arg(lease->addr_.toText());

    std::unique_ptr<CqlLease6Exchange> exchange6(new CqlLease6Exchange(dbconn_));

    try {
        AnyArray data;
        exchange6->createBindForUpdate(lease, data, CqlLease6Exchange::UPDATE_LEASE6);
        exchange6->executeMutation(dbconn_, data, CqlLease6Exchange::UPDATE_LEASE6);
    } catch (const StatementNotApplied &exception) {
        isc_throw(NoSuchLease, exception.what());
    }
}

bool
CqlLeaseMgr::deleteLease(const IOAddress &addr) {
    std::string addr_data = addr.toText();
    LOG_DEBUG(dhcpsrv_logger, DHCPSRV_DBG_TRACE_DETAIL, DHCPSRV_CQL_DELETE_ADDR)
        .arg(addr_data);

    // Set up the WHERE clause value
    AnyArray data;

    try {
        if (addr.isV4()) {
            std::unique_ptr<CqlLease4Exchange> exchange4(new CqlLease4Exchange(dbconn_));
            exchange4->createBindForDelete(addr, data, CqlLease4Exchange::DELETE_LEASE4);
            exchange4->executeMutation(dbconn_, data, CqlLease4Exchange::DELETE_LEASE4);
        } else if (addr.isV6()) {
            std::unique_ptr<CqlLease6Exchange> exchange6(new CqlLease6Exchange(dbconn_));
            exchange6->createBindForDelete(addr, data, CqlLease6Exchange::DELETE_LEASE6);
            exchange6->executeMutation(dbconn_, data, CqlLease6Exchange::DELETE_LEASE6);
        } else {
            return false;
        }
    } catch (const Exception &exception) {
        LOG_DEBUG(dhcpsrv_logger, DHCPSRV_DBG_TRACE_DETAIL, DHCPSRV_CQL_LEASE_EXCEPTION_THROWN)
            .arg(exception.what());
        return false;
    }
    return true;
}

uint64_t
CqlLeaseMgr::deleteExpiredReclaimedLeases4(const uint32_t secs) {
    LOG_DEBUG(dhcpsrv_logger, DHCPSRV_DBG_TRACE_DETAIL,
              DHCPSRV_CQL_DELETE_EXPIRED_RECLAIMED4)
        .arg(secs);
    AnyArray data;
    uint64_t deleted = 0u;
    cass_int32_t limit = 1024;

    // State is reclaimed.
    cass_int32_t state = static_cast<cass_int32_t>(Lease::STATE_EXPIRED_RECLAIMED);
    data.add(&state);

    // Expiration timestamp.
    cass_int64_t expiration = static_cast<cass_int64_t>(time(NULL) - static_cast<time_t>(secs));
    data.add(&expiration);

    data.add(&limit);

    // Get the data.
    Lease4Collection leases;
    std::unique_ptr<CqlLease4Exchange> exchange4(new CqlLease4Exchange(dbconn_));
    exchange4->getLeaseCollection(CqlLease4Exchange::GET_LEASE4_EXPIRE, data, leases);
    for (Lease4Ptr &lease : leases) {
        if (deleteLease(lease->addr_)) {
            ++deleted;
        }
    }
    return (deleted);
}

uint64_t
CqlLeaseMgr::deleteExpiredReclaimedLeases6(const uint32_t secs) {
    LOG_DEBUG(dhcpsrv_logger, DHCPSRV_DBG_TRACE_DETAIL,
              DHCPSRV_CQL_DELETE_EXPIRED_RECLAIMED6)
        .arg(secs);
    AnyArray data;
    uint64_t deleted = 0u;
    cass_int32_t limit = 1024;

    // State is reclaimed.
    cass_int32_t state = static_cast<cass_int32_t>(Lease::STATE_EXPIRED_RECLAIMED);
    data.add(&state);

    // Expiration timestamp.
    cass_int64_t expiration = static_cast<cass_int64_t>(time(NULL) - static_cast<time_t>(secs));
    data.add(&expiration);

    data.add(&limit);

    // Get the data.
    Lease6Collection leases;
    std::unique_ptr<CqlLease6Exchange> exchange6(new CqlLease6Exchange(dbconn_));
    exchange6->getLeaseCollection(CqlLease6Exchange::GET_LEASE6_EXPIRE, data, leases);
    for (Lease6Ptr &lease : leases) {
        if (deleteLease(lease->addr_)) {
            ++deleted;
        }
    }
    return (deleted);
}

LeaseStatsQueryPtr
CqlLeaseMgr::startLeaseStatsQuery4() {
    LeaseStatsQueryPtr query(
        new CqlLeaseStatsQuery(dbconn_, CqlLeaseStatsQuery::ALL_LEASE4_STATS,
                               false));
    query->start();
    return(query);
}

LeaseStatsQueryPtr
CqlLeaseMgr::startSubnetLeaseStatsQuery4(const SubnetID& subnet_id) {
    LeaseStatsQueryPtr query(
        new CqlLeaseStatsQuery(dbconn_, CqlLeaseStatsQuery::SUBNET_LEASE4_STATS,
                               false, subnet_id));
    query->start();
    return(query);
}

LeaseStatsQueryPtr
CqlLeaseMgr::startSubnetRangeLeaseStatsQuery4(const SubnetID& first_subnet_id,
                                              const SubnetID& last_subnet_id) {
    LeaseStatsQueryPtr query(
        new CqlLeaseStatsQuery(dbconn_, CqlLeaseStatsQuery::SUBNET_RANGE_LEASE4_STATS,
                               false, first_subnet_id, last_subnet_id));
    query->start();
    return(query);
}

LeaseStatsQueryPtr
CqlLeaseMgr::startLeaseStatsQuery6() {
    LeaseStatsQueryPtr query(
        new CqlLeaseStatsQuery(dbconn_, CqlLeaseStatsQuery::ALL_LEASE6_STATS,
                               true));
    query->start();
    return(query);
}

LeaseStatsQueryPtr
CqlLeaseMgr::startSubnetLeaseStatsQuery6(const SubnetID& subnet_id) {
    LeaseStatsQueryPtr query(
        new CqlLeaseStatsQuery(dbconn_, CqlLeaseStatsQuery::SUBNET_LEASE6_STATS,
                               true, subnet_id));
    query->start();
    return(query);
}

LeaseStatsQueryPtr
CqlLeaseMgr::startSubnetRangeLeaseStatsQuery6(const SubnetID& first_subnet_id,
                                              const SubnetID& last_subnet_id) {
    LeaseStatsQueryPtr query(
        new CqlLeaseStatsQuery(dbconn_, CqlLeaseStatsQuery::SUBNET_RANGE_LEASE6_STATS,
                               true, first_subnet_id, last_subnet_id));
    query->start();
    return(query);
}

size_t
CqlLeaseMgr::wipeLeases4(const SubnetID & /*subnet_id*/) {
    /// @todo: Need to implement this, so wipe leases would work.
    isc_throw(NotImplemented, "wipeLeases4 is not implemented for Cassandra backend");
}

size_t
CqlLeaseMgr::wipeLeases6(const SubnetID & /*subnet_id*/) {
    /// @todo: Need to implement this, so wipe leases would work.
    isc_throw(NotImplemented, "wipeLeases6 is not implemented for Cassandra backend");
}

std::string
CqlLeaseMgr::getName() const {
    std::string name = "";
    try {
        name = dbconn_.getParameter("name");
    } catch (...) {
        // Return an empty name
    }
    return name;
}

std::string
CqlLeaseMgr::getDescription() const {
    return std::string("Cassandra Database");
}

VersionPair
CqlLeaseMgr::getVersion() const {
    LOG_DEBUG(dhcpsrv_logger, DHCPSRV_DBG_TRACE_DETAIL, DHCPSRV_CQL_GET_VERSION);

    std::unique_ptr<CqlVersionExchange> version_exchange(new CqlVersionExchange());
    return version_exchange->retrieveVersion(dbconn_);
}

void
CqlLeaseMgr::commit() {
    LOG_DEBUG(dhcpsrv_logger, DHCPSRV_DBG_TRACE_DETAIL, DHCPSRV_CQL_COMMIT);
    dbconn_.commit();
}

void
CqlLeaseMgr::rollback() {
    LOG_DEBUG(dhcpsrv_logger, DHCPSRV_DBG_TRACE_DETAIL, DHCPSRV_CQL_ROLLBACK);
    dbconn_.rollback();
}

}  // namespace dhcp
}  // namespace isc<|MERGE_RESOLUTION|>--- conflicted
+++ resolved
@@ -1566,38 +1566,6 @@
     /// first row of the aggregate results.
     void start();
 
-<<<<<<< HEAD
-=======
-    /// @brief Executes protocol specific lease query SELECT statement
-    ///
-    /// Currently we do not have a good way for Cassandra to roll up the
-    /// lease counts per subnet, type, and state as we do the other back
-    /// ends.  This method executes the select statement which returns
-    /// a result set containing a row of data for every lease:
-    /// -v4 - subnet-id, lease-state
-    /// -v6 - subnet-id, lease-type, lease-state
-    ///
-    /// It then iterates over this result set, aggregating the data into a
-    /// a map of LeaseStatRows.
-    ///
-    /// If we didn't have to roll up the raw lease data first, we could
-    /// have derived this class from CqlExchange and used it's executeSelect
-    /// (from which this method borrows heavily). However, that would mean
-    /// copying all the raw lease  data into a collection returned by
-    /// executeSelect and then aggregating that into cummulative rows.
-    /// The way we are now we go turn the raw lease data directly into the
-    /// cummulative row map.
-    ///
-    /// @param connection connection used to communicate with the Cassandra
-    /// database
-    /// @param data array of bound objects used to filter the results
-    /// @param statement_tag prepared statement being executed
-    ///
-    /// @throw DbOperationError
-    void executeSelect(const CqlConnection& connection, const AnyArray& data,
-                       StatementTag statement_tag);
-
->>>>>>> 50c6675a
     /// @brief Fetches the next row in the result set
     ///
     /// Once the internal result set has been populated by invoking the
