// Copyright (C) 2011  Internet Systems Consortium, Inc. ("ISC")
//
// Permission to use, copy, modify, and/or distribute this software for any
// purpose with or without fee is hereby granted, provided that the above
// copyright notice and this permission notice appear in all copies.
//
// THE SOFTWARE IS PROVIDED "AS IS" AND ISC DISCLAIMS ALL WARRANTIES WITH
// REGARD TO THIS SOFTWARE INCLUDING ALL IMPLIED WARRANTIES OF MERCHANTABILITY
// AND FITNESS.  IN NO EVENT SHALL ISC BE LIABLE FOR ANY SPECIAL, DIRECT,
// INDIRECT, OR CONSEQUENTIAL DAMAGES OR ANY DAMAGES WHATSOEVER RESULTING FROM
// LOSS OF USE, DATA OR PROFITS, WHETHER IN AN ACTION OF CONTRACT, NEGLIGENCE
// OR OTHER TORTIOUS ACTION, ARISING OUT OF OR IN CONNECTION WITH THE USE OR
// PERFORMANCE OF THIS SOFTWARE.

#include <boost/shared_ptr.hpp>

#include <gtest/gtest.h>

#include <dns/name.h>
#include <dns/rrttl.h>
#include <dns/rrset.h>
#include <exceptions/exceptions.h>

#include <datasrc/database.h>
#include <datasrc/zone.h>
#include <datasrc/data_source.h>
#include <datasrc/iterator.h>
#include <datasrc/sqlite3_accessor.h>

#include <testutils/dnsmessage_test.h>

#include <map>

using namespace isc::datasrc;
using namespace std;
// don't import the entire boost namespace.  It will unexpectedly hide uint32_t
// for some systems.
using boost::shared_ptr;
using boost::dynamic_pointer_cast;
using namespace isc::dns;

namespace {

// Imaginary zone IDs used in the mock accessor below.
const int READONLY_ZONE_ID = 42;
const int WRITABLE_ZONE_ID = 4200;

// Commonly used test data
const char* const TEST_RECORDS[][5] = {
    // some plain data
    {"www.example.org.", "A", "3600", "", "192.0.2.1"},
    {"www.example.org.", "AAAA", "3600", "", "2001:db8::1"},
    {"www.example.org.", "AAAA", "3600", "", "2001:db8::2"},
    {"www.example.org.", "NSEC", "3600", "", "www2.example.org. A AAAA NSEC RRSIG"},
    {"www.example.org.", "RRSIG", "3600", "", "NSEC 5 3 3600 20000101000000 20000201000000 12345 example.org. FAKEFAKEFAKE"},

    {"www2.example.org.", "A", "3600", "", "192.0.2.1"},
    {"www2.example.org.", "AAAA", "3600", "", "2001:db8::1"},
    {"www2.example.org.", "A", "3600", "", "192.0.2.2"},

    {"cname.example.org.", "CNAME", "3600", "", "www.example.org."},

    // some DNSSEC-'signed' data
    {"signed1.example.org.", "A", "3600", "", "192.0.2.1"},
    {"signed1.example.org.", "RRSIG", "3600", "", "A 5 3 3600 20000101000000 20000201000000 12345 example.org. FAKEFAKEFAKE"},

    {"signed1.example.org.", "RRSIG", "3600", "", "A 5 3 3600 20000101000000 20000201000000 12346 example.org. FAKEFAKEFAKE"},
    {"signed1.example.org.", "AAAA", "3600", "", "2001:db8::1"},
    {"signed1.example.org.", "AAAA", "3600", "", "2001:db8::2"},
    {"signed1.example.org.", "RRSIG", "3600", "", "AAAA 5 3 3600 20000101000000 20000201000000 12345 example.org. FAKEFAKEFAKE"},

    {"signedcname1.example.org.", "CNAME", "3600", "", "www.example.org."},
    {"signedcname1.example.org.", "RRSIG", "3600", "", "CNAME 5 3 3600 20000101000000 20000201000000 12345 example.org. FAKEFAKEFAKE"},

    // special case might fail; sig is for cname, which isn't there (should be ignored)
    // (ignoring of 'normal' other type is done above by www.)
    {"acnamesig1.example.org.", "A", "3600", "", "192.0.2.1"},
    {"acnamesig1.example.org.", "RRSIG", "3600", "", "A 5 3 3600 20000101000000 20000201000000 12345 example.org. FAKEFAKEFAKE"},
    {"acnamesig1.example.org.", "RRSIG", "3600", "", "CNAME 5 3 3600 20000101000000 20000201000000 12345 example.org. FAKEFAKEFAKE"},

    // let's pretend we have a database that is not careful
    // about the order in which it returns data
    {"signed2.example.org.", "RRSIG", "3600", "", "A 5 3 3600 20000101000000 20000201000000 12345 example.org. FAKEFAKEFAKE"},
    {"signed2.example.org.", "AAAA", "3600", "", "2001:db8::2"},
    {"signed2.example.org.", "RRSIG", "3600", "", "A 5 3 3600 20000101000000 20000201000000 12346 example.org. FAKEFAKEFAKE"},
    {"signed2.example.org.", "A", "3600", "", "192.0.2.1"},
    {"signed2.example.org.", "RRSIG", "3600", "", "AAAA 5 3 3600 20000101000000 20000201000000 12345 example.org. FAKEFAKEFAKE"},
    {"signed2.example.org.", "AAAA", "3600", "", "2001:db8::1"},

    {"signedcname2.example.org.", "RRSIG", "3600", "", "CNAME 5 3 3600 20000101000000 20000201000000 12345 example.org. FAKEFAKEFAKE"},
    {"signedcname2.example.org.", "CNAME", "3600", "", "www.example.org."},

    {"acnamesig2.example.org.", "RRSIG", "3600", "", "CNAME 5 3 3600 20000101000000 20000201000000 12345 example.org. FAKEFAKEFAKE"},
    {"acnamesig2.example.org.", "A", "3600", "", "192.0.2.1"},
    {"acnamesig2.example.org.", "RRSIG", "3600", "", "A 5 3 3600 20000101000000 20000201000000 12345 example.org. FAKEFAKEFAKE"},

    {"acnamesig3.example.org.", "RRSIG", "3600", "", "CNAME 5 3 3600 20000101000000 20000201000000 12345 example.org. FAKEFAKEFAKE"},
    {"acnamesig3.example.org.", "RRSIG", "3600", "", "A 5 3 3600 20000101000000 20000201000000 12345 example.org. FAKEFAKEFAKE"},
    {"acnamesig3.example.org.", "A", "3600", "", "192.0.2.1"},

    {"ttldiff1.example.org.", "A", "3600", "", "192.0.2.1"},
    {"ttldiff1.example.org.", "A", "360", "", "192.0.2.2"},

    {"ttldiff2.example.org.", "A", "360", "", "192.0.2.1"},
    {"ttldiff2.example.org.", "A", "3600", "", "192.0.2.2"},

    // also add some intentionally bad data
    {"badcname1.example.org.", "A", "3600", "", "192.0.2.1"},
    {"badcname1.example.org.", "CNAME", "3600", "", "www.example.org."},

    {"badcname2.example.org.", "CNAME", "3600", "", "www.example.org."},
    {"badcname2.example.org.", "A", "3600", "", "192.0.2.1"},

    {"badcname3.example.org.", "CNAME", "3600", "", "www.example.org."},
    {"badcname3.example.org.", "CNAME", "3600", "", "www.example2.org."},

    {"badrdata.example.org.", "A", "3600", "", "bad"},

    {"badtype.example.org.", "BAD_TYPE", "3600", "", "192.0.2.1"},

    {"badttl.example.org.", "A", "badttl", "", "192.0.2.1"},

    {"badsig.example.org.", "A", "badttl", "", "192.0.2.1"},
    {"badsig.example.org.", "RRSIG", "3600", "", "A 5 3 3600 somebaddata 20000101000000 20000201000000 12345 example.org. FAKEFAKEFAKE"},

    {"badsigtype.example.org.", "A", "3600", "", "192.0.2.1"},
    {"badsigtype.example.org.", "RRSIG", "3600", "TXT", "A 5 3 3600 20000101000000 20000201000000 12345 example.org. FAKEFAKEFAKE"},

    // Data for testing delegation (with NS and DNAME)
    {"delegation.example.org.", "NS", "3600", "", "ns.example.com."},
    {"delegation.example.org.", "NS", "3600", "",
     "ns.delegation.example.org."},
    {"delegation.example.org.", "DS", "3600", "", "1 RSAMD5 2 abcd"},
    {"delegation.example.org.", "RRSIG", "3600", "", "NS 5 3 3600 "
     "20000101000000 20000201000000 12345 example.org. FAKEFAKEFAKE"},
    {"ns.delegation.example.org.", "A", "3600", "", "192.0.2.1"},
    {"deep.below.delegation.example.org.", "A", "3600", "", "192.0.2.1"},

    {"dname.example.org.", "A", "3600", "", "192.0.2.1"},
    {"dname.example.org.", "DNAME", "3600", "", "dname.example.com."},
    {"dname.example.org.", "RRSIG", "3600", "",
     "DNAME 5 3 3600 20000101000000 20000201000000 12345 "
     "example.org. FAKEFAKEFAKE"},

    {"below.dname.example.org.", "A", "3600", "", "192.0.2.1"},

    // Broken NS
    {"brokenns1.example.org.", "A", "3600", "", "192.0.2.1"},
    {"brokenns1.example.org.", "NS", "3600", "", "ns.example.com."},

    {"brokenns2.example.org.", "NS", "3600", "", "ns.example.com."},
    {"brokenns2.example.org.", "A", "3600", "", "192.0.2.1"},

    // Now double DNAME, to test failure mode
    {"baddname.example.org.", "DNAME", "3600", "", "dname1.example.com."},
    {"baddname.example.org.", "DNAME", "3600", "", "dname2.example.com."},

    // Put some data into apex (including NS) so we can check our NS
    // doesn't break anything
    {"example.org.", "SOA", "3600", "", "ns1.example.org. admin.example.org. "
     "1234 3600 1800 2419200 7200" },
    {"example.org.", "NS", "3600", "", "ns.example.com."},
    {"example.org.", "A", "3600", "", "192.0.2.1"},
    {"example.org.", "NSEC", "3600", "", "acnamesig1.example.org. NS A NSEC RRSIG"},
    {"example.org.", "RRSIG", "3600", "", "SOA 5 3 3600 20000101000000 "
              "20000201000000 12345 example.org. FAKEFAKEFAKE"},
    {"example.org.", "RRSIG", "3600", "", "NSEC 5 3 3600 20000101000000 "
              "20000201000000 12345 example.org. FAKEFAKEFAKE"},
    {"example.org.", "RRSIG", "3600", "", "NS 5 3 3600 20000101000000 "
              "20000201000000 12345 example.org. FAKEFAKEFAKE"},

    // This is because of empty domain test
    {"a.b.example.org.", "A", "3600", "", "192.0.2.1"},

    // Something for wildcards
    {"*.wild.example.org.", "A", "3600", "", "192.0.2.5"},
    {"*.wild.example.org.", "RRSIG", "3600", "A", "A 5 3 3600 20000101000000 20000201000000 12345 example.org. FAKEFAKEFAKE"},
    {"*.wild.example.org.", "NSEC", "3600", "", "cancel.here.wild.example.org. A NSEC RRSIG"},
    {"*.wild.example.org.", "RRSIG", "3600", "", "NSEC 5 3 3600 20000101000000 20000201000000 12345 example.org. FAKEFAKEFAKE"},
    {"cancel.here.wild.example.org.", "AAAA", "3600", "", "2001:db8::5"},
    {"delegatedwild.example.org.", "NS", "3600", "", "ns.example.com."},
    {"*.delegatedwild.example.org.", "A", "3600", "", "192.0.2.5"},
    {"wild.*.foo.example.org.", "A", "3600", "", "192.0.2.5"},
    {"wild.*.foo.*.bar.example.org.", "A", "3600", "", "192.0.2.5"},
    {"wild.*.foo.*.bar.example.org.", "NSEC", "3600", "",
     "brokenns1.example.org. A NSEC"},
    {"bao.example.org.", "NSEC", "3600", "", "wild.*.foo.*.bar.example.org. NSEC"},
    {"*.cnamewild.example.org.", "CNAME", "3600", "", "www.example.org."},
    {"*.dnamewild.example.org.", "DNAME", "3600", "", "dname.example.com."},
    {"*.nswild.example.org.", "NS", "3600", "", "ns.example.com."},
    // For NSEC empty non-terminal
    {"l.example.org.", "NSEC", "3600", "", "empty.nonterminal.example.org. NSEC"},
    {"empty.nonterminal.example.org.", "A", "3600", "", "192.0.2.1"},
    // Invalid rdata
    {"invalidrdata.example.org.", "A", "3600", "", "Bunch of nonsense"},
    {"invalidrdata2.example.org.", "A", "3600", "", "192.0.2.1"},
    {"invalidrdata2.example.org.", "RRSIG", "3600", "", "Nonsense"},

    {NULL, NULL, NULL, NULL, NULL},
};

/*
 * An accessor with minimum implementation, keeping the original
 * "NotImplemented" methods.
 */
class NopAccessor : public DatabaseAccessor {
public:
    NopAccessor() : database_name_("mock_database")
    { }

    virtual std::pair<bool, int> getZone(const std::string& name) const {
        if (name == "example.org.") {
            return (std::pair<bool, int>(true, READONLY_ZONE_ID));
        } else if (name == "null.example.org.") {
            return (std::pair<bool, int>(true, 13));
        } else if (name == "empty.example.org.") {
            return (std::pair<bool, int>(true, 0));
        } else if (name == "bad.example.org.") {
            return (std::pair<bool, int>(true, -1));
        } else {
            return (std::pair<bool, int>(false, 0));
        }
    }

    virtual shared_ptr<DatabaseAccessor> clone() {
        // This accessor is stateless, so we can simply return a new instance.
        return (shared_ptr<DatabaseAccessor>(new NopAccessor));
    }

    virtual std::pair<bool, int> startUpdateZone(const std::string&, bool) {
        // return dummy value.  unused anyway.
        return (pair<bool, int>(true, 0));
    }
    virtual void startTransaction() {}
    virtual void commit() {}
    virtual void rollback() {}
    virtual void addRecordToZone(const string (&)[ADD_COLUMN_COUNT]) {}
    virtual void deleteRecordInZone(const string (&)[DEL_PARAM_COUNT]) {}
    virtual void addRecordDiff(int, uint32_t, DiffOperation,
                               const std::string (&)[DIFF_PARAM_COUNT]) {}

    virtual const std::string& getDBName() const {
        return (database_name_);
    }

    virtual IteratorContextPtr getRecords(const std::string&, int, bool)
        const
        {
        isc_throw(isc::NotImplemented,
                  "This database datasource can't be iterated");
    }

    virtual IteratorContextPtr getAllRecords(int) const {
        isc_throw(isc::NotImplemented,
                  "This database datasource can't be iterated");
    }

    virtual std::string findPreviousName(int, const std::string&) const {
        isc_throw(isc::NotImplemented,
                  "This data source doesn't support DNSSEC");
    }
private:
    const std::string database_name_;

};

/*
 * A virtual database accessor that pretends it contains single zone --
 * example.org.
 *
 * It has the same getZone method as NopConnection, but it provides
 * implementation of the optional functionality.
 */
class MockAccessor : public NopAccessor {
    // Type of mock database "row"s.  This is a map whose keys are the
    // own names.  We internally sort them by the name comparison order.
    struct NameCompare : public binary_function<string, string, bool> {
        bool operator()(const string& n1, const string& n2) const {
            return (Name(n1).compare(Name(n2)).getOrder() < 0);
        }
    };
    typedef std::map<std::string,
                     std::vector< std::vector<std::string> >,
                     NameCompare > Domains;

public:
    MockAccessor() : rollbacked_(false), did_transaction_(false) {
        readonly_records_ = &readonly_records_master_;
        update_records_ = &update_records_master_;
        empty_records_ = &empty_records_master_;
        fillData();
    }

    virtual shared_ptr<DatabaseAccessor> clone() {
        shared_ptr<MockAccessor> cloned_accessor(new MockAccessor());
        cloned_accessor->readonly_records_ = &readonly_records_master_;
        cloned_accessor->update_records_ = &update_records_master_;
        cloned_accessor->empty_records_ = &empty_records_master_;
        latest_clone_ = cloned_accessor;
        return (cloned_accessor);
    }

    virtual void startTransaction() {
        // Currently we only use this transaction for simple read-only
        // operations.  So we just make a local copy of the data (we don't
        // care about what happens after commit() or rollback()).
        // Obviously as a consequence, if a test case tries to make multiple
        // transactions on a single mock accessor it will fail.

        // Check any attempt of multiple transactions
        if (did_transaction_) {
            isc_throw(isc::Unexpected, "MockAccessor::startTransaction() "
                      "called multiple times - likely a bug in the test");
        }

        readonly_records_copy_ = *readonly_records_;
        readonly_records_ = &readonly_records_copy_;
        did_transaction_ = true;
    }

private:
    class MockNameIteratorContext : public IteratorContext {
    public:
        MockNameIteratorContext(const MockAccessor& mock_accessor, int zone_id,
                                const std::string& name, bool subdomains) :
            searched_name_(name), cur_record_(0)
        {
            // 'hardcoded' names to trigger exceptions
            // On these names some exceptions are thrown, to test the robustness
            // of the find() method.
            if (searched_name_ == "dsexception.in.search.") {
                isc_throw(DataSourceError, "datasource exception on search");
            } else if (searched_name_ == "iscexception.in.search.") {
                isc_throw(isc::Exception, "isc exception on search");
            } else if (searched_name_ == "basicexception.in.search.") {
                throw std::exception();
            }

            cur_record_ = 0;
            const Domains& cur_records = mock_accessor.getMockRecords(zone_id);
            if (cur_records.count(name) > 0) {
                    // we're not aiming for efficiency in this test, simply
                    // copy the relevant vector from records
                    cur_name = cur_records.find(name)->second;
            } else if (subdomains) {
                cur_name.clear();
                // Just walk everything and check if it is a subdomain.
                // If it is, just copy all data from there.
                for (Domains::const_iterator i(cur_records.begin());
                     i != cur_records.end(); ++i) {
                    const Name local(i->first);
                    if (local.compare(Name(name)).getRelation() ==
                        isc::dns::NameComparisonResult::SUBDOMAIN) {
                        cur_name.insert(cur_name.end(), i->second.begin(),
                                        i->second.end());
                    }
                }
            } else {
                cur_name.clear();
            }
        }

        virtual bool getNext(std::string (&columns)[COLUMN_COUNT]) {
            if (searched_name_ == "dsexception.in.getnext.") {
                isc_throw(DataSourceError, "datasource exception on getnextrecord");
            } else if (searched_name_ == "iscexception.in.getnext.") {
                isc_throw(isc::Exception, "isc exception on getnextrecord");
            } else if (searched_name_ == "basicexception.in.getnext.") {
                throw std::exception();
            }

            if (cur_record_ < cur_name.size()) {
                for (size_t i = 0; i < COLUMN_COUNT; ++i) {
                    columns[i] = cur_name[cur_record_][i];
                }
                cur_record_++;
                return (true);
            } else {
                return (false);
            }
        }

    private:
        const std::string searched_name_;
        int cur_record_;
        std::vector< std::vector<std::string> > cur_name;
    };

    class MockIteratorContext : public IteratorContext {
    private:
        int step;
        const Domains& domains_;
    public:
        MockIteratorContext(const Domains& domains) :
            step(0), domains_(domains)
        { }
        virtual bool getNext(string (&data)[COLUMN_COUNT]) {
            // A special case: if the given set of domains is already empty,
            // we always return false.
            if (domains_.empty()) {
                return (false);
            }

            // Return faked data for tests
            switch (step ++) {
                case 0:
                    data[DatabaseAccessor::NAME_COLUMN] = "example.org";
                    data[DatabaseAccessor::TYPE_COLUMN] = "A";
                    data[DatabaseAccessor::TTL_COLUMN] = "3600";
                    data[DatabaseAccessor::RDATA_COLUMN] = "192.0.2.1";
                    return (true);
                case 1:
                    data[DatabaseAccessor::NAME_COLUMN] = "example.org";
                    data[DatabaseAccessor::TYPE_COLUMN] = "SOA";
                    data[DatabaseAccessor::TTL_COLUMN] = "3600";
                    data[DatabaseAccessor::RDATA_COLUMN] = "ns1.example.org. admin.example.org. "
                        "1234 3600 1800 2419200 7200";
                    return (true);
                case 2:
                    data[DatabaseAccessor::NAME_COLUMN] = "x.example.org";
                    data[DatabaseAccessor::TYPE_COLUMN] = "A";
                    data[DatabaseAccessor::TTL_COLUMN] = "300";
                    data[DatabaseAccessor::RDATA_COLUMN] = "192.0.2.1";
                    return (true);
                case 3:
                    data[DatabaseAccessor::NAME_COLUMN] = "x.example.org";
                    data[DatabaseAccessor::TYPE_COLUMN] = "A";
                    data[DatabaseAccessor::TTL_COLUMN] = "300";
                    data[DatabaseAccessor::RDATA_COLUMN] = "192.0.2.2";
                    return (true);
                case 4:
                    data[DatabaseAccessor::NAME_COLUMN] = "x.example.org";
                    data[DatabaseAccessor::TYPE_COLUMN] = "AAAA";
                    data[DatabaseAccessor::TTL_COLUMN] = "300";
                    data[DatabaseAccessor::RDATA_COLUMN] = "2001:db8::1";
                    return (true);
                case 5:
                    data[DatabaseAccessor::NAME_COLUMN] = "x.example.org";
                    data[DatabaseAccessor::TYPE_COLUMN] = "AAAA";
                    data[DatabaseAccessor::TTL_COLUMN] = "300";
                    data[DatabaseAccessor::RDATA_COLUMN] = "2001:db8::2";
                    return (true);
                case 5:
                    data[DatabaseAccessor::NAME_COLUMN] = "ttldiff.example.org";
                    data[DatabaseAccessor::TYPE_COLUMN] = "A";
                    data[DatabaseAccessor::TTL_COLUMN] = "300";
                    data[DatabaseAccessor::RDATA_COLUMN] = "192.0.2.1";
                    return (true);
                case 6:
                    data[DatabaseAccessor::NAME_COLUMN] = "ttldiff.example.org";
                    data[DatabaseAccessor::TYPE_COLUMN] = "A";
                    data[DatabaseAccessor::TTL_COLUMN] = "600";
                    data[DatabaseAccessor::RDATA_COLUMN] = "192.0.2.2";
                    return (true);
                default:
                    ADD_FAILURE() <<
                        "Request past the end of iterator context";
<<<<<<< HEAD
                case 6:
=======
                case 7:
>>>>>>> f2ffe07f
                    return (false);
            }
        }
    };
    class EmptyIteratorContext : public IteratorContext {
    public:
        virtual bool getNext(string(&)[COLUMN_COUNT]) {
            return (false);
        }
    };
    class BadIteratorContext : public IteratorContext {
    private:
        int step;
    public:
        BadIteratorContext() :
            step(0)
        { }
        virtual bool getNext(string (&data)[COLUMN_COUNT]) {
            switch (step ++) {
                case 0:
                    data[DatabaseAccessor::NAME_COLUMN] = "x.example.org";
                    data[DatabaseAccessor::TYPE_COLUMN] = "A";
                    data[DatabaseAccessor::TTL_COLUMN] = "300";
                    data[DatabaseAccessor::RDATA_COLUMN] = "192.0.2.1";
                    return (true);
                case 1:
                    data[DatabaseAccessor::NAME_COLUMN] = "x.example.org";
                    data[DatabaseAccessor::TYPE_COLUMN] = "A";
                    data[DatabaseAccessor::TTL_COLUMN] = "301";
                    data[DatabaseAccessor::RDATA_COLUMN] = "192.0.2.2";
                    return (true);
                default:
                    ADD_FAILURE() <<
                        "Request past the end of iterator context";
                case 2:
                    return (false);
            }
        }
    };
public:
    virtual IteratorContextPtr getAllRecords(int id) const {
        if (id == READONLY_ZONE_ID) {
            return (IteratorContextPtr(new MockIteratorContext(
                                           *readonly_records_)));
        } else if (id == 13) {
            return (IteratorContextPtr());
        } else if (id == 0) {
            return (IteratorContextPtr(new EmptyIteratorContext()));
        } else if (id == -1) {
            return (IteratorContextPtr(new BadIteratorContext()));
        } else {
            isc_throw(isc::Unexpected, "Unknown zone ID");
        }
    }

    virtual IteratorContextPtr getRecords(const std::string& name, int id,
                                          bool subdomains) const
    {
        if (id == READONLY_ZONE_ID || id == WRITABLE_ZONE_ID) {
            return (IteratorContextPtr(
                        new MockNameIteratorContext(*this, id, name,
                                                    subdomains)));
        } else {
            // This iterator is bogus, but for the cases tested below that's
            // sufficient.
            return (IteratorContextPtr(
                        new MockNameIteratorContext(*this, READONLY_ZONE_ID,
                                                    name, subdomains)));
        }
    }

    virtual pair<bool, int> startUpdateZone(const std::string& zone_name,
                                            bool replace)
    {
        const pair<bool, int> zone_info = getZone(zone_name);
        if (!zone_info.first) {
            return (pair<bool, int>(false, 0));
        }

        // Prepare the record set for update.  If replacing the existing one,
        // we use an empty set; otherwise we use a writable copy of the
        // original.
        if (replace) {
            update_records_->clear();
        } else {
            *update_records_ = *readonly_records_;
        }

        return (pair<bool, int>(true, WRITABLE_ZONE_ID));
    }
    virtual void commit() {
        *readonly_records_ = *update_records_;
    }
    virtual void rollback() {
        // Special hook: if something with a name of "throw.example.org"
        // has been added, trigger an imaginary unexpected event with an
        // exception.
        if (update_records_->count("throw.example.org.") > 0) {
            isc_throw(DataSourceError, "unexpected failure in rollback");
        }

        rollbacked_ = true;
    }
    virtual void addRecordToZone(const string (&columns)[ADD_COLUMN_COUNT]) {
        // Copy the current value to cur_name.  If it doesn't exist,
        // operator[] will create a new one.
        cur_name_ = (*update_records_)[columns[DatabaseAccessor::ADD_NAME]];

        vector<string> record_columns;
        record_columns.push_back(columns[DatabaseAccessor::ADD_TYPE]);
        record_columns.push_back(columns[DatabaseAccessor::ADD_TTL]);
        record_columns.push_back(columns[DatabaseAccessor::ADD_SIGTYPE]);
        record_columns.push_back(columns[DatabaseAccessor::ADD_RDATA]);
        record_columns.push_back(columns[DatabaseAccessor::ADD_NAME]);

        // copy back the added entry
        cur_name_.push_back(record_columns);
        (*update_records_)[columns[DatabaseAccessor::ADD_NAME]] = cur_name_;

        // remember this one so that test cases can check it.
        copy(columns, columns + DatabaseAccessor::ADD_COLUMN_COUNT,
             columns_lastadded_);
    }

    // Helper predicate class used in deleteRecordInZone().
    struct deleteMatch {
        deleteMatch(const string& type, const string& rdata) :
            type_(type), rdata_(rdata)
        {}
        bool operator()(const vector<string>& row) const {
            return (row[0] == type_ && row[3] == rdata_);
        }
        const string& type_;
        const string& rdata_;
    };

    virtual void deleteRecordInZone(const string (&params)[DEL_PARAM_COUNT]) {
        vector<vector<string> >& records =
            (*update_records_)[params[DatabaseAccessor::DEL_NAME]];
        records.erase(remove_if(records.begin(), records.end(),
                                deleteMatch(
                                    params[DatabaseAccessor::DEL_TYPE],
                                    params[DatabaseAccessor::DEL_RDATA])),
                      records.end());
        if (records.empty()) {
            (*update_records_).erase(params[DatabaseAccessor::DEL_NAME]);
        }
    }

    //
    // Helper methods to keep track of some update related activities
    //
    bool isRollbacked() const {
        return (rollbacked_);
    }

    const string* getLastAdded() const {
        return (columns_lastadded_);
    }

    // This allows the test code to get the accessor used in an update context
    shared_ptr<const MockAccessor> getLatestClone() const {
        return (latest_clone_);
    }

    virtual std::string findPreviousName(int id, const std::string& rname)
        const
    {
        if (id == -1) {
            isc_throw(isc::NotImplemented, "Test not implemented behaviour");
        } else if (id == READONLY_ZONE_ID) {
            // For some specific names we intentionally return broken or
            // unexpected result.
            if (rname == "org.example.badnsec2.") {
                return ("badnsec1.example.org.");
            } else if (rname == "org.example.brokenname.") {
                return ("brokenname...example.org.");
            } else if (rname == "org.example.notimplnsec." ||
                       rname == "org.example.wild.here.") {
                isc_throw(isc::NotImplemented, "Not implemented in this test");
            }

            // For the general case, we search for the first name N in the
            // domains that meets N >= reverse(rname) using lower_bound.
            // The "previous name" is the name of the previous entry of N.
            // Note that Domains are internally sorted by the Name comparison
            // order.  Due to the API requirement we are given a reversed
            // name (rname), so we need to reverse it again to convert it
            // to the original name.
            Domains::const_iterator it(readonly_records_->lower_bound(
                                           Name(rname).reverse().toText()));
            if (it == readonly_records_->begin()) {
                isc_throw(isc::Unexpected, "Unexpected name");
            }
            if (it == readonly_records_->end()) {
                return ((*readonly_records_->rbegin()).first);
            }
            return ((*(--it)).first);
        } else {
            isc_throw(isc::Unexpected, "Unknown zone ID");
        }
    }

private:
    // The following member variables are storage and/or update work space
    // of the test zone.  The "master"s are the real objects that contain
    // the data, and they are shared among all accessors cloned from
    // an initially created one.  The "copy" data will be used for read-only
    // transaction.  The pointer members allow the sharing.
    // "readonly" is for normal lookups.  "update" is the workspace for
    // updates.  When update starts it will be initialized either as an
    // empty set (when replacing the entire zone) or as a copy of the
    // "readonly" one.  "empty" is a sentinel to produce negative results.
    Domains readonly_records_master_;
    Domains readonly_records_copy_;
    Domains* readonly_records_;
    Domains update_records_master_;
    Domains* update_records_;
    const Domains empty_records_master_;
    const Domains* empty_records_;

    // used as temporary storage after searchForRecord() and during
    // getNextRecord() calls, as well as during the building of the
    // fake data
    std::vector< std::vector<std::string> > cur_name_;

    // The columns that were most recently added via addRecordToZone()
    string columns_lastadded_[ADD_COLUMN_COUNT];

    // Whether rollback operation has been performed for the database.
    // Not useful except for purely testing purpose.
    bool rollbacked_;

    // Remember the mock accessor that was last cloned
    boost::shared_ptr<MockAccessor> latest_clone_;

    // Internal flag for duplicate check
    bool did_transaction_;

    const Domains& getMockRecords(int zone_id) const {
        if (zone_id == READONLY_ZONE_ID) {
            return (*readonly_records_);
        } else if (zone_id == WRITABLE_ZONE_ID) {
            return (*update_records_);
        }
        return (*empty_records_);
    }

    // Adds one record to the current name in the database
    // The actual data will not be added to 'records' until
    // addCurName() is called
    void addRecord(const std::string& type,
                   const std::string& ttl,
                   const std::string& sigtype,
                   const std::string& rdata) {
        std::vector<std::string> columns;
        columns.push_back(type);
        columns.push_back(ttl);
        columns.push_back(sigtype);
        columns.push_back(rdata);
        cur_name_.push_back(columns);
    }

    // Adds all records we just built with calls to addRecords
    // to the actual fake database. This will clear cur_name_,
    // so we can immediately start adding new records.
    void addCurName(const std::string& name) {
        ASSERT_EQ(0, readonly_records_->count(name));
        // Append the name to all of them
        for (std::vector<std::vector<std::string> >::iterator
             i(cur_name_.begin()); i != cur_name_.end(); ++ i) {
            i->push_back(name);
        }
        (*readonly_records_)[name] = cur_name_;
        cur_name_.clear();
    }

    // Fills the database with zone data.
    // This method constructs a number of resource records (with addRecord),
    // which will all be added for one domain name to the fake database
    // (with addCurName). So for instance the first set of calls create
    // data for the name 'www.example.org', which will consist of one A RRset
    // of one record, and one AAAA RRset of two records.
    // The order in which they are added is the order in which getNextRecord()
    // will return them (so we can test whether find() etc. support data that
    // might not come in 'normal' order)
    // It shall immediately fail if you try to add the same name twice.
    void fillData() {
        const char* prev_name = NULL;
        for (int i = 0; TEST_RECORDS[i][0] != NULL; ++i) {
            if (prev_name != NULL &&
                strcmp(prev_name, TEST_RECORDS[i][0]) != 0) {
                addCurName(prev_name);
            }
            prev_name = TEST_RECORDS[i][0];
            addRecord(TEST_RECORDS[i][1], TEST_RECORDS[i][2],
                      TEST_RECORDS[i][3], TEST_RECORDS[i][4]);
        }
        addCurName(prev_name);
    }
};

// This tests the default getRecords behaviour, throwing NotImplemented
TEST(DatabaseConnectionTest, getRecords) {
    EXPECT_THROW(NopAccessor().getRecords(".", 1, false),
                 isc::NotImplemented);
}

// This tests the default getAllRecords behaviour, throwing NotImplemented
TEST(DatabaseConnectionTest, getAllRecords) {
    // The parameters don't matter
    EXPECT_THROW(NopAccessor().getAllRecords(1),
                 isc::NotImplemented);
}

// This test fixture is templated so that we can share (most of) the test
// cases with different types of data sources.  Note that in test cases
// we need to use 'this' to refer to member variables of the test class.
template <typename ACCESSOR_TYPE>
class DatabaseClientTest : public ::testing::Test {
public:
    DatabaseClientTest() : zname_("example.org"), qname_("www.example.org"),
                           qclass_(RRClass::IN()), qtype_(RRType::A()),
                           rrttl_(3600)
    {
        createClient();

        // set up the commonly used finder.
        DataSourceClient::FindResult zone(client_->findZone(zname_));
        assert(zone.code == result::SUCCESS);
        finder_ = dynamic_pointer_cast<DatabaseClient::Finder>(
            zone.zone_finder);

        // Test IN/A RDATA to be added in update tests.  Intentionally using
        // different data than the initial data configured in the MockAccessor.
        rrset_.reset(new RRset(qname_, qclass_, qtype_, rrttl_));
        rrset_->addRdata(rdata::createRdata(rrset_->getType(),
                                            rrset_->getClass(), "192.0.2.2"));

        // And its RRSIG.  Also different from the configured one.
        rrsigset_.reset(new RRset(qname_, qclass_, RRType::RRSIG(),
                                  rrttl_));
        rrsigset_->addRdata(rdata::createRdata(rrsigset_->getType(),
                                               rrsigset_->getClass(),
                                               "A 5 3 0 20000101000000 "
                                               "20000201000000 0 example.org. "
                                               "FAKEFAKEFAKE"));
    }

    /*
     * We initialize the client from a function, so we can call it multiple
     * times per test.
     */
    void createClient() {
        current_accessor_ = new ACCESSOR_TYPE();
        is_mock_ = (dynamic_cast<MockAccessor*>(current_accessor_) != NULL);
        client_.reset(new DatabaseClient(qclass_,
                                         shared_ptr<ACCESSOR_TYPE>(
                                             current_accessor_)));
    }

    /**
     * Check the zone finder is a valid one and references the zone ID and
     * database available here.
     */
    void checkZoneFinder(const DataSourceClient::FindResult& zone) {
        ASSERT_NE(ZoneFinderPtr(), zone.zone_finder) << "No zone finder";
        shared_ptr<DatabaseClient::Finder> finder(
            dynamic_pointer_cast<DatabaseClient::Finder>(zone.zone_finder));
        ASSERT_NE(shared_ptr<DatabaseClient::Finder>(), finder) <<
            "Wrong type of finder";
        if (is_mock_) {
            EXPECT_EQ(READONLY_ZONE_ID, finder->zone_id());
        }
        EXPECT_EQ(current_accessor_, &finder->getAccessor());
    }

    shared_ptr<DatabaseClient::Finder> getFinder() {
        DataSourceClient::FindResult zone(client_->findZone(zname_));
        EXPECT_EQ(result::SUCCESS, zone.code);
        shared_ptr<DatabaseClient::Finder> finder(
            dynamic_pointer_cast<DatabaseClient::Finder>(zone.zone_finder));
        if (is_mock_) {
            EXPECT_EQ(READONLY_ZONE_ID, finder->zone_id());
        }

        return (finder);
    }

    // Helper methods for update tests
    bool isRollbacked(bool expected = false) const {
        if (is_mock_) {
            const MockAccessor& mock_accessor =
                dynamic_cast<const MockAccessor&>(*update_accessor_);
            return (mock_accessor.isRollbacked());
        } else {
            return (expected);
        }
    }

    void checkLastAdded(const char* const expected[]) const {
        if (is_mock_) {
            const MockAccessor* mock_accessor =
                dynamic_cast<const MockAccessor*>(current_accessor_);
            for (int i = 0; i < DatabaseAccessor::ADD_COLUMN_COUNT; ++i) {
                EXPECT_EQ(expected[i],
                          mock_accessor->getLatestClone()->getLastAdded()[i]);
            }
        }
    }

    void setUpdateAccessor() {
        if (is_mock_) {
            const MockAccessor* mock_accessor =
                dynamic_cast<const MockAccessor*>(current_accessor_);
            update_accessor_ = mock_accessor->getLatestClone();
        }
    }

    // Some tests only work for MockAccessor.  We remember whether our accessor
    // is of that type.
    bool is_mock_;

    // Will be deleted by client_, just keep the current value for comparison.
    ACCESSOR_TYPE* current_accessor_;
    shared_ptr<DatabaseClient> client_;
    const std::string database_name_;

    // The zone finder of the test zone commonly used in various tests.
    shared_ptr<DatabaseClient::Finder> finder_;

    // Some shortcut variables for commonly used test parameters
    const Name zname_; // the zone name stored in the test data source
    const Name qname_; // commonly used name to be found
    const RRClass qclass_;      // commonly used RR class used with qname
    const RRType qtype_;        // commonly used RR type used with qname
    const RRTTL rrttl_;         // commonly used RR TTL
    RRsetPtr rrset_;            // for adding/deleting an RRset
    RRsetPtr rrsigset_;         // for adding/deleting an RRset

    // update related objects to be tested
    ZoneUpdaterPtr updater_;
    shared_ptr<const DatabaseAccessor> update_accessor_;

    // placeholders
    const std::vector<std::string> empty_rdatas_; // for NXRRSET/NXDOMAIN
    std::vector<std::string> expected_rdatas_;
    std::vector<std::string> expected_sig_rdatas_;
};

class TestSQLite3Accessor : public SQLite3Accessor {
public:
    TestSQLite3Accessor() : SQLite3Accessor(
        TEST_DATA_BUILDDIR "/rwtest.sqlite3.copied", "IN")
    {
        startUpdateZone("example.org.", true);
        string columns[ADD_COLUMN_COUNT];
        for (int i = 0; TEST_RECORDS[i][0] != NULL; ++i) {
            columns[ADD_NAME] = TEST_RECORDS[i][0];
            columns[ADD_REV_NAME] = Name(columns[ADD_NAME]).reverse().toText();
            columns[ADD_TYPE] = TEST_RECORDS[i][1];
            columns[ADD_TTL] = TEST_RECORDS[i][2];
            columns[ADD_SIGTYPE] = TEST_RECORDS[i][3];
            columns[ADD_RDATA] = TEST_RECORDS[i][4];

            addRecordToZone(columns);
        }
        commit();
    }
};

// The following two lines instantiate test cases with concrete accessor
// classes to be tested.
// XXX: clang++ installed on our FreeBSD buildbot cannot complete compiling
// this file, seemingly due to the size of the code.  We'll consider more
// complete workaround, but for a short term workaround we'll reduce the
// number of tested accessor classes (thus reducing the amount of code
// to be compiled) for this particular environment.
#if defined(__clang__) && defined(__FreeBSD__)
typedef ::testing::Types<MockAccessor> TestAccessorTypes;
#else
typedef ::testing::Types<MockAccessor, TestSQLite3Accessor> TestAccessorTypes;
#endif

TYPED_TEST_CASE(DatabaseClientTest, TestAccessorTypes);

// In some cases the entire test fixture is for the mock accessor only.
// We use the usual TEST_F for them with the corresponding specialized class
// to make the code simpler.
typedef DatabaseClientTest<MockAccessor> MockDatabaseClientTest;

TYPED_TEST(DatabaseClientTest, zoneNotFound) {
    DataSourceClient::FindResult zone(
        this->client_->findZone(Name("example.com")));
    EXPECT_EQ(result::NOTFOUND, zone.code);
}

TYPED_TEST(DatabaseClientTest, exactZone) {
    DataSourceClient::FindResult zone(
        this->client_->findZone(Name("example.org")));
    EXPECT_EQ(result::SUCCESS, zone.code);
    this->checkZoneFinder(zone);
}

TYPED_TEST(DatabaseClientTest, superZone) {
    DataSourceClient::FindResult zone(this->client_->findZone(Name(
        "sub.example.org")));
    EXPECT_EQ(result::PARTIALMATCH, zone.code);
    this->checkZoneFinder(zone);
}

// This test doesn't depend on derived accessor class, so we use TEST().
TEST(GenericDatabaseClientTest, noAccessorException) {
    // We need a dummy variable here; some compiler would regard it a mere
    // declaration instead of an instantiation and make the test fail.
    EXPECT_THROW(DatabaseClient dummy(RRClass::IN(),
                                      shared_ptr<DatabaseAccessor>()),
                 isc::InvalidParameter);
}

// If the zone doesn't exist, exception is thrown
TYPED_TEST(DatabaseClientTest, noZoneIterator) {
    EXPECT_THROW(this->client_->getIterator(Name("example.com")),
                 DataSourceError);
}

// If the zone doesn't exist and iteration is not implemented, it still throws
// the exception it doesn't exist
TEST(GenericDatabaseClientTest, noZoneNotImplementedIterator) {
    EXPECT_THROW(DatabaseClient(RRClass::IN(),
                                boost::shared_ptr<DatabaseAccessor>(
                                    new NopAccessor())).getIterator(
                                        Name("example.com")),
                 DataSourceError);
}

TEST(GenericDatabaseClientTest, notImplementedIterator) {
    EXPECT_THROW(DatabaseClient(RRClass::IN(), shared_ptr<DatabaseAccessor>(
        new NopAccessor())).getIterator(Name("example.org")),
                 isc::NotImplemented);
}

// Pretend a bug in the connection and pass NULL as the context
// Should not crash, but gracefully throw.  Works for the mock accessor only.
TEST_F(MockDatabaseClientTest, nullIteratorContext) {
    EXPECT_THROW(this->client_->getIterator(Name("null.example.org")),
                 isc::Unexpected);
}

// It doesn't crash or anything if the zone is completely empty.
// Works for the mock accessor only.
TEST_F(MockDatabaseClientTest, emptyIterator) {
    ZoneIteratorPtr it(this->client_->getIterator(Name("empty.example.org")));
    EXPECT_EQ(ConstRRsetPtr(), it->getNextRRset());
    // This is past the end, it should throw
    EXPECT_THROW(it->getNextRRset(), isc::Unexpected);
}

// checks if the given rrset matches the
// given name, class, type and rdatas
void
checkRRset(isc::dns::ConstRRsetPtr rrset,
           const isc::dns::Name& name,
           const isc::dns::RRClass& rrclass,
           const isc::dns::RRType& rrtype,
           const isc::dns::RRTTL& rrttl,
           const std::vector<std::string>& rdatas) {
    isc::dns::RRsetPtr expected_rrset(
        new isc::dns::RRset(name, rrclass, rrtype, rrttl));
    for (unsigned int i = 0; i < rdatas.size(); ++i) {
        expected_rrset->addRdata(
            isc::dns::rdata::createRdata(rrtype, rrclass,
                                         rdatas[i]));
    }
    isc::testutils::rrsetCheck(expected_rrset, rrset);
}

// Iterate through a zone
TYPED_TEST(DatabaseClientTest, iterator) {
    ZoneIteratorPtr it(this->client_->getIterator(Name("example.org")));
    ConstRRsetPtr rrset(it->getNextRRset());
    ASSERT_NE(ConstRRsetPtr(), rrset);

    // The first name should be the zone origin.
    EXPECT_EQ(this->zname_, rrset->getName());

    // The rest of the checks work only for the mock accessor.
    if (!this->is_mock_) {
        return;
    }

    this->expected_rdatas_.clear();
    this->expected_rdatas_.push_back("192.0.2.1");
    checkRRset(rrset, Name("example.org"), this->qclass_, RRType::A(),
               this->rrttl_, this->expected_rdatas_);

    rrset = it->getNextRRset();
    this->expected_rdatas_.clear();
    this->expected_rdatas_.push_back("ns1.example.org. admin.example.org. "
                                     "1234 3600 1800 2419200 7200");
    checkRRset(rrset, Name("example.org"), this->qclass_, RRType::SOA(),
               this->rrttl_, this->expected_rdatas_);

    rrset = it->getNextRRset();
<<<<<<< HEAD
    this->expected_rdatas_.clear();
    this->expected_rdatas_.push_back("192.0.2.1");
    this->expected_rdatas_.push_back("192.0.2.2");
    checkRRset(rrset, Name("x.example.org"), this->qclass_, RRType::A(),
               RRTTL(300), this->expected_rdatas_);

    rrset = it->getNextRRset();
    this->expected_rdatas_.clear();
    this->expected_rdatas_.push_back("2001:db8::1");
    this->expected_rdatas_.push_back("2001:db8::2");
    checkRRset(rrset, Name("x.example.org"), this->qclass_, RRType::AAAA(),
               RRTTL(300), this->expected_rdatas_);
=======
    ASSERT_NE(ConstRRsetPtr(), rrset);
    EXPECT_EQ(Name("x.example.org"), rrset->getName());
    EXPECT_EQ(RRClass::IN(), rrset->getClass());
    EXPECT_EQ(RRType::AAAA(), rrset->getType());
    EXPECT_EQ(RRTTL(300), rrset->getTTL());
    rit = rrset->getRdataIterator();
    ASSERT_FALSE(rit->isLast());
    EXPECT_EQ("2001:db8::1", rit->getCurrent().toText());
    rit->next();
    ASSERT_FALSE(rit->isLast());
    EXPECT_EQ("2001:db8::2", rit->getCurrent().toText());
    rit->next();
    EXPECT_TRUE(rit->isLast());

    rrset = it->getNextRRset();
    ASSERT_NE(ConstRRsetPtr(), rrset);
    EXPECT_EQ(Name("ttldiff.example.org"), rrset->getName());
    EXPECT_EQ(RRClass::IN(), rrset->getClass());
    EXPECT_EQ(RRType::A(), rrset->getType());
    EXPECT_EQ(RRTTL(300), rrset->getTTL());
    rit = rrset->getRdataIterator();
    ASSERT_FALSE(rit->isLast());
    EXPECT_EQ("192.0.2.1", rit->getCurrent().toText());
    rit->next();
    ASSERT_FALSE(rit->isLast());
    EXPECT_EQ("192.0.2.2", rit->getCurrent().toText());
    rit->next();
    EXPECT_TRUE(rit->isLast());

    EXPECT_EQ(ConstRRsetPtr(), it->getNextRRset());
>>>>>>> f2ffe07f
}

// This has inconsistent TTL in the set (the rest, like nonsense in
// the data is handled in rdata itself).  Works for the mock accessor only.
TEST_F(MockDatabaseClientTest, badIterator) {
    // It should not throw, but get the lowest one of them
    ZoneIteratorPtr it(this->client_->getIterator(Name("bad.example.org")));
    EXPECT_EQ(it->getNextRRset()->getTTL(), isc::dns::RRTTL(300));
}

TYPED_TEST(DatabaseClientTest, getSOAFromIterator) {
    vector<string> soa_data;
    soa_data.push_back("ns1.example.org. admin.example.org. "
                       "1234 3600 1800 2419200 7200");

    ZoneIteratorPtr it(this->client_->getIterator(this->zname_));
    ASSERT_TRUE(it);
    checkRRset(it->getSOA(), this->zname_, this->qclass_, RRType::SOA(),
               this->rrttl_, soa_data);

    // Iterate over the zone until we find an SOA.  Although there's a broken
    // RDATA that would trigger an exception in getNextRRset(), we should
    // reach the SOA as the sequence should be sorted and the SOA is at
    // the origin name (which has no bogus data).
    ConstRRsetPtr rrset;
    while ((rrset = it->getNextRRset()) != ConstRRsetPtr() &&
           rrset->getType() != RRType::SOA()) {
        ;
    }
    ASSERT_TRUE(rrset);
    // It should be identical to the result of getSOA().
    isc::testutils::rrsetCheck(it->getSOA(), rrset);
}

TYPED_TEST(DatabaseClientTest, noSOAFromIterator) {
    // First, empty the zone.
    this->updater_ = this->client_->getUpdater(this->zname_, true);
    this->updater_->commit();

    // Then getSOA() should return NULL.
    ZoneIteratorPtr it(this->client_->getIterator(this->zname_));
    ASSERT_TRUE(it);
    EXPECT_FALSE(it->getSOA());
}

TYPED_TEST(DatabaseClientTest, iterateThenUpdate) {
    ZoneIteratorPtr it(this->client_->getIterator(this->zname_));
    ASSERT_TRUE(it);

    // Try to empty the zone after getting the iterator.  Depending on the
    // underlying data source, it may result in an exception due to the
    // transaction for the iterator.  In either case the integrity of the
    // iterator result should be reserved.
    try {
        this->updater_ = this->client_->getUpdater(this->zname_, true);
        this->updater_->commit();

        // Confirm at least it doesn't contain any SOA
        EXPECT_EQ(ZoneFinder::NXDOMAIN,
                  this->getFinder()->find(this->zname_, RRType::SOA()).code);
    } catch (const DataSourceError&) {}

    ConstRRsetPtr rrset;
    while ((rrset = it->getNextRRset()) != ConstRRsetPtr() &&
           rrset->getType() != RRType::SOA()) {
        ;
    }
    ASSERT_TRUE(rrset);
    // It should be identical to the result of getSOA().
    isc::testutils::rrsetCheck(it->getSOA(), rrset);
}

TYPED_TEST(DatabaseClientTest, updateThenIterateThenUpdate) {
    // First clear the zone.
    this->updater_ = this->client_->getUpdater(this->zname_, true);
    this->updater_->commit();

    // Then iterate over it.  It should immediately reach the end, at which
    // point the transaction should be committed.
    ZoneIteratorPtr it(this->client_->getIterator(this->zname_));
    ASSERT_TRUE(it);
    EXPECT_FALSE(it->getNextRRset());

    // So another update attempt should succeed, too.
    this->updater_ = this->client_->getUpdater(this->zname_, true);
    this->updater_->commit();
}

TYPED_TEST(DatabaseClientTest, updateAfterDeleteIterator) {
    // Similar to the previous case, but we delete the iterator in the
    // middle of zone.  The transaction should be canceled (actually no
    // different from commit though) at that point.
    ZoneIteratorPtr it(this->client_->getIterator(this->zname_));
    ASSERT_TRUE(it);
    EXPECT_TRUE(it->getNextRRset());
    it.reset();

    // So another update attempt should succeed.
    this->updater_ = this->client_->getUpdater(this->zname_, true);
    this->updater_->commit();
}

void
doFindTest(ZoneFinder& finder,
           const isc::dns::Name& name,
           const isc::dns::RRType& type,
           const isc::dns::RRType& expected_type,
           const isc::dns::RRTTL expected_ttl,
           ZoneFinder::Result expected_result,
           const std::vector<std::string>& expected_rdatas,
           const std::vector<std::string>& expected_sig_rdatas,
           const isc::dns::Name& expected_name = isc::dns::Name::ROOT_NAME(),
           const ZoneFinder::FindOptions options = ZoneFinder::FIND_DEFAULT)
{
    SCOPED_TRACE("doFindTest " + name.toText() + " " + type.toText());
    const ZoneFinder::FindResult result = finder.find(name, type, NULL,
                                                      options);
    ASSERT_EQ(expected_result, result.code) << name << " " << type;
    if (!expected_rdatas.empty() && result.rrset) {
        checkRRset(result.rrset, expected_name != Name(".") ? expected_name :
                   name, finder.getClass(), expected_type, expected_ttl,
                   expected_rdatas);

        if (!expected_sig_rdatas.empty() && result.rrset->getRRsig()) {
            checkRRset(result.rrset->getRRsig(), expected_name != Name(".") ?
                       expected_name : name, finder.getClass(),
                       isc::dns::RRType::RRSIG(), expected_ttl,
                       expected_sig_rdatas);
        } else if (expected_sig_rdatas.empty()) {
            EXPECT_EQ(isc::dns::RRsetPtr(), result.rrset->getRRsig());
        } else {
            ADD_FAILURE() << "Missing RRSIG";
        }
    } else if (expected_rdatas.empty()) {
        EXPECT_EQ(isc::dns::RRsetPtr(), result.rrset);
    } else {
        ADD_FAILURE() << "Missing result";
    }
}

// When asking for an RRset where RRs somehow have different TTLs, it should 
// convert to the lowest one.
TEST_F(MockDatabaseClientTest, ttldiff) {
    ZoneIteratorPtr it(this->client_->getIterator(Name("example.org")));
    // Walk through the full iterator, we should see 1 rrset with name
    // ttldiff1.example.org., and two rdatas. Same for ttldiff2
    Name name("ttldiff.example.org.");
    bool found = false;
    //bool found2 = false;
    ConstRRsetPtr rrset = it->getNextRRset();
    while(rrset != ConstRRsetPtr()) {
        if (rrset->getName() == name) {
            ASSERT_FALSE(found);
            ASSERT_EQ(2, rrset->getRdataCount());
            ASSERT_EQ(RRTTL(300), rrset->getTTL());
            found = true;
        }
        rrset = it->getNextRRset();
    }
    ASSERT_TRUE(found);
}

// Unless we ask for individual RRs in our iterator request. In that case
// every RR should go into its own 'rrset'
TEST_F(MockDatabaseClientTest, ttldiff_no_adjust_ttl) {
    ZoneIteratorPtr it(this->client_->getIterator(Name("example.org"), false));

    // Walk through the full iterator, we should see 1 rrset with name
    // ttldiff1.example.org., and two rdatas. Same for ttldiff2
    Name name("ttldiff.example.org.");
    int found1 = false;
    int found2 = false;
    ConstRRsetPtr rrset = it->getNextRRset();
    while(rrset != ConstRRsetPtr()) {
        if (rrset->getName() == name) {
            ASSERT_EQ(1, rrset->getRdataCount());
            // We should find 1 'rrset' with TTL 300 and one with TTL 600
            if (rrset->getTTL() == RRTTL(300)) {
                ASSERT_FALSE(found1);
                found1 = true;
            } else if (rrset->getTTL() == RRTTL(600)) {
                ASSERT_FALSE(found2);
                found2 = true;
            } else {
                FAIL() << "Found unexpected TTL: " <<
                          rrset->getTTL().toText();
            }
        }
        rrset = it->getNextRRset();
    }
    ASSERT_TRUE(found1);
    ASSERT_TRUE(found2);
}

TYPED_TEST(DatabaseClientTest, find) {
    shared_ptr<DatabaseClient::Finder> finder(this->getFinder());

    this->expected_rdatas_.clear();
    this->expected_sig_rdatas_.clear();
    this->expected_rdatas_.push_back("192.0.2.1");
    doFindTest(*finder, isc::dns::Name("www.example.org."),
               this->qtype_, this->qtype_, this->rrttl_, ZoneFinder::SUCCESS,
               this->expected_rdatas_, this->expected_sig_rdatas_);

    this->expected_rdatas_.clear();
    this->expected_sig_rdatas_.clear();
    this->expected_rdatas_.push_back("192.0.2.1");
    this->expected_rdatas_.push_back("192.0.2.2");
    doFindTest(*finder, isc::dns::Name("www2.example.org."),
               this->qtype_, this->qtype_, this->rrttl_, ZoneFinder::SUCCESS,
               this->expected_rdatas_, this->expected_sig_rdatas_);

    this->expected_rdatas_.clear();
    this->expected_sig_rdatas_.clear();
    this->expected_rdatas_.push_back("2001:db8::1");
    this->expected_rdatas_.push_back("2001:db8::2");
    doFindTest(*finder, isc::dns::Name("www.example.org."),
               isc::dns::RRType::AAAA(), isc::dns::RRType::AAAA(),
               this->rrttl_,
               ZoneFinder::SUCCESS,
               this->expected_rdatas_, this->expected_sig_rdatas_);

    this->expected_rdatas_.clear();
    this->expected_sig_rdatas_.clear();
    doFindTest(*finder, isc::dns::Name("www.example.org."),
               isc::dns::RRType::TXT(), isc::dns::RRType::TXT(),
               this->rrttl_,
               ZoneFinder::NXRRSET,
               this->expected_rdatas_, this->expected_sig_rdatas_);

    this->expected_rdatas_.clear();
    this->expected_sig_rdatas_.clear();
    this->expected_rdatas_.push_back("www.example.org.");
    doFindTest(*finder, isc::dns::Name("cname.example.org."),
               this->qtype_, isc::dns::RRType::CNAME(), this->rrttl_,
               ZoneFinder::CNAME, this->expected_rdatas_,
               this->expected_sig_rdatas_);

    this->expected_rdatas_.clear();
    this->expected_sig_rdatas_.clear();
    this->expected_rdatas_.push_back("www.example.org.");
    doFindTest(*finder, isc::dns::Name("cname.example.org."),
               isc::dns::RRType::CNAME(), isc::dns::RRType::CNAME(),
               this->rrttl_, ZoneFinder::SUCCESS, this->expected_rdatas_,
               this->expected_sig_rdatas_);

    this->expected_rdatas_.clear();
    this->expected_sig_rdatas_.clear();
    doFindTest(*finder, isc::dns::Name("doesnotexist.example.org."),
               this->qtype_, this->qtype_, this->rrttl_, ZoneFinder::NXDOMAIN,
               this->expected_rdatas_, this->expected_sig_rdatas_);

    this->expected_rdatas_.clear();
    this->expected_sig_rdatas_.clear();
    this->expected_rdatas_.push_back("192.0.2.1");
    this->expected_sig_rdatas_.push_back("A 5 3 3600 20000101000000 20000201000000 12345 example.org. FAKEFAKEFAKE");
    this->expected_sig_rdatas_.push_back("A 5 3 3600 20000101000000 20000201000000 12346 example.org. FAKEFAKEFAKE");
    doFindTest(*finder, isc::dns::Name("signed1.example.org."),
               this->qtype_, this->qtype_, this->rrttl_, ZoneFinder::SUCCESS,
               this->expected_rdatas_, this->expected_sig_rdatas_);

    this->expected_rdatas_.clear();
    this->expected_sig_rdatas_.clear();
    this->expected_rdatas_.push_back("2001:db8::1");
    this->expected_rdatas_.push_back("2001:db8::2");
    this->expected_sig_rdatas_.push_back("AAAA 5 3 3600 20000101000000 20000201000000 12345 example.org. FAKEFAKEFAKE");
    doFindTest(*finder, isc::dns::Name("signed1.example.org."),
               isc::dns::RRType::AAAA(), isc::dns::RRType::AAAA(),
               this->rrttl_, ZoneFinder::SUCCESS, this->expected_rdatas_,
               this->expected_sig_rdatas_);

    this->expected_rdatas_.clear();
    this->expected_sig_rdatas_.clear();
    doFindTest(*finder, isc::dns::Name("signed1.example.org."),
               isc::dns::RRType::TXT(), isc::dns::RRType::TXT(), this->rrttl_,
               ZoneFinder::NXRRSET, this->expected_rdatas_,
               this->expected_sig_rdatas_);

    this->expected_rdatas_.clear();
    this->expected_sig_rdatas_.clear();
    this->expected_rdatas_.push_back("www.example.org.");
    this->expected_sig_rdatas_.push_back("CNAME 5 3 3600 20000101000000 20000201000000 12345 example.org. FAKEFAKEFAKE");
    doFindTest(*finder, isc::dns::Name("signedcname1.example.org."),
               this->qtype_, isc::dns::RRType::CNAME(), this->rrttl_,
               ZoneFinder::CNAME, this->expected_rdatas_,
               this->expected_sig_rdatas_);

    this->expected_rdatas_.clear();
    this->expected_sig_rdatas_.clear();
    this->expected_rdatas_.push_back("192.0.2.1");
    this->expected_sig_rdatas_.push_back("A 5 3 3600 20000101000000 20000201000000 12345 example.org. FAKEFAKEFAKE");
    this->expected_sig_rdatas_.push_back("A 5 3 3600 20000101000000 20000201000000 12346 example.org. FAKEFAKEFAKE");
    doFindTest(*finder, isc::dns::Name("signed2.example.org."),
               this->qtype_, this->qtype_, this->rrttl_, ZoneFinder::SUCCESS,
               this->expected_rdatas_, this->expected_sig_rdatas_);

    this->expected_rdatas_.clear();
    this->expected_sig_rdatas_.clear();
    this->expected_rdatas_.push_back("2001:db8::2");
    this->expected_rdatas_.push_back("2001:db8::1");
    this->expected_sig_rdatas_.push_back("AAAA 5 3 3600 20000101000000 20000201000000 12345 example.org. FAKEFAKEFAKE");
    doFindTest(*finder, isc::dns::Name("signed2.example.org."),
               isc::dns::RRType::AAAA(), isc::dns::RRType::AAAA(),
               this->rrttl_, ZoneFinder::SUCCESS, this->expected_rdatas_,
               this->expected_sig_rdatas_);

    this->expected_rdatas_.clear();
    this->expected_sig_rdatas_.clear();
    doFindTest(*finder, isc::dns::Name("signed2.example.org."),
               isc::dns::RRType::TXT(), isc::dns::RRType::TXT(), this->rrttl_,
               ZoneFinder::NXRRSET, this->expected_rdatas_,
               this->expected_sig_rdatas_);

    this->expected_rdatas_.clear();
    this->expected_sig_rdatas_.clear();
    this->expected_rdatas_.push_back("www.example.org.");
    this->expected_sig_rdatas_.push_back("CNAME 5 3 3600 20000101000000 20000201000000 12345 example.org. FAKEFAKEFAKE");
    doFindTest(*finder, isc::dns::Name("signedcname2.example.org."),
               this->qtype_, isc::dns::RRType::CNAME(), this->rrttl_,
               ZoneFinder::CNAME, this->expected_rdatas_,
               this->expected_sig_rdatas_);

    this->expected_rdatas_.clear();
    this->expected_sig_rdatas_.clear();
    this->expected_rdatas_.push_back("192.0.2.1");
    this->expected_sig_rdatas_.push_back("A 5 3 3600 20000101000000 20000201000000 12345 example.org. FAKEFAKEFAKE");
    doFindTest(*finder, isc::dns::Name("acnamesig1.example.org."),
               this->qtype_, this->qtype_, this->rrttl_, ZoneFinder::SUCCESS,
               this->expected_rdatas_, this->expected_sig_rdatas_);

    this->expected_rdatas_.clear();
    this->expected_sig_rdatas_.clear();
    this->expected_rdatas_.push_back("192.0.2.1");
    this->expected_sig_rdatas_.push_back("A 5 3 3600 20000101000000 20000201000000 12345 example.org. FAKEFAKEFAKE");
    doFindTest(*finder, isc::dns::Name("acnamesig2.example.org."),
               this->qtype_, this->qtype_, this->rrttl_, ZoneFinder::SUCCESS,
               this->expected_rdatas_, this->expected_sig_rdatas_);

    this->expected_rdatas_.clear();
    this->expected_sig_rdatas_.clear();
    this->expected_rdatas_.push_back("192.0.2.1");
    this->expected_sig_rdatas_.push_back("A 5 3 3600 20000101000000 20000201000000 12345 example.org. FAKEFAKEFAKE");
    doFindTest(*finder, isc::dns::Name("acnamesig3.example.org."),
               this->qtype_, this->qtype_, this->rrttl_, ZoneFinder::SUCCESS,
               this->expected_rdatas_, this->expected_sig_rdatas_);

    this->expected_rdatas_.clear();
    this->expected_sig_rdatas_.clear();
    this->expected_rdatas_.push_back("192.0.2.1");
    this->expected_rdatas_.push_back("192.0.2.2");
    doFindTest(*finder, isc::dns::Name("ttldiff1.example.org."),
               this->qtype_, this->qtype_, isc::dns::RRTTL(360),
               ZoneFinder::SUCCESS, this->expected_rdatas_,
               this->expected_sig_rdatas_);

    this->expected_rdatas_.clear();
    this->expected_sig_rdatas_.clear();
    this->expected_rdatas_.push_back("192.0.2.1");
    this->expected_rdatas_.push_back("192.0.2.2");
    doFindTest(*finder, isc::dns::Name("ttldiff2.example.org."),
               this->qtype_, this->qtype_, isc::dns::RRTTL(360),
               ZoneFinder::SUCCESS, this->expected_rdatas_,
               this->expected_sig_rdatas_);

    EXPECT_THROW(finder->find(isc::dns::Name("badcname1.example.org."),
                                              this->qtype_,
                                              NULL, ZoneFinder::FIND_DEFAULT),
                 DataSourceError);
    EXPECT_THROW(finder->find(isc::dns::Name("badcname2.example.org."),
                                              this->qtype_,
                                              NULL, ZoneFinder::FIND_DEFAULT),
                 DataSourceError);
    EXPECT_THROW(finder->find(isc::dns::Name("badcname3.example.org."),
                                              this->qtype_,
                                              NULL, ZoneFinder::FIND_DEFAULT),
                 DataSourceError);
    EXPECT_THROW(finder->find(isc::dns::Name("badrdata.example.org."),
                                              this->qtype_,
                                              NULL, ZoneFinder::FIND_DEFAULT),
                 DataSourceError);
    EXPECT_THROW(finder->find(isc::dns::Name("badtype.example.org."),
                                              this->qtype_,
                                              NULL, ZoneFinder::FIND_DEFAULT),
                 DataSourceError);
    EXPECT_THROW(finder->find(isc::dns::Name("badttl.example.org."),
                                              this->qtype_,
                                              NULL, ZoneFinder::FIND_DEFAULT),
                 DataSourceError);
    EXPECT_THROW(finder->find(isc::dns::Name("badsig.example.org."),
                                              this->qtype_,
                                              NULL, ZoneFinder::FIND_DEFAULT),
                 DataSourceError);

    // Trigger the hardcoded exceptions and see if find() has cleaned up
    if (this->is_mock_) {
        EXPECT_THROW(finder->find(isc::dns::Name("dsexception.in.search."),
                                  this->qtype_,
                                  NULL, ZoneFinder::FIND_DEFAULT),
                     DataSourceError);
        EXPECT_THROW(finder->find(isc::dns::Name("iscexception.in.search."),
                                  this->qtype_,
                                  NULL, ZoneFinder::FIND_DEFAULT),
                     isc::Exception);
        EXPECT_THROW(finder->find(isc::dns::Name("basicexception.in.search."),
                                  this->qtype_,
                                  NULL, ZoneFinder::FIND_DEFAULT),
                     std::exception);
        EXPECT_THROW(finder->find(isc::dns::Name("dsexception.in.getnext."),
                                  this->qtype_,
                                  NULL, ZoneFinder::FIND_DEFAULT),
                     DataSourceError);
        EXPECT_THROW(finder->find(isc::dns::Name("iscexception.in.getnext."),
                                  this->qtype_,
                                  NULL, ZoneFinder::FIND_DEFAULT),
                     isc::Exception);
        EXPECT_THROW(finder->find(isc::dns::Name("basicexception.in.getnext."),
                                  this->qtype_,
                                  NULL, ZoneFinder::FIND_DEFAULT),
                     std::exception);
    }

    // This RRSIG has the wrong sigtype field, which should be
    // an error if we decide to keep using that field
    // Right now the field is ignored, so it does not error
    this->expected_rdatas_.clear();
    this->expected_sig_rdatas_.clear();
    this->expected_rdatas_.push_back("192.0.2.1");
    this->expected_sig_rdatas_.push_back("A 5 3 3600 20000101000000 20000201000000 12345 example.org. FAKEFAKEFAKE");
    doFindTest(*finder, isc::dns::Name("badsigtype.example.org."),
               this->qtype_, this->qtype_, this->rrttl_, ZoneFinder::SUCCESS,
               this->expected_rdatas_, this->expected_sig_rdatas_);
}

TYPED_TEST(DatabaseClientTest, findDelegation) {
    shared_ptr<DatabaseClient::Finder> finder(this->getFinder());

    // The apex should not be considered delegation point and we can access
    // data
    this->expected_rdatas_.clear();
    this->expected_sig_rdatas_.clear();
    this->expected_rdatas_.push_back("192.0.2.1");
    doFindTest(*finder, isc::dns::Name("example.org."),
               this->qtype_, this->qtype_,
               this->rrttl_, ZoneFinder::SUCCESS, this->expected_rdatas_,
               this->expected_sig_rdatas_);

    this->expected_rdatas_.clear();
    this->expected_rdatas_.push_back("ns.example.com.");
    this->expected_sig_rdatas_.push_back("NS 5 3 3600 20000101000000 20000201000000 "
                                  "12345 example.org. FAKEFAKEFAKE");
    doFindTest(*finder, isc::dns::Name("example.org."),
               isc::dns::RRType::NS(), isc::dns::RRType::NS(),
               this->rrttl_, ZoneFinder::SUCCESS, this->expected_rdatas_,
               this->expected_sig_rdatas_);

    // Check when we ask for something below delegation point, we get the NS
    // (Both when the RRset there exists and doesn't)
    this->expected_rdatas_.clear();
    this->expected_sig_rdatas_.clear();
    this->expected_rdatas_.push_back("ns.example.com.");
    this->expected_rdatas_.push_back("ns.delegation.example.org.");
    this->expected_sig_rdatas_.push_back("NS 5 3 3600 20000101000000 20000201000000 "
                                  "12345 example.org. FAKEFAKEFAKE");
    doFindTest(*finder, isc::dns::Name("ns.delegation.example.org."),
               this->qtype_, isc::dns::RRType::NS(),
               this->rrttl_, ZoneFinder::DELEGATION, this->expected_rdatas_,
               this->expected_sig_rdatas_,
               isc::dns::Name("delegation.example.org."));
    doFindTest(*finder, isc::dns::Name("ns.delegation.example.org."),
               isc::dns::RRType::AAAA(), isc::dns::RRType::NS(),
               this->rrttl_, ZoneFinder::DELEGATION, this->expected_rdatas_,
               this->expected_sig_rdatas_,
               isc::dns::Name("delegation.example.org."));
    doFindTest(*finder, isc::dns::Name("deep.below.delegation.example.org."),
               isc::dns::RRType::AAAA(), isc::dns::RRType::NS(),
               this->rrttl_, ZoneFinder::DELEGATION, this->expected_rdatas_,
               this->expected_sig_rdatas_,
               isc::dns::Name("delegation.example.org."));

    // Even when we check directly at the delegation point, we should get
    // the NS
    doFindTest(*finder, isc::dns::Name("delegation.example.org."),
               isc::dns::RRType::AAAA(), isc::dns::RRType::NS(),
               this->rrttl_, ZoneFinder::DELEGATION, this->expected_rdatas_,
               this->expected_sig_rdatas_);

    // And when we ask direcly for the NS, we should still get delegation
    doFindTest(*finder, isc::dns::Name("delegation.example.org."),
               isc::dns::RRType::NS(), isc::dns::RRType::NS(),
               this->rrttl_, ZoneFinder::DELEGATION, this->expected_rdatas_,
               this->expected_sig_rdatas_);

    // Now test delegation. If it is below the delegation point, we should get
    // the DNAME (the one with data under DNAME is invalid zone, but we test
    // the behaviour anyway just to make sure)
    this->expected_rdatas_.clear();
    this->expected_rdatas_.push_back("dname.example.com.");
    this->expected_sig_rdatas_.clear();
    this->expected_sig_rdatas_.push_back("DNAME 5 3 3600 20000101000000 "
                                  "20000201000000 12345 example.org. "
                                  "FAKEFAKEFAKE");
    doFindTest(*finder, isc::dns::Name("below.dname.example.org."),
               this->qtype_, isc::dns::RRType::DNAME(),
               this->rrttl_, ZoneFinder::DNAME, this->expected_rdatas_,
               this->expected_sig_rdatas_, isc::dns::Name("dname.example.org."));
    doFindTest(*finder, isc::dns::Name("below.dname.example.org."),
               isc::dns::RRType::AAAA(), isc::dns::RRType::DNAME(),
               this->rrttl_, ZoneFinder::DNAME, this->expected_rdatas_,
               this->expected_sig_rdatas_, isc::dns::Name("dname.example.org."));
    doFindTest(*finder, isc::dns::Name("really.deep.below.dname.example.org."),
               isc::dns::RRType::AAAA(), isc::dns::RRType::DNAME(),
               this->rrttl_, ZoneFinder::DNAME, this->expected_rdatas_,
               this->expected_sig_rdatas_, isc::dns::Name("dname.example.org."));

    // Asking direcly for DNAME should give SUCCESS
    doFindTest(*finder, isc::dns::Name("dname.example.org."),
               isc::dns::RRType::DNAME(), isc::dns::RRType::DNAME(),
               this->rrttl_, ZoneFinder::SUCCESS, this->expected_rdatas_,
               this->expected_sig_rdatas_);

    // But we don't delegate at DNAME point
    this->expected_rdatas_.clear();
    this->expected_rdatas_.push_back("192.0.2.1");
    this->expected_sig_rdatas_.clear();
    doFindTest(*finder, isc::dns::Name("dname.example.org."),
               this->qtype_, this->qtype_,
               this->rrttl_, ZoneFinder::SUCCESS, this->expected_rdatas_,
               this->expected_sig_rdatas_);
    this->expected_rdatas_.clear();
    doFindTest(*finder, isc::dns::Name("dname.example.org."),
               isc::dns::RRType::AAAA(), isc::dns::RRType::AAAA(),
               this->rrttl_, ZoneFinder::NXRRSET, this->expected_rdatas_,
               this->expected_sig_rdatas_);

    // This is broken dname, it contains two targets
    EXPECT_THROW(finder->find(isc::dns::Name("below.baddname.example.org."),
                              this->qtype_, NULL,
                              ZoneFinder::FIND_DEFAULT),
                 DataSourceError);

    // Broken NS - it lives together with something else
    EXPECT_THROW(finder->find(isc::dns::Name("brokenns1.example.org."),
                              this->qtype_, NULL,
                              ZoneFinder::FIND_DEFAULT),
                 DataSourceError);
    EXPECT_THROW(finder->find(isc::dns::Name("brokenns2.example.org."),
                              this->qtype_, NULL,
                              ZoneFinder::FIND_DEFAULT),
                 DataSourceError);
}

TYPED_TEST(DatabaseClientTest, emptyDomain) {
    shared_ptr<DatabaseClient::Finder> finder(this->getFinder());

    // This domain doesn't exist, but a subdomain of it does.
    // Therefore we should pretend the domain is there, but contains no RRsets
    doFindTest(*finder, isc::dns::Name("b.example.org."), this->qtype_,
               this->qtype_, this->rrttl_, ZoneFinder::NXRRSET,
               this->expected_rdatas_, this->expected_sig_rdatas_);
}

// Glue-OK mode. Just go through NS delegations down (but not through
// DNAME) and pretend it is not there.
TYPED_TEST(DatabaseClientTest, glueOK) {
    shared_ptr<DatabaseClient::Finder> finder(this->getFinder());

    this->expected_rdatas_.clear();
    this->expected_sig_rdatas_.clear();
    doFindTest(*finder, isc::dns::Name("ns.delegation.example.org."),
               isc::dns::RRType::AAAA(), isc::dns::RRType::AAAA(),
               this->rrttl_, ZoneFinder::NXRRSET,
               this->expected_rdatas_, this->expected_sig_rdatas_,
               isc::dns::Name("ns.delegation.example.org."),
               ZoneFinder::FIND_GLUE_OK);
    doFindTest(*finder, isc::dns::Name("nothere.delegation.example.org."),
               isc::dns::RRType::AAAA(), isc::dns::RRType::AAAA(),
               this->rrttl_, ZoneFinder::NXDOMAIN,
               this->expected_rdatas_, this->expected_sig_rdatas_,
               isc::dns::Name("nothere.delegation.example.org."),
               ZoneFinder::FIND_GLUE_OK);
    this->expected_rdatas_.push_back("192.0.2.1");
    doFindTest(*finder, isc::dns::Name("ns.delegation.example.org."),
               this->qtype_, this->qtype_,
               this->rrttl_, ZoneFinder::SUCCESS,
               this->expected_rdatas_, this->expected_sig_rdatas_,
               isc::dns::Name("ns.delegation.example.org."),
               ZoneFinder::FIND_GLUE_OK);
    this->expected_rdatas_.clear();
    this->expected_rdatas_.push_back("ns.example.com.");
    this->expected_rdatas_.push_back("ns.delegation.example.org.");
    this->expected_sig_rdatas_.clear();
    this->expected_sig_rdatas_.push_back("NS 5 3 3600 20000101000000 "
                                   "20000201000000 12345 example.org. "
                                   "FAKEFAKEFAKE");
    // When we request the NS, it should be SUCCESS, not DELEGATION
    // (different in GLUE_OK)
    doFindTest(*finder, isc::dns::Name("delegation.example.org."),
               isc::dns::RRType::NS(), isc::dns::RRType::NS(),
               this->rrttl_, ZoneFinder::SUCCESS,
               this->expected_rdatas_, this->expected_sig_rdatas_,
               isc::dns::Name("delegation.example.org."),
               ZoneFinder::FIND_GLUE_OK);
    this->expected_rdatas_.clear();
    this->expected_rdatas_.push_back("dname.example.com.");
    this->expected_sig_rdatas_.clear();
    this->expected_sig_rdatas_.push_back("DNAME 5 3 3600 20000101000000 "
                                   "20000201000000 12345 example.org. "
                                   "FAKEFAKEFAKE");
    doFindTest(*finder, isc::dns::Name("below.dname.example.org."),
               this->qtype_, isc::dns::RRType::DNAME(),
               this->rrttl_, ZoneFinder::DNAME, this->expected_rdatas_,
               this->expected_sig_rdatas_,
               isc::dns::Name("dname.example.org."), ZoneFinder::FIND_GLUE_OK);
    doFindTest(*finder, isc::dns::Name("below.dname.example.org."),
               isc::dns::RRType::AAAA(), isc::dns::RRType::DNAME(),
               this->rrttl_, ZoneFinder::DNAME, this->expected_rdatas_,
               this->expected_sig_rdatas_,
               isc::dns::Name("dname.example.org."), ZoneFinder::FIND_GLUE_OK);
}

TYPED_TEST(DatabaseClientTest, wildcard) {
    shared_ptr<DatabaseClient::Finder> finder(this->getFinder());

    // First, simple wildcard match
    // Check also that the RRSIG is added from the wildcard (not modified)
    this->expected_rdatas_.push_back("192.0.2.5");
    this->expected_sig_rdatas_.push_back("A 5 3 3600 20000101000000 "
                                         "20000201000000 12345 example.org. "
                                         "FAKEFAKEFAKE");
    doFindTest(*finder, isc::dns::Name("a.wild.example.org"),
               this->qtype_, this->qtype_, this->rrttl_,
               ZoneFinder::WILDCARD, this->expected_rdatas_,
               this->expected_sig_rdatas_);
    doFindTest(*finder, isc::dns::Name("b.a.wild.example.org"),
               this->qtype_, this->qtype_, this->rrttl_, ZoneFinder::WILDCARD,
               this->expected_rdatas_, this->expected_sig_rdatas_);
    this->expected_rdatas_.clear();
    this->expected_sig_rdatas_.clear();
    doFindTest(*finder, isc::dns::Name("a.wild.example.org"),
               isc::dns::RRType::AAAA(), isc::dns::RRType::AAAA(),
               this->rrttl_, ZoneFinder::WILDCARD_NXRRSET,
               this->expected_rdatas_, this->expected_sig_rdatas_);
    doFindTest(*finder, isc::dns::Name("b.a.wild.example.org"),
               isc::dns::RRType::AAAA(), isc::dns::RRType::AAAA(),
               this->rrttl_, ZoneFinder::WILDCARD_NXRRSET,
               this->expected_rdatas_, this->expected_sig_rdatas_);

    // Direct request for this wildcard
    this->expected_rdatas_.push_back("192.0.2.5");
    this->expected_sig_rdatas_.push_back("A 5 3 3600 20000101000000 "
                                         "20000201000000 12345 example.org. "
                                         "FAKEFAKEFAKE");
    doFindTest(*finder, isc::dns::Name("*.wild.example.org"),
               this->qtype_, this->qtype_, this->rrttl_, ZoneFinder::SUCCESS,
               this->expected_rdatas_, this->expected_sig_rdatas_);
    this->expected_rdatas_.clear();
    this->expected_sig_rdatas_.clear();
    doFindTest(*finder, isc::dns::Name("*.wild.example.org"),
               isc::dns::RRType::AAAA(), isc::dns::RRType::AAAA(),
               this->rrttl_, ZoneFinder::NXRRSET, this->expected_rdatas_,
               this->expected_sig_rdatas_);
    // This is nonsense, but check it doesn't match by some stupid accident
    doFindTest(*finder, isc::dns::Name("a.*.wild.example.org"),
               this->qtype_, this->qtype_, this->rrttl_, ZoneFinder::NXDOMAIN,
               this->expected_rdatas_, this->expected_sig_rdatas_);
    // These should be canceled, since it is below a domain which exitsts
    doFindTest(*finder, isc::dns::Name("nothing.here.wild.example.org"),
               this->qtype_, this->qtype_, this->rrttl_, ZoneFinder::NXDOMAIN,
               this->expected_rdatas_, this->expected_sig_rdatas_);
    doFindTest(*finder, isc::dns::Name("cancel.here.wild.example.org"),
               this->qtype_, this->qtype_, this->rrttl_, ZoneFinder::NXRRSET,
               this->expected_rdatas_, this->expected_sig_rdatas_);
    doFindTest(*finder,
               isc::dns::Name("below.cancel.here.wild.example.org"),
               this->qtype_, this->qtype_, this->rrttl_, ZoneFinder::NXDOMAIN,
               this->expected_rdatas_, this->expected_sig_rdatas_);
    // And this should be just plain empty non-terminal domain, check
    // the wildcard doesn't hurt it
    doFindTest(*finder, isc::dns::Name("here.wild.example.org"),
               this->qtype_, this->qtype_, this->rrttl_, ZoneFinder::NXRRSET,
               this->expected_rdatas_, this->expected_sig_rdatas_);
    // Also make sure that the wildcard doesn't hurt the original data
    // below the wildcard
    this->expected_rdatas_.push_back("2001:db8::5");
    doFindTest(*finder, isc::dns::Name("cancel.here.wild.example.org"),
               isc::dns::RRType::AAAA(), isc::dns::RRType::AAAA(),
               this->rrttl_, ZoneFinder::SUCCESS,
               this->expected_rdatas_, this->expected_sig_rdatas_);
    this->expected_rdatas_.clear();

    // How wildcard go together with delegation
    this->expected_rdatas_.push_back("ns.example.com.");
    doFindTest(*finder, isc::dns::Name("below.delegatedwild.example.org"),
               this->qtype_, isc::dns::RRType::NS(), this->rrttl_,
               ZoneFinder::DELEGATION, this->expected_rdatas_,
               this->expected_sig_rdatas_,
               isc::dns::Name("delegatedwild.example.org"));
    // FIXME: This doesn't look logically OK, GLUE_OK should make it transparent,
    // so the match should either work or be canceled, but return NXDOMAIN
    doFindTest(*finder, isc::dns::Name("below.delegatedwild.example.org"),
               this->qtype_, isc::dns::RRType::NS(), this->rrttl_,
               ZoneFinder::DELEGATION, this->expected_rdatas_,
               this->expected_sig_rdatas_,
               isc::dns::Name("delegatedwild.example.org"),
               ZoneFinder::FIND_GLUE_OK);

    this->expected_rdatas_.clear();
    this->expected_rdatas_.push_back("192.0.2.5");
    // These are direct matches
    const char* positive_names[] = {
        "wild.*.foo.example.org.",
        "wild.*.foo.*.bar.example.org.",
        NULL
    };
    for (const char** name(positive_names); *name != NULL; ++ name) {
        doFindTest(*finder, isc::dns::Name(*name), this->qtype_,
                   this->qtype_, this->rrttl_, ZoneFinder::SUCCESS,
                   this->expected_rdatas_,
                   this->expected_sig_rdatas_);
    }

    // These are wildcard matches against empty nonterminal asterisk
    this->expected_rdatas_.clear();
    const char* negative_names[] = {
        "a.foo.example.org.",
        "*.foo.example.org.",
        "foo.example.org.",
        "wild.bar.foo.example.org.",
        "baz.foo.*.bar.example.org",
        "baz.foo.baz.bar.example.org",
        "*.foo.baz.bar.example.org",
        "*.foo.*.bar.example.org",
        "foo.*.bar.example.org",
        "*.bar.example.org",
        "bar.example.org",
        NULL
    };
    // Unless FIND_DNSSEC is specified, this is no different from other
    // NXRRSET case.
    for (const char** name(negative_names); *name != NULL; ++ name) {
        doFindTest(*finder, isc::dns::Name(*name), this->qtype_,
                   this->qtype_, this->rrttl_, ZoneFinder::NXRRSET,
                   this->expected_rdatas_, this->expected_sig_rdatas_);
    }

    // With FIND_DNSSEC, it should result in WILDCARD_NXRRSET.
    const char* negative_dnssec_names[] = {
        "a.bar.example.org.",
        "foo.baz.bar.example.org.",
        "a.foo.bar.example.org.",
        NULL
    };
    this->expected_rdatas_.clear();
    this->expected_rdatas_.push_back("wild.*.foo.*.bar.example.org. NSEC");
    this->expected_sig_rdatas_.clear();
    for (const char** name(negative_dnssec_names); *name != NULL; ++ name) {
        doFindTest(*finder, isc::dns::Name(*name), this->qtype_,
                   RRType::NSEC(), this->rrttl_, ZoneFinder::WILDCARD_NXRRSET,
                   this->expected_rdatas_, this->expected_sig_rdatas_,
                   Name("bao.example.org."), ZoneFinder::FIND_DNSSEC);
    }

    // CNAME on a wildcard.  Maybe not so common, but not disallowed.
    this->expected_rdatas_.clear();
    this->expected_rdatas_.push_back("www.example.org.");
    this->expected_sig_rdatas_.clear();
    doFindTest(*finder, isc::dns::Name("a.cnamewild.example.org."),
               isc::dns::RRType::TXT(), isc::dns::RRType::CNAME(),
               this->rrttl_, ZoneFinder::WILDCARD_CNAME,
               this->expected_rdatas_, this->expected_sig_rdatas_);

    // DNAME on a wildcard.  In our implementation we ignore DNAMEs on a
    // wildcard, but at a higher level we say the behavior is "unspecified".
    // rfc2672bis strongly discourages the mixture of DNAME and wildcard
    // (with SHOULD NOT).
    this->expected_rdatas_.clear();
    this->expected_sig_rdatas_.clear();
    doFindTest(*finder, Name("a.dnamewild.example.org."),
               this->qtype_, this->qtype_, this->rrttl_,
               ZoneFinder::WILDCARD_NXRRSET, this->expected_rdatas_,
               this->expected_sig_rdatas_);

    // Some strange things in the wild node
    this->expected_rdatas_.clear();
    this->expected_rdatas_.push_back("ns.example.com.");
    doFindTest(*finder, isc::dns::Name("a.nswild.example.org."),
               isc::dns::RRType::TXT(), isc::dns::RRType::NS(),
               this->rrttl_, ZoneFinder::DELEGATION,
               this->expected_rdatas_, this->expected_sig_rdatas_);
}

TYPED_TEST(DatabaseClientTest, noWildcard) {
    // Tests with the NO_WILDCARD flag.

    shared_ptr<DatabaseClient::Finder> finder(this->getFinder());

    // This would match *.wild.example.org, but with NO_WILDCARD should
    // result in NXDOMAIN.
    this->expected_rdatas_.push_back("cancel.here.wild.example.org. A "
                                     "NSEC RRSIG");
    this->expected_sig_rdatas_.push_back("NSEC 5 3 3600 20000101000000 "
                                         "20000201000000 12345 example.org. "
                                         "FAKEFAKEFAKE");
    doFindTest(*finder, isc::dns::Name("a.wild.example.org"),
               RRType::NSEC(), RRType::NSEC(), this->rrttl_,
               ZoneFinder::NXDOMAIN, this->expected_rdatas_,
               this->expected_sig_rdatas_, Name("*.wild.example.org."),
               ZoneFinder::FIND_DNSSEC | ZoneFinder::NO_WILDCARD);

    // Should be the same without FIND_DNSSEC (but in this case no RRsets
    // will be returned)
    doFindTest(*finder, isc::dns::Name("a.wild.example.org"),
               RRType::NSEC(), RRType::NSEC(), this->rrttl_,
               ZoneFinder::NXDOMAIN, this->empty_rdatas_,
               this->empty_rdatas_, Name::ROOT_NAME(), // name is dummy
               ZoneFinder::NO_WILDCARD);

    // Same for wildcard empty non terminal.
    this->expected_rdatas_.clear();
    this->expected_rdatas_.push_back("brokenns1.example.org. A NSEC");
    doFindTest(*finder, isc::dns::Name("a.bar.example.org"),
               RRType::NSEC(), RRType::NSEC(), this->rrttl_,
               ZoneFinder::NXDOMAIN, this->expected_rdatas_,
               this->empty_rdatas_, Name("wild.*.foo.*.bar.example.org"),
               ZoneFinder::FIND_DNSSEC | ZoneFinder::NO_WILDCARD);

    // Search for a wildcard name with NO_WILDCARD.  There should be no
    // difference.  This is, for example, necessary to provide non existence
    // of matching wildcard for isnx.nonterminal.example.org.
    this->expected_rdatas_.clear();
    this->expected_rdatas_.push_back("empty.nonterminal.example.org. NSEC");
    doFindTest(*finder, isc::dns::Name("*.nonterminal.example.org"),
               RRType::NSEC(), RRType::NSEC(), this->rrttl_,
               ZoneFinder::NXDOMAIN, this->expected_rdatas_,
               this->empty_rdatas_, Name("l.example.org"),
               ZoneFinder::FIND_DNSSEC | ZoneFinder::NO_WILDCARD);

    // On the other hand, if there's exact match for the wildcard name
    // it should be found regardless of NO_WILDCARD.
    this->expected_rdatas_.clear();
    this->expected_rdatas_.push_back("192.0.2.5");
    this->expected_sig_rdatas_.clear();
    this->expected_sig_rdatas_.push_back("A 5 3 3600 20000101000000 "
                                         "20000201000000 12345 example.org. "
                                         "FAKEFAKEFAKE");
    doFindTest(*finder, isc::dns::Name("*.wild.example.org"),
               this->qtype_, this->qtype_, this->rrttl_,
               ZoneFinder::SUCCESS, this->expected_rdatas_,
               this->expected_sig_rdatas_, Name("*.wild.example.org"),
               ZoneFinder::NO_WILDCARD);
}

TYPED_TEST(DatabaseClientTest, NXRRSET_NSEC) {
    // The domain exists, but doesn't have this RRType
    // So we should get its NSEC
    shared_ptr<DatabaseClient::Finder> finder(this->getFinder());

    this->expected_rdatas_.push_back("www2.example.org. A AAAA NSEC RRSIG");
    this->expected_sig_rdatas_.push_back("NSEC 5 3 3600 20000101000000 "
                                         "20000201000000 12345 example.org. "
                                         "FAKEFAKEFAKE");
    doFindTest(*finder, isc::dns::Name("www.example.org."),
               isc::dns::RRType::TXT(), isc::dns::RRType::NSEC(),
               this->rrttl_, ZoneFinder::NXRRSET,
               this->expected_rdatas_, this->expected_sig_rdatas_,
               Name::ROOT_NAME(), ZoneFinder::FIND_DNSSEC);
}

TYPED_TEST(DatabaseClientTest, wildcardNXRRSET_NSEC) {
    // The domain exists, but doesn't have this RRType
    // So we should get its NSEC
    //
    // The user will have to query us again to get the correct
    // answer (eg. prove there's not an exact match)
    shared_ptr<DatabaseClient::Finder> finder(this->getFinder());

    this->expected_rdatas_.push_back("cancel.here.wild.example.org. A NSEC "
                                     "RRSIG");
    this->expected_sig_rdatas_.push_back("NSEC 5 3 3600 20000101000000 "
                                         "20000201000000 12345 example.org. "
                                         "FAKEFAKEFAKE");
    // Note that the NSEC name should NOT be synthesized.
    doFindTest(*finder, isc::dns::Name("a.wild.example.org."),
               isc::dns::RRType::TXT(), isc::dns::RRType::NSEC(),
               this->rrttl_, ZoneFinder::WILDCARD_NXRRSET,
               this->expected_rdatas_, this->expected_sig_rdatas_,
               Name("*.wild.example.org"), ZoneFinder::FIND_DNSSEC);
}

TYPED_TEST(DatabaseClientTest, NXDOMAIN_NSEC) {
    // The domain doesn't exist, so we must get the right NSEC
    shared_ptr<DatabaseClient::Finder> finder(this->getFinder());

    this->expected_rdatas_.push_back("www2.example.org. A AAAA NSEC RRSIG");
    this->expected_sig_rdatas_.push_back("NSEC 5 3 3600 20000101000000 "
                                         "20000201000000 12345 example.org. "
                                         "FAKEFAKEFAKE");
    doFindTest(*finder, isc::dns::Name("www1.example.org."),
               isc::dns::RRType::TXT(), isc::dns::RRType::NSEC(),
               this->rrttl_, ZoneFinder::NXDOMAIN,
               this->expected_rdatas_, this->expected_sig_rdatas_,
               Name("www.example.org."), ZoneFinder::FIND_DNSSEC);
    this->expected_rdatas_.clear();
    this->expected_rdatas_.push_back("acnamesig1.example.org. NS A NSEC RRSIG");
    // This tests it works correctly in apex (there was a bug, where a check
    // for NS-alone was there and it would throw).
    doFindTest(*finder, isc::dns::Name("aa.example.org."),
               isc::dns::RRType::TXT(), isc::dns::RRType::NSEC(),
               this->rrttl_, ZoneFinder::NXDOMAIN,
               this->expected_rdatas_, this->expected_sig_rdatas_,
               Name("example.org."), ZoneFinder::FIND_DNSSEC);

    // Check that if the DB doesn't support it, the exception from there
    // is not propagated and it only does not include the NSEC
    if (!this->is_mock_) {
        return; // We don't make the real DB to throw
    }
    EXPECT_NO_THROW(doFindTest(*finder,
                               isc::dns::Name("notimplnsec.example.org."),
                               isc::dns::RRType::TXT(),
                               isc::dns::RRType::NSEC(), this->rrttl_,
                               ZoneFinder::NXDOMAIN, this->empty_rdatas_,
                               this->empty_rdatas_, Name::ROOT_NAME(),
                               ZoneFinder::FIND_DNSSEC));
}

TYPED_TEST(DatabaseClientTest, emptyNonterminalNSEC) {
    // Same as NXDOMAIN_NSEC, but with empty non-terminal
    shared_ptr<DatabaseClient::Finder> finder(this->getFinder());

    this->expected_rdatas_.push_back("empty.nonterminal.example.org. NSEC");
    doFindTest(*finder, isc::dns::Name("nonterminal.example.org."),
               isc::dns::RRType::TXT(), isc::dns::RRType::NSEC(), this->rrttl_,
               ZoneFinder::NXRRSET,
               this->expected_rdatas_, this->expected_sig_rdatas_,
               Name("l.example.org."), ZoneFinder::FIND_DNSSEC);

    // Check that if the DB doesn't support it, the exception from there
    // is not propagated and it only does not include the NSEC
    if (!this->is_mock_) {
        return; // We don't make the real DB to throw
    }
    EXPECT_NO_THROW(doFindTest(*finder,
                               isc::dns::Name("here.wild.example.org."),
                               isc::dns::RRType::TXT(),
                               isc::dns::RRType::NSEC(),
                               this->rrttl_, ZoneFinder::NXRRSET,
                               this->empty_rdatas_, this->empty_rdatas_,
                               Name::ROOT_NAME(), ZoneFinder::FIND_DNSSEC));
}

TYPED_TEST(DatabaseClientTest, getOrigin) {
    DataSourceClient::FindResult
        zone(this->client_->findZone(Name("example.org")));
    ASSERT_EQ(result::SUCCESS, zone.code);
    shared_ptr<DatabaseClient::Finder> finder(
        dynamic_pointer_cast<DatabaseClient::Finder>(zone.zone_finder));
    if (this->is_mock_) {
        EXPECT_EQ(READONLY_ZONE_ID, finder->zone_id());
    }
    EXPECT_EQ(this->zname_, finder->getOrigin());
}

TYPED_TEST(DatabaseClientTest, updaterFinder) {
    this->updater_ = this->client_->getUpdater(this->zname_, false);
    ASSERT_TRUE(this->updater_);

    // If this update isn't replacing the zone, the finder should work
    // just like the normal find() case.
    if (this->is_mock_) {
        DatabaseClient::Finder& finder = dynamic_cast<DatabaseClient::Finder&>(
            this->updater_->getFinder());
        EXPECT_EQ(WRITABLE_ZONE_ID, finder.zone_id());
    }
    this->expected_rdatas_.clear();
    this->expected_rdatas_.push_back("192.0.2.1");
    doFindTest(this->updater_->getFinder(), this->qname_,
               this->qtype_, this->qtype_, this->rrttl_, ZoneFinder::SUCCESS,
               this->expected_rdatas_, this->empty_rdatas_);

    // When replacing the zone, the updater's finder shouldn't see anything
    // in the zone until something is added.
    this->updater_.reset();
    this->updater_ = this->client_->getUpdater(this->zname_, true);
    ASSERT_TRUE(this->updater_);
    if (this->is_mock_) {
        DatabaseClient::Finder& finder = dynamic_cast<DatabaseClient::Finder&>(
            this->updater_->getFinder());
        EXPECT_EQ(WRITABLE_ZONE_ID, finder.zone_id());
    }
    doFindTest(this->updater_->getFinder(), this->qname_, this->qtype_,
               this->qtype_, this->rrttl_, ZoneFinder::NXDOMAIN,
               this->empty_rdatas_, this->empty_rdatas_);
}

TYPED_TEST(DatabaseClientTest, flushZone) {
    // A simple update case: flush the entire zone
    shared_ptr<DatabaseClient::Finder> finder(this->getFinder());

    // Before update, the name exists.
    EXPECT_EQ(ZoneFinder::SUCCESS, finder->find(this->qname_,
                                                this->qtype_).code);

    // start update in the replace mode.  the normal finder should still
    // be able to see the record, but the updater's finder shouldn't.
    this->updater_ = this->client_->getUpdater(this->zname_, true);
    this->setUpdateAccessor();
    EXPECT_EQ(ZoneFinder::SUCCESS,
              finder->find(this->qname_, this->qtype_).code);
    EXPECT_EQ(ZoneFinder::NXDOMAIN,
              this->updater_->getFinder().find(this->qname_,
                                               this->qtype_).code);

    // commit the update.  now the normal finder shouldn't see it.
    this->updater_->commit();
    EXPECT_EQ(ZoneFinder::NXDOMAIN, finder->find(this->qname_,
                                                 this->qtype_).code);

    // Check rollback wasn't accidentally performed.
    EXPECT_FALSE(this->isRollbacked());
}

TYPED_TEST(DatabaseClientTest, updateCancel) {
    // similar to the previous test, but destruct the updater before commit.

    ZoneFinderPtr finder = this->client_->findZone(this->zname_).zone_finder;
    EXPECT_EQ(ZoneFinder::SUCCESS, finder->find(this->qname_,
                                                this->qtype_).code);

    this->updater_ = this->client_->getUpdater(this->zname_, true);
    this->setUpdateAccessor();
    EXPECT_EQ(ZoneFinder::NXDOMAIN,
              this->updater_->getFinder().find(this->qname_,
                                               this->qtype_).code);
    // DB should not have been rolled back yet.
    EXPECT_FALSE(this->isRollbacked());
    this->updater_.reset();            // destruct without commit

    // reset() should have triggered rollback (although it doesn't affect
    // anything to the mock accessor implementation except for the result of
    // isRollbacked())
    EXPECT_TRUE(this->isRollbacked(true));
    EXPECT_EQ(ZoneFinder::SUCCESS, finder->find(this->qname_,
                                                this->qtype_).code);
}

TYPED_TEST(DatabaseClientTest, exceptionFromRollback) {
    this->updater_ = this->client_->getUpdater(this->zname_, true);

    this->rrset_.reset(new RRset(Name("throw.example.org"), this->qclass_,
                                 this->qtype_, this->rrttl_));
    this->rrset_->addRdata(rdata::createRdata(this->rrset_->getType(),
                                              this->rrset_->getClass(),
                                              "192.0.2.1"));
    this->updater_->addRRset(*this->rrset_);
    // destruct without commit.  The added name will result in an exception
    // in the MockAccessor's rollback method.  It shouldn't be propagated.
    EXPECT_NO_THROW(this->updater_.reset());
}

TYPED_TEST(DatabaseClientTest, duplicateCommit) {
    // duplicate commit.  should result in exception.
    this->updater_ = this->client_->getUpdater(this->zname_, true);
    this->updater_->commit();
    EXPECT_THROW(this->updater_->commit(), DataSourceError);
}

TYPED_TEST(DatabaseClientTest, addRRsetToNewZone) {
    // Add a single RRset to a fresh empty zone
    this->updater_ = this->client_->getUpdater(this->zname_, true);
    this->updater_->addRRset(*this->rrset_);

    this->expected_rdatas_.clear();
    this->expected_rdatas_.push_back("192.0.2.2");
    {
        SCOPED_TRACE("add RRset");
        doFindTest(this->updater_->getFinder(), this->qname_, this->qtype_,
                   this->qtype_, this->rrttl_, ZoneFinder::SUCCESS,
                   this->expected_rdatas_, this->empty_rdatas_);
    }

    // Similar to the previous case, but with RRSIG
    this->updater_.reset();
    this->updater_ = this->client_->getUpdater(this->zname_, true);
    this->updater_->addRRset(*this->rrset_);
    this->updater_->addRRset(*this->rrsigset_);

    // confirm the expected columns were passed to the accessor (if checkable).
    const char* const rrsig_added[] = {
        "www.example.org.", "org.example.www.", "3600", "RRSIG", "A",
        "A 5 3 0 20000101000000 20000201000000 0 example.org. FAKEFAKEFAKE"
    };
    this->checkLastAdded(rrsig_added);

    this->expected_sig_rdatas_.clear();
    this->expected_sig_rdatas_.push_back(
        rrsig_added[DatabaseAccessor::ADD_RDATA]);
    {
        SCOPED_TRACE("add RRset with RRSIG");
        doFindTest(this->updater_->getFinder(), this->qname_, this->qtype_,
                   this->qtype_, this->rrttl_, ZoneFinder::SUCCESS,
                   this->expected_rdatas_, this->expected_sig_rdatas_);
    }

    // Add the non RRSIG RRset again, to see the attempt of adding RRSIG
    // causes any unexpected effect, in particular, whether the SIGTYPE
    // field might remain.
    this->updater_->addRRset(*this->rrset_);
    const char* const rrset_added[] = {
        "www.example.org.", "org.example.www.", "3600", "A", "", "192.0.2.2"
    };
    this->checkLastAdded(rrset_added);
}

TYPED_TEST(DatabaseClientTest, addRRsetToCurrentZone) {
    // Similar to the previous test, but not replacing the existing data.
    shared_ptr<DatabaseClient::Finder> finder(this->getFinder());

    this->updater_ = this->client_->getUpdater(this->zname_, false);
    this->updater_->addRRset(*this->rrset_);

    // We should see both old and new data.
    this->expected_rdatas_.clear();
    this->expected_rdatas_.push_back("192.0.2.1");
    this->expected_rdatas_.push_back("192.0.2.2");
    {
        SCOPED_TRACE("add RRset");
        doFindTest(this->updater_->getFinder(), this->qname_, this->qtype_,
                   this->qtype_, this->rrttl_, ZoneFinder::SUCCESS,
                   this->expected_rdatas_, this->empty_rdatas_);
    }
    this->updater_->commit();
    {
        SCOPED_TRACE("add RRset after commit");
        doFindTest(*finder, this->qname_, this->qtype_, this->qtype_,
                   this->rrttl_, ZoneFinder::SUCCESS, this->expected_rdatas_,
                   this->empty_rdatas_);
    }
}

TYPED_TEST(DatabaseClientTest, addMultipleRRs) {
    // Similar to the previous case, but the added RRset contains multiple
    // RRs.
    this->updater_ = this->client_->getUpdater(this->zname_, false);
    this->rrset_->addRdata(rdata::createRdata(this->rrset_->getType(),
                                              this->rrset_->getClass(),
                                              "192.0.2.3"));
    this->updater_->addRRset(*this->rrset_);
    this->expected_rdatas_.clear();
    this->expected_rdatas_.push_back("192.0.2.1");
    this->expected_rdatas_.push_back("192.0.2.2");
    this->expected_rdatas_.push_back("192.0.2.3");
    {
        SCOPED_TRACE("add multiple RRs");
        doFindTest(this->updater_->getFinder(), this->qname_, this->qtype_,
                   this->qtype_, this->rrttl_, ZoneFinder::SUCCESS,
                   this->expected_rdatas_, this->empty_rdatas_);
    }
}

TYPED_TEST(DatabaseClientTest, addRRsetOfLargerTTL) {
    // Similar to the previous one, but the TTL of the added RRset is larger
    // than that of the existing record.  The finder should use the smaller
    // one.
    this->updater_ = this->client_->getUpdater(this->zname_, false);
    this->rrset_->setTTL(RRTTL(7200));
    this->updater_->addRRset(*this->rrset_);

    this->expected_rdatas_.clear();
    this->expected_rdatas_.push_back("192.0.2.1");
    this->expected_rdatas_.push_back("192.0.2.2");
    {
        SCOPED_TRACE("add RRset of larger TTL");
        doFindTest(this->updater_->getFinder(), this->qname_, this->qtype_,
                   this->qtype_, this->rrttl_, ZoneFinder::SUCCESS,
                   this->expected_rdatas_, this->empty_rdatas_);
    }
}

TYPED_TEST(DatabaseClientTest, addRRsetOfSmallerTTL) {
    // Similar to the previous one, but the added RRset has a smaller TTL.
    // The added TTL should be used by the finder.
    this->updater_ = this->client_->getUpdater(this->zname_, false);
    this->rrset_->setTTL(RRTTL(1800));
    this->updater_->addRRset(*this->rrset_);

    this->expected_rdatas_.clear();
    this->expected_rdatas_.push_back("192.0.2.1");
    this->expected_rdatas_.push_back("192.0.2.2");
    {
        SCOPED_TRACE("add RRset of smaller TTL");
        doFindTest(this->updater_->getFinder(), this->qname_, this->qtype_,
                   this->qtype_, RRTTL(1800), ZoneFinder::SUCCESS,
                   this->expected_rdatas_, this->empty_rdatas_);
    }
}

TYPED_TEST(DatabaseClientTest, addSameRR) {
    // Add the same RR as that is already in the data source.
    // Currently the add interface doesn't try to suppress the duplicate,
    // neither does the finder.  We may want to revisit it in future versions.

    this->updater_ = this->client_->getUpdater(this->zname_, false);
    this->rrset_.reset(new RRset(this->qname_, this->qclass_, this->qtype_,
                                 this->rrttl_));
    this->rrset_->addRdata(rdata::createRdata(this->rrset_->getType(),
                                              this->rrset_->getClass(),
                                              "192.0.2.1"));
    this->updater_->addRRset(*this->rrset_);
    this->expected_rdatas_.clear();
    this->expected_rdatas_.push_back("192.0.2.1");
    this->expected_rdatas_.push_back("192.0.2.1");
    {
        SCOPED_TRACE("add same RR");
        doFindTest(this->updater_->getFinder(), this->qname_, this->qtype_,
                   this->qtype_, this->rrttl_, ZoneFinder::SUCCESS,
                   this->expected_rdatas_, this->empty_rdatas_);
    }
}

TYPED_TEST(DatabaseClientTest, addDeviantRR) {
    this->updater_ = this->client_->getUpdater(this->zname_, false);

    // RR class mismatch.  This should be detected and rejected.
    this->rrset_.reset(new RRset(this->qname_, RRClass::CH(), RRType::TXT(),
                                 this->rrttl_));
    this->rrset_->addRdata(rdata::createRdata(this->rrset_->getType(),
                                              this->rrset_->getClass(),
                                              "test text"));
    EXPECT_THROW(this->updater_->addRRset(*this->rrset_), DataSourceError);

    // Out-of-zone owner name.  At a higher level this should be rejected,
    // but it doesn't happen in this interface.
    this->rrset_.reset(new RRset(Name("example.com"), this->qclass_,
                                 this->qtype_, this->rrttl_));
    this->rrset_->addRdata(rdata::createRdata(this->rrset_->getType(),
                                              this->rrset_->getClass(),
                                              "192.0.2.100"));
    this->updater_->addRRset(*this->rrset_);

    this->expected_rdatas_.clear();
    this->expected_rdatas_.push_back("192.0.2.100");
    {
        // Note: with the find() implementation being more strict about
        // zone cuts, this test may fail.  Then the test should be updated.
        SCOPED_TRACE("add out-of-zone RR");
        doFindTest(this->updater_->getFinder(), Name("example.com"),
                   this->qtype_, this->qtype_, this->rrttl_,
                   ZoneFinder::SUCCESS, this->expected_rdatas_,
                   this->empty_rdatas_);
    }
}

TYPED_TEST(DatabaseClientTest, addEmptyRRset) {
    this->updater_ = this->client_->getUpdater(this->zname_, false);
    this->rrset_.reset(new RRset(this->qname_, this->qclass_, this->qtype_,
                                 this->rrttl_));
    EXPECT_THROW(this->updater_->addRRset(*this->rrset_), DataSourceError);
}

TYPED_TEST(DatabaseClientTest, addAfterCommit) {
   this->updater_ = this->client_->getUpdater(this->zname_, false);
   this->updater_->commit();
   EXPECT_THROW(this->updater_->addRRset(*this->rrset_), DataSourceError);
}

TYPED_TEST(DatabaseClientTest, addRRsetWithRRSIG) {
    this->updater_ = this->client_->getUpdater(this->zname_, false);
    this->rrset_->addRRsig(*this->rrsigset_);
    EXPECT_THROW(this->updater_->addRRset(*this->rrset_), DataSourceError);
}

TYPED_TEST(DatabaseClientTest, deleteRRset) {
    shared_ptr<DatabaseClient::Finder> finder(this->getFinder());

    this->rrset_.reset(new RRset(this->qname_, this->qclass_, this->qtype_,
                                 this->rrttl_));
    this->rrset_->addRdata(rdata::createRdata(this->rrset_->getType(),
                                              this->rrset_->getClass(),
                                              "192.0.2.1"));

    // Delete one RR from an RRset
    this->updater_ = this->client_->getUpdater(this->zname_, false);
    this->updater_->deleteRRset(*this->rrset_);

    // Delete the only RR of a name
    this->rrset_.reset(new RRset(Name("cname.example.org"), this->qclass_,
                          RRType::CNAME(), this->rrttl_));
    this->rrset_->addRdata(rdata::createRdata(this->rrset_->getType(),
                                              this->rrset_->getClass(),
                                              "www.example.org"));
    this->updater_->deleteRRset(*this->rrset_);

    // The this->updater_ finder should immediately see the deleted results.
    {
        SCOPED_TRACE("delete RRset");
        doFindTest(this->updater_->getFinder(), this->qname_, this->qtype_,
                   this->qtype_, this->rrttl_, ZoneFinder::NXRRSET,
                   this->empty_rdatas_, this->empty_rdatas_);
        doFindTest(this->updater_->getFinder(), Name("cname.example.org"),
                   this->qtype_, this->qtype_, this->rrttl_,
                   ZoneFinder::NXDOMAIN, this->empty_rdatas_,
                   this->empty_rdatas_);
    }

    // before committing the change, the original finder should see the
    // original record.
    {
        SCOPED_TRACE("delete RRset before commit");
        this->expected_rdatas_.push_back("192.0.2.1");
        doFindTest(*finder, this->qname_, this->qtype_, this->qtype_,
                   this->rrttl_, ZoneFinder::SUCCESS, this->expected_rdatas_,
                   this->empty_rdatas_);

        this->expected_rdatas_.clear();
        this->expected_rdatas_.push_back("www.example.org.");
        doFindTest(*finder, Name("cname.example.org"), this->qtype_,
                   RRType::CNAME(), this->rrttl_, ZoneFinder::CNAME,
                   this->expected_rdatas_, this->empty_rdatas_);
    }

    // once committed, the record should be removed from the original finder's
    // view, too.
    this->updater_->commit();
    {
        SCOPED_TRACE("delete RRset after commit");
        doFindTest(*finder, this->qname_, this->qtype_, this->qtype_,
                   this->rrttl_, ZoneFinder::NXRRSET, this->empty_rdatas_,
                   this->empty_rdatas_);
        doFindTest(*finder, Name("cname.example.org"), this->qtype_,
                   this->qtype_, this->rrttl_, ZoneFinder::NXDOMAIN,
                   this->empty_rdatas_, this->empty_rdatas_);
    }
}

TYPED_TEST(DatabaseClientTest, deleteRRsetToNXDOMAIN) {
    // similar to the previous case, but it removes the only record of the
    // given name.  a subsequent find() should result in NXDOMAIN.
    this->rrset_.reset(new RRset(Name("cname.example.org"), this->qclass_,
                           RRType::CNAME(), this->rrttl_));
    this->rrset_->addRdata(rdata::createRdata(this->rrset_->getType(),
                                              this->rrset_->getClass(),
                                              "www.example.org"));

    this->updater_ = this->client_->getUpdater(this->zname_, false);
    this->updater_->deleteRRset(*this->rrset_);
    {
        SCOPED_TRACE("delete RRset to NXDOMAIN");
        doFindTest(this->updater_->getFinder(), Name("cname.example.org"),
                   this->qtype_, this->qtype_, this->rrttl_,
                   ZoneFinder::NXDOMAIN, this->empty_rdatas_,
                   this->empty_rdatas_);
    }
}

TYPED_TEST(DatabaseClientTest, deleteMultipleRRs) {
    this->rrset_.reset(new RRset(this->qname_, this->qclass_, RRType::AAAA(),
                                 this->rrttl_));
    this->rrset_->addRdata(rdata::createRdata(this->rrset_->getType(),
                                              this->rrset_->getClass(),
                                              "2001:db8::1"));
    this->rrset_->addRdata(rdata::createRdata(this->rrset_->getType(),
                                              this->rrset_->getClass(),
                                              "2001:db8::2"));

    this->updater_ = this->client_->getUpdater(this->zname_, false);
    this->updater_->deleteRRset(*this->rrset_);

    {
        SCOPED_TRACE("delete multiple RRs");
        doFindTest(this->updater_->getFinder(), this->qname_, RRType::AAAA(),
                   this->qtype_, this->rrttl_, ZoneFinder::NXRRSET,
                   this->empty_rdatas_, this->empty_rdatas_);
    }
}

TYPED_TEST(DatabaseClientTest, partialDelete) {
    this->rrset_.reset(new RRset(this->qname_, this->qclass_, RRType::AAAA(),
                                 this->rrttl_));
    this->rrset_->addRdata(rdata::createRdata(this->rrset_->getType(),
                                              this->rrset_->getClass(),
                                              "2001:db8::1"));
    // This does not exist in the test data source:
    this->rrset_->addRdata(rdata::createRdata(this->rrset_->getType(),
                                              this->rrset_->getClass(),
                                              "2001:db8::3"));

    // deleteRRset should succeed "silently", and subsequent find() should
    // find the remaining RR.
    this->updater_ = this->client_->getUpdater(this->zname_, false);
    this->updater_->deleteRRset(*this->rrset_);
    {
        SCOPED_TRACE("partial delete");
        this->expected_rdatas_.push_back("2001:db8::2");
        doFindTest(this->updater_->getFinder(), this->qname_, RRType::AAAA(),
                   RRType::AAAA(), this->rrttl_, ZoneFinder::SUCCESS,
                   this->expected_rdatas_, this->empty_rdatas_);
    }
}

TYPED_TEST(DatabaseClientTest, deleteNoMatch) {
    // similar to the previous test, but there's not even a match in the
    // specified RRset.  Essentially there's no difference in the result.
    this->updater_ = this->client_->getUpdater(this->zname_, false);
    this->updater_->deleteRRset(*this->rrset_);
    {
        SCOPED_TRACE("delete no match");
        this->expected_rdatas_.push_back("192.0.2.1");
        doFindTest(this->updater_->getFinder(), this->qname_, this->qtype_,
                   this->qtype_, this->rrttl_, ZoneFinder::SUCCESS,
                   this->expected_rdatas_, this->empty_rdatas_);
    }
}

TYPED_TEST(DatabaseClientTest, deleteWithDifferentTTL) {
    // Our delete interface simply ignores TTL (may change in a future version)
    this->rrset_.reset(new RRset(this->qname_, this->qclass_, this->qtype_,
                                 RRTTL(1800)));
    this->rrset_->addRdata(rdata::createRdata(this->rrset_->getType(),
                                              this->rrset_->getClass(),
                                              "192.0.2.1"));
    this->updater_ = this->client_->getUpdater(this->zname_, false);
    this->updater_->deleteRRset(*this->rrset_);
    {
        SCOPED_TRACE("delete RRset with a different TTL");
        doFindTest(this->updater_->getFinder(), this->qname_, this->qtype_,
                   this->qtype_, this->rrttl_, ZoneFinder::NXRRSET,
                   this->empty_rdatas_, this->empty_rdatas_);
    }
}

TYPED_TEST(DatabaseClientTest, deleteDeviantRR) {
    this->updater_ = this->client_->getUpdater(this->zname_, false);

    // RR class mismatch.  This should be detected and rejected.
    this->rrset_.reset(new RRset(this->qname_, RRClass::CH(), RRType::TXT(),
                                 this->rrttl_));
    this->rrset_->addRdata(rdata::createRdata(this->rrset_->getType(),
                                              this->rrset_->getClass(),
                                              "test text"));
    EXPECT_THROW(this->updater_->deleteRRset(*this->rrset_), DataSourceError);

    // Out-of-zone owner name.  At a higher level this should be rejected,
    // but it doesn't happen in this interface.
    this->rrset_.reset(new RRset(Name("example.com"), this->qclass_,
                                 this->qtype_, this->rrttl_));
    this->rrset_->addRdata(rdata::createRdata(this->rrset_->getType(),
                                              this->rrset_->getClass(),
                                              "192.0.2.100"));
    EXPECT_NO_THROW(this->updater_->deleteRRset(*this->rrset_));
}

TYPED_TEST(DatabaseClientTest, deleteAfterCommit) {
   this->updater_ = this->client_->getUpdater(this->zname_, false);
   this->updater_->commit();
   EXPECT_THROW(this->updater_->deleteRRset(*this->rrset_), DataSourceError);
}

TYPED_TEST(DatabaseClientTest, deleteEmptyRRset) {
    this->updater_ = this->client_->getUpdater(this->zname_, false);
    this->rrset_.reset(new RRset(this->qname_, this->qclass_, this->qtype_,
                                 this->rrttl_));
    EXPECT_THROW(this->updater_->deleteRRset(*this->rrset_), DataSourceError);
}

TYPED_TEST(DatabaseClientTest, deleteRRsetWithRRSIG) {
    this->updater_ = this->client_->getUpdater(this->zname_, false);
    this->rrset_->addRRsig(*this->rrsigset_);
    EXPECT_THROW(this->updater_->deleteRRset(*this->rrset_), DataSourceError);
}

TYPED_TEST(DatabaseClientTest, compoundUpdate) {
    // This test case performs an arbitrary chosen add/delete operations
    // in a single update transaction.  Essentially there is nothing new to
    // test here, but there may be some bugs that was overlooked and can
    // only happen in the compound update scenario, so we test it.

    this->updater_ = this->client_->getUpdater(this->zname_, false);

    // add a new RR to an existing RRset
    this->updater_->addRRset(*this->rrset_);
    this->expected_rdatas_.clear();
    this->expected_rdatas_.push_back("192.0.2.1");
    this->expected_rdatas_.push_back("192.0.2.2");
    doFindTest(this->updater_->getFinder(), this->qname_, this->qtype_,
               this->qtype_, this->rrttl_, ZoneFinder::SUCCESS,
               this->expected_rdatas_, this->empty_rdatas_);

    // delete an existing RR
    this->rrset_.reset(new RRset(Name("www.example.org"), this->qclass_,
                                 this->qtype_, this->rrttl_));
    this->rrset_->addRdata(rdata::createRdata(this->rrset_->getType(),
                                              this->rrset_->getClass(),
                                              "192.0.2.1"));
    this->updater_->deleteRRset(*this->rrset_);
    this->expected_rdatas_.clear();
    this->expected_rdatas_.push_back("192.0.2.2");
    doFindTest(this->updater_->getFinder(), this->qname_, this->qtype_,
               this->qtype_, this->rrttl_, ZoneFinder::SUCCESS,
               this->expected_rdatas_, this->empty_rdatas_);

    // re-add it
    this->updater_->addRRset(*this->rrset_);
    this->expected_rdatas_.push_back("192.0.2.1");
    doFindTest(this->updater_->getFinder(), this->qname_, this->qtype_,
               this->qtype_, this->rrttl_, ZoneFinder::SUCCESS,
               this->expected_rdatas_, this->empty_rdatas_);

    // add a new RR with a new name
    const Name newname("newname.example.org");
    const RRType newtype(RRType::AAAA());
    doFindTest(this->updater_->getFinder(), newname, newtype, newtype,
               this->rrttl_, ZoneFinder::NXDOMAIN, this->empty_rdatas_,
               this->empty_rdatas_);
    this->rrset_.reset(new RRset(newname, this->qclass_, newtype,
                                 this->rrttl_));
    this->rrset_->addRdata(rdata::createRdata(this->rrset_->getType(),
                                              this->rrset_->getClass(),
                                              "2001:db8::10"));
    this->rrset_->addRdata(rdata::createRdata(this->rrset_->getType(),
                                              this->rrset_->getClass(),
                                              "2001:db8::11"));
    this->updater_->addRRset(*this->rrset_);
    this->expected_rdatas_.clear();
    this->expected_rdatas_.push_back("2001:db8::10");
    this->expected_rdatas_.push_back("2001:db8::11");
    doFindTest(this->updater_->getFinder(), newname, newtype, newtype,
               this->rrttl_, ZoneFinder::SUCCESS, this->expected_rdatas_,
               this->empty_rdatas_);

    // delete one RR from the previous set
    this->rrset_.reset(new RRset(newname, this->qclass_, newtype,
                                 this->rrttl_));
    this->rrset_->addRdata(rdata::createRdata(this->rrset_->getType(),
                                              this->rrset_->getClass(),
                                              "2001:db8::11"));
    this->updater_->deleteRRset(*this->rrset_);
    this->expected_rdatas_.clear();
    this->expected_rdatas_.push_back("2001:db8::10");
    doFindTest(this->updater_->getFinder(), newname, newtype, newtype,
               this->rrttl_, ZoneFinder::SUCCESS, this->expected_rdatas_,
               this->empty_rdatas_);

    // Commit the changes, confirm the entire changes applied.
    this->updater_->commit();
    shared_ptr<DatabaseClient::Finder> finder(this->getFinder());
    this->expected_rdatas_.clear();
    this->expected_rdatas_.push_back("192.0.2.2");
    this->expected_rdatas_.push_back("192.0.2.1");
    doFindTest(*finder, this->qname_, this->qtype_, this->qtype_, this->rrttl_,
               ZoneFinder::SUCCESS, this->expected_rdatas_,
               this->empty_rdatas_);

    this->expected_rdatas_.clear();
    this->expected_rdatas_.push_back("2001:db8::10");
    doFindTest(*finder, newname, newtype, newtype, this->rrttl_,
               ZoneFinder::SUCCESS, this->expected_rdatas_,
               this->empty_rdatas_);
}

TYPED_TEST(DatabaseClientTest, previous) {
    shared_ptr<DatabaseClient::Finder> finder(this->getFinder());

    EXPECT_EQ(Name("www.example.org."),
              finder->findPreviousName(Name("www2.example.org.")));
    // Check a name that doesn't exist there
    EXPECT_EQ(Name("www.example.org."),
              finder->findPreviousName(Name("www1.example.org.")));
    if (this->is_mock_) { // We can't really force the DB to throw
        // Check it doesn't crash or anything if the underlying DB throws
        DataSourceClient::FindResult
            zone(this->client_->findZone(Name("bad.example.org")));
        finder =
            dynamic_pointer_cast<DatabaseClient::Finder>(zone.zone_finder);

        EXPECT_THROW(finder->findPreviousName(Name("bad.example.org")),
                     isc::NotImplemented);
    } else {
        // No need to test this on mock one, because we test only that
        // the exception gets through

        // A name before the origin
        EXPECT_THROW(finder->findPreviousName(Name("example.com")),
                     isc::NotImplemented);
    }
}

TYPED_TEST(DatabaseClientTest, invalidRdata) {
    shared_ptr<DatabaseClient::Finder> finder(this->getFinder());

    EXPECT_THROW(finder->find(Name("invalidrdata.example.org."), RRType::A()),
                 DataSourceError);
    EXPECT_THROW(finder->find(Name("invalidrdata2.example.org."), RRType::A()),
                 DataSourceError);
}

TEST_F(MockDatabaseClientTest, missingNSEC) {
    shared_ptr<DatabaseClient::Finder> finder(this->getFinder());

    /*
     * FIXME: For now, we can't really distinguish this bogus input
     * from not-signed zone so we can't throw. But once we can,
     * enable the original test.
     */
#if 0
    EXPECT_THROW(finder->find(Name("badnsec2.example.org."), RRType::A(), NULL,
                              ZoneFinder::FIND_DNSSEC),
                 DataSourceError);
#endif
    doFindTest(*finder, Name("badnsec2.example.org."), RRType::A(),
               RRType::A(), this->rrttl_, ZoneFinder::NXDOMAIN,
               this->expected_rdatas_, this->expected_sig_rdatas_);
}

TEST_F(MockDatabaseClientTest, badName) {
    shared_ptr<DatabaseClient::Finder> finder(this->getFinder());

    EXPECT_THROW(finder->findPreviousName(Name("brokenname.example.org.")),
                 DataSourceError);
}

}<|MERGE_RESOLUTION|>--- conflicted
+++ resolved
@@ -440,13 +440,13 @@
                     data[DatabaseAccessor::TTL_COLUMN] = "300";
                     data[DatabaseAccessor::RDATA_COLUMN] = "2001:db8::2";
                     return (true);
-                case 5:
+                case 6:
                     data[DatabaseAccessor::NAME_COLUMN] = "ttldiff.example.org";
                     data[DatabaseAccessor::TYPE_COLUMN] = "A";
                     data[DatabaseAccessor::TTL_COLUMN] = "300";
                     data[DatabaseAccessor::RDATA_COLUMN] = "192.0.2.1";
                     return (true);
-                case 6:
+                case 7:
                     data[DatabaseAccessor::NAME_COLUMN] = "ttldiff.example.org";
                     data[DatabaseAccessor::TYPE_COLUMN] = "A";
                     data[DatabaseAccessor::TTL_COLUMN] = "600";
@@ -455,11 +455,7 @@
                 default:
                     ADD_FAILURE() <<
                         "Request past the end of iterator context";
-<<<<<<< HEAD
-                case 6:
-=======
-                case 7:
->>>>>>> f2ffe07f
+                case 8:
                     return (false);
             }
         }
@@ -1064,7 +1060,6 @@
                this->rrttl_, this->expected_rdatas_);
 
     rrset = it->getNextRRset();
-<<<<<<< HEAD
     this->expected_rdatas_.clear();
     this->expected_rdatas_.push_back("192.0.2.1");
     this->expected_rdatas_.push_back("192.0.2.2");
@@ -1077,38 +1072,16 @@
     this->expected_rdatas_.push_back("2001:db8::2");
     checkRRset(rrset, Name("x.example.org"), this->qclass_, RRType::AAAA(),
                RRTTL(300), this->expected_rdatas_);
-=======
-    ASSERT_NE(ConstRRsetPtr(), rrset);
-    EXPECT_EQ(Name("x.example.org"), rrset->getName());
-    EXPECT_EQ(RRClass::IN(), rrset->getClass());
-    EXPECT_EQ(RRType::AAAA(), rrset->getType());
-    EXPECT_EQ(RRTTL(300), rrset->getTTL());
-    rit = rrset->getRdataIterator();
-    ASSERT_FALSE(rit->isLast());
-    EXPECT_EQ("2001:db8::1", rit->getCurrent().toText());
-    rit->next();
-    ASSERT_FALSE(rit->isLast());
-    EXPECT_EQ("2001:db8::2", rit->getCurrent().toText());
-    rit->next();
-    EXPECT_TRUE(rit->isLast());
 
     rrset = it->getNextRRset();
     ASSERT_NE(ConstRRsetPtr(), rrset);
-    EXPECT_EQ(Name("ttldiff.example.org"), rrset->getName());
-    EXPECT_EQ(RRClass::IN(), rrset->getClass());
-    EXPECT_EQ(RRType::A(), rrset->getType());
-    EXPECT_EQ(RRTTL(300), rrset->getTTL());
-    rit = rrset->getRdataIterator();
-    ASSERT_FALSE(rit->isLast());
-    EXPECT_EQ("192.0.2.1", rit->getCurrent().toText());
-    rit->next();
-    ASSERT_FALSE(rit->isLast());
-    EXPECT_EQ("192.0.2.2", rit->getCurrent().toText());
-    rit->next();
-    EXPECT_TRUE(rit->isLast());
+    this->expected_rdatas_.clear();
+    this->expected_rdatas_.push_back("192.0.2.1");
+    this->expected_rdatas_.push_back("192.0.2.2");
+    checkRRset(rrset, Name("ttldiff.example.org"), this->qclass_, RRType::A(),
+               RRTTL(300), this->expected_rdatas_);
 
     EXPECT_EQ(ConstRRsetPtr(), it->getNextRRset());
->>>>>>> f2ffe07f
 }
 
 // This has inconsistent TTL in the set (the rest, like nonsense in
