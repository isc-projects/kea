# Copyright (C) 2011  Internet Systems Consortium, Inc. ("ISC")
#
# Permission to use, copy, modify, and distribute this software for any
# purpose with or without fee is hereby granted, provided that the above
# copyright notice and this permission notice appear in all copies.
#
# THE SOFTWARE IS PROVIDED "AS IS" AND INTERNET SYSTEMS CONSORTIUM
# DISCLAIMS ALL WARRANTIES WITH REGARD TO THIS SOFTWARE INCLUDING ALL
# IMPLIED WARRANTIES OF MERCHANTABILITY AND FITNESS. IN NO EVENT SHALL
# INTERNET SYSTEMS CONSORTIUM BE LIABLE FOR ANY SPECIAL, DIRECT,
# INDIRECT, OR CONSEQUENTIAL DAMAGES OR ANY DAMAGES WHATSOEVER RESULTING
# FROM LOSS OF USE, DATA OR PROFITS, WHETHER IN AN ACTION OF CONTRACT,
# NEGLIGENCE OR OTHER TORTIOUS ACTION, ARISING OUT OF OR IN CONNECTION
# WITH THE USE OR PERFORMANCE OF THIS SOFTWARE.

from isc.bind10.component import Component, BaseComponent
import isc.bind10.sockcreator
from bind10_config import LIBEXECDIR
import os
import posix
import isc.log
from isc.log_messages.bind10_messages import *

<<<<<<< HEAD
=======
logger = isc.log.Logger("boss")

>>>>>>> 8adbd06a
class SockCreator(BaseComponent):
    """
    The socket creator component. Will start and stop the socket creator
    accordingly.

    Note: _creator shouldn't be reset explicitly once created.  The
    underlying Popen object would then wait() the child process internally,
    which breaks the assumption of the boss, who is expecting to see
    the process die in waitpid().
    """
    def __init__(self, process, boss, kind, address=None, params=None):
        BaseComponent.__init__(self, boss, kind)
        self.__creator = None

    def _start_internal(self):
        self._boss.curproc = 'b10-sockcreator'
        self.__creator = isc.bind10.sockcreator.Creator(LIBEXECDIR + ':' +
                                                        os.environ['PATH'])
        self._boss.register_process(self.pid(), self)
        self._boss.log_started(self.pid())

    def _stop_internal(self):
        self.__creator.terminate()

    def name(self):
        return "Socket creator"

    def pid(self):
        """
        Pid of the socket creator. It is provided differently from a usual
        component.
        """
        return self.__creator.pid() if self.__creator else None

    def kill(self, forcefull=False):
        # We don't really care about forcefull here
        if self.__creator:
            self.__creator.kill()

class Msgq(Component):
    """
    The message queue. Starting is passed to boss, stopping is not supported
    and we leave the boss kill it by signal.
    """
    def __init__(self, process, boss, kind, address=None, params=None):
        Component.__init__(self, process, boss, kind, None, None,
                           boss.start_msgq)

    def _stop_internal(self):
        """
        We can't really stop the message queue, as many processes may need
        it for their shutdown and it doesn't have a shutdown command anyway.
        But as it is stateless, it's OK to kill it.

        So we disable this method (as the only time it could be called is
        during shutdown) and wait for the boss to kill it in the next shutdown
        step.

        This actually breaks the recommendation at Component we shouldn't
        override its methods one by one. This is a special case, because
        we don't provide a different implementation, we completely disable
        the method by providing an empty one. This can't hurt the internals.
        """
        pass

class CfgMgr(Component):
    def __init__(self, process, boss, kind, address=None, params=None):
        Component.__init__(self, process, boss, kind, 'ConfigManager',
                           None, boss.start_cfgmgr)

class Auth(Component):
    def __init__(self, process, boss, kind, address=None, params=None):
        Component.__init__(self, process, boss, kind, 'Auth', None,
                           boss.start_auth)

class Resolver(Component):
    def __init__(self, process, boss, kind, address=None, params=None):
        Component.__init__(self, process, boss, kind, 'Resolver', None,
                           boss.start_resolver)

class CmdCtl(Component):
    def __init__(self, process, boss, kind, address=None, params=None):
        Component.__init__(self, process, boss, kind, 'Cmdctl', None,
                           boss.start_cmdctl)

class XfrIn(Component):
    def __init__(self, process, boss, kind, address=None, params=None):
        Component.__init__(self, process, boss, kind, 'Xfrin', None,
                           boss.start_xfrin)
<<<<<<< HEAD
=======

class SetUID(BaseComponent):
    """
    This is a pseudo-component which drops root privileges when started
    and sets the uid stored in boss.

    This component does nothing when stopped.
    """
    def __init__(self, process, boss, kind, address=None, params=None):
        BaseComponent.__init__(self, boss, kind)
        self.uid = boss.uid

    def _start_internal(self):
        if self.uid is not None:
            logger.info(BIND10_SETUID, self.uid)
            posix.setuid(self.uid)

    def _stop_internal(self): pass
    def kill(self, forcefull=False): pass

    def name(self):
        return "Set UID"

    def pid(self):
        return None
>>>>>>> 8adbd06a

def get_specials():
    """
    List of specially started components. Each one should be the class than can
    be created for that component.
    """
    return {
        'sockcreator': SockCreator,
        'msgq': Msgq,
        'cfgmgr': CfgMgr,
        # TODO: Should these be replaced by configuration in config manager only?
        # They should not have any parameters anyway
        'auth': Auth,
        'resolver': Resolver,
        'cmdctl': CmdCtl,
        # FIXME: Temporary workaround before #1292 is done
        'xfrin': XfrIn,
        # TODO: Remove when not needed, workaround before sockcreator works
        'setuid': SetUID
    }<|MERGE_RESOLUTION|>--- conflicted
+++ resolved
@@ -21,11 +21,8 @@
 import isc.log
 from isc.log_messages.bind10_messages import *
 
-<<<<<<< HEAD
-=======
 logger = isc.log.Logger("boss")
 
->>>>>>> 8adbd06a
 class SockCreator(BaseComponent):
     """
     The socket creator component. Will start and stop the socket creator
@@ -115,8 +112,6 @@
     def __init__(self, process, boss, kind, address=None, params=None):
         Component.__init__(self, process, boss, kind, 'Xfrin', None,
                            boss.start_xfrin)
-<<<<<<< HEAD
-=======
 
 class SetUID(BaseComponent):
     """
@@ -142,7 +137,6 @@
 
     def pid(self):
         return None
->>>>>>> 8adbd06a
 
 def get_specials():
     """
