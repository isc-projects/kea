--- conflicted
+++ resolved
@@ -196,12 +196,9 @@
 %token <bool> BOOLEAN "boolean"
 
 %type <ElementPtr> value
-<<<<<<< HEAD
 %type <ElementPtr> socket_type
-=======
 %type <ElementPtr> ncr_protocol_value
 %type <ElementPtr> replace_client_name_value
->>>>>>> d63d2685
 
 %printer { yyoutput << $$; } <*>;
 
