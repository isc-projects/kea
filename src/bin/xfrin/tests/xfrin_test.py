--- conflicted
+++ resolved
@@ -56,14 +56,6 @@
 class XfrinTestException(Exception):
     pass
 
-<<<<<<< HEAD
-def strip_mutable_tsig_data(data):
-    # Unfortunately we cannot easily compare TSIG RR because we can't tweak
-    # current time.  As a work around this helper function strips off the time
-    # dependent part of TSIG RDATA, i.e., the MAC (assuming HMAC-MD5) and
-    # Time Signed.
-    return data[0:-32] + data[-26:-22] + data[-6:]
-
 class MockCC():
     def get_default_value(self, identifier):
         if identifier == "zones/master_port":
@@ -71,8 +63,6 @@
         if identifier == "zones/class":
             return TEST_RRCLASS_STR
 
-=======
->>>>>>> 58a5aabf
 class MockXfrin(Xfrin):
     # This is a class attribute of a callable object that specifies a non
     # default behavior triggered in _cc_check_command().  Specific test methods
@@ -772,35 +762,6 @@
         self.assertEqual(int(TEST_MASTER_PORT),
                          self.xfr.xfrin_started_master_port)
 
-    def test_command_handler_retransfer_short_command1(self):
-        # try it when only specifying the zone name (of unknown zone)
-        short_args = {}
-        short_args['zone_name'] = TEST_ZONE_NAME
-        self.assertEqual(self.xfr.command_handler("retransfer",
-                                                  short_args)['result'][0], 0)
-
-    def test_command_handler_retransfer_short_command2(self):
-        # try it when only specifying the zone name (of unknown zone)
-        short_args = {}
-        short_args['zone_name'] = TEST_ZONE_NAME + "."
-        self.assertEqual(self.xfr.command_handler("retransfer",
-                                                  short_args)['result'][0], 0)
-
-    def test_command_handler_retransfer_short_command3(self):
-        # try it when only specifying the zone name (of known zone)
-        short_args = {}
-        short_args['zone_name'] = TEST_ZONE_NAME
-
-        zones = { 'zones': [
-                  { 'name': TEST_ZONE_NAME,
-                    'master_addr': TEST_MASTER_IPV4_ADDRESS,
-                    'master_port': TEST_MASTER_PORT
-                  }
-                ]}
-        self.xfr.config_handler(zones)
-        self.assertEqual(self.xfr.command_handler("retransfer",
-                                                  short_args)['result'][0], 0)
-
     def test_command_handler_retransfer_badcommand(self):
         self.args['master'] = 'invalid'
         self.assertEqual(self.xfr.command_handler("retransfer",
@@ -855,14 +816,9 @@
         # try it with a known zone
         self.args['master'] = TEST_MASTER_IPV6_ADDRESS
 
-<<<<<<< HEAD
         # but use a different address in the actual command
         zones = { 'zones': [
                   { 'name': TEST_ZONE_NAME_STR,
-=======
-        zones = { 'zones': [
-                  { 'name': TEST_ZONE_NAME,
->>>>>>> 58a5aabf
                     'master_addr': TEST_MASTER_IPV4_ADDRESS,
                     'master_port': TEST_MASTER_PORT
                   }
@@ -889,7 +845,6 @@
         self.assertEqual(self.xfr.config_handler({'transfers_in': 3})['result'][0], 0)
         self.assertEqual(self.xfr._max_transfers_in, 3)
 
-<<<<<<< HEAD
     def _check_zones_config(self, config_given):
         if 'transfers_in' in config_given:
             self.assertEqual(config_given['transfers_in'],
@@ -964,24 +919,10 @@
         zones = { 'zones': [
                   { 'name': 'bad..zone.',
                     'master_addr': '192.0.2.5',
-=======
-    def test_command_handler_zones(self):
-        zones = { 'zones': [
-                  { 'name': 'test.com.',
-                    'master_addr': '1.1.1.1',
                     'master_port': 53
                   }
                 ]}
-        self.assertEqual(self.xfr.config_handler(zones)['result'][0], 0)
-
-        zones = { 'zones': [
-                  { 'master_addr': '1.1.1.1',
->>>>>>> 58a5aabf
-                    'master_port': 53
-                  }
-                ]}
         self.assertEqual(self.xfr.config_handler(zones)['result'][0], 1)
-<<<<<<< HEAD
         # since this has failed, we should still have the previous config
         self._check_zones_config(config2)
 
@@ -997,34 +938,21 @@
 
         zones = { 'zones': [
                   { 'name': 'test.example',
-=======
-
-        zones = { 'zones': [
-                  { 'name': 'test.com',
->>>>>>> 58a5aabf
                     'master_addr': 'badaddress',
                     'master_port': 53
                   }
                 ]}
         self.assertEqual(self.xfr.config_handler(zones)['result'][0], 1)
-<<<<<<< HEAD
         # since this has failed, we should still have the previous config
         self._check_zones_config(config2)
 
         zones = { 'zones': [
                   { 'name': 'test.example',
                     'master_addr': '192.0.2.7',
-=======
-
-        zones = { 'zones': [
-                  { 'name': 'test.com',
-                    'master_addr': '1.1.1.1',
->>>>>>> 58a5aabf
                     'master_port': 'bad_port'
                   }
                 ]}
         self.assertEqual(self.xfr.config_handler(zones)['result'][0], 1)
-<<<<<<< HEAD
         # since this has failed, we should still have the previous config
         self._check_zones_config(config2)
 
@@ -1056,8 +984,6 @@
         self.assertEqual(self.xfr.config_handler(zones)['result'][0], 1)
         # since this has failed, we should still have the previous config
         self._check_zones_config(config2)
-=======
->>>>>>> 58a5aabf
 
 
 def raise_interrupt():
