--- conflicted
+++ resolved
@@ -18,11 +18,8 @@
 #include <asiolink/io_address.h>
 #include <dhcp/option.h>
 #include <dhcp/option_definition.h>
-<<<<<<< HEAD
 #include <dhcpsrv/option_space.h>
-=======
 #include <dhcpsrv/option_space_container.h>
->>>>>>> 56030b7e
 #include <dhcpsrv/pool.h>
 #include <dhcpsrv/subnet.h>
 #include <util/buffer.h>
@@ -70,6 +67,7 @@
 /// Parameter inheritance is likely to be implemented in configuration handling
 /// routines, so there is no storage capability in a global scope for
 /// subnet-specific parameters.
+///
 /// @todo: Implement Subnet4 support (ticket #2237)
 /// @todo: Implement option definition support
 /// @todo: Implement parameter inheritance
@@ -254,12 +252,12 @@
 
 private:
 
-    /// A collection of option definitions accessible with option
-    /// space name.
-    typedef OptionSpaceContainer<OptionDefContainer,
-                                 OptionDefinitionPtr> OptionSpaceCollection;
-
-    OptionSpaceCollection option_def_spaces_;
+    /// @brief A collection of option definitions.
+    ///
+    /// A collection of option definitions that can be accessed
+    /// using option space name they belong to.
+    OptionSpaceContainer<OptionDefContainer,
+                         OptionDefinitionPtr> option_def_spaces_;
 
     /// @brief Container for defined DHCPv6 option spaces.
     OptionSpaceCollection spaces6_;
