// Copyright (C) 2011  Internet Systems Consortium, Inc. ("ISC")
//
// Permission to use, copy, modify, and/or distribute this software for any
// purpose with or without fee is hereby granted, provided that the above
// copyright notice and this permission notice appear in all copies.
//
// THE SOFTWARE IS PROVIDED "AS IS" AND ISC DISCLAIMS ALL WARRANTIES WITH
// REGARD TO THIS SOFTWARE INCLUDING ALL IMPLIED WARRANTIES OF MERCHANTABILITY
// AND FITNESS.  IN NO EVENT SHALL ISC BE LIABLE FOR ANY SPECIAL, DIRECT,
// INDIRECT, OR CONSEQUENTIAL DAMAGES OR ANY DAMAGES WHATSOEVER RESULTING FROM
// LOSS OF USE, DATA OR PROFITS, WHETHER IN AN ACTION OF CONTRACT, NEGLIGENCE
// OR OTHER TORTIOUS ACTION, ARISING OUT OF OR IN CONNECTION WITH THE USE OR
// PERFORMANCE OF THIS SOFTWARE.

#include <gtest/gtest.h>

#include <dns/name.h>
#include <dns/rrttl.h>
#include <dns/rrset.h>
#include <exceptions/exceptions.h>

#include <datasrc/database.h>
#include <datasrc/zone.h>
#include <datasrc/data_source.h>

#include <testutils/dnsmessage_test.h>

#include <map>

using namespace isc::datasrc;
using namespace std;
using namespace boost;
using isc::dns::Name;

namespace {

/*
 * A virtual database database that pretends it contains single zone --
 * example.org.
 */
class MockAccessor : public DatabaseAccessor {
public:
    MockAccessor() : search_running_(false),
                       database_name_("mock_database")
    {
        fillData();
    }

    virtual std::pair<bool, int> getZone(const Name& name) const {
        if (name == Name("example.org")) {
            return (std::pair<bool, int>(true, 42));
        } else {
            return (std::pair<bool, int>(false, 0));
        }
    }

    virtual void searchForRecords(int zone_id, const std::string& name) {
        search_running_ = true;

        // 'hardcoded' name to trigger exceptions (for testing
        // the error handling of find() (the other on is below in
        // if the name is "exceptiononsearch" it'll raise an exception here
        if (name == "dsexception.in.search.") {
            isc_throw(DataSourceError, "datasource exception on search");
        } else if (name == "iscexception.in.search.") {
            isc_throw(isc::Exception, "isc exception on search");
        } else if (name == "basicexception.in.search.") {
            throw std::exception();
        }
        searched_name_ = name;

        // we're not aiming for efficiency in this test, simply
        // copy the relevant vector from records
        cur_record = 0;
        if (zone_id == 42) {
            if (records.count(name) > 0) {
                cur_name = records.find(name)->second;
            } else {
                cur_name.clear();
            }
        } else {
            cur_name.clear();
        }
    };

    virtual bool getNextRecord(std::string columns[], size_t column_count) {
        if (searched_name_ == "dsexception.in.getnext.") {
            isc_throw(DataSourceError, "datasource exception on getnextrecord");
        } else if (searched_name_ == "iscexception.in.getnext.") {
            isc_throw(isc::Exception, "isc exception on getnextrecord");
        } else if (searched_name_ == "basicexception.in.getnext.") {
            throw std::exception();
        }

        if (column_count != DatabaseAccessor::COLUMN_COUNT) {
            isc_throw(DataSourceError, "Wrong column count in getNextRecord");
        }
        if (cur_record < cur_name.size()) {
            for (size_t i = 0; i < column_count; ++i) {
                columns[i] = cur_name[cur_record][i];
            }
            cur_record++;
            return (true);
        } else {
            resetSearch();
            return (false);
        }
    };

    virtual void resetSearch() {
        search_running_ = false;
    };

    bool searchRunning() const {
        return (search_running_);
    }

    virtual const std::string& getDBName() const {
        return (database_name_);
    }
private:
    std::map<std::string, std::vector< std::vector<std::string> > > records;
    // used as internal index for getNextRecord()
    size_t cur_record;
    // used as temporary storage after searchForRecord() and during
    // getNextRecord() calls, as well as during the building of the
    // fake data
    std::vector< std::vector<std::string> > cur_name;

    // This boolean is used to make sure find() calls resetSearch
    // when it encounters an error
    bool search_running_;

    // We store the name passed to searchForRecords, so we can
    // hardcode some exceptions into getNextRecord
    std::string searched_name_;

    const std::string database_name_;

    // Adds one record to the current name in the database
    // The actual data will not be added to 'records' until
    // addCurName() is called
    void addRecord(const std::string& name,
                   const std::string& type,
                   const std::string& sigtype,
                   const std::string& rdata) {
        std::vector<std::string> columns;
        columns.push_back(name);
        columns.push_back(type);
        columns.push_back(sigtype);
        columns.push_back(rdata);
        cur_name.push_back(columns);
    }

    // Adds all records we just built with calls to addRecords
    // to the actual fake database. This will clear cur_name,
    // so we can immediately start adding new records.
    void addCurName(const std::string& name) {
        ASSERT_EQ(0, records.count(name));
        records[name] = cur_name;
        cur_name.clear();
    }

    // Fills the database with zone data.
    // This method constructs a number of resource records (with addRecord),
    // which will all be added for one domain name to the fake database
    // (with addCurName). So for instance the first set of calls create
    // data for the name 'www.example.org', which will consist of one A RRset
    // of one record, and one AAAA RRset of two records.
    // The order in which they are added is the order in which getNextRecord()
    // will return them (so we can test whether find() etc. support data that
    // might not come in 'normal' order)
    // It shall immediately fail if you try to add the same name twice.
    void fillData() {
        // some plain data
        addRecord("A", "3600", "", "192.0.2.1");
        addRecord("AAAA", "3600", "", "2001:db8::1");
        addRecord("AAAA", "3600", "", "2001:db8::2");
        addCurName("www.example.org.");

        addRecord("A", "3600", "", "192.0.2.1");
        addRecord("AAAA", "3600", "", "2001:db8::1");
        addRecord("A", "3600", "", "192.0.2.2");
        addCurName("www2.example.org.");

        addRecord("CNAME", "3600", "", "www.example.org.");
        addCurName("cname.example.org.");

        // some DNSSEC-'signed' data
        addRecord("A", "3600", "", "192.0.2.1");
        addRecord("RRSIG", "3600", "", "A 5 3 3600 20000101000000 20000201000000 12345 example.org. FAKEFAKEFAKE");
        addRecord("RRSIG", "3600", "", "A 5 3 3600 20000101000000 20000201000000 12346 example.org. FAKEFAKEFAKE");
        addRecord("AAAA", "3600", "", "2001:db8::1");
        addRecord("AAAA", "3600", "", "2001:db8::2");
        addRecord("RRSIG", "3600", "", "AAAA 5 3 3600 20000101000000 20000201000000 12345 example.org. FAKEFAKEFAKE");
        addCurName("signed1.example.org.");
        addRecord("CNAME", "3600", "", "www.example.org.");
        addRecord("RRSIG", "3600", "", "CNAME 5 3 3600 20000101000000 20000201000000 12345 example.org. FAKEFAKEFAKE");
        addCurName("signedcname1.example.org.");
        // special case might fail; sig is for cname, which isn't there (should be ignored)
        // (ignoring of 'normal' other type is done above by www.)
        addRecord("A", "3600", "", "192.0.2.1");
        addRecord("RRSIG", "3600", "", "A 5 3 3600 20000101000000 20000201000000 12345 example.org. FAKEFAKEFAKE");
        addRecord("RRSIG", "3600", "", "CNAME 5 3 3600 20000101000000 20000201000000 12345 example.org. FAKEFAKEFAKE");
        addCurName("acnamesig1.example.org.");

        // let's pretend we have a database that is not careful
        // about the order in which it returns data
        addRecord("RRSIG", "3600", "", "A 5 3 3600 20000101000000 20000201000000 12345 example.org. FAKEFAKEFAKE");
        addRecord("AAAA", "3600", "", "2001:db8::2");
        addRecord("RRSIG", "3600", "", "A 5 3 3600 20000101000000 20000201000000 12346 example.org. FAKEFAKEFAKE");
        addRecord("A", "3600", "", "192.0.2.1");
        addRecord("RRSIG", "3600", "", "AAAA 5 3 3600 20000101000000 20000201000000 12345 example.org. FAKEFAKEFAKE");
        addRecord("AAAA", "3600", "", "2001:db8::1");
        addCurName("signed2.example.org.");
        addRecord("RRSIG", "3600", "", "CNAME 5 3 3600 20000101000000 20000201000000 12345 example.org. FAKEFAKEFAKE");
        addRecord("CNAME", "3600", "", "www.example.org.");
        addCurName("signedcname2.example.org.");

        addRecord("RRSIG", "3600", "", "CNAME 5 3 3600 20000101000000 20000201000000 12345 example.org. FAKEFAKEFAKE");
        addRecord("A", "3600", "", "192.0.2.1");
        addRecord("RRSIG", "3600", "", "A 5 3 3600 20000101000000 20000201000000 12345 example.org. FAKEFAKEFAKE");
        addCurName("acnamesig2.example.org.");

        addRecord("RRSIG", "3600", "", "CNAME 5 3 3600 20000101000000 20000201000000 12345 example.org. FAKEFAKEFAKE");
        addRecord("RRSIG", "3600", "", "A 5 3 3600 20000101000000 20000201000000 12345 example.org. FAKEFAKEFAKE");
        addRecord("A", "3600", "", "192.0.2.1");
        addCurName("acnamesig3.example.org.");

        addRecord("A", "3600", "", "192.0.2.1");
        addRecord("A", "360", "", "192.0.2.2");
        addCurName("ttldiff1.example.org.");
        addRecord("A", "360", "", "192.0.2.1");
        addRecord("A", "3600", "", "192.0.2.2");
        addCurName("ttldiff2.example.org.");

        // also add some intentionally bad data
        addRecord("A", "3600", "", "192.0.2.1");
        addRecord("CNAME", "3600", "", "www.example.org.");
        addCurName("badcname1.example.org.");

        addRecord("CNAME", "3600", "", "www.example.org.");
        addRecord("A", "3600", "", "192.0.2.1");
        addCurName("badcname2.example.org.");

        addRecord("CNAME", "3600", "", "www.example.org.");
        addRecord("CNAME", "3600", "", "www.example2.org.");
        addCurName("badcname3.example.org.");

        addRecord("A", "3600", "", "bad");
        addCurName("badrdata.example.org.");

        addRecord("BAD_TYPE", "3600", "", "192.0.2.1");
        addCurName("badtype.example.org.");

        addRecord("A", "badttl", "", "192.0.2.1");
        addCurName("badttl.example.org.");

        addRecord("A", "badttl", "", "192.0.2.1");
        addRecord("RRSIG", "3600", "", "A 5 3 3600 somebaddata 20000101000000 20000201000000 12345 example.org. FAKEFAKEFAKE");
        addCurName("badsig.example.org.");

        addRecord("A", "3600", "", "192.0.2.1");
        addRecord("RRSIG", "3600", "TXT", "A 5 3 3600 20000101000000 20000201000000 12345 example.org. FAKEFAKEFAKE");
        addCurName("badsigtype.example.org.");

        // Data for testing delegation (with NS and DNAME)
        addRecord("NS", "3600", "", "ns.example.com.");
        addRecord("NS", "3600", "", "ns.delegation.example.org.");
        addRecord("RRSIG", "3600", "", "NS 5 3 3600 20000101000000 "
                  "20000201000000 12345 example.org. FAKEFAKEFAKE");
        addCurName("delegation.example.org.");
        addRecord("A", "3600", "", "192.0.2.1");
        addCurName("ns.delegation.example.org.");
        addRecord("A", "3600", "", "192.0.2.1");
        addCurName("deep.below.delegation.example.org.");

        addRecord("A", "3600", "", "192.0.2.1");
        addRecord("DNAME", "3600", "", "dname.example.com.");
        addRecord("RRSIG", "3600", "", "DNAME 5 3 3600 20000101000000 "
                  "20000201000000 12345 example.org. FAKEFAKEFAKE");
        addCurName("dname.example.org.");
        addRecord("A", "3600", "", "192.0.2.1");
        addCurName("below.dname.example.org.");

        // Broken NS
        addRecord("A", "3600", "", "192.0.2.1");
        addRecord("NS", "3600", "", "ns.example.com.");
        addCurName("brokenns1.example.org.");
        addRecord("NS", "3600", "", "ns.example.com.");
        addRecord("A", "3600", "", "192.0.2.1");
        addCurName("brokenns2.example.org.");

        // Now double DNAME, to test failure mode
        addRecord("DNAME", "3600", "", "dname1.example.com.");
        addRecord("DNAME", "3600", "", "dname2.example.com.");
        addCurName("baddname.example.org.");

        // Put some data into apex (including NS) so we can check our NS
        // doesn't break anything
        addRecord("NS", "3600", "", "ns.example.com.");
        addRecord("A", "3600", "", "192.0.2.1");
        addRecord("RRSIG", "3600", "", "NS 5 3 3600 20000101000000 "
                  "20000201000000 12345 example.org. FAKEFAKEFAKE");
        addCurName("example.org.");
    }
};

class DatabaseClientTest : public ::testing::Test {
public:
    DatabaseClientTest() {
        createClient();
    }
    /*
     * We initialize the client from a function, so we can call it multiple
     * times per test.
     */
    void createClient() {
        current_database_ = new MockAccessor();
        client_.reset(new DatabaseClient(shared_ptr<DatabaseAccessor>(
             current_database_)));
    }
    // Will be deleted by client_, just keep the current value for comparison.
    MockAccessor* current_database_;
    shared_ptr<DatabaseClient> client_;
    const std::string database_name_;

    /**
     * Check the zone finder is a valid one and references the zone ID and
     * database available here.
     */
    void checkZoneFinder(const DataSourceClient::FindResult& zone) {
        ASSERT_NE(ZoneFinderPtr(), zone.zone_finder) << "No zone finder";
        shared_ptr<DatabaseClient::Finder> finder(
            dynamic_pointer_cast<DatabaseClient::Finder>(zone.zone_finder));
        ASSERT_NE(shared_ptr<DatabaseClient::Finder>(), finder) <<
            "Wrong type of finder";
        EXPECT_EQ(42, finder->zone_id());
        EXPECT_EQ(current_database_, &finder->database());
    }

    shared_ptr<DatabaseClient::Finder> getFinder() {
        DataSourceClient::FindResult zone(
            client_->findZone(Name("example.org")));
        EXPECT_EQ(result::SUCCESS, zone.code);
        shared_ptr<DatabaseClient::Finder> finder(
            dynamic_pointer_cast<DatabaseClient::Finder>(zone.zone_finder));
        EXPECT_EQ(42, finder->zone_id());
        EXPECT_FALSE(current_database_->searchRunning());

        return (finder);
    }

    std::vector<std::string> expected_rdatas_;
    std::vector<std::string> expected_sig_rdatas_;
};

TEST_F(DatabaseClientTest, zoneNotFound) {
    DataSourceClient::FindResult zone(client_->findZone(Name("example.com")));
    EXPECT_EQ(result::NOTFOUND, zone.code);
}

TEST_F(DatabaseClientTest, exactZone) {
    DataSourceClient::FindResult zone(client_->findZone(Name("example.org")));
    EXPECT_EQ(result::SUCCESS, zone.code);
    checkZoneFinder(zone);
}

TEST_F(DatabaseClientTest, superZone) {
    DataSourceClient::FindResult zone(client_->findZone(Name(
        "sub.example.org")));
    EXPECT_EQ(result::PARTIALMATCH, zone.code);
    checkZoneFinder(zone);
}

TEST_F(DatabaseClientTest, noAccessorException) {
    // We need a dummy variable here; some compiler would regard it a mere
    // declaration instead of an instantiation and make the test fail.
    EXPECT_THROW(DatabaseClient dummy((shared_ptr<DatabaseAccessor>())),
                 isc::InvalidParameter);
}

namespace {
// checks if the given rrset matches the
// given name, class, type and rdatas
void
checkRRset(isc::dns::ConstRRsetPtr rrset,
           const isc::dns::Name& name,
           const isc::dns::RRClass& rrclass,
           const isc::dns::RRType& rrtype,
           const isc::dns::RRTTL& rrttl,
           const std::vector<std::string>& rdatas) {
    isc::dns::RRsetPtr expected_rrset(
        new isc::dns::RRset(name, rrclass, rrtype, rrttl));
    for (unsigned int i = 0; i < rdatas.size(); ++i) {
        expected_rrset->addRdata(
            isc::dns::rdata::createRdata(rrtype, rrclass,
                                         rdatas[i]));
    }
    isc::testutils::rrsetCheck(expected_rrset, rrset);
}

void
doFindTest(shared_ptr<DatabaseClient::Finder> finder,
           const isc::dns::Name& name,
           const isc::dns::RRType& type,
           const isc::dns::RRType& expected_type,
           const isc::dns::RRTTL expected_ttl,
           ZoneFinder::Result expected_result,
<<<<<<< HEAD
           const std::vector<std::string>& expected_rdatas_,
           const std::vector<std::string>& expected_sig_rdatas_,
           const isc::dns::Name& expected_name = isc::dns::Name::ROOT_NAME())
=======
           const std::vector<std::string>& expected_rdatas,
           const std::vector<std::string>& expected_sig_rdatas,
           const isc::dns::Name& expected_name = isc::dns::Name::ROOT_NAME(),
           const ZoneFinder::FindOptions options = ZoneFinder::FIND_DEFAULT)
>>>>>>> b6c20724
{
    SCOPED_TRACE("doFindTest " + name.toText() + " " + type.toText());
    ZoneFinder::FindResult result =
        finder->find(name, type, NULL, options);
    ASSERT_EQ(expected_result, result.code) << name << " " << type;
    if (expected_rdatas_.size() > 0) {
        checkRRset(result.rrset, expected_name != Name(".") ? expected_name :
                   name, finder->getClass(), expected_type, expected_ttl,
                   expected_rdatas_);

        if (expected_sig_rdatas_.size() > 0) {
            checkRRset(result.rrset->getRRsig(), expected_name != Name(".") ?
                       expected_name : name, finder->getClass(),
                       isc::dns::RRType::RRSIG(), expected_ttl,
                       expected_sig_rdatas_);
        } else {
            EXPECT_EQ(isc::dns::RRsetPtr(), result.rrset->getRRsig());
        }
    } else {
        EXPECT_EQ(isc::dns::RRsetPtr(), result.rrset);
    }
}
} // end anonymous namespace

TEST_F(DatabaseClientTest, find) {
    shared_ptr<DatabaseClient::Finder> finder(getFinder());

    expected_rdatas_.clear();
    expected_sig_rdatas_.clear();
    expected_rdatas_.push_back("192.0.2.1");
    doFindTest(finder, isc::dns::Name("www.example.org."),
               isc::dns::RRType::A(), isc::dns::RRType::A(),
               isc::dns::RRTTL(3600),
               ZoneFinder::SUCCESS,
               expected_rdatas_, expected_sig_rdatas_);
    EXPECT_FALSE(current_database_->searchRunning());

    expected_rdatas_.clear();
    expected_sig_rdatas_.clear();
    expected_rdatas_.push_back("192.0.2.1");
    expected_rdatas_.push_back("192.0.2.2");
    doFindTest(finder, isc::dns::Name("www2.example.org."),
               isc::dns::RRType::A(), isc::dns::RRType::A(),
               isc::dns::RRTTL(3600),
               ZoneFinder::SUCCESS,
               expected_rdatas_, expected_sig_rdatas_);
    EXPECT_FALSE(current_database_->searchRunning());

    expected_rdatas_.clear();
    expected_sig_rdatas_.clear();
    expected_rdatas_.push_back("2001:db8::1");
    expected_rdatas_.push_back("2001:db8::2");
    doFindTest(finder, isc::dns::Name("www.example.org."),
               isc::dns::RRType::AAAA(), isc::dns::RRType::AAAA(),
               isc::dns::RRTTL(3600),
               ZoneFinder::SUCCESS,
               expected_rdatas_, expected_sig_rdatas_);
    EXPECT_FALSE(current_database_->searchRunning());

    expected_rdatas_.clear();
    expected_sig_rdatas_.clear();
    doFindTest(finder, isc::dns::Name("www.example.org."),
               isc::dns::RRType::TXT(), isc::dns::RRType::TXT(),
               isc::dns::RRTTL(3600),
               ZoneFinder::NXRRSET,
               expected_rdatas_, expected_sig_rdatas_);
    EXPECT_FALSE(current_database_->searchRunning());

    expected_rdatas_.clear();
    expected_sig_rdatas_.clear();
    expected_rdatas_.push_back("www.example.org.");
    doFindTest(finder, isc::dns::Name("cname.example.org."),
               isc::dns::RRType::A(), isc::dns::RRType::CNAME(),
               isc::dns::RRTTL(3600),
               ZoneFinder::CNAME,
               expected_rdatas_, expected_sig_rdatas_);
    EXPECT_FALSE(current_database_->searchRunning());

    expected_rdatas_.clear();
    expected_sig_rdatas_.clear();
    expected_rdatas_.push_back("www.example.org.");
    doFindTest(finder, isc::dns::Name("cname.example.org."),
               isc::dns::RRType::CNAME(), isc::dns::RRType::CNAME(),
               isc::dns::RRTTL(3600),
               ZoneFinder::SUCCESS,
               expected_rdatas_, expected_sig_rdatas_);
    EXPECT_FALSE(current_database_->searchRunning());

    expected_rdatas_.clear();
    expected_sig_rdatas_.clear();
    doFindTest(finder, isc::dns::Name("doesnotexist.example.org."),
               isc::dns::RRType::A(), isc::dns::RRType::A(),
               isc::dns::RRTTL(3600),
               ZoneFinder::NXDOMAIN,
               expected_rdatas_, expected_sig_rdatas_);
    EXPECT_FALSE(current_database_->searchRunning());

    expected_rdatas_.clear();
    expected_sig_rdatas_.clear();
    expected_rdatas_.push_back("192.0.2.1");
    expected_sig_rdatas_.push_back("A 5 3 3600 20000101000000 20000201000000 12345 example.org. FAKEFAKEFAKE");
    expected_sig_rdatas_.push_back("A 5 3 3600 20000101000000 20000201000000 12346 example.org. FAKEFAKEFAKE");
    doFindTest(finder, isc::dns::Name("signed1.example.org."),
               isc::dns::RRType::A(), isc::dns::RRType::A(),
               isc::dns::RRTTL(3600),
               ZoneFinder::SUCCESS,
               expected_rdatas_, expected_sig_rdatas_);
    EXPECT_FALSE(current_database_->searchRunning());

    expected_rdatas_.clear();
    expected_sig_rdatas_.clear();
    expected_rdatas_.push_back("2001:db8::1");
    expected_rdatas_.push_back("2001:db8::2");
    expected_sig_rdatas_.push_back("AAAA 5 3 3600 20000101000000 20000201000000 12345 example.org. FAKEFAKEFAKE");
    doFindTest(finder, isc::dns::Name("signed1.example.org."),
               isc::dns::RRType::AAAA(), isc::dns::RRType::AAAA(),
               isc::dns::RRTTL(3600),
               ZoneFinder::SUCCESS,
               expected_rdatas_, expected_sig_rdatas_);
    EXPECT_FALSE(current_database_->searchRunning());

    expected_rdatas_.clear();
    expected_sig_rdatas_.clear();
    doFindTest(finder, isc::dns::Name("signed1.example.org."),
               isc::dns::RRType::TXT(), isc::dns::RRType::TXT(),
               isc::dns::RRTTL(3600),
               ZoneFinder::NXRRSET,
               expected_rdatas_, expected_sig_rdatas_);
    EXPECT_FALSE(current_database_->searchRunning());

    expected_rdatas_.clear();
    expected_sig_rdatas_.clear();
    expected_rdatas_.push_back("www.example.org.");
    expected_sig_rdatas_.push_back("CNAME 5 3 3600 20000101000000 20000201000000 12345 example.org. FAKEFAKEFAKE");
    doFindTest(finder, isc::dns::Name("signedcname1.example.org."),
               isc::dns::RRType::A(), isc::dns::RRType::CNAME(),
               isc::dns::RRTTL(3600),
               ZoneFinder::CNAME,
               expected_rdatas_, expected_sig_rdatas_);
    EXPECT_FALSE(current_database_->searchRunning());

    expected_rdatas_.clear();
    expected_sig_rdatas_.clear();
    expected_rdatas_.push_back("192.0.2.1");
    expected_sig_rdatas_.push_back("A 5 3 3600 20000101000000 20000201000000 12345 example.org. FAKEFAKEFAKE");
    expected_sig_rdatas_.push_back("A 5 3 3600 20000101000000 20000201000000 12346 example.org. FAKEFAKEFAKE");
    doFindTest(finder, isc::dns::Name("signed2.example.org."),
               isc::dns::RRType::A(), isc::dns::RRType::A(),
               isc::dns::RRTTL(3600),
               ZoneFinder::SUCCESS,
               expected_rdatas_, expected_sig_rdatas_);
    EXPECT_FALSE(current_database_->searchRunning());

    expected_rdatas_.clear();
    expected_sig_rdatas_.clear();
    expected_rdatas_.push_back("2001:db8::2");
    expected_rdatas_.push_back("2001:db8::1");
    expected_sig_rdatas_.push_back("AAAA 5 3 3600 20000101000000 20000201000000 12345 example.org. FAKEFAKEFAKE");
    doFindTest(finder, isc::dns::Name("signed2.example.org."),
               isc::dns::RRType::AAAA(), isc::dns::RRType::AAAA(),
               isc::dns::RRTTL(3600),
               ZoneFinder::SUCCESS,
               expected_rdatas_, expected_sig_rdatas_);
    EXPECT_FALSE(current_database_->searchRunning());

    expected_rdatas_.clear();
    expected_sig_rdatas_.clear();
    doFindTest(finder, isc::dns::Name("signed2.example.org."),
               isc::dns::RRType::TXT(), isc::dns::RRType::TXT(),
               isc::dns::RRTTL(3600),
               ZoneFinder::NXRRSET,
               expected_rdatas_, expected_sig_rdatas_);
    EXPECT_FALSE(current_database_->searchRunning());

    expected_rdatas_.clear();
    expected_sig_rdatas_.clear();
    expected_rdatas_.push_back("www.example.org.");
    expected_sig_rdatas_.push_back("CNAME 5 3 3600 20000101000000 20000201000000 12345 example.org. FAKEFAKEFAKE");
    doFindTest(finder, isc::dns::Name("signedcname2.example.org."),
               isc::dns::RRType::A(), isc::dns::RRType::CNAME(),
               isc::dns::RRTTL(3600),
               ZoneFinder::CNAME,
               expected_rdatas_, expected_sig_rdatas_);
    EXPECT_FALSE(current_database_->searchRunning());


    expected_rdatas_.clear();
    expected_sig_rdatas_.clear();
    expected_rdatas_.push_back("192.0.2.1");
    expected_sig_rdatas_.push_back("A 5 3 3600 20000101000000 20000201000000 12345 example.org. FAKEFAKEFAKE");
    doFindTest(finder, isc::dns::Name("acnamesig1.example.org."),
               isc::dns::RRType::A(), isc::dns::RRType::A(),
               isc::dns::RRTTL(3600),
               ZoneFinder::SUCCESS,
               expected_rdatas_, expected_sig_rdatas_);
    EXPECT_FALSE(current_database_->searchRunning());

    expected_rdatas_.clear();
    expected_sig_rdatas_.clear();
    expected_rdatas_.push_back("192.0.2.1");
    expected_sig_rdatas_.push_back("A 5 3 3600 20000101000000 20000201000000 12345 example.org. FAKEFAKEFAKE");
    doFindTest(finder, isc::dns::Name("acnamesig2.example.org."),
               isc::dns::RRType::A(), isc::dns::RRType::A(),
               isc::dns::RRTTL(3600),
               ZoneFinder::SUCCESS,
               expected_rdatas_, expected_sig_rdatas_);
    EXPECT_FALSE(current_database_->searchRunning());

    expected_rdatas_.clear();
    expected_sig_rdatas_.clear();
    expected_rdatas_.push_back("192.0.2.1");
    expected_sig_rdatas_.push_back("A 5 3 3600 20000101000000 20000201000000 12345 example.org. FAKEFAKEFAKE");
    doFindTest(finder, isc::dns::Name("acnamesig3.example.org."),
               isc::dns::RRType::A(), isc::dns::RRType::A(),
               isc::dns::RRTTL(3600),
               ZoneFinder::SUCCESS,
               expected_rdatas_, expected_sig_rdatas_);
    EXPECT_FALSE(current_database_->searchRunning());

    expected_rdatas_.clear();
    expected_sig_rdatas_.clear();
    expected_rdatas_.push_back("192.0.2.1");
    expected_rdatas_.push_back("192.0.2.2");
    doFindTest(finder, isc::dns::Name("ttldiff1.example.org."),
               isc::dns::RRType::A(), isc::dns::RRType::A(),
               isc::dns::RRTTL(360),
               ZoneFinder::SUCCESS,
               expected_rdatas_, expected_sig_rdatas_);
    EXPECT_FALSE(current_database_->searchRunning());

    expected_rdatas_.clear();
    expected_sig_rdatas_.clear();
    expected_rdatas_.push_back("192.0.2.1");
    expected_rdatas_.push_back("192.0.2.2");
    doFindTest(finder, isc::dns::Name("ttldiff2.example.org."),
               isc::dns::RRType::A(), isc::dns::RRType::A(),
               isc::dns::RRTTL(360),
               ZoneFinder::SUCCESS,
               expected_rdatas_, expected_sig_rdatas_);
    EXPECT_FALSE(current_database_->searchRunning());


    EXPECT_THROW(finder->find(isc::dns::Name("badcname1.example.org."),
                                              isc::dns::RRType::A(),
                                              NULL, ZoneFinder::FIND_DEFAULT),
                 DataSourceError);
    EXPECT_FALSE(current_database_->searchRunning());
    EXPECT_THROW(finder->find(isc::dns::Name("badcname2.example.org."),
                                              isc::dns::RRType::A(),
                                              NULL, ZoneFinder::FIND_DEFAULT),
                 DataSourceError);
    EXPECT_FALSE(current_database_->searchRunning());
    EXPECT_THROW(finder->find(isc::dns::Name("badcname3.example.org."),
                                              isc::dns::RRType::A(),
                                              NULL, ZoneFinder::FIND_DEFAULT),
                 DataSourceError);
    EXPECT_FALSE(current_database_->searchRunning());
    EXPECT_THROW(finder->find(isc::dns::Name("badrdata.example.org."),
                                              isc::dns::RRType::A(),
                                              NULL, ZoneFinder::FIND_DEFAULT),
                 DataSourceError);
    EXPECT_FALSE(current_database_->searchRunning());
    EXPECT_THROW(finder->find(isc::dns::Name("badtype.example.org."),
                                              isc::dns::RRType::A(),
                                              NULL, ZoneFinder::FIND_DEFAULT),
                 DataSourceError);
    EXPECT_FALSE(current_database_->searchRunning());
    EXPECT_THROW(finder->find(isc::dns::Name("badttl.example.org."),
                                              isc::dns::RRType::A(),
                                              NULL, ZoneFinder::FIND_DEFAULT),
                 DataSourceError);
    EXPECT_FALSE(current_database_->searchRunning());
    EXPECT_THROW(finder->find(isc::dns::Name("badsig.example.org."),
                                              isc::dns::RRType::A(),
                                              NULL, ZoneFinder::FIND_DEFAULT),
                 DataSourceError);
    EXPECT_FALSE(current_database_->searchRunning());

    // Trigger the hardcoded exceptions and see if find() has cleaned up
    EXPECT_THROW(finder->find(isc::dns::Name("dsexception.in.search."),
                                              isc::dns::RRType::A(),
                                              NULL, ZoneFinder::FIND_DEFAULT),
                 DataSourceError);
    EXPECT_FALSE(current_database_->searchRunning());
    EXPECT_THROW(finder->find(isc::dns::Name("iscexception.in.search."),
                                              isc::dns::RRType::A(),
                                              NULL, ZoneFinder::FIND_DEFAULT),
                 DataSourceError);
    EXPECT_FALSE(current_database_->searchRunning());
    EXPECT_THROW(finder->find(isc::dns::Name("basicexception.in.search."),
                                              isc::dns::RRType::A(),
                                              NULL, ZoneFinder::FIND_DEFAULT),
                 std::exception);
    EXPECT_FALSE(current_database_->searchRunning());

    EXPECT_THROW(finder->find(isc::dns::Name("dsexception.in.getnext."),
                                              isc::dns::RRType::A(),
                                              NULL, ZoneFinder::FIND_DEFAULT),
                 DataSourceError);
    EXPECT_FALSE(current_database_->searchRunning());
    EXPECT_THROW(finder->find(isc::dns::Name("iscexception.in.getnext."),
                                              isc::dns::RRType::A(),
                                              NULL, ZoneFinder::FIND_DEFAULT),
                 DataSourceError);
    EXPECT_FALSE(current_database_->searchRunning());
    EXPECT_THROW(finder->find(isc::dns::Name("basicexception.in.getnext."),
                                              isc::dns::RRType::A(),
                                              NULL, ZoneFinder::FIND_DEFAULT),
                 std::exception);
    EXPECT_FALSE(current_database_->searchRunning());

    // This RRSIG has the wrong sigtype field, which should be
    // an error if we decide to keep using that field
    // Right now the field is ignored, so it does not error
    expected_rdatas_.clear();
    expected_sig_rdatas_.clear();
    expected_rdatas_.push_back("192.0.2.1");
    expected_sig_rdatas_.push_back("A 5 3 3600 20000101000000 20000201000000 12345 example.org. FAKEFAKEFAKE");
    doFindTest(finder, isc::dns::Name("badsigtype.example.org."),
               isc::dns::RRType::A(), isc::dns::RRType::A(),
               isc::dns::RRTTL(3600),
               ZoneFinder::SUCCESS,
               expected_rdatas_, expected_sig_rdatas_);
    EXPECT_FALSE(current_database_->searchRunning());
}

TEST_F(DatabaseClientTest, findDelegation) {
    shared_ptr<DatabaseClient::Finder> finder(getFinder());

    // The apex should not be considered delegation point and we can access
    // data
    expected_rdatas_.clear();
    expected_sig_rdatas_.clear();
    expected_rdatas_.push_back("192.0.2.1");
    doFindTest(finder, isc::dns::Name("example.org."),
               isc::dns::RRType::A(), isc::dns::RRType::A(),
               isc::dns::RRTTL(3600), ZoneFinder::SUCCESS, expected_rdatas_,
               expected_sig_rdatas_);
    EXPECT_FALSE(current_database_->searchRunning());

    expected_rdatas_.clear();
    expected_rdatas_.push_back("ns.example.com.");
    expected_sig_rdatas_.push_back("NS 5 3 3600 20000101000000 20000201000000 "
                                  "12345 example.org. FAKEFAKEFAKE");
    doFindTest(finder, isc::dns::Name("example.org."),
               isc::dns::RRType::NS(), isc::dns::RRType::NS(),
               isc::dns::RRTTL(3600), ZoneFinder::SUCCESS, expected_rdatas_,
               expected_sig_rdatas_);
    EXPECT_FALSE(current_database_->searchRunning());

    // Check when we ask for something below delegation point, we get the NS
    // (Both when the RRset there exists and doesn't)
    expected_rdatas_.clear();
    expected_sig_rdatas_.clear();
    expected_rdatas_.push_back("ns.example.com.");
    expected_rdatas_.push_back("ns.delegation.example.org.");
    expected_sig_rdatas_.push_back("NS 5 3 3600 20000101000000 20000201000000 "
                                  "12345 example.org. FAKEFAKEFAKE");
    doFindTest(finder, isc::dns::Name("ns.delegation.example.org."),
               isc::dns::RRType::A(), isc::dns::RRType::NS(),
               isc::dns::RRTTL(3600), ZoneFinder::DELEGATION, expected_rdatas_,
               expected_sig_rdatas_,
               isc::dns::Name("delegation.example.org."));
    EXPECT_FALSE(current_database_->searchRunning());
    doFindTest(finder, isc::dns::Name("ns.delegation.example.org."),
               isc::dns::RRType::AAAA(), isc::dns::RRType::NS(),
               isc::dns::RRTTL(3600), ZoneFinder::DELEGATION, expected_rdatas_,
               expected_sig_rdatas_,
               isc::dns::Name("delegation.example.org."));
    doFindTest(finder, isc::dns::Name("deep.below.delegation.example.org."),
               isc::dns::RRType::AAAA(), isc::dns::RRType::NS(),
               isc::dns::RRTTL(3600), ZoneFinder::DELEGATION, expected_rdatas_,
               expected_sig_rdatas_,
               isc::dns::Name("delegation.example.org."));
    EXPECT_FALSE(current_database_->searchRunning());

    // Even when we check directly at the delegation point, we should get
    // the NS
    doFindTest(finder, isc::dns::Name("delegation.example.org."),
               isc::dns::RRType::AAAA(), isc::dns::RRType::NS(),
               isc::dns::RRTTL(3600), ZoneFinder::DELEGATION, expected_rdatas_,
               expected_sig_rdatas_);
    EXPECT_FALSE(current_database_->searchRunning());

    // And when we ask direcly for the NS, we should still get delegation
    doFindTest(finder, isc::dns::Name("delegation.example.org."),
               isc::dns::RRType::NS(), isc::dns::RRType::NS(),
               isc::dns::RRTTL(3600), ZoneFinder::DELEGATION, expected_rdatas_,
               expected_sig_rdatas_);
    EXPECT_FALSE(current_database_->searchRunning());

    // Now test delegation. If it is below the delegation point, we should get
    // the DNAME (the one with data under DNAME is invalid zone, but we test
    // the behaviour anyway just to make sure)
    expected_rdatas_.clear();
    expected_rdatas_.push_back("dname.example.com.");
    expected_sig_rdatas_.clear();
    expected_sig_rdatas_.push_back("DNAME 5 3 3600 20000101000000 "
                                  "20000201000000 12345 example.org. "
                                  "FAKEFAKEFAKE");
    doFindTest(finder, isc::dns::Name("below.dname.example.org."),
               isc::dns::RRType::A(), isc::dns::RRType::DNAME(),
               isc::dns::RRTTL(3600), ZoneFinder::DNAME, expected_rdatas_,
               expected_sig_rdatas_, isc::dns::Name("dname.example.org."));
    EXPECT_FALSE(current_database_->searchRunning());
    doFindTest(finder, isc::dns::Name("below.dname.example.org."),
               isc::dns::RRType::AAAA(), isc::dns::RRType::DNAME(),
               isc::dns::RRTTL(3600), ZoneFinder::DNAME, expected_rdatas_,
               expected_sig_rdatas_, isc::dns::Name("dname.example.org."));
    EXPECT_FALSE(current_database_->searchRunning());
    doFindTest(finder, isc::dns::Name("really.deep.below.dname.example.org."),
               isc::dns::RRType::AAAA(), isc::dns::RRType::DNAME(),
               isc::dns::RRTTL(3600), ZoneFinder::DNAME, expected_rdatas_,
               expected_sig_rdatas_, isc::dns::Name("dname.example.org."));
    EXPECT_FALSE(current_database_->searchRunning());

    // Asking direcly for DNAME should give SUCCESS
    doFindTest(finder, isc::dns::Name("dname.example.org."),
               isc::dns::RRType::DNAME(), isc::dns::RRType::DNAME(),
               isc::dns::RRTTL(3600), ZoneFinder::SUCCESS, expected_rdatas_,
               expected_sig_rdatas_);

    // But we don't delegate at DNAME point
    expected_rdatas_.clear();
    expected_rdatas_.push_back("192.0.2.1");
    expected_sig_rdatas_.clear();
    doFindTest(finder, isc::dns::Name("dname.example.org."),
               isc::dns::RRType::A(), isc::dns::RRType::A(),
               isc::dns::RRTTL(3600), ZoneFinder::SUCCESS, expected_rdatas_,
               expected_sig_rdatas_);
    EXPECT_FALSE(current_database_->searchRunning());
    expected_rdatas_.clear();
    doFindTest(finder, isc::dns::Name("dname.example.org."),
               isc::dns::RRType::AAAA(), isc::dns::RRType::AAAA(),
               isc::dns::RRTTL(3600), ZoneFinder::NXRRSET, expected_rdatas_,
               expected_sig_rdatas_);
    EXPECT_FALSE(current_database_->searchRunning());

    // This is broken dname, it contains two targets
    EXPECT_THROW(finder->find(isc::dns::Name("below.baddname.example.org."),
                              isc::dns::RRType::A(), NULL,
                              ZoneFinder::FIND_DEFAULT),
                 DataSourceError);
    EXPECT_FALSE(current_database_->searchRunning());

    // Broken NS - it lives together with something else
    EXPECT_FALSE(current_database_->searchRunning());
    EXPECT_THROW(finder->find(isc::dns::Name("brokenns1.example.org."),
                              isc::dns::RRType::A(), NULL,
                              ZoneFinder::FIND_DEFAULT),
                 DataSourceError);
    EXPECT_FALSE(current_database_->searchRunning());
    EXPECT_THROW(finder->find(isc::dns::Name("brokenns2.example.org."),
                              isc::dns::RRType::A(), NULL,
                              ZoneFinder::FIND_DEFAULT),
                 DataSourceError);
    EXPECT_FALSE(current_database_->searchRunning());

    // Glue-OK mode. Just go trough NS delegations down (but not trough
    // DNAME) and pretend it is not there.
    {
        SCOPED_TRACE("Glue OK");
        expected_rdatas.clear();
        expected_sig_rdatas.clear();
        doFindTest(finder, isc::dns::Name("ns.delegation.example.org."),
                   isc::dns::RRType::AAAA(), isc::dns::RRType::AAAA(),
                   isc::dns::RRTTL(3600), ZoneFinder::NXRRSET, expected_rdatas,
                   expected_sig_rdatas,
                   isc::dns::Name("ns.delegation.example.org."),
                   ZoneFinder::FIND_GLUE_OK);
        doFindTest(finder, isc::dns::Name("nothere.delegation.example.org."),
                   isc::dns::RRType::AAAA(), isc::dns::RRType::AAAA(),
                   isc::dns::RRTTL(3600), ZoneFinder::NXDOMAIN,
                   expected_rdatas, expected_sig_rdatas,
                   isc::dns::Name("nothere.delegation.example.org."),
                   ZoneFinder::FIND_GLUE_OK);
        expected_rdatas.push_back("192.0.2.1");
        doFindTest(finder, isc::dns::Name("ns.delegation.example.org."),
                   isc::dns::RRType::A(), isc::dns::RRType::A(),
                   isc::dns::RRTTL(3600), ZoneFinder::SUCCESS, expected_rdatas,
                   expected_sig_rdatas,
                   isc::dns::Name("ns.delegation.example.org."),
                   ZoneFinder::FIND_GLUE_OK);
        expected_rdatas.clear();
        expected_rdatas.push_back("ns.example.com.");
        expected_rdatas.push_back("ns.delegation.example.org.");
        expected_sig_rdatas.clear();
        expected_sig_rdatas.push_back("NS 5 3 3600 20000101000000 "
                                      "20000201000000 12345 example.org. "
                                      "FAKEFAKEFAKE");
        // When we request the NS, it should be SUCCESS, not DELEGATION
        // (different in GLUE_OK)
        doFindTest(finder, isc::dns::Name("delegation.example.org."),
                   isc::dns::RRType::NS(), isc::dns::RRType::NS(),
                   isc::dns::RRTTL(3600), ZoneFinder::SUCCESS, expected_rdatas,
                   expected_sig_rdatas, isc::dns::Name("delegation.example.org."),
                   ZoneFinder::FIND_GLUE_OK);
        expected_rdatas.clear();
        expected_rdatas.push_back("dname.example.com.");
        expected_sig_rdatas.clear();
        expected_sig_rdatas.push_back("DNAME 5 3 3600 20000101000000 "
                                      "20000201000000 12345 example.org. "
                                      "FAKEFAKEFAKE");
        doFindTest(finder, isc::dns::Name("below.dname.example.org."),
                   isc::dns::RRType::A(), isc::dns::RRType::DNAME(),
                   isc::dns::RRTTL(3600), ZoneFinder::DNAME, expected_rdatas,
                   expected_sig_rdatas, isc::dns::Name("dname.example.org."),
                   ZoneFinder::FIND_GLUE_OK);
        EXPECT_FALSE(current_database_->searchRunning());
        doFindTest(finder, isc::dns::Name("below.dname.example.org."),
                   isc::dns::RRType::AAAA(), isc::dns::RRType::DNAME(),
                   isc::dns::RRTTL(3600), ZoneFinder::DNAME, expected_rdatas,
                   expected_sig_rdatas, isc::dns::Name("dname.example.org."),
                   ZoneFinder::FIND_GLUE_OK);
        EXPECT_FALSE(current_database_->searchRunning());
    } // End of GLUE_OK
}

TEST_F(DatabaseClientTest, getOrigin) {
    DataSourceClient::FindResult zone(client_->findZone(Name("example.org")));
    ASSERT_EQ(result::SUCCESS, zone.code);
    shared_ptr<DatabaseClient::Finder> finder(
        dynamic_pointer_cast<DatabaseClient::Finder>(zone.zone_finder));
    EXPECT_EQ(42, finder->zone_id());
    EXPECT_EQ(isc::dns::Name("example.org"), finder->getOrigin());
}

}<|MERGE_RESOLUTION|>--- conflicted
+++ resolved
@@ -407,31 +407,25 @@
            const isc::dns::RRType& expected_type,
            const isc::dns::RRTTL expected_ttl,
            ZoneFinder::Result expected_result,
-<<<<<<< HEAD
-           const std::vector<std::string>& expected_rdatas_,
-           const std::vector<std::string>& expected_sig_rdatas_,
-           const isc::dns::Name& expected_name = isc::dns::Name::ROOT_NAME())
-=======
            const std::vector<std::string>& expected_rdatas,
            const std::vector<std::string>& expected_sig_rdatas,
            const isc::dns::Name& expected_name = isc::dns::Name::ROOT_NAME(),
            const ZoneFinder::FindOptions options = ZoneFinder::FIND_DEFAULT)
->>>>>>> b6c20724
 {
     SCOPED_TRACE("doFindTest " + name.toText() + " " + type.toText());
     ZoneFinder::FindResult result =
         finder->find(name, type, NULL, options);
     ASSERT_EQ(expected_result, result.code) << name << " " << type;
-    if (expected_rdatas_.size() > 0) {
+    if (expected_rdatas.size() > 0) {
         checkRRset(result.rrset, expected_name != Name(".") ? expected_name :
                    name, finder->getClass(), expected_type, expected_ttl,
-                   expected_rdatas_);
-
-        if (expected_sig_rdatas_.size() > 0) {
+                   expected_rdatas);
+
+        if (expected_sig_rdatas.size() > 0) {
             checkRRset(result.rrset->getRRsig(), expected_name != Name(".") ?
                        expected_name : name, finder->getClass(),
                        isc::dns::RRType::RRSIG(), expected_ttl,
-                       expected_sig_rdatas_);
+                       expected_sig_rdatas);
         } else {
             EXPECT_EQ(isc::dns::RRsetPtr(), result.rrset->getRRsig());
         }
@@ -874,65 +868,67 @@
                               ZoneFinder::FIND_DEFAULT),
                  DataSourceError);
     EXPECT_FALSE(current_database_->searchRunning());
-
-    // Glue-OK mode. Just go trough NS delegations down (but not trough
-    // DNAME) and pretend it is not there.
-    {
-        SCOPED_TRACE("Glue OK");
-        expected_rdatas.clear();
-        expected_sig_rdatas.clear();
-        doFindTest(finder, isc::dns::Name("ns.delegation.example.org."),
-                   isc::dns::RRType::AAAA(), isc::dns::RRType::AAAA(),
-                   isc::dns::RRTTL(3600), ZoneFinder::NXRRSET, expected_rdatas,
-                   expected_sig_rdatas,
-                   isc::dns::Name("ns.delegation.example.org."),
-                   ZoneFinder::FIND_GLUE_OK);
-        doFindTest(finder, isc::dns::Name("nothere.delegation.example.org."),
-                   isc::dns::RRType::AAAA(), isc::dns::RRType::AAAA(),
-                   isc::dns::RRTTL(3600), ZoneFinder::NXDOMAIN,
-                   expected_rdatas, expected_sig_rdatas,
-                   isc::dns::Name("nothere.delegation.example.org."),
-                   ZoneFinder::FIND_GLUE_OK);
-        expected_rdatas.push_back("192.0.2.1");
-        doFindTest(finder, isc::dns::Name("ns.delegation.example.org."),
-                   isc::dns::RRType::A(), isc::dns::RRType::A(),
-                   isc::dns::RRTTL(3600), ZoneFinder::SUCCESS, expected_rdatas,
-                   expected_sig_rdatas,
-                   isc::dns::Name("ns.delegation.example.org."),
-                   ZoneFinder::FIND_GLUE_OK);
-        expected_rdatas.clear();
-        expected_rdatas.push_back("ns.example.com.");
-        expected_rdatas.push_back("ns.delegation.example.org.");
-        expected_sig_rdatas.clear();
-        expected_sig_rdatas.push_back("NS 5 3 3600 20000101000000 "
-                                      "20000201000000 12345 example.org. "
-                                      "FAKEFAKEFAKE");
-        // When we request the NS, it should be SUCCESS, not DELEGATION
-        // (different in GLUE_OK)
-        doFindTest(finder, isc::dns::Name("delegation.example.org."),
-                   isc::dns::RRType::NS(), isc::dns::RRType::NS(),
-                   isc::dns::RRTTL(3600), ZoneFinder::SUCCESS, expected_rdatas,
-                   expected_sig_rdatas, isc::dns::Name("delegation.example.org."),
-                   ZoneFinder::FIND_GLUE_OK);
-        expected_rdatas.clear();
-        expected_rdatas.push_back("dname.example.com.");
-        expected_sig_rdatas.clear();
-        expected_sig_rdatas.push_back("DNAME 5 3 3600 20000101000000 "
-                                      "20000201000000 12345 example.org. "
-                                      "FAKEFAKEFAKE");
-        doFindTest(finder, isc::dns::Name("below.dname.example.org."),
-                   isc::dns::RRType::A(), isc::dns::RRType::DNAME(),
-                   isc::dns::RRTTL(3600), ZoneFinder::DNAME, expected_rdatas,
-                   expected_sig_rdatas, isc::dns::Name("dname.example.org."),
-                   ZoneFinder::FIND_GLUE_OK);
-        EXPECT_FALSE(current_database_->searchRunning());
-        doFindTest(finder, isc::dns::Name("below.dname.example.org."),
-                   isc::dns::RRType::AAAA(), isc::dns::RRType::DNAME(),
-                   isc::dns::RRTTL(3600), ZoneFinder::DNAME, expected_rdatas,
-                   expected_sig_rdatas, isc::dns::Name("dname.example.org."),
-                   ZoneFinder::FIND_GLUE_OK);
-        EXPECT_FALSE(current_database_->searchRunning());
-    } // End of GLUE_OK
+}
+
+// Glue-OK mode. Just go trough NS delegations down (but not trough
+// DNAME) and pretend it is not there.
+TEST_F(DatabaseClientTest, glueOK) {
+    shared_ptr<DatabaseClient::Finder> finder(getFinder());
+
+    expected_rdatas_.clear();
+    expected_sig_rdatas_.clear();
+    doFindTest(finder, isc::dns::Name("ns.delegation.example.org."),
+               isc::dns::RRType::AAAA(), isc::dns::RRType::AAAA(),
+               isc::dns::RRTTL(3600), ZoneFinder::NXRRSET,
+               expected_rdatas_, expected_sig_rdatas_,
+               isc::dns::Name("ns.delegation.example.org."),
+               ZoneFinder::FIND_GLUE_OK);
+    doFindTest(finder, isc::dns::Name("nothere.delegation.example.org."),
+               isc::dns::RRType::AAAA(), isc::dns::RRType::AAAA(),
+               isc::dns::RRTTL(3600), ZoneFinder::NXDOMAIN,
+               expected_rdatas_, expected_sig_rdatas_,
+               isc::dns::Name("nothere.delegation.example.org."),
+               ZoneFinder::FIND_GLUE_OK);
+    expected_rdatas_.push_back("192.0.2.1");
+    doFindTest(finder, isc::dns::Name("ns.delegation.example.org."),
+               isc::dns::RRType::A(), isc::dns::RRType::A(),
+               isc::dns::RRTTL(3600), ZoneFinder::SUCCESS,
+               expected_rdatas_, expected_sig_rdatas_,
+               isc::dns::Name("ns.delegation.example.org."),
+               ZoneFinder::FIND_GLUE_OK);
+    expected_rdatas_.clear();
+    expected_rdatas_.push_back("ns.example.com.");
+    expected_rdatas_.push_back("ns.delegation.example.org.");
+    expected_sig_rdatas_.clear();
+    expected_sig_rdatas_.push_back("NS 5 3 3600 20000101000000 "
+                                   "20000201000000 12345 example.org. "
+                                   "FAKEFAKEFAKE");
+    // When we request the NS, it should be SUCCESS, not DELEGATION
+    // (different in GLUE_OK)
+    doFindTest(finder, isc::dns::Name("delegation.example.org."),
+               isc::dns::RRType::NS(), isc::dns::RRType::NS(),
+               isc::dns::RRTTL(3600), ZoneFinder::SUCCESS,
+               expected_rdatas_, expected_sig_rdatas_,
+               isc::dns::Name("delegation.example.org."),
+               ZoneFinder::FIND_GLUE_OK);
+    expected_rdatas_.clear();
+    expected_rdatas_.push_back("dname.example.com.");
+    expected_sig_rdatas_.clear();
+    expected_sig_rdatas_.push_back("DNAME 5 3 3600 20000101000000 "
+                                   "20000201000000 12345 example.org. "
+                                   "FAKEFAKEFAKE");
+    doFindTest(finder, isc::dns::Name("below.dname.example.org."),
+               isc::dns::RRType::A(), isc::dns::RRType::DNAME(),
+               isc::dns::RRTTL(3600), ZoneFinder::DNAME, expected_rdatas_,
+               expected_sig_rdatas_, isc::dns::Name("dname.example.org."),
+               ZoneFinder::FIND_GLUE_OK);
+    EXPECT_FALSE(current_database_->searchRunning());
+    doFindTest(finder, isc::dns::Name("below.dname.example.org."),
+               isc::dns::RRType::AAAA(), isc::dns::RRType::DNAME(),
+               isc::dns::RRTTL(3600), ZoneFinder::DNAME, expected_rdatas_,
+               expected_sig_rdatas_, isc::dns::Name("dname.example.org."),
+               ZoneFinder::FIND_GLUE_OK);
+    EXPECT_FALSE(current_database_->searchRunning());
 }
 
 TEST_F(DatabaseClientTest, getOrigin) {
