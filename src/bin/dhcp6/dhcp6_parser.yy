/* Copyright (C) 2016-2018 Internet Systems Consortium, Inc. ("ISC")

   This Source Code Form is subject to the terms of the Mozilla Public
   License, v. 2.0. If a copy of the MPL was not distributed with this
   file, You can obtain one at http://mozilla.org/MPL/2.0/. */

%skeleton "lalr1.cc" /* -*- C++ -*- */
%require "3.0.0"
%defines
%define parser_class_name {Dhcp6Parser}
%define api.prefix {parser6_}
%define api.token.constructor
%define api.value.type variant
%define api.namespace {isc::dhcp}
%define parse.assert
%code requires
{
#include <string>
#include <cc/data.h>
#include <dhcp/option.h>
#include <boost/lexical_cast.hpp>
#include <dhcp6/parser_context_decl.h>

using namespace isc::dhcp;
using namespace isc::data;
using namespace std;
}
// The parsing context.
%param { isc::dhcp::Parser6Context& ctx }
%locations
%define parse.trace
%define parse.error verbose
%code
{
#include <dhcp6/parser_context.h>
}


%define api.token.prefix {TOKEN_}
// Tokens in an order which makes sense and related to the intented use.
// Actual regexps for tokens are defined in dhcp6_lexer.ll.
%token
  END  0  "end of file"
  COMMA ","
  COLON ":"
  LSQUARE_BRACKET "["
  RSQUARE_BRACKET "]"
  LCURLY_BRACKET "{"
  RCURLY_BRACKET "}"
  NULL_TYPE "null"

  DHCP6 "Dhcp6"
  INTERFACES_CONFIG "interfaces-config"
  INTERFACES "interfaces"
  RE_DETECT "re-detect"

  LEASE_DATABASE "lease-database"
  HOSTS_DATABASE "hosts-database"
  TYPE "type"
  MEMFILE "memfile"
  MYSQL "mysql"
  POSTGRESQL "postgresql"
  CQL "cql"
  USER "user"
  PASSWORD "password"
  HOST "host"
  PORT "port"
  PERSIST "persist"
  LFC_INTERVAL "lfc-interval"
  READONLY "readonly"
  CONNECT_TIMEOUT "connect-timeout"
  TCP_NODELAY "tcp-nodelay"
  RECONNECT_WAIT_TIME "reconnect-wait-time"
  REQUEST_TIMEOUT "request-timeout"
  TCP_KEEPALIVE "tcp-keepalive"
  PROTOCOL "protocol"
  CONTACT_POINTS "contact-points"
  KEYSPACE "keyspace"
<<<<<<< HEAD
  SSL_CERT "ssl-cert"
  MAX_RECONNECT_TRIES "max-reconnect-tries"
=======
  REQUEST_TIMEOUT "request-timeout"
  TCP_KEEPALIVE "tcp-keepalive"
  TCP_NODELAY "tcp-nodelay"
>>>>>>> 8af66965

  PREFERRED_LIFETIME "preferred-lifetime"
  VALID_LIFETIME "valid-lifetime"
  RENEW_TIMER "renew-timer"
  REBIND_TIMER "rebind-timer"
  DECLINE_PROBATION_PERIOD "decline-probation-period"
  SUBNET6 "subnet6"
  OPTION_DEF "option-def"
  OPTION_DATA "option-data"
  NAME "name"
  DATA "data"
  CODE "code"
  SPACE "space"
  CSV_FORMAT "csv-format"
  ALWAYS_SEND "always-send"
  RECORD_TYPES "record-types"
  ENCAPSULATE "encapsulate"
  ARRAY "array"

  POOLS "pools"
  POOL "pool"
  PD_POOLS "pd-pools"
  PREFIX "prefix"
  PREFIX_LEN "prefix-len"
  EXCLUDED_PREFIX "excluded-prefix"
  EXCLUDED_PREFIX_LEN "excluded-prefix-len"
  DELEGATED_LEN "delegated-len"
  USER_CONTEXT "user-context"
  COMMENT "comment"

  SUBNET "subnet"
  INTERFACE "interface"
  INTERFACE_ID "interface-id"
  ID "id"
  RAPID_COMMIT "rapid-commit"
  RESERVATION_MODE "reservation-mode"
  DISABLED "disabled"
  OUT_OF_POOL "out-of-pool"
  ALL "all"
  SHARED_NETWORKS "shared-networks"

  MAC_SOURCES "mac-sources"
  RELAY_SUPPLIED_OPTIONS "relay-supplied-options"
  HOST_RESERVATION_IDENTIFIERS "host-reservation-identifiers"

  CLIENT_CLASSES "client-classes"
  TEST "test"
  CLIENT_CLASS "client-class"

  RESERVATIONS "reservations"
  IP_ADDRESSES "ip-addresses"
  PREFIXES "prefixes"
  DUID "duid"
  HW_ADDRESS "hw-address"
  HOSTNAME "hostname"
  FLEX_ID "flex-id"

  RELAY "relay"
  IP_ADDRESS "ip-address"

  HOOKS_LIBRARIES "hooks-libraries"
  LIBRARY "library"
  PARAMETERS "parameters"

  EXPIRED_LEASES_PROCESSING "expired-leases-processing"
  RECLAIM_TIMER_WAIT_TIME "reclaim-timer-wait-time"
  FLUSH_RECLAIMED_TIMER_WAIT_TIME "flush-reclaimed-timer-wait-time"
  HOLD_RECLAIMED_TIME "hold-reclaimed-time"
  MAX_RECLAIM_LEASES "max-reclaim-leases"
  MAX_RECLAIM_TIME "max-reclaim-time"
  UNWARNED_RECLAIM_CYCLES "unwarned-reclaim-cycles"

  SERVER_ID "server-id"
  LLT "LLT"
  EN "EN"
  LL "LL"
  IDENTIFIER "identifier"
  HTYPE "htype"
  TIME "time"
  ENTERPRISE_ID "enterprise-id"

  DHCP4O6_PORT "dhcp4o6-port"

  CONTROL_SOCKET "control-socket"
  SOCKET_TYPE "socket-type"
  SOCKET_NAME "socket-name"

  DHCP_DDNS "dhcp-ddns"
  ENABLE_UPDATES "enable-updates"
  QUALIFYING_SUFFIX "qualifying-suffix"
  SERVER_IP "server-ip"
  SERVER_PORT "server-port"
  SENDER_IP "sender-ip"
  SENDER_PORT "sender-port"
  MAX_QUEUE_SIZE "max-queue-size"
  NCR_PROTOCOL "ncr-protocol"
  NCR_FORMAT "ncr-format"
  ALWAYS_INCLUDE_FQDN "always-include-fqdn"
  OVERRIDE_NO_UPDATE "override-no-update"
  OVERRIDE_CLIENT_UPDATE "override-client-update"
  REPLACE_CLIENT_NAME "replace-client-name"
  GENERATED_PREFIX "generated-prefix"
  UDP "UDP"
  TCP "TCP"
  JSON "JSON"
  WHEN_PRESENT "when-present"
  NEVER "never"
  ALWAYS "always"
  WHEN_NOT_PRESENT "when-not-present"

  LOGGING "Logging"
  LOGGERS "loggers"
  OUTPUT_OPTIONS "output_options"
  OUTPUT "output"
  DEBUGLEVEL "debuglevel"
  SEVERITY "severity"
  FLUSH "flush"
  MAXSIZE "maxsize"
  MAXVER "maxver"

  DHCP4 "Dhcp4"
  DHCPDDNS "DhcpDdns"
  CONTROL_AGENT "Control-agent"

 // Not real tokens, just a way to signal what the parser is expected to
 // parse.
  TOPLEVEL_JSON
  TOPLEVEL_DHCP6
  SUB_DHCP6
  SUB_INTERFACES6
  SUB_SUBNET6
  SUB_POOL6
  SUB_PD_POOL
  SUB_RESERVATION
  SUB_OPTION_DEFS
  SUB_OPTION_DEF
  SUB_OPTION_DATA
  SUB_HOOKS_LIBRARY
  SUB_DHCP_DDNS
  SUB_LOGGING
;

%token <std::string> STRING "constant string"
%token <int64_t> INTEGER "integer"
%token <double> FLOAT "floating point"
%token <bool> BOOLEAN "boolean"

%type <ElementPtr> value
%type <ElementPtr> map_value
%type <ElementPtr> db_type
%type <ElementPtr> hr_mode
%type <ElementPtr> duid_type
%type <ElementPtr> ncr_protocol_value
%type <ElementPtr> replace_client_name_value

%printer { yyoutput << $$; } <*>;

%%

// The whole grammar starts with a map, because the config file
// consists of Dhcp, Logger and DhcpDdns entries in one big { }.
// We made the same for subparsers at the exception of the JSON value.
%start start;

start: TOPLEVEL_JSON { ctx.ctx_ = ctx.NO_KEYWORD; } sub_json
     | TOPLEVEL_DHCP6 { ctx.ctx_ = ctx.CONFIG; } syntax_map
     | SUB_DHCP6 { ctx.ctx_ = ctx.DHCP6; } sub_dhcp6
     | SUB_INTERFACES6 { ctx.ctx_ = ctx.INTERFACES_CONFIG; } sub_interfaces6
     | SUB_SUBNET6 { ctx.ctx_ = ctx.SUBNET6; } sub_subnet6
     | SUB_POOL6 { ctx.ctx_ = ctx.POOLS; } sub_pool6
     | SUB_PD_POOL { ctx.ctx_ = ctx.PD_POOLS; } sub_pd_pool
     | SUB_RESERVATION { ctx.ctx_ = ctx.RESERVATIONS; } sub_reservation
     | SUB_OPTION_DEFS { ctx.ctx_ = ctx.DHCP6; } sub_option_def_list
     | SUB_OPTION_DEF { ctx.ctx_ = ctx.OPTION_DEF; } sub_option_def
     | SUB_OPTION_DATA { ctx.ctx_ = ctx.OPTION_DATA; } sub_option_data
     | SUB_HOOKS_LIBRARY { ctx.ctx_ = ctx.HOOKS_LIBRARIES; } sub_hooks_library
     | SUB_DHCP_DDNS { ctx.ctx_ = ctx.DHCP_DDNS; } sub_dhcp_ddns
     | SUB_LOGGING { ctx.ctx_ = ctx.LOGGING; } sub_logging
     ;

// ---- generic JSON parser ---------------------------------

// Note that ctx_ is NO_KEYWORD here

// Values rule
value: INTEGER { $$ = ElementPtr(new IntElement($1, ctx.loc2pos(@1))); }
     | FLOAT { $$ = ElementPtr(new DoubleElement($1, ctx.loc2pos(@1))); }
     | BOOLEAN { $$ = ElementPtr(new BoolElement($1, ctx.loc2pos(@1))); }
     | STRING { $$ = ElementPtr(new StringElement($1, ctx.loc2pos(@1))); }
     | NULL_TYPE { $$ = ElementPtr(new NullElement(ctx.loc2pos(@1))); }
     | map2 { $$ = ctx.stack_.back(); ctx.stack_.pop_back(); }
     | list_generic { $$ = ctx.stack_.back(); ctx.stack_.pop_back(); }
     ;

sub_json: value {
    // Push back the JSON value on the stack
    ctx.stack_.push_back($1);
};

map2: LCURLY_BRACKET {
    // This code is executed when we're about to start parsing
    // the content of the map
    ElementPtr m(new MapElement(ctx.loc2pos(@1)));
    ctx.stack_.push_back(m);
} map_content RCURLY_BRACKET {
    // map parsing completed. If we ever want to do any wrap up
    // (maybe some sanity checking), this would be the best place
    // for it.
};

map_value: map2 { $$ = ctx.stack_.back(); ctx.stack_.pop_back(); };

// Assignments rule
map_content: %empty // empty map
           | not_empty_map
           ;

not_empty_map: STRING COLON value {
                  // map containing a single entry
                  ctx.stack_.back()->set($1, $3);
                  }
             | not_empty_map COMMA STRING COLON value {
                  // map consisting of a shorter map followed by
                  // comma and string:value
                  ctx.stack_.back()->set($3, $5);
                  }
             ;

list_generic: LSQUARE_BRACKET {
    ElementPtr l(new ListElement(ctx.loc2pos(@1)));
    ctx.stack_.push_back(l);
} list_content RSQUARE_BRACKET {
    // list parsing complete. Put any sanity checking here
};

list_content: %empty // Empty list
            | not_empty_list
            ;

not_empty_list: value {
                  // List consisting of a single element.
                  ctx.stack_.back()->add($1);
                  }
              | not_empty_list COMMA value {
                  // List ending with , and a value.
                  ctx.stack_.back()->add($3);
                  }
              ;

// This one is used in syntax parser and is restricted to strings.
list_strings: LSQUARE_BRACKET {
    // List parsing about to start
} list_strings_content RSQUARE_BRACKET {
    // list parsing complete. Put any sanity checking here
    //ctx.stack_.pop_back();
};

list_strings_content: %empty // Empty list
                    | not_empty_list_strings
                    ;

not_empty_list_strings: STRING {
                          ElementPtr s(new StringElement($1, ctx.loc2pos(@1)));
                          ctx.stack_.back()->add(s);
                          }
                      | not_empty_list_strings COMMA STRING {
                          ElementPtr s(new StringElement($3, ctx.loc2pos(@3)));
                          ctx.stack_.back()->add(s);
                          }
                      ;

// ---- generic JSON parser ends here ----------------------------------

// ---- syntax checking parser starts here -----------------------------

// Unknown keyword in a map
unknown_map_entry: STRING COLON {
    const std::string& where = ctx.contextName();
    const std::string& keyword = $1;
    error(@1,
          "got unexpected keyword \"" + keyword + "\" in " + where + " map.");
};


// This defines the top-level { } that holds Control-agent, Dhcp6, Dhcp4,
// DhcpDdns or Logging objects.
syntax_map: LCURLY_BRACKET {
    // This code is executed when we're about to start parsing
    // the content of the map
    ElementPtr m(new MapElement(ctx.loc2pos(@1)));
    ctx.stack_.push_back(m);
} global_objects RCURLY_BRACKET {
    // map parsing completed. If we ever want to do any wrap up
    // (maybe some sanity checking), this would be the best place
    // for it.

    // Dhcp6 is required
    ctx.require("Dhcp6", ctx.loc2pos(@1), ctx.loc2pos(@4));
};

// This represents top-level entries: Dhcp6, Dhcp4, DhcpDdns, Logging
global_objects: global_object
              | global_objects COMMA global_object
              ;

// This represents a single top level entry, e.g. Dhcp6 or DhcpDdns.
global_object: dhcp6_object
             | logging_object
             | dhcp4_json_object
             | dhcpddns_json_object
             | control_agent_json_object
             | unknown_map_entry
             ;

dhcp6_object: DHCP6 {
    // This code is executed when we're about to start parsing
    // the content of the map
    ElementPtr m(new MapElement(ctx.loc2pos(@1)));
    ctx.stack_.back()->set("Dhcp6", m);
    ctx.stack_.push_back(m);
    ctx.enter(ctx.DHCP6);
} COLON LCURLY_BRACKET global_params RCURLY_BRACKET {
    // No global parameter is required
    ctx.stack_.pop_back();
    ctx.leave();
};

// subparser: similar to the corresponding rule but without parent
// so the stack is empty at the rule entry.
sub_dhcp6: LCURLY_BRACKET {
    // Parse the Dhcp6 map
    ElementPtr m(new MapElement(ctx.loc2pos(@1)));
    ctx.stack_.push_back(m);
} global_params RCURLY_BRACKET {
    // No global parameter is required
    // parsing completed
};

global_params: global_param
             | global_params COMMA global_param
             ;

// These are the parameters that are allowed in the top-level for
// Dhcp6.
global_param: preferred_lifetime
            | valid_lifetime
            | renew_timer
            | rebind_timer
            | decline_probation_period
            | subnet6_list
            | shared_networks
            | interfaces_config
            | lease_database
            | hosts_database
            | mac_sources
            | relay_supplied_options
            | host_reservation_identifiers
            | client_classes
            | option_def_list
            | option_data_list
            | hooks_libraries
            | expired_leases_processing
            | server_id
            | dhcp4o6_port
            | control_socket
            | dhcp_ddns
            | user_context
            | comment
            | unknown_map_entry
            ;

preferred_lifetime: PREFERRED_LIFETIME COLON INTEGER {
    ElementPtr prf(new IntElement($3, ctx.loc2pos(@3)));
    ctx.stack_.back()->set("preferred-lifetime", prf);
};

valid_lifetime: VALID_LIFETIME COLON INTEGER {
    ElementPtr prf(new IntElement($3, ctx.loc2pos(@3)));
    ctx.stack_.back()->set("valid-lifetime", prf);
};

renew_timer: RENEW_TIMER COLON INTEGER {
    ElementPtr prf(new IntElement($3, ctx.loc2pos(@3)));
    ctx.stack_.back()->set("renew-timer", prf);
};

rebind_timer: REBIND_TIMER COLON INTEGER {
    ElementPtr prf(new IntElement($3, ctx.loc2pos(@3)));
    ctx.stack_.back()->set("rebind-timer", prf);
};

decline_probation_period: DECLINE_PROBATION_PERIOD COLON INTEGER {
    ElementPtr dpp(new IntElement($3, ctx.loc2pos(@3)));
    ctx.stack_.back()->set("decline-probation-period", dpp);
};

interfaces_config: INTERFACES_CONFIG {
    ElementPtr i(new MapElement(ctx.loc2pos(@1)));
    ctx.stack_.back()->set("interfaces-config", i);
    ctx.stack_.push_back(i);
    ctx.enter(ctx.INTERFACES_CONFIG);
} COLON LCURLY_BRACKET interfaces_config_params RCURLY_BRACKET {
    // No interfaces config param is required
    ctx.stack_.pop_back();
    ctx.leave();
};

sub_interfaces6: LCURLY_BRACKET {
    // Parse the interfaces-config map
    ElementPtr m(new MapElement(ctx.loc2pos(@1)));
    ctx.stack_.push_back(m);
} interfaces_config_params RCURLY_BRACKET {
    // No interfaces config param is required
    // parsing completed
};

interfaces_config_params: interfaces_config_param
                        | interfaces_config_params COMMA interfaces_config_param
                        ;

interfaces_config_param: interfaces_list
                       | re_detect
                       | user_context
                       | comment
                       | unknown_map_entry
                       ;

interfaces_list: INTERFACES {
    ElementPtr l(new ListElement(ctx.loc2pos(@1)));
    ctx.stack_.back()->set("interfaces", l);
    ctx.stack_.push_back(l);
    ctx.enter(ctx.NO_KEYWORD);
} COLON list_strings {
    ctx.stack_.pop_back();
    ctx.leave();
};

re_detect: RE_DETECT COLON BOOLEAN {
    ElementPtr b(new BoolElement($3, ctx.loc2pos(@3)));
    ctx.stack_.back()->set("re-detect", b);
};

lease_database: LEASE_DATABASE {
    ElementPtr i(new MapElement(ctx.loc2pos(@1)));
    ctx.stack_.back()->set("lease-database", i);
    ctx.stack_.push_back(i);
    ctx.enter(ctx.LEASE_DATABASE);
} COLON LCURLY_BRACKET database_map_params RCURLY_BRACKET {
    // The type parameter is required
    ctx.require("type", ctx.loc2pos(@4), ctx.loc2pos(@6));
    ctx.stack_.pop_back();
    ctx.leave();
};

hosts_database: HOSTS_DATABASE {
    ElementPtr i(new MapElement(ctx.loc2pos(@1)));
    ctx.stack_.back()->set("hosts-database", i);
    ctx.stack_.push_back(i);
    ctx.enter(ctx.HOSTS_DATABASE);
} COLON LCURLY_BRACKET database_map_params RCURLY_BRACKET {
    // The type parameter is required
    ctx.require("type", ctx.loc2pos(@4), ctx.loc2pos(@6));
    ctx.stack_.pop_back();
    ctx.leave();
};

database_map_params: database_map_param
                   | database_map_params COMMA database_map_param
                   ;

database_map_param: database_type
                  | user
                  | password
                  | host
                  | port
                  | name
                  | persist
                  | lfc_interval
                  | readonly
                  | connect_timeout
                  | tcp_nodelay
                  | reconnect_wait_time
                  | request_timeout
                  | tcp_keepalive
                  | contact_points
                  | max_reconnect_tries
                  | reconnect_wait_time
                  | request_timeout
                  | tcp_keepalive
                  | tcp_nodelay
                  | keyspace
                  | ssl_cert
                  | protocol
                  | unknown_map_entry
                  ;

database_type: TYPE {
    ctx.enter(ctx.DATABASE_TYPE);
} COLON db_type {
    ctx.stack_.back()->set("type", $4);
    ctx.leave();
};

db_type: MEMFILE { $$ = ElementPtr(new StringElement("memfile", ctx.loc2pos(@1))); }
       | MYSQL { $$ = ElementPtr(new StringElement("mysql", ctx.loc2pos(@1))); }
       | POSTGRESQL { $$ = ElementPtr(new StringElement("postgresql", ctx.loc2pos(@1))); }
       | CQL { $$ = ElementPtr(new StringElement("cql", ctx.loc2pos(@1))); }
       ;

user: USER {
    ctx.enter(ctx.NO_KEYWORD);
} COLON STRING {
    ElementPtr user(new StringElement($4, ctx.loc2pos(@4)));
    ctx.stack_.back()->set("user", user);
    ctx.leave();
};

password: PASSWORD {
    ctx.enter(ctx.NO_KEYWORD);
} COLON STRING {
    ElementPtr pwd(new StringElement($4, ctx.loc2pos(@4)));
    ctx.stack_.back()->set("password", pwd);
    ctx.leave();
};

host: HOST {
    ctx.enter(ctx.NO_KEYWORD);
} COLON STRING {
    ElementPtr h(new StringElement($4, ctx.loc2pos(@4)));
    ctx.stack_.back()->set("host", h);
    ctx.leave();
};

port: PORT COLON INTEGER {
    ElementPtr p(new IntElement($3, ctx.loc2pos(@3)));
    ctx.stack_.back()->set("port", p);
};

name: NAME {
    ctx.enter(ctx.NO_KEYWORD);
} COLON STRING {
    ElementPtr name(new StringElement($4, ctx.loc2pos(@4)));
    ctx.stack_.back()->set("name", name);
    ctx.leave();
};

persist: PERSIST COLON BOOLEAN {
    ElementPtr n(new BoolElement($3, ctx.loc2pos(@3)));
    ctx.stack_.back()->set("persist", n);
};

lfc_interval: LFC_INTERVAL COLON INTEGER {
    ElementPtr n(new IntElement($3, ctx.loc2pos(@3)));
    ctx.stack_.back()->set("lfc-interval", n);
};

readonly: READONLY COLON BOOLEAN {
    ElementPtr n(new BoolElement($3, ctx.loc2pos(@3)));
    ctx.stack_.back()->set("readonly", n);
};

connect_timeout: CONNECT_TIMEOUT COLON INTEGER {
    ElementPtr n(new IntElement($3, ctx.loc2pos(@3)));
    ctx.stack_.back()->set("connect-timeout", n);
};

<<<<<<< HEAD
tcp_nodelay: TCP_NODELAY COLON BOOLEAN {
    ElementPtr n(new BoolElement($3, ctx.loc2pos(@3)));
    ctx.stack_.back()->set("tcp-nodelay", n);
};

=======
>>>>>>> 8af66965
reconnect_wait_time: RECONNECT_WAIT_TIME COLON INTEGER {
    ElementPtr n(new IntElement($3, ctx.loc2pos(@3)));
    ctx.stack_.back()->set("reconnect-wait-time", n);
};

request_timeout: REQUEST_TIMEOUT COLON INTEGER {
    ElementPtr n(new IntElement($3, ctx.loc2pos(@3)));
    ctx.stack_.back()->set("request-timeout", n);
};

tcp_keepalive: TCP_KEEPALIVE COLON INTEGER {
    ElementPtr n(new IntElement($3, ctx.loc2pos(@3)));
    ctx.stack_.back()->set("tcp-keepalive", n);
};

<<<<<<< HEAD
protocol: PROTOCOL {
    ctx.enter(ctx.NO_KEYWORD);
} COLON STRING {
    ElementPtr protocol(new StringElement($4, ctx.loc2pos(@4)));
    ctx.stack_.back()->set("protocol", protocol);
    ctx.leave();
=======
tcp_nodelay: TCP_NODELAY COLON BOOLEAN {
    ElementPtr n(new BoolElement($3, ctx.loc2pos(@3)));
    ctx.stack_.back()->set("tcp-nodelay", n);
>>>>>>> 8af66965
};

contact_points: CONTACT_POINTS {
    ctx.enter(ctx.NO_KEYWORD);
} COLON STRING {
    ElementPtr cp(new StringElement($4, ctx.loc2pos(@4)));
    ctx.stack_.back()->set("contact-points", cp);
    ctx.leave();
};

<<<<<<< HEAD
ssl_cert: SSL_CERT {
    ctx.enter(ctx.NO_KEYWORD);
} COLON STRING {
    ElementPtr cp(new StringElement($4, ctx.loc2pos(@4)));
    ctx.stack_.back()->set("ssl-cert", cp);
    ctx.leave();
=======
max_reconnect_tries: MAX_RECONNECT_TRIES COLON INTEGER {
    ElementPtr n(new IntElement($3, ctx.loc2pos(@3)));
    ctx.stack_.back()->set("max-reconnect-tries", n);
>>>>>>> 8af66965
};

keyspace: KEYSPACE {
    ctx.enter(ctx.NO_KEYWORD);
} COLON STRING {
    ElementPtr ks(new StringElement($4, ctx.loc2pos(@4)));
    ctx.stack_.back()->set("keyspace", ks);
    ctx.leave();
};

max_reconnect_tries: MAX_RECONNECT_TRIES COLON INTEGER {
    ElementPtr n(new IntElement($3, ctx.loc2pos(@3)));
    ctx.stack_.back()->set("max-reconnect-tries", n);
};

mac_sources: MAC_SOURCES {
    ElementPtr l(new ListElement(ctx.loc2pos(@1)));
    ctx.stack_.back()->set("mac-sources", l);
    ctx.stack_.push_back(l);
    ctx.enter(ctx.MAC_SOURCES);
} COLON LSQUARE_BRACKET mac_sources_list RSQUARE_BRACKET {
    ctx.stack_.pop_back();
    ctx.leave();
};

mac_sources_list: mac_sources_value
                | mac_sources_list COMMA mac_sources_value
;

mac_sources_value: duid_id
                 | string_id
                 ;

duid_id : DUID {
    ElementPtr duid(new StringElement("duid", ctx.loc2pos(@1)));
    ctx.stack_.back()->add(duid);
};

string_id : STRING {
    ElementPtr duid(new StringElement($1, ctx.loc2pos(@1)));
    ctx.stack_.back()->add(duid);
};

host_reservation_identifiers: HOST_RESERVATION_IDENTIFIERS {
    ElementPtr l(new ListElement(ctx.loc2pos(@1)));
    ctx.stack_.back()->set("host-reservation-identifiers", l);
    ctx.stack_.push_back(l);
    ctx.enter(ctx.HOST_RESERVATION_IDENTIFIERS);
} COLON LSQUARE_BRACKET host_reservation_identifiers_list RSQUARE_BRACKET {
    ctx.stack_.pop_back();
    ctx.leave();
};

host_reservation_identifiers_list: host_reservation_identifier
    | host_reservation_identifiers_list COMMA host_reservation_identifier
    ;

host_reservation_identifier: duid_id
                           | hw_address_id
                           | flex_id
                           ;

hw_address_id : HW_ADDRESS {
    ElementPtr hwaddr(new StringElement("hw-address", ctx.loc2pos(@1)));
    ctx.stack_.back()->add(hwaddr);
};

flex_id : FLEX_ID {
    ElementPtr flex_id(new StringElement("flex-id", ctx.loc2pos(@1)));
    ctx.stack_.back()->add(flex_id);
};

// list_content below accepts any value when options are by name (string)
// or by code (number)
relay_supplied_options: RELAY_SUPPLIED_OPTIONS {
    ElementPtr l(new ListElement(ctx.loc2pos(@1)));
    ctx.stack_.back()->set("relay-supplied-options", l);
    ctx.stack_.push_back(l);
    ctx.enter(ctx.NO_KEYWORD);
} COLON LSQUARE_BRACKET list_content RSQUARE_BRACKET {
    ctx.stack_.pop_back();
    ctx.leave();
};

hooks_libraries: HOOKS_LIBRARIES {
    ElementPtr l(new ListElement(ctx.loc2pos(@1)));
    ctx.stack_.back()->set("hooks-libraries", l);
    ctx.stack_.push_back(l);
    ctx.enter(ctx.HOOKS_LIBRARIES);
} COLON LSQUARE_BRACKET hooks_libraries_list RSQUARE_BRACKET {
    ctx.stack_.pop_back();
    ctx.leave();
};

hooks_libraries_list: %empty
                    | not_empty_hooks_libraries_list
                    ;

not_empty_hooks_libraries_list: hooks_library
    | not_empty_hooks_libraries_list COMMA hooks_library
    ;

hooks_library: LCURLY_BRACKET {
    ElementPtr m(new MapElement(ctx.loc2pos(@1)));
    ctx.stack_.back()->add(m);
    ctx.stack_.push_back(m);
} hooks_params RCURLY_BRACKET {
    // The library hooks parameter is required
    ctx.require("library", ctx.loc2pos(@1), ctx.loc2pos(@4));
    ctx.stack_.pop_back();
};

sub_hooks_library: LCURLY_BRACKET {
    // Parse the hooks-libraries list entry map
    ElementPtr m(new MapElement(ctx.loc2pos(@1)));
    ctx.stack_.push_back(m);
} hooks_params RCURLY_BRACKET {
    // The library hooks parameter is required
    ctx.require("library", ctx.loc2pos(@1), ctx.loc2pos(@4));
    // parsing completed
};

hooks_params: hooks_param
            | hooks_params COMMA hooks_param
            | unknown_map_entry
            ;

hooks_param: library
           | parameters
           ;

library: LIBRARY {
    ctx.enter(ctx.NO_KEYWORD);
} COLON STRING {
    ElementPtr lib(new StringElement($4, ctx.loc2pos(@4)));
    ctx.stack_.back()->set("library", lib);
    ctx.leave();
};

parameters: PARAMETERS {
    ctx.enter(ctx.NO_KEYWORD);
} COLON value {
    ctx.stack_.back()->set("parameters", $4);
    ctx.leave();
};

// --- expired-leases-processing ------------------------
expired_leases_processing: EXPIRED_LEASES_PROCESSING {
    ElementPtr m(new MapElement(ctx.loc2pos(@1)));
    ctx.stack_.back()->set("expired-leases-processing", m);
    ctx.stack_.push_back(m);
    ctx.enter(ctx.EXPIRED_LEASES_PROCESSING);
} COLON LCURLY_BRACKET expired_leases_params RCURLY_BRACKET {
    // No expired lease parameter is required
    ctx.stack_.pop_back();
    ctx.leave();
};

expired_leases_params: expired_leases_param
                     | expired_leases_params COMMA expired_leases_param
                     ;

expired_leases_param: reclaim_timer_wait_time
                    | flush_reclaimed_timer_wait_time
                    | hold_reclaimed_time
                    | max_reclaim_leases
                    | max_reclaim_time
                    | unwarned_reclaim_cycles
                    ;

reclaim_timer_wait_time: RECLAIM_TIMER_WAIT_TIME COLON INTEGER {
    ElementPtr value(new IntElement($3, ctx.loc2pos(@3)));
    ctx.stack_.back()->set("reclaim-timer-wait-time", value);
};

flush_reclaimed_timer_wait_time: FLUSH_RECLAIMED_TIMER_WAIT_TIME COLON INTEGER {
    ElementPtr value(new IntElement($3, ctx.loc2pos(@3)));
    ctx.stack_.back()->set("flush-reclaimed-timer-wait-time", value);
};

hold_reclaimed_time: HOLD_RECLAIMED_TIME COLON INTEGER {
    ElementPtr value(new IntElement($3, ctx.loc2pos(@3)));
    ctx.stack_.back()->set("hold-reclaimed-time", value);
};

max_reclaim_leases: MAX_RECLAIM_LEASES COLON INTEGER {
    ElementPtr value(new IntElement($3, ctx.loc2pos(@3)));
    ctx.stack_.back()->set("max-reclaim-leases", value);
};

max_reclaim_time: MAX_RECLAIM_TIME COLON INTEGER {
    ElementPtr value(new IntElement($3, ctx.loc2pos(@3)));
    ctx.stack_.back()->set("max-reclaim-time", value);
};

unwarned_reclaim_cycles: UNWARNED_RECLAIM_CYCLES COLON INTEGER {
    ElementPtr value(new IntElement($3, ctx.loc2pos(@3)));
    ctx.stack_.back()->set("unwarned-reclaim-cycles", value);
};

// --- subnet6 ------------------------------------------
// This defines subnet6 as a list of maps.
// "subnet6": [ ... ]
subnet6_list: SUBNET6 {
    ElementPtr l(new ListElement(ctx.loc2pos(@1)));
    ctx.stack_.back()->set("subnet6", l);
    ctx.stack_.push_back(l);
    ctx.enter(ctx.SUBNET6);
} COLON LSQUARE_BRACKET subnet6_list_content RSQUARE_BRACKET {
    ctx.stack_.pop_back();
    ctx.leave();
};

// This defines the ... in "subnet6": [ ... ]
// It can either be empty (no subnets defined), have one subnet
// or have multiple subnets separate by comma.
subnet6_list_content: %empty
                    | not_empty_subnet6_list
                    ;

not_empty_subnet6_list: subnet6
                      | not_empty_subnet6_list COMMA subnet6
                      ;

// --- Subnet definitions -------------------------------

// This defines a single subnet, i.e. a single map with
// subnet6 array.
subnet6: LCURLY_BRACKET {
    ElementPtr m(new MapElement(ctx.loc2pos(@1)));
    ctx.stack_.back()->add(m);
    ctx.stack_.push_back(m);
} subnet6_params RCURLY_BRACKET {
    // Once we reached this place, the subnet parsing is now complete.
    // If we want to, we can implement default values here.
    // In particular we can do things like this:
    // if (!ctx.stack_.back()->get("interface")) {
    //     ctx.stack_.back()->set("interface", StringElement("loopback"));
    // }
    //
    // We can also stack up one level (Dhcp6) and copy over whatever
    // global parameters we want to:
    // if (!ctx.stack_.back()->get("renew-timer")) {
    //     ElementPtr renew = ctx_stack_[...].get("renew-timer");
    //     if (renew) {
    //         ctx.stack_.back()->set("renew-timer", renew);
    //     }
    // }

    // The subnet subnet6 parameter is required
    ctx.require("subnet", ctx.loc2pos(@1), ctx.loc2pos(@4));
    ctx.stack_.pop_back();
};

sub_subnet6: LCURLY_BRACKET {
    // Parse the subnet6 list entry map
    ElementPtr m(new MapElement(ctx.loc2pos(@1)));
    ctx.stack_.push_back(m);
} subnet6_params RCURLY_BRACKET {
    // The subnet subnet6 parameter is required
    ctx.require("subnet", ctx.loc2pos(@1), ctx.loc2pos(@4));
    // parsing completed
};

// This defines that subnet can have one or more parameters.
subnet6_params: subnet6_param
              | subnet6_params COMMA subnet6_param
              ;

// This defines a list of allowed parameters for each subnet.
subnet6_param: preferred_lifetime
             | valid_lifetime
             | renew_timer
             | rebind_timer
             | option_data_list
             | pools_list
             | pd_pools_list
             | subnet
             | interface
             | interface_id
             | id
             | rapid_commit
             | client_class
             | reservations
             | reservation_mode
             | relay
             | user_context
             | comment
             | unknown_map_entry
             ;

subnet: SUBNET {
    ctx.enter(ctx.NO_KEYWORD);
} COLON STRING {
    ElementPtr subnet(new StringElement($4, ctx.loc2pos(@4)));
    ctx.stack_.back()->set("subnet", subnet);
    ctx.leave();
};

interface: INTERFACE {
    ctx.enter(ctx.NO_KEYWORD);
} COLON STRING {
    ElementPtr iface(new StringElement($4, ctx.loc2pos(@4)));
    ctx.stack_.back()->set("interface", iface);
    ctx.leave();
};

interface_id: INTERFACE_ID {
    ctx.enter(ctx.NO_KEYWORD);
} COLON STRING {
    ElementPtr iface(new StringElement($4, ctx.loc2pos(@4)));
    ctx.stack_.back()->set("interface-id", iface);
    ctx.leave();
};

client_class: CLIENT_CLASS {
    ctx.enter(ctx.CLIENT_CLASS);
} COLON STRING {
    ElementPtr cls(new StringElement($4, ctx.loc2pos(@4)));
    ctx.stack_.back()->set("client-class", cls);
    ctx.leave();
};

reservation_mode: RESERVATION_MODE {
    ctx.enter(ctx.RESERVATION_MODE);
} COLON hr_mode {
    ctx.stack_.back()->set("reservation-mode", $4);
    ctx.leave();
};

hr_mode: DISABLED { $$ = ElementPtr(new StringElement("disabled", ctx.loc2pos(@1))); }
       | OUT_OF_POOL { $$ = ElementPtr(new StringElement("out-of-pool", ctx.loc2pos(@1))); }
       | ALL { $$ = ElementPtr(new StringElement("all", ctx.loc2pos(@1))); }
       ;

id: ID COLON INTEGER {
    ElementPtr id(new IntElement($3, ctx.loc2pos(@3)));
    ctx.stack_.back()->set("id", id);
};

rapid_commit: RAPID_COMMIT COLON BOOLEAN {
    ElementPtr rc(new BoolElement($3, ctx.loc2pos(@3)));
    ctx.stack_.back()->set("rapid-commit", rc);
};


// ---- shared-networks ---------------------

shared_networks: SHARED_NETWORKS {
    ElementPtr l(new ListElement(ctx.loc2pos(@1)));
    ctx.stack_.back()->set("shared-networks", l);
    ctx.stack_.push_back(l);
    ctx.enter(ctx.SHARED_NETWORK);
} COLON LSQUARE_BRACKET shared_networks_content RSQUARE_BRACKET {
    ctx.stack_.pop_back();
    ctx.leave();
};

// This allows 0 or more shared network definitions.
shared_networks_content: %empty
                    | shared_networks_list
                    ;

// This allows 1 or more shared network definitions.
shared_networks_list: shared_network
                    | shared_networks_list COMMA shared_network
                    ;

shared_network: LCURLY_BRACKET {
    ElementPtr m(new MapElement(ctx.loc2pos(@1)));
    ctx.stack_.back()->add(m);
    ctx.stack_.push_back(m);
} shared_network_params RCURLY_BRACKET {
    ctx.stack_.pop_back();
};

shared_network_params: shared_network_param
                     | shared_network_params COMMA shared_network_param
                     ;

shared_network_param: name
                    | subnet6_list
                    | interface
                    | interface_id
                    | renew_timer
                    | rebind_timer
                    | option_data_list
                    | relay
                    | reservation_mode
                    | client_class
                    | preferred_lifetime
                    | rapid_commit
                    | valid_lifetime
                    | user_context
                    | comment
                    | unknown_map_entry
                    ;

// ---- option-def --------------------------

// This defines the "option-def": [ ... ] entry that may appear
// at a global option.
option_def_list: OPTION_DEF {
    ElementPtr l(new ListElement(ctx.loc2pos(@1)));
    ctx.stack_.back()->set("option-def", l);
    ctx.stack_.push_back(l);
    ctx.enter(ctx.OPTION_DEF);
} COLON LSQUARE_BRACKET option_def_list_content RSQUARE_BRACKET {
    ctx.stack_.pop_back();
    ctx.leave();
};

// This defines the top level scope when the parser is told to parse
// option definitions. It works as a subset limited to option
// definitions
sub_option_def_list: LCURLY_BRACKET {
    ElementPtr m(new MapElement(ctx.loc2pos(@1)));
    ctx.stack_.push_back(m);
} option_def_list RCURLY_BRACKET {
    // parsing completed
};

// This defines the content of option-def. It may be empty,
// have one entry or multiple entries separated by comma.
option_def_list_content: %empty
                       | not_empty_option_def_list
                       ;

not_empty_option_def_list: option_def_entry
                         | not_empty_option_def_list COMMA option_def_entry
                          ;

// This defines the content of a single entry { ... } within
// option-def list.
option_def_entry: LCURLY_BRACKET {
    ElementPtr m(new MapElement(ctx.loc2pos(@1)));
    ctx.stack_.back()->add(m);
    ctx.stack_.push_back(m);
} option_def_params RCURLY_BRACKET {
    // The name, code and type option def parameters are required.
    ctx.require("name", ctx.loc2pos(@1), ctx.loc2pos(@4));
    ctx.require("code", ctx.loc2pos(@1), ctx.loc2pos(@4));
    ctx.require("type", ctx.loc2pos(@1), ctx.loc2pos(@4));
    ctx.stack_.pop_back();
};

// This defines the top level scope when the parser is told to parse a single
// option definition. It's almost exactly the same as option_def_entry, except
// that it does leave its value on stack.
sub_option_def: LCURLY_BRACKET {
    // Parse the option-def list entry map
    ElementPtr m(new MapElement(ctx.loc2pos(@1)));
    ctx.stack_.push_back(m);
} option_def_params RCURLY_BRACKET {
    // The name, code and type option def parameters are required.
    ctx.require("name", ctx.loc2pos(@1), ctx.loc2pos(@4));
    ctx.require("code", ctx.loc2pos(@1), ctx.loc2pos(@4));
    ctx.require("type", ctx.loc2pos(@1), ctx.loc2pos(@4));
    // parsing completed
};

// This defines parameters specified inside the map that itself
// is an entry in option-def list.
option_def_params: %empty
                 | not_empty_option_def_params
                 ;

not_empty_option_def_params: option_def_param
                           | not_empty_option_def_params COMMA option_def_param
                           ;

option_def_param: option_def_name
                | option_def_code
                | option_def_type
                | option_def_record_types
                | option_def_space
                | option_def_encapsulate
                | option_def_array
                | user_context
                | comment
                | unknown_map_entry
                ;

option_def_name: name;

code: CODE COLON INTEGER {
    ElementPtr code(new IntElement($3, ctx.loc2pos(@3)));
    ctx.stack_.back()->set("code", code);
};

option_def_code: code;

option_def_type: TYPE {
    ctx.enter(ctx.NO_KEYWORD);
} COLON STRING {
    ElementPtr prf(new StringElement($4, ctx.loc2pos(@4)));
    ctx.stack_.back()->set("type", prf);
    ctx.leave();
};

option_def_record_types: RECORD_TYPES {
    ctx.enter(ctx.NO_KEYWORD);
} COLON STRING {
    ElementPtr rtypes(new StringElement($4, ctx.loc2pos(@4)));
    ctx.stack_.back()->set("record-types", rtypes);
    ctx.leave();
};

space: SPACE {
    ctx.enter(ctx.NO_KEYWORD);
} COLON STRING {
    ElementPtr space(new StringElement($4, ctx.loc2pos(@4)));
    ctx.stack_.back()->set("space", space);
    ctx.leave();
};

option_def_space: space;

option_def_encapsulate: ENCAPSULATE {
    ctx.enter(ctx.NO_KEYWORD);
} COLON STRING {
    ElementPtr encap(new StringElement($4, ctx.loc2pos(@4)));
    ctx.stack_.back()->set("encapsulate", encap);
    ctx.leave();
};

option_def_array: ARRAY COLON BOOLEAN {
    ElementPtr array(new BoolElement($3, ctx.loc2pos(@3)));
    ctx.stack_.back()->set("array", array);
};

// ---- option-data --------------------------

// This defines the "option-data": [ ... ] entry that may appear
// in several places, but most notably in subnet6 entries.
option_data_list: OPTION_DATA {
    ElementPtr l(new ListElement(ctx.loc2pos(@1)));
    ctx.stack_.back()->set("option-data", l);
    ctx.stack_.push_back(l);
    ctx.enter(ctx.OPTION_DATA);
} COLON LSQUARE_BRACKET option_data_list_content RSQUARE_BRACKET {
    ctx.stack_.pop_back();
    ctx.leave();
};

// This defines the content of option-data. It may be empty,
// have one entry or multiple entries separated by comma.
option_data_list_content: %empty
                        | not_empty_option_data_list
                        ;

// This defines the content of option-data list. It can either
// be a single value or multiple entries separated by comma.
not_empty_option_data_list: option_data_entry
                          | not_empty_option_data_list COMMA option_data_entry
                          ;

// This defines th content of a single entry { ... } within
// option-data list.
option_data_entry: LCURLY_BRACKET {
    ElementPtr m(new MapElement(ctx.loc2pos(@1)));
    ctx.stack_.back()->add(m);
    ctx.stack_.push_back(m);
} option_data_params RCURLY_BRACKET {
    /// @todo: the code or name parameters are required.
    ctx.stack_.pop_back();
};

// This defines the top level scope when the parser is told to parse a single
// option data. It's almost exactly the same as option_data_entry, except
// that it does leave its value on stack.
sub_option_data: LCURLY_BRACKET {
    // Parse the option-data list entry map
    ElementPtr m(new MapElement(ctx.loc2pos(@1)));
    ctx.stack_.push_back(m);
} option_data_params RCURLY_BRACKET {
    /// @todo: the code or name parameters are required.
    // parsing completed
};

// This defines parameters specified inside the map that itself
// is an entry in option-data list. It can either be empty
// or have a non-empty list of parameters.
option_data_params: %empty
                  | not_empty_option_data_params
                  ;

// Those parameters can either be a single parameter or
// a list of parameters separated by comma.
not_empty_option_data_params: option_data_param
    | not_empty_option_data_params COMMA option_data_param
    ;

// Each single option-data parameter can be one of the following
// expressions.
option_data_param: option_data_name
                 | option_data_data
                 | option_data_code
                 | option_data_space
                 | option_data_csv_format
                 | option_data_always_send
                 | user_context
                 | comment
                 | unknown_map_entry
                 ;

option_data_name: name;

option_data_data: DATA {
    ctx.enter(ctx.NO_KEYWORD);
} COLON STRING {
    ElementPtr data(new StringElement($4, ctx.loc2pos(@4)));
    ctx.stack_.back()->set("data", data);
    ctx.leave();
};

option_data_code: code;

option_data_space: space;

option_data_csv_format: CSV_FORMAT COLON BOOLEAN {
    ElementPtr space(new BoolElement($3, ctx.loc2pos(@3)));
    ctx.stack_.back()->set("csv-format", space);
};

option_data_always_send: ALWAYS_SEND COLON BOOLEAN {
    ElementPtr persist(new BoolElement($3, ctx.loc2pos(@3)));
    ctx.stack_.back()->set("always-send", persist);
};

// ---- pools ------------------------------------

// This defines the "pools": [ ... ] entry that may appear in subnet6.
pools_list: POOLS {
    ElementPtr l(new ListElement(ctx.loc2pos(@1)));
    ctx.stack_.back()->set("pools", l);
    ctx.stack_.push_back(l);
    ctx.enter(ctx.POOLS);
} COLON LSQUARE_BRACKET pools_list_content RSQUARE_BRACKET {
    ctx.stack_.pop_back();
    ctx.leave();
};

// Pools may be empty, contain a single pool entry or multiple entries
// separate by commas.
pools_list_content: %empty
                  | not_empty_pools_list
                  ;

not_empty_pools_list: pool_list_entry
                    | not_empty_pools_list COMMA pool_list_entry
                    ;

pool_list_entry: LCURLY_BRACKET {
    ElementPtr m(new MapElement(ctx.loc2pos(@1)));
    ctx.stack_.back()->add(m);
    ctx.stack_.push_back(m);
} pool_params RCURLY_BRACKET {
    // The pool parameter is required.
    ctx.require("pool", ctx.loc2pos(@1), ctx.loc2pos(@4));
    ctx.stack_.pop_back();
};

sub_pool6: LCURLY_BRACKET {
    // Parse the pool list entry map
    ElementPtr m(new MapElement(ctx.loc2pos(@1)));
    ctx.stack_.push_back(m);
} pool_params RCURLY_BRACKET {
    // The pool parameter is required.
    ctx.require("pool", ctx.loc2pos(@1), ctx.loc2pos(@4));
};

pool_params: pool_param
           | pool_params COMMA pool_param
           ;

pool_param: pool_entry
          | option_data_list
          | client_class
          | user_context
          | comment
          | unknown_map_entry
          ;

pool_entry: POOL {
    ctx.enter(ctx.NO_KEYWORD);
} COLON STRING {
    ElementPtr pool(new StringElement($4, ctx.loc2pos(@4)));
    ctx.stack_.back()->set("pool", pool);
    ctx.leave();
};

user_context: USER_CONTEXT {
    ctx.enter(ctx.NO_KEYWORD);
} COLON map_value {
    ElementPtr parent = ctx.stack_.back();
    ElementPtr user_context = $4;
    ConstElementPtr old = parent->get("user-context");

    // Handle already existing user context
    if (old) {
        // Check if it was a comment or a duplicate
        if ((old->size() != 1) || !old->contains("comment")) {
            std::stringstream msg;
            msg << "duplicate user-context entries (previous at "
                << old->getPosition().str() << ")";
            error(@1, msg.str());
        }
        // Merge the comment
        user_context->set("comment", old->get("comment"));
    }

    // Set the user context
    parent->set("user-context", user_context);
    ctx.leave();
};

comment: COMMENT {
    ctx.enter(ctx.NO_KEYWORD);
} COLON STRING {
    ElementPtr parent = ctx.stack_.back();
    ElementPtr user_context(new MapElement(ctx.loc2pos(@1)));
    ElementPtr comment(new StringElement($4, ctx.loc2pos(@4)));
    user_context->set("comment", comment);

    // Handle already existing user context
    ConstElementPtr old = parent->get("user-context");
    if (old) {
        // Check for duplicate comment
        if (old->contains("comment")) {
            std::stringstream msg;
            msg << "duplicate user-context/comment entries (previous at "
                << old->getPosition().str() << ")";
            error(@1, msg.str());
        }
        // Merge the user context in the comment
        merge(user_context, old);
    }

    // Set the user context
    parent->set("user-context", user_context);
    ctx.leave();
};

// --- end of pools definition -------------------------------

// --- pd-pools ----------------------------------------------
pd_pools_list: PD_POOLS {
    ElementPtr l(new ListElement(ctx.loc2pos(@1)));
    ctx.stack_.back()->set("pd-pools", l);
    ctx.stack_.push_back(l);
    ctx.enter(ctx.PD_POOLS);
} COLON LSQUARE_BRACKET pd_pools_list_content RSQUARE_BRACKET {
    ctx.stack_.pop_back();
    ctx.leave();
};

// Pools may be empty, contain a single pool entry or multiple entries
// separate by commas.
pd_pools_list_content: %empty
                     | not_empty_pd_pools_list
                     ;

not_empty_pd_pools_list: pd_pool_entry
                       | not_empty_pd_pools_list COMMA pd_pool_entry
                       ;

pd_pool_entry: LCURLY_BRACKET {
    ElementPtr m(new MapElement(ctx.loc2pos(@1)));
    ctx.stack_.back()->add(m);
    ctx.stack_.push_back(m);
} pd_pool_params RCURLY_BRACKET {
    // The prefix, prefix len and delegated len parameters are required.
    ctx.require("prefix", ctx.loc2pos(@1), ctx.loc2pos(@4));
    ctx.require("prefix-len", ctx.loc2pos(@1), ctx.loc2pos(@4));
    ctx.require("delegated-len", ctx.loc2pos(@1), ctx.loc2pos(@4));
    ctx.stack_.pop_back();
};

sub_pd_pool: LCURLY_BRACKET {
    // Parse the pd-pool list entry map
    ElementPtr m(new MapElement(ctx.loc2pos(@1)));
    ctx.stack_.push_back(m);
} pd_pool_params RCURLY_BRACKET {
    // The prefix, prefix len and delegated len parameters are required.
    ctx.require("prefix", ctx.loc2pos(@1), ctx.loc2pos(@4));
    ctx.require("prefix-len", ctx.loc2pos(@1), ctx.loc2pos(@4));
    ctx.require("delegated-len", ctx.loc2pos(@1), ctx.loc2pos(@4));
    // parsing completed
};

pd_pool_params: pd_pool_param
              | pd_pool_params COMMA pd_pool_param
              ;

pd_pool_param: pd_prefix
             | pd_prefix_len
             | pd_delegated_len
             | option_data_list
             | client_class
             | excluded_prefix
             | excluded_prefix_len
             | user_context
             | comment
             | unknown_map_entry
             ;

pd_prefix: PREFIX {
    ctx.enter(ctx.NO_KEYWORD);
} COLON STRING {
    ElementPtr prf(new StringElement($4, ctx.loc2pos(@4)));
    ctx.stack_.back()->set("prefix", prf);
    ctx.leave();
};

pd_prefix_len: PREFIX_LEN COLON INTEGER {
    ElementPtr prf(new IntElement($3, ctx.loc2pos(@3)));
    ctx.stack_.back()->set("prefix-len", prf);
};

excluded_prefix: EXCLUDED_PREFIX {
    ctx.enter(ctx.NO_KEYWORD);
} COLON STRING {
    ElementPtr prf(new StringElement($4, ctx.loc2pos(@4)));
    ctx.stack_.back()->set("excluded-prefix", prf);
    ctx.leave();
};

excluded_prefix_len: EXCLUDED_PREFIX_LEN COLON INTEGER {
    ElementPtr prf(new IntElement($3, ctx.loc2pos(@3)));
    ctx.stack_.back()->set("excluded-prefix-len", prf);
};

pd_delegated_len: DELEGATED_LEN COLON INTEGER {
    ElementPtr deleg(new IntElement($3, ctx.loc2pos(@3)));
    ctx.stack_.back()->set("delegated-len", deleg);
};

// --- end of pd-pools ---------------------------------------

// --- reservations ------------------------------------------
reservations: RESERVATIONS {
    ElementPtr l(new ListElement(ctx.loc2pos(@1)));
    ctx.stack_.back()->set("reservations", l);
    ctx.stack_.push_back(l);
    ctx.enter(ctx.RESERVATIONS);
} COLON LSQUARE_BRACKET reservations_list RSQUARE_BRACKET {
    ctx.stack_.pop_back();
    ctx.leave();
};

reservations_list: %empty
                 | not_empty_reservations_list
                 ;

not_empty_reservations_list: reservation
                           | not_empty_reservations_list COMMA reservation
                           ;

reservation: LCURLY_BRACKET {
    ElementPtr m(new MapElement(ctx.loc2pos(@1)));
    ctx.stack_.back()->add(m);
    ctx.stack_.push_back(m);
} reservation_params RCURLY_BRACKET {
    /// @todo: an identifier parameter is required.
    ctx.stack_.pop_back();
};

sub_reservation: LCURLY_BRACKET {
    // Parse the reservations list entry map
    ElementPtr m(new MapElement(ctx.loc2pos(@1)));
    ctx.stack_.push_back(m);
} reservation_params RCURLY_BRACKET {
    /// @todo: an identifier parameter is required.
    // parsing completed
};

reservation_params: %empty
                  | not_empty_reservation_params
                  ;

not_empty_reservation_params: reservation_param
    | not_empty_reservation_params COMMA reservation_param
    ;

/// @todo probably need to add mac-address as well here
reservation_param: duid
                 | reservation_client_classes
                 | ip_addresses
                 | prefixes
                 | hw_address
                 | hostname
                 | flex_id_value
                 | option_data_list
                 | user_context
                 | comment
                 | unknown_map_entry
                 ;

ip_addresses: IP_ADDRESSES {
    ElementPtr l(new ListElement(ctx.loc2pos(@1)));
    ctx.stack_.back()->set("ip-addresses", l);
    ctx.stack_.push_back(l);
    ctx.enter(ctx.NO_KEYWORD);
} COLON list_strings {
    ctx.stack_.pop_back();
    ctx.leave();
};

prefixes: PREFIXES  {
    ElementPtr l(new ListElement(ctx.loc2pos(@1)));
    ctx.stack_.back()->set("prefixes", l);
    ctx.stack_.push_back(l);
    ctx.enter(ctx.NO_KEYWORD);
} COLON list_strings {
    ctx.stack_.pop_back();
    ctx.leave();
};

duid: DUID {
    ctx.enter(ctx.NO_KEYWORD);
} COLON STRING {
    ElementPtr d(new StringElement($4, ctx.loc2pos(@4)));
    ctx.stack_.back()->set("duid", d);
    ctx.leave();
};

hw_address: HW_ADDRESS {
    ctx.enter(ctx.NO_KEYWORD);
} COLON STRING {
    ElementPtr hw(new StringElement($4, ctx.loc2pos(@4)));
    ctx.stack_.back()->set("hw-address", hw);
    ctx.leave();
};

hostname: HOSTNAME {
    ctx.enter(ctx.NO_KEYWORD);
} COLON STRING {
    ElementPtr host(new StringElement($4, ctx.loc2pos(@4)));
    ctx.stack_.back()->set("hostname", host);
    ctx.leave();
};

flex_id_value: FLEX_ID {
    ctx.enter(ctx.NO_KEYWORD);
} COLON STRING {
    ElementPtr hw(new StringElement($4, ctx.loc2pos(@4)));
    ctx.stack_.back()->set("flex-id", hw);
    ctx.leave();
};

reservation_client_classes: CLIENT_CLASSES {
    ElementPtr c(new ListElement(ctx.loc2pos(@1)));
    ctx.stack_.back()->set("client-classes", c);
    ctx.stack_.push_back(c);
    ctx.enter(ctx.NO_KEYWORD);
} COLON list_strings {
    ctx.stack_.pop_back();
    ctx.leave();
};

// --- end of reservations definitions -----------------------

// --- relay -------------------------------------------------
relay: RELAY {
    ElementPtr m(new MapElement(ctx.loc2pos(@1)));
    ctx.stack_.back()->set("relay", m);
    ctx.stack_.push_back(m);
    ctx.enter(ctx.RELAY);
} COLON LCURLY_BRACKET relay_map RCURLY_BRACKET {
    ctx.stack_.pop_back();
    ctx.leave();
};

relay_map: IP_ADDRESS {
    ctx.enter(ctx.NO_KEYWORD);
} COLON STRING {
    ElementPtr ip(new StringElement($4, ctx.loc2pos(@4)));
    ctx.stack_.back()->set("ip-address", ip);
    ctx.leave();
};

// --- end of relay definitions ------------------------------

// --- client classes ----------------------------------------
client_classes: CLIENT_CLASSES {
    ElementPtr l(new ListElement(ctx.loc2pos(@1)));
    ctx.stack_.back()->set("client-classes", l);
    ctx.stack_.push_back(l);
    ctx.enter(ctx.CLIENT_CLASSES);
} COLON LSQUARE_BRACKET client_classes_list RSQUARE_BRACKET {
    ctx.stack_.pop_back();
    ctx.leave();
};

client_classes_list: client_class_entry
                   | client_classes_list COMMA client_class_entry
                   ;

client_class_entry: LCURLY_BRACKET {
    ElementPtr m(new MapElement(ctx.loc2pos(@1)));
    ctx.stack_.back()->add(m);
    ctx.stack_.push_back(m);
} client_class_params RCURLY_BRACKET {
    // The name client class parameter is required.
    ctx.require("name", ctx.loc2pos(@1), ctx.loc2pos(@4));
    ctx.stack_.pop_back();
};

client_class_params: %empty
                   | not_empty_client_class_params
                   ;

not_empty_client_class_params: client_class_param
    | not_empty_client_class_params COMMA client_class_param
    ;

client_class_param: client_class_name
                  | client_class_test
                  | option_data_list
                  | user_context
                  | comment
                  | unknown_map_entry
                  ;

client_class_name: name;

client_class_test: TEST {
    ctx.enter(ctx.NO_KEYWORD);
} COLON STRING {
    ElementPtr test(new StringElement($4, ctx.loc2pos(@4)));
    ctx.stack_.back()->set("test", test);
    ctx.leave();
};

// --- end of client classes ---------------------------------

// --- server-id ---------------------------------------------
server_id: SERVER_ID {
    ElementPtr m(new MapElement(ctx.loc2pos(@1)));
    ctx.stack_.back()->set("server-id", m);
    ctx.stack_.push_back(m);
    ctx.enter(ctx.SERVER_ID);
} COLON LCURLY_BRACKET server_id_params RCURLY_BRACKET {
    // The type parameter is required.
    ctx.require("type", ctx.loc2pos(@4), ctx.loc2pos(@6));
    ctx.stack_.pop_back();
    ctx.leave();
};

server_id_params: server_id_param
                | server_id_params COMMA server_id_param
                ;

server_id_param: server_id_type
               | identifier
               | time
               | htype
               | enterprise_id
               | persist
               | user_context
               | comment
               | unknown_map_entry
               ;

server_id_type: TYPE {
    ctx.enter(ctx.DUID_TYPE);
} COLON duid_type {
    ctx.stack_.back()->set("type", $4);
    ctx.leave();
};

duid_type: LLT { $$ = ElementPtr(new StringElement("LLT", ctx.loc2pos(@1))); }
         | EN { $$ = ElementPtr(new StringElement("EN", ctx.loc2pos(@1))); }
         | LL { $$ = ElementPtr(new StringElement("LL", ctx.loc2pos(@1))); }
         ;

htype: HTYPE COLON INTEGER {
    ElementPtr htype(new IntElement($3, ctx.loc2pos(@3)));
    ctx.stack_.back()->set("htype", htype);
};

identifier: IDENTIFIER {
    ctx.enter(ctx.NO_KEYWORD);
} COLON STRING {
    ElementPtr id(new StringElement($4, ctx.loc2pos(@4)));
    ctx.stack_.back()->set("identifier", id);
    ctx.leave();
};

time: TIME COLON INTEGER {
    ElementPtr time(new IntElement($3, ctx.loc2pos(@3)));
    ctx.stack_.back()->set("time", time);
};

enterprise_id: ENTERPRISE_ID COLON INTEGER {
    ElementPtr time(new IntElement($3, ctx.loc2pos(@3)));
    ctx.stack_.back()->set("enterprise-id", time);
};

// --- end of server-id --------------------------------------

dhcp4o6_port: DHCP4O6_PORT COLON INTEGER {
    ElementPtr time(new IntElement($3, ctx.loc2pos(@3)));
    ctx.stack_.back()->set("dhcp4o6-port", time);
};

// --- control socket ----------------------------------------

control_socket: CONTROL_SOCKET {
    ElementPtr m(new MapElement(ctx.loc2pos(@1)));
    ctx.stack_.back()->set("control-socket", m);
    ctx.stack_.push_back(m);
    ctx.enter(ctx.CONTROL_SOCKET);
} COLON LCURLY_BRACKET control_socket_params RCURLY_BRACKET {
    ctx.stack_.pop_back();
    ctx.leave();
};

control_socket_params: control_socket_param
                     | control_socket_params COMMA control_socket_param
                     ;

control_socket_param: socket_type
                    | socket_name
                    | user_context
                    | comment
                    | unknown_map_entry
                    ;

socket_type: SOCKET_TYPE {
    ctx.enter(ctx.NO_KEYWORD);
} COLON STRING {
    ElementPtr stype(new StringElement($4, ctx.loc2pos(@4)));
    ctx.stack_.back()->set("socket-type", stype);
    ctx.leave();
};

socket_name: SOCKET_NAME {
    ctx.enter(ctx.NO_KEYWORD);
} COLON STRING {
    ElementPtr name(new StringElement($4, ctx.loc2pos(@4)));
    ctx.stack_.back()->set("socket-name", name);
    ctx.leave();
};

// --- dhcp ddns ---------------------------------------------

dhcp_ddns: DHCP_DDNS {
    ElementPtr m(new MapElement(ctx.loc2pos(@1)));
    ctx.stack_.back()->set("dhcp-ddns", m);
    ctx.stack_.push_back(m);
    ctx.enter(ctx.DHCP_DDNS);
} COLON LCURLY_BRACKET dhcp_ddns_params RCURLY_BRACKET {
    // The enable updates DHCP DDNS parameter is required.
    ctx.require("enable-updates", ctx.loc2pos(@4), ctx.loc2pos(@6));
    ctx.stack_.pop_back();
    ctx.leave();
};

sub_dhcp_ddns: LCURLY_BRACKET {
    // Parse the dhcp-ddns map
    ElementPtr m(new MapElement(ctx.loc2pos(@1)));
    ctx.stack_.push_back(m);
} dhcp_ddns_params RCURLY_BRACKET {
    // The enable updates DHCP DDNS parameter is required.
    ctx.require("enable-updates", ctx.loc2pos(@1), ctx.loc2pos(@4));
    // parsing completed
};

dhcp_ddns_params: dhcp_ddns_param
                | dhcp_ddns_params COMMA dhcp_ddns_param
                ;

dhcp_ddns_param: enable_updates
               | qualifying_suffix
               | server_ip
               | server_port
               | sender_ip
               | sender_port
               | max_queue_size
               | ncr_protocol
               | ncr_format
               | always_include_fqdn
               | override_no_update
               | override_client_update
               | replace_client_name
               | generated_prefix
               | user_context
               | comment
               | unknown_map_entry
               ;

enable_updates: ENABLE_UPDATES COLON BOOLEAN {
    ElementPtr b(new BoolElement($3, ctx.loc2pos(@3)));
    ctx.stack_.back()->set("enable-updates", b);
};

qualifying_suffix: QUALIFYING_SUFFIX {
    ctx.enter(ctx.NO_KEYWORD);
} COLON STRING {
    ElementPtr s(new StringElement($4, ctx.loc2pos(@4)));
    ctx.stack_.back()->set("qualifying-suffix", s);
    ctx.leave();
};

server_ip: SERVER_IP {
    ctx.enter(ctx.NO_KEYWORD);
} COLON STRING {
    ElementPtr s(new StringElement($4, ctx.loc2pos(@4)));
    ctx.stack_.back()->set("server-ip", s);
    ctx.leave();
};

server_port: SERVER_PORT COLON INTEGER {
    ElementPtr i(new IntElement($3, ctx.loc2pos(@3)));
    ctx.stack_.back()->set("server-port", i);
};

sender_ip: SENDER_IP {
    ctx.enter(ctx.NO_KEYWORD);
} COLON STRING {
    ElementPtr s(new StringElement($4, ctx.loc2pos(@4)));
    ctx.stack_.back()->set("sender-ip", s);
    ctx.leave();
};

sender_port: SENDER_PORT COLON INTEGER {
    ElementPtr i(new IntElement($3, ctx.loc2pos(@3)));
    ctx.stack_.back()->set("sender-port", i);
};

max_queue_size: MAX_QUEUE_SIZE COLON INTEGER {
    ElementPtr i(new IntElement($3, ctx.loc2pos(@3)));
    ctx.stack_.back()->set("max-queue-size", i);
};

ncr_protocol: NCR_PROTOCOL {
    ctx.enter(ctx.NCR_PROTOCOL);
} COLON ncr_protocol_value {
    ctx.stack_.back()->set("ncr-protocol", $4);
    ctx.leave();
};

ncr_protocol_value:
    UDP { $$ = ElementPtr(new StringElement("UDP", ctx.loc2pos(@1))); }
  | TCP { $$ = ElementPtr(new StringElement("TCP", ctx.loc2pos(@1))); }
  ;

ncr_format: NCR_FORMAT {
    ctx.enter(ctx.NCR_FORMAT);
} COLON JSON {
    ElementPtr json(new StringElement("JSON", ctx.loc2pos(@4)));
    ctx.stack_.back()->set("ncr-format", json);
    ctx.leave();
};

always_include_fqdn: ALWAYS_INCLUDE_FQDN COLON BOOLEAN {
    ElementPtr b(new BoolElement($3, ctx.loc2pos(@3)));
    ctx.stack_.back()->set("always-include-fqdn", b);
};

override_no_update: OVERRIDE_NO_UPDATE COLON BOOLEAN {
    ElementPtr b(new BoolElement($3, ctx.loc2pos(@3)));
    ctx.stack_.back()->set("override-no-update", b);
};

override_client_update: OVERRIDE_CLIENT_UPDATE COLON BOOLEAN {
    ElementPtr b(new BoolElement($3, ctx.loc2pos(@3)));
    ctx.stack_.back()->set("override-client-update", b);
};

replace_client_name: REPLACE_CLIENT_NAME {
    ctx.enter(ctx.REPLACE_CLIENT_NAME);
} COLON replace_client_name_value {
    ctx.stack_.back()->set("replace-client-name", $4);
    ctx.leave();
};

replace_client_name_value:
    WHEN_PRESENT {
      $$ = ElementPtr(new StringElement("when-present", ctx.loc2pos(@1)));
      }
  | NEVER {
      $$ = ElementPtr(new StringElement("never", ctx.loc2pos(@1)));
      }
  | ALWAYS {
      $$ = ElementPtr(new StringElement("always", ctx.loc2pos(@1)));
      }
  | WHEN_NOT_PRESENT {
      $$ = ElementPtr(new StringElement("when-not-present", ctx.loc2pos(@1)));
      }
  | BOOLEAN  {
      error(@1, "boolean values for the replace-client-name are "
                "no longer supported");
      }
  ;

generated_prefix: GENERATED_PREFIX {
    ctx.enter(ctx.NO_KEYWORD);
} COLON STRING {
    ElementPtr s(new StringElement($4, ctx.loc2pos(@4)));
    ctx.stack_.back()->set("generated-prefix", s);
    ctx.leave();
};

// JSON entries for Dhcp4 and DhcpDdns

dhcp4_json_object: DHCP4 {
    ctx.enter(ctx.NO_KEYWORD);
} COLON value {
    ctx.stack_.back()->set("Dhcp4", $4);
    ctx.leave();
};

dhcpddns_json_object: DHCPDDNS {
    ctx.enter(ctx.NO_KEYWORD);
} COLON value {
    ctx.stack_.back()->set("DhcpDdns", $4);
    ctx.leave();
};

control_agent_json_object: CONTROL_AGENT {
    ctx.enter(ctx.NO_KEYWORD);
} COLON value {
    ctx.stack_.back()->set("Control-agent", $4);
    ctx.leave();
};


// --- logging entry -----------------------------------------

// This defines the top level "Logging" object. It parses
// the following "Logging": { ... }. The ... is defined
// by logging_params
logging_object: LOGGING {
    ElementPtr m(new MapElement(ctx.loc2pos(@1)));
    ctx.stack_.back()->set("Logging", m);
    ctx.stack_.push_back(m);
    ctx.enter(ctx.LOGGING);
} COLON LCURLY_BRACKET logging_params RCURLY_BRACKET {
    ctx.stack_.pop_back();
    ctx.leave();
};

sub_logging: LCURLY_BRACKET {
    // Parse the Logging map
    ElementPtr m(new MapElement(ctx.loc2pos(@1)));
    ctx.stack_.push_back(m);
} logging_params RCURLY_BRACKET {
    // parsing completed
};

// This defines the list of allowed parameters that may appear
// in the top-level Logging object. It can either be a single
// parameter or several parameters separated by commas.
logging_params: logging_param
              | logging_params COMMA logging_param
              ;

// There's currently only one parameter defined, which is "loggers".
logging_param: loggers;

// "loggers", the only parameter currently defined in "Logging" object,
// is "loggers": [ ... ].
loggers: LOGGERS {
    ElementPtr l(new ListElement(ctx.loc2pos(@1)));
    ctx.stack_.back()->set("loggers", l);
    ctx.stack_.push_back(l);
    ctx.enter(ctx.LOGGERS);
}  COLON LSQUARE_BRACKET loggers_entries RSQUARE_BRACKET {
    ctx.stack_.pop_back();
    ctx.leave();
};

// These are the parameters allowed in loggers: either one logger
// entry or multiple entries separate by commas.
loggers_entries: logger_entry
               | loggers_entries COMMA logger_entry
               ;

// This defines a single entry defined in loggers in Logging.
logger_entry: LCURLY_BRACKET {
    ElementPtr l(new MapElement(ctx.loc2pos(@1)));
    ctx.stack_.back()->add(l);
    ctx.stack_.push_back(l);
} logger_params RCURLY_BRACKET {
    ctx.stack_.pop_back();
};

logger_params: logger_param
             | logger_params COMMA logger_param
             ;

logger_param: name
            | output_options_list
            | debuglevel
            | severity
            | user_context
            | comment
            | unknown_map_entry
            ;

debuglevel: DEBUGLEVEL COLON INTEGER {
    ElementPtr dl(new IntElement($3, ctx.loc2pos(@3)));
    ctx.stack_.back()->set("debuglevel", dl);
};

severity: SEVERITY {
    ctx.enter(ctx.NO_KEYWORD);
} COLON STRING {
    ElementPtr sev(new StringElement($4, ctx.loc2pos(@4)));
    ctx.stack_.back()->set("severity", sev);
    ctx.leave();
};

output_options_list: OUTPUT_OPTIONS {
    ElementPtr l(new ListElement(ctx.loc2pos(@1)));
    ctx.stack_.back()->set("output_options", l);
    ctx.stack_.push_back(l);
    ctx.enter(ctx.OUTPUT_OPTIONS);
} COLON LSQUARE_BRACKET output_options_list_content RSQUARE_BRACKET {
    ctx.stack_.pop_back();
    ctx.leave();
};

output_options_list_content: output_entry
                           | output_options_list_content COMMA output_entry
                           ;

output_entry: LCURLY_BRACKET {
    ElementPtr m(new MapElement(ctx.loc2pos(@1)));
    ctx.stack_.back()->add(m);
    ctx.stack_.push_back(m);
} output_params_list RCURLY_BRACKET {
    ctx.stack_.pop_back();
};

output_params_list: output_params
                  | output_params_list COMMA output_params
                  ;

output_params: output
             | flush
             | maxsize
             | maxver
             ;

output: OUTPUT {
    ctx.enter(ctx.NO_KEYWORD);
} COLON STRING {
    ElementPtr sev(new StringElement($4, ctx.loc2pos(@4)));
    ctx.stack_.back()->set("output", sev);
    ctx.leave();
};

flush: FLUSH COLON BOOLEAN {
    ElementPtr flush(new BoolElement($3, ctx.loc2pos(@3)));
    ctx.stack_.back()->set("flush", flush);
};

maxsize: MAXSIZE COLON INTEGER {
    ElementPtr maxsize(new IntElement($3, ctx.loc2pos(@3)));
    ctx.stack_.back()->set("maxsize", maxsize);
};

maxver: MAXVER COLON INTEGER {
    ElementPtr maxver(new IntElement($3, ctx.loc2pos(@3)));
    ctx.stack_.back()->set("maxver", maxver);
};

%%

void
isc::dhcp::Dhcp6Parser::error(const location_type& loc,
                              const std::string& what)
{
    ctx.error(loc, what);
}<|MERGE_RESOLUTION|>--- conflicted
+++ resolved
@@ -76,14 +76,8 @@
   PROTOCOL "protocol"
   CONTACT_POINTS "contact-points"
   KEYSPACE "keyspace"
-<<<<<<< HEAD
   SSL_CERT "ssl-cert"
   MAX_RECONNECT_TRIES "max-reconnect-tries"
-=======
-  REQUEST_TIMEOUT "request-timeout"
-  TCP_KEEPALIVE "tcp-keepalive"
-  TCP_NODELAY "tcp-nodelay"
->>>>>>> 8af66965
 
   PREFERRED_LIFETIME "preferred-lifetime"
   VALID_LIFETIME "valid-lifetime"
@@ -570,10 +564,6 @@
                   | tcp_keepalive
                   | contact_points
                   | max_reconnect_tries
-                  | reconnect_wait_time
-                  | request_timeout
-                  | tcp_keepalive
-                  | tcp_nodelay
                   | keyspace
                   | ssl_cert
                   | protocol
@@ -650,14 +640,11 @@
     ctx.stack_.back()->set("connect-timeout", n);
 };
 
-<<<<<<< HEAD
 tcp_nodelay: TCP_NODELAY COLON BOOLEAN {
     ElementPtr n(new BoolElement($3, ctx.loc2pos(@3)));
     ctx.stack_.back()->set("tcp-nodelay", n);
 };
 
-=======
->>>>>>> 8af66965
 reconnect_wait_time: RECONNECT_WAIT_TIME COLON INTEGER {
     ElementPtr n(new IntElement($3, ctx.loc2pos(@3)));
     ctx.stack_.back()->set("reconnect-wait-time", n);
@@ -673,18 +660,12 @@
     ctx.stack_.back()->set("tcp-keepalive", n);
 };
 
-<<<<<<< HEAD
 protocol: PROTOCOL {
     ctx.enter(ctx.NO_KEYWORD);
 } COLON STRING {
     ElementPtr protocol(new StringElement($4, ctx.loc2pos(@4)));
     ctx.stack_.back()->set("protocol", protocol);
     ctx.leave();
-=======
-tcp_nodelay: TCP_NODELAY COLON BOOLEAN {
-    ElementPtr n(new BoolElement($3, ctx.loc2pos(@3)));
-    ctx.stack_.back()->set("tcp-nodelay", n);
->>>>>>> 8af66965
 };
 
 contact_points: CONTACT_POINTS {
@@ -695,18 +676,12 @@
     ctx.leave();
 };
 
-<<<<<<< HEAD
 ssl_cert: SSL_CERT {
     ctx.enter(ctx.NO_KEYWORD);
 } COLON STRING {
     ElementPtr cp(new StringElement($4, ctx.loc2pos(@4)));
     ctx.stack_.back()->set("ssl-cert", cp);
     ctx.leave();
-=======
-max_reconnect_tries: MAX_RECONNECT_TRIES COLON INTEGER {
-    ElementPtr n(new IntElement($3, ctx.loc2pos(@3)));
-    ctx.stack_.back()->set("max-reconnect-tries", n);
->>>>>>> 8af66965
 };
 
 keyspace: KEYSPACE {
