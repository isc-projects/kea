--- conflicted
+++ resolved
@@ -2233,17 +2233,6 @@
 MySqlLeaseMgr::getLeases6(const DUID& duid) const {
    LOG_DEBUG(dhcpsrv_logger, DHCPSRV_DBG_TRACE_DETAIL, DHCPSRV_MYSQL_GET_DUID);
    
-<<<<<<< HEAD
-    Lease6Collection result =  getLeases6();
-    
-    //erase the ones not containing the matching DUID
-    for (auto iter = result.begin(); iter != result.end();
-            iter++) {
-        if ((*iter)->duid_->getDuid() != duid.getDuid()) {
-            result.erase(iter);
-        }
-    }
-=======
     // Set up the WHERE clause value
     MYSQL_BIND inbind[1];
     memset(inbind, 0, sizeof(inbind));
@@ -2260,7 +2249,6 @@
     Lease6Collection result;
     
     getLeaseCollection(GET_LEASE6_DUID, inbind, result);
->>>>>>> ee559726
 
     return result;
 }
